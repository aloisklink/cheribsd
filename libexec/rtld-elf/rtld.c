/*-
 * SPDX-License-Identifier: BSD-2-Clause-FreeBSD
 *
 * Copyright 1996, 1997, 1998, 1999, 2000 John D. Polstra.
 * Copyright 2003 Alexander Kabaev <kan@FreeBSD.ORG>.
 * Copyright 2009-2013 Konstantin Belousov <kib@FreeBSD.ORG>.
 * Copyright 2012 John Marino <draco@marino.st>.
 * Copyright 2014-2017 The FreeBSD Foundation
 * All rights reserved.
 *
 * Portions of this software were developed by Konstantin Belousov
 * under sponsorship from the FreeBSD Foundation.
 *
 * Redistribution and use in source and binary forms, with or without
 * modification, are permitted provided that the following conditions
 * are met:
 * 1. Redistributions of source code must retain the above copyright
 *    notice, this list of conditions and the following disclaimer.
 * 2. Redistributions in binary form must reproduce the above copyright
 *    notice, this list of conditions and the following disclaimer in the
 *    documentation and/or other materials provided with the distribution.
 *
 * THIS SOFTWARE IS PROVIDED BY THE AUTHOR ``AS IS'' AND ANY EXPRESS OR
 * IMPLIED WARRANTIES, INCLUDING, BUT NOT LIMITED TO, THE IMPLIED WARRANTIES
 * OF MERCHANTABILITY AND FITNESS FOR A PARTICULAR PURPOSE ARE DISCLAIMED.
 * IN NO EVENT SHALL THE AUTHOR BE LIABLE FOR ANY DIRECT, INDIRECT,
 * INCIDENTAL, SPECIAL, EXEMPLARY, OR CONSEQUENTIAL DAMAGES (INCLUDING, BUT
 * NOT LIMITED TO, PROCUREMENT OF SUBSTITUTE GOODS OR SERVICES; LOSS OF USE,
 * DATA, OR PROFITS; OR BUSINESS INTERRUPTION) HOWEVER CAUSED AND ON ANY
 * THEORY OF LIABILITY, WHETHER IN CONTRACT, STRICT LIABILITY, OR TORT
 * (INCLUDING NEGLIGENCE OR OTHERWISE) ARISING IN ANY WAY OUT OF THE USE OF
 * THIS SOFTWARE, EVEN IF ADVISED OF THE POSSIBILITY OF SUCH DAMAGE.
 */

/*
 * Dynamic linker for ELF.
 *
 * John Polstra <jdp@polstra.com>.
 */

#include <sys/cdefs.h>
__FBSDID("$FreeBSD$");

#include <sys/param.h>
#include <sys/mount.h>
#include <sys/mman.h>
#include <sys/stat.h>
#include <sys/sysctl.h>
#include <sys/uio.h>
#include <sys/utsname.h>
#include <sys/ktrace.h>

#ifdef __CHERI_PURE_CAPABILITY__
#include <cheri/cheric.h>
#endif

#include <dlfcn.h>
#include <err.h>
#include <errno.h>
#include <fcntl.h>
#include <signal.h>
#include <stdarg.h>
#include <stdio.h>
#include <stdlib.h>
#include <string.h>
#include <unistd.h>

#include "debug.h"
#include "rtld.h"
#include "libmap.h"
#include "paths.h"
#include "rtld_tls.h"
#include "rtld_printf.h"
#include "rtld_malloc.h"
#include "rtld_utrace.h"
#include "notes.h"
#include "rtld_libc.h"

/* Types. */
typedef void (*func_ptr_type)(void);
typedef void * (*path_enum_proc) (const char *path, size_t len, void *arg);


/* Variables that cannot be static: */
/* TODO: Support the probes based interface?
 * { "init_start", DO_NOTHING },
 * { "init_complete", FULL_RELOAD },
 * { "map_start", DO_NOTHING },
 * { "map_failed", DO_NOTHING },
 * { "reloc_complete", UPDATE_OR_RELOAD },
 * { "unmap_start", DO_NOTHING },
 * { "unmap_complete", FULL_RELOAD },
 */
extern struct r_debug r_debug; /* For GDB */
extern int _thread_autoinit_dummy_decl;
extern void (*__cleanup)(void);

/*
 * Function declarations.
 */
static const char *basename(const char *);
static bool digest_dynamic(Obj_Entry *, int);
static void digest_dynamic1(Obj_Entry *, int, const Elf_Dyn **,
    const Elf_Dyn **, const Elf_Dyn **);
static bool digest_dynamic2(Obj_Entry *, const Elf_Dyn *, const Elf_Dyn *,
    const Elf_Dyn *);
static Obj_Entry *digest_phdr(const Elf_Phdr *, int, dlfunc_t, const char *);
static void distribute_static_tls(Objlist *, RtldLockState *);
static Obj_Entry *dlcheck(void *);
static int dlclose_locked(void *, RtldLockState *);
static Obj_Entry *dlopen_object(const char *name, int fd, Obj_Entry *refobj,
    int lo_flags, int mode, RtldLockState *lockstate);
static Obj_Entry *do_load_object(int, const char *, char *, struct stat *, int);
static int do_search_info(const Obj_Entry *obj, int, struct dl_serinfo *);
static bool donelist_check(DoneList *, const Obj_Entry *);
static void errmsg_restore(char *);
static char *errmsg_save(void);
static void *_fill_search_info(const char *, size_t, void *);
/* Make this a macro to avoid updating all uses of fill_search_info */
#define fill_search_info make_rtld_local_function_pointer(_fill_search_info)

static char *find_library(const char *, const Obj_Entry *, int *);
static const char *gethints(bool);
static void hold_object(Obj_Entry *);
static void unhold_object(Obj_Entry *);
static void init_dag(Obj_Entry *);
static void init_marker(Obj_Entry *);
static void init_pagesizes(Elf_Auxinfo **aux_info);
static void init_rtld(caddr_t, Elf_Auxinfo **);
static void initlist_add_neededs(Needed_Entry *, Objlist *);
static void initlist_add_objects(Obj_Entry *, Obj_Entry *, Objlist *);
static int initlist_objects_ifunc(Objlist *, bool, int, RtldLockState *);
static void linkmap_add(Obj_Entry *);
static void linkmap_delete(Obj_Entry *);
static void load_filtees(Obj_Entry *, int flags, RtldLockState *);
static void unload_filtees(Obj_Entry *, RtldLockState *);
static int load_needed_objects(Obj_Entry *, int);
static int load_preload_objects(void);
static Obj_Entry *load_object(const char *, int fd, const Obj_Entry *, int);
static void map_stacks_exec(RtldLockState *);
static int obj_disable_relro(Obj_Entry *);
static int obj_enforce_relro(Obj_Entry *);
static Obj_Entry *obj_from_addr(const void *);
static void objlist_call_fini(Objlist *, Obj_Entry *, RtldLockState *);
static void objlist_call_init(Objlist *, RtldLockState *);
static void objlist_clear(Objlist *);
static Objlist_Entry *objlist_find(Objlist *, const Obj_Entry *);
static void objlist_init(Objlist *);
static void objlist_push_head(Objlist *, Obj_Entry *);
static void objlist_push_tail(Objlist *, Obj_Entry *);
static void objlist_put_after(Objlist *, Obj_Entry *, Obj_Entry *);
static void objlist_remove(Objlist *, Obj_Entry *);
static int open_binary_fd(const char *argv0, bool search_in_path,
    const char **binpath_res);
static int parse_args(char* argv[], int argc, bool *use_pathp, int *fdp);
static int parse_integer(const char *);
static void *path_enumerate(const char *, path_enum_proc, const char *, void *);
static void print_usage(const char *argv0);
static void release_object(Obj_Entry *);
static int relocate_object_dag(Obj_Entry *root, bool bind_now,
    Obj_Entry *rtldobj, int flags, RtldLockState *lockstate);
static int relocate_object(Obj_Entry *obj, bool bind_now, Obj_Entry *rtldobj,
    int flags, RtldLockState *lockstate);
static int relocate_objects(Obj_Entry *, bool, Obj_Entry *, int,
    RtldLockState *);
static int resolve_object_ifunc(Obj_Entry *, bool, int, RtldLockState *);
static int rtld_dirname(const char *, char *);
static int rtld_dirname_abs(const char *, char *);
static void *rtld_dlopen(const char *name, int fd, int mode);
static void rtld_exit(void);
static void rtld_nop_exit(void);
static char *search_library_path(const char *, const char *, const char *,
    int *);
static char *search_library_pathfds(const char *, const char *, int *);
static const void **get_program_var_addr(const char *, RtldLockState *);
static void set_program_var(const char *, const void *);
static int symlook_default(SymLook *, const Obj_Entry *refobj);
static int symlook_global(SymLook *, DoneList *);
static void symlook_init_from_req(SymLook *, const SymLook *);
static int symlook_list(SymLook *, const Objlist *, DoneList *);
static int symlook_needed(SymLook *, const Needed_Entry *, DoneList *);
static int symlook_obj1_sysv(SymLook *, const Obj_Entry *);
static int symlook_obj1_gnu(SymLook *, const Obj_Entry *);
static void trace_loaded_objects(Obj_Entry *);
static void unlink_object(Obj_Entry *);
static void unload_object(Obj_Entry *, RtldLockState *lockstate);
static void unref_dag(Obj_Entry *);
static void ref_dag(Obj_Entry *);
static char *origin_subst_one(Obj_Entry *, char *, const char *,
    const char *, bool);
static char *origin_subst(Obj_Entry *, const char *);
static bool obj_resolve_origin(Obj_Entry *obj);
static void preinit_main(void);
static int  rtld_verify_versions(const Objlist *);
static int  rtld_verify_object_versions(Obj_Entry *);
static void object_add_name(Obj_Entry *, const char *);
static int  object_match_name(const Obj_Entry *, const char *);
static void ld_utrace_log(int, void *, void *, size_t, int, const char *);
static void rtld_fill_dl_phdr_info(const Obj_Entry *obj,
    struct dl_phdr_info *phdr_info);
static uint32_t gnu_hash(const char *);
static bool matched_symbol(SymLook *, const Obj_Entry *, Sym_Match_Result *,
    const unsigned long);

void r_debug_state(struct r_debug *, struct link_map *) __noinline __exported;
void _r_debug_postinit(struct link_map *) __noinline __exported;

/*
 * Data declarations.
 */
static char *error_message;	/* Message for dlerror(), or NULL */
struct r_debug r_debug __exported;	/* for GDB; */
static bool libmap_disable;	/* Disable libmap */
static bool ld_loadfltr;	/* Immediate filters processing */
static char *libmap_override;	/* Maps to use in addition to libmap.conf */
static bool trust;		/* False for setuid and setgid programs */
static bool dangerous_ld_env;	/* True if environment variables have been
				   used to affect the libraries loaded */
bool ld_bind_not;		/* Disable PLT update */
static char *ld_bind_now;	/* Environment variable for immediate binding */
static char *ld_library_path;	/* Environment variable for search path */
static char *ld_library_dirs;	/* Environment variable for library descriptors */
static char *ld_preload;	/* Environment variable for libraries to
				   load first */
static const char *ld_elf_hints_path;	/* Environment variable for alternative hints path */
static const char *ld_tracing;	/* Called from ldd to print libs */
static char *ld_utrace;		/* Use utrace() to log events. */
static bool ld_skip_init_funcs = false;	/* XXXAR: debug environment variable to verify relocation processing */
static struct obj_entry_q obj_list;	/* Queue of all loaded objects */
static Obj_Entry *obj_main;	/* The main program shared object */
#if !defined(__mips__) || !defined(__CHERI_PURE_CAPABILITY__)
static
#endif
Obj_Entry obj_rtld;	/* The dynamic linker shared object */
static unsigned int obj_count;	/* Number of objects in obj_list */
static unsigned int obj_loads;	/* Number of loads of objects (gen count) */

static Objlist list_global =	/* Objects dlopened with RTLD_GLOBAL */
  STAILQ_HEAD_INITIALIZER(list_global);
static Objlist list_main =	/* Objects loaded at program startup */
  STAILQ_HEAD_INITIALIZER(list_main);
static Objlist list_fini =	/* Objects needing fini() calls */
  STAILQ_HEAD_INITIALIZER(list_fini);

Elf_Sym sym_zero;		/* For resolving undefined weak refs. */

#define GDB_STATE(s,m)	r_debug.r_state = s; r_debug_state(&r_debug,m);

extern Elf_Dyn _DYNAMIC __no_subobject_bounds;
#pragma weak _DYNAMIC

int dlclose(void *) __exported;
char *dlerror(void) __exported;
void *dlopen(const char *, int) __exported;
void *fdlopen(int, int) __exported;
void *dlsym(void *, const char *) __exported;
dlfunc_t dlfunc(void *, const char *) __exported;
void *dlvsym(void *, const char *, const char *) __exported;
int dladdr(const void *, Dl_info *) __exported;
void dllockinit(void *, void *(*)(void *), void (*)(void *), void (*)(void *),
    void (*)(void *), void (*)(void *), void (*)(void *)) __exported;
int dlinfo(void *, int , void *) __exported;
int dl_iterate_phdr(__dl_iterate_hdr_callback, void *) __exported;
int _rtld_addr_phdr(const void *, struct dl_phdr_info *) __exported;
int _rtld_get_stack_prot(void) __exported;
int _rtld_is_dlopened(void *) __exported;
void _rtld_error(const char *, ...) __exported __printflike(1, 2);

/* Only here to fix -Wmissing-prototypes warnings */
int __getosreldate(void);
#ifdef __CHERI_PURE_CAPABILITY__
func_ptr_type _rtld(Elf_Auxinfo *aux, func_ptr_type *exit_proc, Obj_Entry **objp);
#else
func_ptr_type _rtld(Elf_Addr *sp, func_ptr_type *exit_proc, Obj_Entry **objp);
#endif
Elf_Addr _rtld_bind(Obj_Entry *obj, Elf_Size reloff);


int npagesizes;
static int osreldate;
size_t *pagesizes;

static int stack_prot = PROT_READ | PROT_WRITE | RTLD_DEFAULT_STACK_EXEC;
static int max_stack_flags;

/*
 * Global declarations normally provided by crt1.  The dynamic linker is
 * not built with crt1, so we have to provide them ourselves.
 */
char *__progname;
char **environ;

/*
 * Used to pass argc, argv to init functions.
 */
int main_argc;
char **main_argv;

/*
 * Globals to control TLS allocation.
 */
size_t tls_last_offset;		/* Static TLS offset of last module */
size_t tls_last_size;		/* Static TLS size of last module */
size_t tls_static_space;	/* Static TLS space allocated */
static size_t tls_static_max_align;
Elf_Addr tls_dtv_generation = 1;	/* Used to detect when dtv size changes */
int tls_max_index = 1;		/* Largest module index allocated */

static bool ld_library_path_rpath = false;
bool ld_fast_sigblock = false;

/*
 * Globals for path names, and such
 */
const char *ld_elf_hints_default = _PATH_ELF_HINTS;
const char *ld_path_libmap_conf = _PATH_LIBMAP_CONF;
const char *ld_path_rtld = _PATH_RTLD;
const char *ld_standard_library_path = STANDARD_LIBRARY_PATH;
const char *ld_env_prefix = LD_;

static void (*rtld_exit_ptr)(void);

/*
 * Fill in a DoneList with an allocation large enough to hold all of
 * the currently-loaded objects.  Keep this as a macro since it calls
 * alloca and we want that to occur within the scope of the caller.
 */
#define donelist_init(dlp)					\
    ((dlp)->objs = alloca(obj_count * sizeof (dlp)->objs[0]),	\
    assert((dlp)->objs != NULL),				\
    (dlp)->num_alloc = obj_count,				\
    (dlp)->num_used = 0)

#define	LD_UTRACE(e, h, mb, ms, r, n) do {			\
	if (ld_utrace != NULL)					\
		ld_utrace_log(e, h, mb, ms, r, n);		\
} while (0)

static void
ld_utrace_log(int event, void *handle, void *mapbase, size_t mapsize,
    int refcnt, const char *name)
{
	struct utrace_rtld ut;
	static const char rtld_utrace_sig[RTLD_UTRACE_SIG_SZ] = RTLD_UTRACE_SIG;

	memcpy(ut.sig, rtld_utrace_sig, sizeof(ut.sig));
	ut.event = event;
	ut.handle = handle;
	ut.mapbase = mapbase;
	ut.mapsize = mapsize;
	ut.refcnt = refcnt;
	bzero(ut.name, sizeof(ut.name));
	if (name)
		strlcpy(ut.name, name, sizeof(ut.name));
	utrace(&ut, sizeof(ut));
}

#ifdef RTLD_VARIANT_ENV_NAMES
/*
 * construct the env variable based on the type of binary that's
 * running.
 */
static inline const char *
_LD(const char *var)
{
	static char buffer[128];

	strlcpy(buffer, ld_env_prefix, sizeof(buffer));
	strlcat(buffer, var, sizeof(buffer));
	return (buffer);
}
#else
#define _LD(x)	LD_ x
#endif

#ifdef DEBUG
static inline
bool is_env_var_set(const char* varname)
{
	char *env_var;

	env_var = getenv(varname);

	/* return true if the variable is nonnull and not equal to "0" */
	return (env_var != NULL && *env_var != '\0' &&
	    __builtin_strcmp(env_var, "0") != 0);
}
#endif

/*
 * Main entry point for dynamic linking.
 *
 * For CHERI the first argument is a pointer to the ELF "auxiliary vector".
 * For all other architectures the first argument is the stack pointer.
 * The stack is expected to be laid out as described
 * in the SVR4 ABI specification, Intel 386 Processor Supplement.
 * Specifically, the stack pointer points to a word containing
 * ARGC.  Following that in the stack is a null-terminated sequence
 * of pointers to argument strings.  Then comes a null-terminated
 * sequence of pointers to environment strings.  Finally, there is a
 * sequence of "auxiliary vector" entries.
 *
 * The second argument points to a place to store the dynamic linker's
 * exit procedure pointer and the third to a place to store the main
 * program's object.
 *
 * The return value is the main program's entry point.
 */
func_ptr_type
#ifdef __CHERI_PURE_CAPABILITY__
_rtld(Elf_Auxinfo *aux, func_ptr_type *exit_proc, Obj_Entry **objp)
#else
_rtld(Elf_Addr *sp, func_ptr_type *exit_proc, Obj_Entry **objp)
#endif
{
    Elf_Auxinfo *aux_info[AT_COUNT], *auxp;
#ifndef __CHERI_PURE_CAPABILITY__
    Elf_Auxinfo *aux, *auxpf;
#endif
    Objlist_Entry *entry;
    Obj_Entry *last_interposer, *obj, *preload_tail;
    const Elf_Phdr *phdr;
    Objlist initlist;
    RtldLockState lockstate;
    struct stat st;
    Elf_Addr *argcp;
    char **argv, **env, *kexecpath, *library_path_rpath;
    const char *argv0, *binpath;
#ifndef __CHERI_PURE_CAPABILITY__
    char **envp;
#endif
    dlfunc_t imgentry;
    char buf[MAXPATHLEN];
    int argc, fd, i, phnum, rtld_argc;
#ifdef __powerpc__
    int old_auxv_format = 1;
#endif
    bool dir_enable, explicit_fd, search_in_path;

    /*
     * On entry, the dynamic linker itself has not been relocated yet.
     * Be very careful not to reference any global data until after
     * init_rtld has returned.  It is OK to reference file-scope statics
     * and string constants, and to call static and global functions.
     */
#ifndef __CHERI_PURE_CAPABILITY__
    /* Find the auxiliary vector on the stack. */
    argcp = sp;
    argc = *sp++;
    argv = (char **) sp;
    sp += argc + 1;	/* Skip over arguments and NULL terminator */
    env = (char **) sp;
    while (*sp++ != 0)	/* Skip over environment, and NULL terminator */
	;
    aux = (Elf_Auxinfo *) sp;
#endif

    /* Digest the auxiliary vector. */
    for (i = 0;  i < AT_COUNT;  i++)
	aux_info[i] = NULL;
    for (auxp = aux;  auxp->a_type != AT_NULL;  auxp++) {
	if (auxp->a_type < AT_COUNT)
	    aux_info[auxp->a_type] = auxp;
#ifdef __powerpc__
	if (auxp->a_type == 23) /* AT_STACKPROT */
	    old_auxv_format = 0;
#endif
    }
#ifdef __CHERI_PURE_CAPABILITY__
    /* CHERI reads these values from auxv instead */
    argcp = &aux_info[AT_ARGC]->a_un.a_val;
    argc = *argcp;
    argv = (char **)aux_info[AT_ARGV]->a_un.a_ptr;
    env = (char **)aux_info[AT_ENVV]->a_un.a_ptr;
#endif

#ifdef __powerpc__
    if (old_auxv_format) {
	/* Remap from old-style auxv numbers. */
	aux_info[23] = aux_info[21];	/* AT_STACKPROT */
	aux_info[21] = aux_info[19];	/* AT_PAGESIZESLEN */
	aux_info[19] = aux_info[17];	/* AT_NCPUS */
	aux_info[17] = aux_info[15];	/* AT_CANARYLEN */
	aux_info[15] = aux_info[13];	/* AT_EXECPATH */
	aux_info[13] = NULL;		/* AT_GID */

	aux_info[20] = aux_info[18];	/* AT_PAGESIZES */
	aux_info[18] = aux_info[16];	/* AT_OSRELDATE */
	aux_info[16] = aux_info[14];	/* AT_CANARY */
	aux_info[14] = NULL;		/* AT_EGID */
    }
#endif

    /* Initialize and relocate ourselves. */
    assert(aux_info[AT_BASE] != NULL);
    assert((vaddr_t)aux_info[AT_BASE]->a_un.a_ptr != 0 && "rtld cannot be mapped at address zero!");
    init_rtld((caddr_t) aux_info[AT_BASE]->a_un.a_ptr, aux_info);

    __progname = obj_rtld.path;
    argv0 = argv[0] != NULL ? argv[0] : "(null)";
    environ = env;
    main_argc = argc;
    main_argv = argv;

    if (aux_info[AT_BSDFLAGS] != NULL &&
	(aux_info[AT_BSDFLAGS]->a_un.a_val & ELF_BSDF_SIGFASTBLK) != 0)
	    ld_fast_sigblock = true;

    trust = !issetugid();

    md_abi_variant_hook(aux_info);

    fd = -1;
    if (aux_info[AT_EXECFD] != NULL) {
	fd = aux_info[AT_EXECFD]->a_un.a_val;
    } else {
	assert(aux_info[AT_PHDR] != NULL);
	phdr = (const Elf_Phdr *)aux_info[AT_PHDR]->a_un.a_ptr;
	if (phdr == obj_rtld.phdr) {
	    if (!trust) {
		_rtld_error("Tainted process refusing to run binary %s",
		    argv0);
		rtld_die();
	    }
	    dbg("opening main program in direct exec mode");
	    if (argc >= 2) {
		rtld_argc = parse_args(argv, argc, &search_in_path, &fd);
		argv0 = argv[rtld_argc];
		explicit_fd = (fd != -1);
		binpath = NULL;
		if (!explicit_fd)
		    fd = open_binary_fd(argv0, search_in_path, &binpath);
		if (fstat(fd, &st) == -1) {
		    rtld_fatal("Failed to fstat FD %d (%s): %s", fd,
		      explicit_fd ? "user-provided descriptor" : argv0,
		      rtld_strerror(errno));
		}

		/*
		 * Rough emulation of the permission checks done by
		 * execve(2), only Unix DACs are checked, ACLs are
		 * ignored.  Preserve the semantic of disabling owner
		 * to execute if owner x bit is cleared, even if
		 * others x bit is enabled.
		 * mmap(2) does not allow to mmap with PROT_EXEC if
		 * binary' file comes from noexec mount.  We cannot
		 * set a text reference on the binary.
		 */
		dir_enable = false;
		if (st.st_uid == geteuid()) {
		    if ((st.st_mode & S_IXUSR) != 0)
			dir_enable = true;
		} else if (st.st_gid == getegid()) {
		    if ((st.st_mode & S_IXGRP) != 0)
			dir_enable = true;
		} else if ((st.st_mode & S_IXOTH) != 0) {
		    dir_enable = true;
		}
		if (!dir_enable) {
		    _rtld_error("No execute permission for binary %s",
		        argv0);
		    if (!ld_tracing)
			rtld_die();
		}

		/*
		 * For direct exec mode, argv[0] is the interpreter
		 * name, we must remove it and shift arguments left
		 * before invoking binary main.  Since stack layout
		 * places environment pointers and aux vectors right
		 * after the terminating NULL, we must shift
		 * environment and aux as well.
		 */
		main_argc = argc - rtld_argc;
		for (i = 0; i <= main_argc; i++)
		    argv[i] = argv[i + rtld_argc];
		*argcp -= rtld_argc;
		/* auxv/envp is not on the stack in CHERI so we don't need this */
#ifndef __CHERI_PURE_CAPABILITY__
		environ = env = envp = argv + main_argc + 1;
		dbg("move env from %p to %p", envp + rtld_argc, envp);
		do {
		    *envp = *(envp + rtld_argc);
		}  while (*envp++ != NULL);
		aux = auxp = (Elf_Auxinfo *)envp;
		auxpf = (Elf_Auxinfo *)(envp + rtld_argc);
		dbg("move aux from %p to %p", auxpf, aux);
		/* XXXKIB insert place for AT_EXECPATH if not present */
		for (;; auxp++, auxpf++) {
		    *auxp = *auxpf;
		    if (auxp->a_type == AT_NULL)
			break;
		}
		/* Since the auxiliary vector has moved, redigest it. */
		for (i = 0;  i < AT_COUNT;  i++)
		    aux_info[i] = NULL;
		for (auxp = aux;  auxp->a_type != AT_NULL;  auxp++) {
		    if (auxp->a_type < AT_COUNT)
			aux_info[auxp->a_type] = auxp;
		}
#endif

		/* Point AT_EXECPATH auxv and aux_info to the binary path. */
		if (binpath == NULL) {
		    aux_info[AT_EXECPATH] = NULL;
		} else {
		    if (aux_info[AT_EXECPATH] == NULL) {
			aux_info[AT_EXECPATH] = xmalloc(sizeof(Elf_Auxinfo));
			aux_info[AT_EXECPATH]->a_type = AT_EXECPATH;
		    }
		    aux_info[AT_EXECPATH]->a_un.a_ptr = __DECONST(void *,
		      binpath);
		}
	    } else {
		_rtld_error("No binary");
		rtld_die();
	    }
	}
    }

    ld_bind_now = getenv(_LD("BIND_NOW"));

    /*
     * If the process is tainted, then we un-set the dangerous environment
     * variables.  The process will be marked as tainted until setuid(2)
     * is called.  If any child process calls setuid(2) we do not want any
     * future processes to honor the potentially un-safe variables.
     */
    if (!trust) {
	if (unsetenv(_LD("PRELOAD")) || unsetenv(_LD("LIBMAP")) ||
	    unsetenv(_LD("LIBRARY_PATH")) || unsetenv(_LD("LIBRARY_PATH_FDS")) ||
	    unsetenv(_LD("LIBMAP_DISABLE")) || unsetenv(_LD("BIND_NOT")) ||
	    unsetenv(_LD("DEBUG")) || unsetenv(_LD("ELF_HINTS_PATH")) ||
	    unsetenv(_LD("SKIP_INIT_FUNCS")) ||
	    unsetenv(_LD("LOADFLTR")) || unsetenv(_LD("LIBRARY_PATH_RPATH"))) {
		rtld_fatal("environment corrupt; aborting");
	}
    }
    if (ld_bind_now == NULL)
	    ld_bind_not = getenv(_LD("BIND_NOT")) != NULL;
    libmap_disable = getenv(_LD("LIBMAP_DISABLE")) != NULL;
    libmap_override = getenv(_LD("LIBMAP"));
    ld_library_path = getenv(_LD("LIBRARY_PATH"));
    ld_library_dirs = getenv(_LD("LIBRARY_PATH_FDS"));
    ld_preload = getenv(_LD("PRELOAD"));
    ld_elf_hints_path = getenv(_LD("ELF_HINTS_PATH"));
    ld_loadfltr = getenv(_LD("LOADFLTR")) != NULL;
    library_path_rpath = getenv(_LD("LIBRARY_PATH_RPATH"));
    ld_skip_init_funcs = getenv(_LD("SKIP_INIT_FUNCS")) != NULL;
    library_path_rpath = getenv(_LD("LIBRARY_PATH_RPATH"));
    if (library_path_rpath != NULL) {
	    if (library_path_rpath[0] == 'y' ||
		library_path_rpath[0] == 'Y' ||
		library_path_rpath[0] == '1')
		    ld_library_path_rpath = true;
	    else
		    ld_library_path_rpath = false;
    }
    dangerous_ld_env = libmap_disable || (libmap_override != NULL) ||
	(ld_library_path != NULL) || (ld_preload != NULL) ||
	(ld_elf_hints_path != NULL) || ld_loadfltr;
    if (!ld_tracing)
	ld_tracing = getenv(_LD("TRACE_LOADED_OBJECTS"));
    ld_utrace = getenv(_LD("UTRACE"));

    if ((ld_elf_hints_path == NULL) || strlen(ld_elf_hints_path) == 0)
	ld_elf_hints_path = ld_elf_hints_default;

#ifdef DEBUG
    if (is_env_var_set(_LD("DEBUG")))
	debug = RTLD_DBG_NO_CATEGORY;
    if (is_env_var_set(_LD("DEBUG_VERBOSE")))
	debug = RTLD_DBG_ALL;
    if (is_env_var_set(_LD("DEBUG_CHERI")))
	debug |= RTLD_DBG_CHERI_PLT | RTLD_DBG_CHERI | RTLD_DBG_CHERI_PLT_VERBOSE;
    if (is_env_var_set(_LD("DEBUG_STATS")))
	debug |= RTLD_DBG_RELOC_STATS;
    if (getenv(_LD("DEBUG_CATEGORIES")))
	debug |= parse_integer(getenv(_LD("DEBUG_CATEGORIES")));
#endif
    dbg("%s is initialized, base address = " PTR_FMT, __progname,
	(caddr_t) aux_info[AT_BASE]->a_un.a_ptr);
    dbg("RTLD dynamic = " PTR_FMT, obj_rtld.dynamic);
    dbg("RTLD pltgot  = " PTR_FMT, obj_rtld.pltgot);

    dbg("initializing thread locks");
    lockdflt_init();

    /*
     * Load the main program, or process its program header if it is
     * already loaded.
     */
    if (fd != -1) {	/* Load the main program. */
	dbg("loading main program");
	obj_main = map_object(fd, argv0, NULL, _PATH_RTLD);
	close(fd);
	if (obj_main == NULL)
	    rtld_die();
	max_stack_flags = obj_main->stack_flags;
    } else {				/* Main program already loaded. */
	dbg("processing main program's program header");
	assert(aux_info[AT_PHDR] != NULL);
	phdr = (const Elf_Phdr *) aux_info[AT_PHDR]->a_un.a_ptr;
	assert(aux_info[AT_PHNUM] != NULL);
	phnum = aux_info[AT_PHNUM]->a_un.a_val;
	assert(aux_info[AT_PHENT] != NULL);
	assert(aux_info[AT_PHENT]->a_un.a_val == sizeof(Elf_Phdr));
	assert(aux_info[AT_ENTRY] != NULL);
	imgentry = (dlfunc_t) aux_info[AT_ENTRY]->a_un.a_ptr;
	dbg("Values from kernel:\n\tAT_PHDR=" PTR_FMT "\n"
	    "\tAT_BASE=" PTR_FMT "\n\tAT_ENTRY=" PTR_FMT "\n",
		phdr, aux_info[AT_BASE]->a_un.a_ptr, (const void *)imgentry);
	if ((obj_main = digest_phdr(phdr, phnum, imgentry, argv0)) ==
	    NULL)
		rtld_die();
	dbg("Parsed values:\n\tmapbase=" PTR_FMT "\n\tmapsize=%#zx"
#ifdef __CHERI_PURE_CAPABILITY__
	    "\n\ttext_rodata=" PTR_FMT
#endif
	    "\n\tvaddrbase=%#zx\n\trelocbase=" PTR_FMT "\n",
	    obj_main->mapbase, obj_main->mapsize,
#ifdef __CHERI_PURE_CAPABILITY__
	    obj_main->text_rodata_cap,
#endif
	    obj_main->vaddrbase, obj_main->relocbase);
    }

    if (aux_info[AT_EXECPATH] != NULL && fd == -1) {
	    kexecpath = aux_info[AT_EXECPATH]->a_un.a_ptr;
	    dbg("AT_EXECPATH %p %s", kexecpath, kexecpath);
	    if (kexecpath[0] == '/')
		    obj_main->path = kexecpath;
	    else if (getcwd(buf, sizeof(buf)) == NULL ||
		     strlcat(buf, "/", sizeof(buf)) >= sizeof(buf) ||
		     strlcat(buf, kexecpath, sizeof(buf)) >= sizeof(buf))
		    obj_main->path = xstrdup(argv0);
	    else
		    obj_main->path = xstrdup(buf);
    } else {
	    dbg("No AT_EXECPATH or direct exec");
	    obj_main->path = xstrdup(argv0);
    }
    dbg("obj_main path %s", obj_main->path);
    obj_main->mainprog = true;

    if (aux_info[AT_STACKPROT] != NULL &&
      aux_info[AT_STACKPROT]->a_un.a_val != 0)
	    stack_prot = aux_info[AT_STACKPROT]->a_un.a_val;

#if !defined(COMPAT_32BIT) && !defined(COMPAT_64BIT)
    /*
     * Get the actual dynamic linker pathname from the executable if
     * possible.  (It should always be possible.)  That ensures that
     * gdb will find the right dynamic linker even if a non-standard
     * one is being used.
     */
    if (obj_main->interp != NULL &&
      strcmp(obj_main->interp, obj_rtld.path) != 0) {
	free(obj_rtld.path);
	obj_rtld.path = xstrdup(obj_main->interp);
        __progname = obj_rtld.path;
    }
#endif

    if (!digest_dynamic(obj_main, 0))
	rtld_die();
    dbg("%s valid_hash_sysv %d valid_hash_gnu %d dynsymcount %d",
	obj_main->path, obj_main->valid_hash_sysv, obj_main->valid_hash_gnu,
	obj_main->dynsymcount);

    linkmap_add(obj_main);
    linkmap_add(&obj_rtld);

    /* Link the main program into the list of objects. */
    TAILQ_INSERT_HEAD(&obj_list, obj_main, next);
    obj_count++;
    obj_loads++;

    /* Initialize a fake symbol for resolving undefined weak references. */
    sym_zero.st_info = ELF_ST_INFO(STB_GLOBAL, STT_NOTYPE);
    sym_zero.st_shndx = SHN_UNDEF;
    sym_zero.st_value = -(vaddr_t)obj_main->relocbase;

    if (!libmap_disable)
        libmap_disable = (bool)lm_init(libmap_override);

    dbg("loading LD_PRELOAD libraries");
    if (load_preload_objects() == -1)
	rtld_die();
    preload_tail = globallist_curr(TAILQ_LAST(&obj_list, obj_entry_q));

    dbg("loading needed objects");
    if (load_needed_objects(obj_main, 0) == -1)
	rtld_die();

    /* Make a list of all objects loaded at startup. */
    last_interposer = obj_main;
    TAILQ_FOREACH(obj, &obj_list, next) {
	if (obj->marker)
	    continue;
	if (obj->z_interpose && obj != obj_main) {
	    objlist_put_after(&list_main, last_interposer, obj);
	    last_interposer = obj;
	} else {
	    objlist_push_tail(&list_main, obj);
	}
    	obj->refcount++;
    }

    dbg("checking for required versions");
    if (rtld_verify_versions(&list_main) == -1 && !ld_tracing)
	rtld_die();

    if (ld_tracing) {		/* We're done */
	trace_loaded_objects(obj_main);
	exit(0);
    }

    if (getenv(_LD("DUMP_REL_PRE")) != NULL) {
       dump_relocations(obj_main);
       exit (0);
    }

    /*
     * Processing tls relocations requires having the tls offsets
     * initialized.  Prepare offsets before starting initial
     * relocation processing.
     */
    dbg("initializing initial thread local storage offsets");
    STAILQ_FOREACH(entry, &list_main, link) {
	/*
	 * Allocate all the initial objects out of the static TLS
	 * block even if they didn't ask for it.
	 */
	allocate_tls_offset(entry->obj);
    }

    if (relocate_objects(obj_main,
      ld_bind_now != NULL && *ld_bind_now != '\0',
      &obj_rtld, SYMLOOK_EARLY, NULL) == -1)
	rtld_die();

#ifndef __CHERI_PURE_CAPABILITY__
    /* Copy relocations are not supported in the purecap ABI */
    dbg("doing copy relocations");
    if (do_copy_relocations(obj_main) == -1)
	rtld_die();
#endif

    if (getenv(_LD("DUMP_REL_POST")) != NULL) {
       dump_relocations(obj_main);
       exit (0);
    }

    ifunc_init(aux);

    /*
     * Setup TLS for main thread.  This must be done after the
     * relocations are processed, since tls initialization section
     * might be the subject for relocations.
     */
    dbg("initializing initial thread local storage");
    allocate_initial_tls(globallist_curr(TAILQ_FIRST(&obj_list)));

    dbg("initializing key program variables");
    set_program_var("__progname", argv[0] != NULL ? basename(argv[0]) : "");
    set_program_var("environ", env);
    set_program_var("__elf_aux_vector", aux);

    /* Make a list of init functions to call. */
    objlist_init(&initlist);
    initlist_add_objects(globallist_curr(TAILQ_FIRST(&obj_list)),
      preload_tail, &initlist);

    r_debug_state(NULL, &obj_main->linkmap); /* say hello to gdb! */

    map_stacks_exec(NULL);

#ifdef __CHERI_PURE_CAPABILITY__
    /* old crt does not exist for CheriABI */
    obj_main->crt_no_init = true;
#else
    if (!obj_main->crt_no_init) {
	/*
	 * Make sure we don't call the main program's init and fini
	 * functions for binaries linked with old crt1 which calls
	 * _init itself.
	 */
	obj_main->init_ptr = obj_main->fini_ptr = NULL;
	obj_main->preinit_array_ptr = obj_main->init_array_ptr =
	    obj_main->fini_array_ptr = NULL;
    }
#endif /* #ifndef __CHERI_PURE_CAPABILITY__ */

    /*
     * Execute MD initializers required before we call the objects'
     * init functions.
     */
    pre_init();

    wlock_acquire(rtld_bind_lock, &lockstate);

    dbg("resolving ifuncs");
    if (initlist_objects_ifunc(&initlist, ld_bind_now != NULL &&
      *ld_bind_now != '\0', SYMLOOK_EARLY, &lockstate) == -1)
	rtld_die();

    if (obj_main->crt_no_init)
	preinit_main();
    objlist_call_init(&initlist, &lockstate);
    _r_debug_postinit(&obj_main->linkmap);
    objlist_clear(&initlist);
    dbg("loading filtees");
    TAILQ_FOREACH(obj, &obj_list, next) {
	if (obj->marker)
	    continue;
	if (ld_loadfltr || obj->z_loadfltr)
	    load_filtees(obj, 0, &lockstate);
    }

    dbg("enforcing main obj relro");
    if (obj_enforce_relro(obj_main) == -1)
	rtld_die();

    lock_release(rtld_bind_lock, &lockstate);

    dbg("transferring control to program entry point = " PTR_FMT, obj_main->entry);

    /* Return the exit procedure and the program entry point. */
    if (rtld_exit_ptr == NULL)
	rtld_exit_ptr = make_rtld_function_pointer(rtld_exit);
    *exit_proc = rtld_exit_ptr;
    *objp = obj_main;

#if defined(__mips__) && defined(__CHERI_PURE_CAPABILITY__)
    // ensure that we setup a valid $cgp if the binary is built with -nostartfiles
    // Note: This value should still remain valid after the return since clang
    // won't clobber it. This should ensure that on return from here to
    // rtld_start.S $cgp will be set up correctly. We could also pass another
    // reference argument and store obj_main->captable there but this is easier
    // and should have the same effect.
    const void *entry_cgp = target_cgp_for_func(obj_main, (dlfunc_t)obj_main->entry);
    dbg_cheri("Setting initial $cgp for %s to " PTR_FMT, obj_main->path, entry_cgp);
    assert(cheri_getperm(obj_main->entry) & CHERI_PERM_EXECUTE);
    /* Add memory clobber to ensure that it is done last thing before return
     *
     * TODO: would be nice if we could return pairs in $c3/$c4
     */
    __asm__ volatile("cmove $cgp, %0" :: "C"(entry_cgp): "$c26", "memory");
#endif
    return (func_ptr_type) obj_main->entry;
}

void *
rtld_resolve_ifunc(const Obj_Entry *obj, const Elf_Sym *def)
{
#ifdef __CHERI_PURE_CAPABILITY__
	(void)obj;
	(void)def;
	rtld_fatal("IFUNC is not implemented for CheriABI");
#else

	void *ptr;
	Elf_Addr target;

	ptr = (void *)make_function_pointer(def, obj);
	target = call_ifunc_resolver(ptr);
	return ((void *)target);
#endif
}

/*
 * NB: MIPS uses a private version of this function (_mips_rtld_bind).
 * Changes to this function should be applied there as well.
 */
Elf_Addr
_rtld_bind(Obj_Entry *obj, Elf_Size reloff)
{
    const Elf_Rel *rel;
    const Elf_Sym *def;
    const Obj_Entry *defobj;
    Elf_Addr *where;
    Elf_Addr target;
    RtldLockState lockstate;

    rlock_acquire(rtld_bind_lock, &lockstate);
    if (sigsetjmp(lockstate.env, 0) != 0)
	    lock_upgrade(rtld_bind_lock, &lockstate);
    if (obj->pltrel)
	rel = (const Elf_Rel *)((const char *)obj->pltrel + reloff);
    else
	rel = (const Elf_Rel *)((const char *)obj->pltrela + reloff);

    where = (Elf_Addr *)(obj->relocbase + rel->r_offset);
    def = find_symdef(ELF_R_SYM(rel->r_info), obj, &defobj, SYMLOOK_IN_PLT,
	NULL, &lockstate);
    if (def == NULL)
	rtld_die();
    if (ELF_ST_TYPE(def->st_info) == STT_GNU_IFUNC)
	target = (Elf_Addr)rtld_resolve_ifunc(defobj, def);
    else
	target = (Elf_Addr)(defobj->relocbase + def->st_value);

    dbg("\"%s\" in \"%s\" ==> %p in \"%s\"",
      defobj->strtab + def->st_name, basename(obj->path),
      (void *)(uintptr_t)target, basename(defobj->path));

    /*
     * Write the new contents for the jmpslot. Note that depending on
     * architecture, the value which we need to return back to the
     * lazy binding trampoline may or may not be the target
     * address. The value returned from reloc_jmpslot() is the value
     * that the trampoline needs.
     */
    target = reloc_jmpslot(where, target, defobj, obj, rel);
    lock_release(rtld_bind_lock, &lockstate);
    return target;
}

/*
 * Error reporting function.  Use it like printf.  If formats the message
 * into a buffer, and sets things up so that the next call to dlerror()
 * will return the message.
 */
void
_rtld_error(const char *fmt, ...)
{
    static char buf[512];
    va_list ap;

    va_start(ap, fmt);
    rtld_vsnprintf(buf, sizeof buf, fmt, ap);
    error_message = buf;
    va_end(ap);
    LD_UTRACE(UTRACE_RTLD_ERROR, NULL, NULL, 0, 0, error_message);
}

/*
 * Return a dynamically-allocated copy of the current error message, if any.
 */
static char *
errmsg_save(void)
{
    return error_message == NULL ? NULL : xstrdup(error_message);
}

/*
 * Restore the current error message from a copy which was previously saved
 * by errmsg_save().  The copy is freed.
 */
static void
errmsg_restore(char *saved_msg)
{
    if (saved_msg == NULL)
	error_message = NULL;
    else {
	_rtld_error("%s", saved_msg);
	free(saved_msg);
    }
}

static const char *
basename(const char *name)
{
    const char *p = strrchr(name, '/');
    return p != NULL ? p + 1 : name;
}

static struct utsname uts;

static char *
origin_subst_one(Obj_Entry *obj, char *real, const char *kw,
    const char *subst, bool may_free)
{
	char *p, *p1, *res, *resp;
	int subst_len, kw_len, subst_count, old_len, new_len;

	kw_len = strlen(kw);

	/*
	 * First, count the number of the keyword occurrences, to
	 * preallocate the final string.
	 */
	for (p = real, subst_count = 0;; p = p1 + kw_len, subst_count++) {
		p1 = strstr(p, kw);
		if (p1 == NULL)
			break;
	}

	/*
	 * If the keyword is not found, just return.
	 *
	 * Return non-substituted string if resolution failed.  We
	 * cannot do anything more reasonable, the failure mode of the
	 * caller is unresolved library anyway.
	 */
	if (subst_count == 0 || (obj != NULL && !obj_resolve_origin(obj)))
		return (may_free ? real : xstrdup(real));
	if (obj != NULL)
		subst = obj->origin_path;

	/*
	 * There is indeed something to substitute.  Calculate the
	 * length of the resulting string, and allocate it.
	 */
	subst_len = strlen(subst);
	old_len = strlen(real);
	new_len = old_len + (subst_len - kw_len) * subst_count;
	res = xmalloc(new_len + 1);

	/*
	 * Now, execute the substitution loop.
	 */
	for (p = real, resp = res, *resp = '\0';;) {
		p1 = strstr(p, kw);
		if (p1 != NULL) {
			/* Copy the prefix before keyword. */
			memcpy(resp, p, p1 - p);
			resp += p1 - p;
			/* Keyword replacement. */
			memcpy(resp, subst, subst_len);
			resp += subst_len;
			*resp = '\0';
			p = p1 + kw_len;
		} else
			break;
	}

	/* Copy to the end of string and finish. */
	strcat(resp, p);
	if (may_free)
		free(real);
	return (res);
}

static char *
origin_subst(Obj_Entry *obj, const char *real)
{
	char *res1, *res2, *res3, *res4;

	if (obj == NULL || !trust)
		return (xstrdup(real));
	if (uts.sysname[0] == '\0') {
		if (uname(&uts) != 0) {
			_rtld_error("utsname failed: %d", errno);
			return (NULL);
		}
	}
	/* __DECONST is safe here since without may_free real is unchanged */
	res1 = origin_subst_one(obj, __DECONST(char *, real), "$ORIGIN", NULL,
	    false);
	res2 = origin_subst_one(NULL, res1, "$OSNAME", uts.sysname, true);
	res3 = origin_subst_one(NULL, res2, "$OSREL", uts.release, true);
	res4 = origin_subst_one(NULL, res3, "$PLATFORM", uts.machine, true);
	return (res4);
}

void
rtld_die(void)
{
    const char *msg = dlerror();

    if (msg == NULL)
	msg = "Fatal error";
    rtld_fdputstr(STDERR_FILENO, _BASENAME_RTLD ": ");
    rtld_fdputstr(STDERR_FILENO, msg);
    rtld_fdputchar(STDERR_FILENO, '\n');
    _exit(1);
}

/*
 * Process a shared object's DYNAMIC section, and save the important
 * information in its Obj_Entry structure.
 */
static void
digest_dynamic1(Obj_Entry *obj, int early, const Elf_Dyn **dyn_rpath,
    const Elf_Dyn **dyn_soname, const Elf_Dyn **dyn_runpath)
{
    const Elf_Dyn *dynp;
    Needed_Entry **needed_tail = &obj->needed;
    Needed_Entry **needed_filtees_tail = &obj->needed_filtees;
    Needed_Entry **needed_aux_filtees_tail = &obj->needed_aux_filtees;
    const Elf_Hashelt *hashtab;
    const Elf32_Word *hashval;
    Elf32_Word bkt, nmaskwords;
    int bloom_size32;
    int plttype = DT_REL;

    *dyn_rpath = NULL;
    *dyn_soname = NULL;
    *dyn_runpath = NULL;

    obj->bind_now = false;
    for (dynp = obj->dynamic;  dynp->d_tag != DT_NULL;  dynp++) {
	switch (dynp->d_tag) {

	case DT_REL:
	    obj->rel = (const Elf_Rel *)(obj->relocbase + dynp->d_un.d_ptr);
	    break;

	case DT_RELSZ:
	    obj->relsize = dynp->d_un.d_val;
	    break;

	case DT_RELENT:
	    assert(dynp->d_un.d_val == sizeof(Elf_Rel));
	    break;

	case DT_JMPREL:
	    obj->pltrel = (const Elf_Rel *)
	      (obj->relocbase + dynp->d_un.d_ptr);
	    break;

	case DT_PLTRELSZ:
	    obj->pltrelsize = dynp->d_un.d_val;
	    break;

	case DT_RELA:
	    obj->rela = (const Elf_Rela *)(obj->relocbase + dynp->d_un.d_ptr);
	    break;

	case DT_RELASZ:
	    obj->relasize = dynp->d_un.d_val;
	    break;

	case DT_RELAENT:
	    assert(dynp->d_un.d_val == sizeof(Elf_Rela));
	    break;

	case DT_PLTREL:
	    plttype = dynp->d_un.d_val;
	    assert(dynp->d_un.d_val == DT_REL || plttype == DT_RELA);
	    break;

	case DT_SYMTAB:
	    obj->symtab = (const Elf_Sym *)
	      (obj->relocbase + dynp->d_un.d_ptr);
	    break;

	case DT_SYMENT:
	    assert(dynp->d_un.d_val == sizeof(Elf_Sym));
	    break;

	case DT_STRTAB:
	    obj->strtab = (const char *)(obj->relocbase + dynp->d_un.d_ptr);
	    break;

	case DT_STRSZ:
	    obj->strsize = dynp->d_un.d_val;
	    break;

	case DT_VERNEED:
	    obj->verneed = (const Elf_Verneed *)(obj->relocbase +
		dynp->d_un.d_val);
	    break;

	case DT_VERNEEDNUM:
	    obj->verneednum = dynp->d_un.d_val;
	    break;

	case DT_VERDEF:
	    obj->verdef = (const Elf_Verdef *)(obj->relocbase +
		dynp->d_un.d_val);
	    break;

	case DT_VERDEFNUM:
	    obj->verdefnum = dynp->d_un.d_val;
	    break;

	case DT_VERSYM:
	    obj->versyms = (const Elf_Versym *)(obj->relocbase +
		dynp->d_un.d_val);
	    break;

	case DT_HASH:
	    {
		hashtab = (const Elf_Hashelt *)(obj->relocbase +
		    dynp->d_un.d_ptr);
		obj->nbuckets = hashtab[0];
		obj->nchains = hashtab[1];
		obj->buckets = hashtab + 2;
		obj->chains = obj->buckets + obj->nbuckets;
		obj->valid_hash_sysv = obj->nbuckets > 0 && obj->nchains > 0 &&
		  obj->buckets != NULL;
	    }
	    break;

	case DT_GNU_HASH:
	    {
		hashtab = (const Elf_Hashelt *)(obj->relocbase +
		    dynp->d_un.d_ptr);
		obj->nbuckets_gnu = hashtab[0];
		obj->symndx_gnu = hashtab[1];
		nmaskwords = hashtab[2];
		bloom_size32 = (__ELF_WORD_SIZE / 32) * nmaskwords;
		obj->maskwords_bm_gnu = nmaskwords - 1;
		obj->shift2_gnu = hashtab[3];
		obj->bloom_gnu = (const Elf_Addr *)(hashtab + 4);
		obj->buckets_gnu = hashtab + 4 + bloom_size32;
		obj->chain_zero_gnu = obj->buckets_gnu + obj->nbuckets_gnu -
		  obj->symndx_gnu;
		/* Number of bitmask words is required to be power of 2 */
		obj->valid_hash_gnu = powerof2(nmaskwords) &&
		    obj->nbuckets_gnu > 0 && obj->buckets_gnu != NULL;
	    }
	    break;

	case DT_NEEDED:
	    if (!obj->rtld) {
		Needed_Entry *nep = NEW(Needed_Entry);
		nep->name = dynp->d_un.d_val;
		nep->obj = NULL;
		nep->next = NULL;

		*needed_tail = nep;
		needed_tail = &nep->next;
	    }
	    break;

	case DT_FILTER:
	    if (!obj->rtld) {
		Needed_Entry *nep = NEW(Needed_Entry);
		nep->name = dynp->d_un.d_val;
		nep->obj = NULL;
		nep->next = NULL;

		*needed_filtees_tail = nep;
		needed_filtees_tail = &nep->next;

		if (obj->linkmap.l_refname == NULL)
		    obj->linkmap.l_refname = (char *)(uintptr_t)dynp->d_un.d_val;
	    }
	    break;

	case DT_AUXILIARY:
	    if (!obj->rtld) {
		Needed_Entry *nep = NEW(Needed_Entry);
		nep->name = dynp->d_un.d_val;
		nep->obj = NULL;
		nep->next = NULL;

		*needed_aux_filtees_tail = nep;
		needed_aux_filtees_tail = &nep->next;
	    }
	    break;

	case DT_PLTGOT:
	    obj->pltgot = (Elf_Addr *)(obj->relocbase + dynp->d_un.d_ptr);
	    break;

	case DT_TEXTREL:
	    obj->textrel = true;
	    break;

	case DT_SYMBOLIC:
	    obj->symbolic = true;
	    break;

	case DT_RPATH:
	    /*
	     * We have to wait until later to process this, because we
	     * might not have gotten the address of the string table yet.
	     */
	    *dyn_rpath = dynp;
	    break;

	case DT_SONAME:
	    *dyn_soname = dynp;
	    break;

	case DT_RUNPATH:
	    *dyn_runpath = dynp;
	    break;

	case DT_INIT:
	    obj->init_ptr = (void*)(obj->relocbase + dynp->d_un.d_ptr);
	    break;

	case DT_PREINIT_ARRAY:
	    obj->preinit_array_ptr = (InitArrayEntry *)(obj->relocbase + dynp->d_un.d_ptr);
	    break;

	case DT_PREINIT_ARRAYSZ:
	    obj->preinit_array_num = dynp->d_un.d_val / sizeof(InitArrayEntry);
	    break;

	case DT_INIT_ARRAY:
	    obj->init_array_ptr = (InitArrayEntry *)(obj->relocbase + dynp->d_un.d_ptr);
	    break;

	case DT_INIT_ARRAYSZ:
	    obj->init_array_num = dynp->d_un.d_val / sizeof(InitArrayEntry);
	    break;

	case DT_FINI:
	    obj->fini_ptr = (void*)(obj->relocbase + dynp->d_un.d_ptr);
	    break;

	case DT_FINI_ARRAY:
	    obj->fini_array_ptr = (InitArrayEntry *)(obj->relocbase + dynp->d_un.d_ptr);
	    break;

	case DT_FINI_ARRAYSZ:
	    obj->fini_array_num = dynp->d_un.d_val / sizeof(InitArrayEntry);
	    break;

	/*
	 * Don't process DT_DEBUG on MIPS as the dynamic section
	 * is mapped read-only. DT_MIPS_RLD_MAP is used instead.
	 */

#ifndef __mips__
	case DT_DEBUG:
	    if (!early)
		dbg("Filling in DT_DEBUG entry");
	    (__DECONST(Elf_Dyn *, dynp))->d_un.d_ptr = (Elf_Addr)&r_debug;
	    break;
#endif

	case DT_FLAGS:
		if (dynp->d_un.d_val & DF_ORIGIN)
		    obj->z_origin = true;
		if (dynp->d_un.d_val & DF_SYMBOLIC)
		    obj->symbolic = true;
		if (dynp->d_un.d_val & DF_TEXTREL)
		    obj->textrel = true;
		if (dynp->d_un.d_val & DF_BIND_NOW)
		    obj->bind_now = true;
		if (dynp->d_un.d_val & DF_STATIC_TLS)
		    obj->static_tls = true;
	    break;
#ifdef __mips__
	case DT_MIPS_LOCAL_GOTNO:
		obj->local_gotno = dynp->d_un.d_val;
		break;

	case DT_MIPS_SYMTABNO:
		obj->symtabno = dynp->d_un.d_val;
		break;

	case DT_MIPS_GOTSYM:
		obj->gotsym = dynp->d_un.d_val;
		break;

	case DT_MIPS_RLD_MAP:
		// We still need to add relocbase for CHERI non-PIE binaries
		// since we need something to derive the pointer from.
		assert((vaddr_t)obj->relocbase == 0);
		// All CheriABI binaries should be PIE so this should be unused.
		*((Elf_Addr *)(obj->relocbase + dynp->d_un.d_ptr)) = (Elf_Addr) &r_debug;
		break;

	case DT_MIPS_RLD_MAP_REL: {
		char* tag_loc;
		// The MIPS_RLD_MAP_REL tag stores the offset to the .rld_map
		// section relative to the address of the tag itself.
#ifdef __CHERI_PURE_CAPABILITY__
		tag_loc = (char*)cheri_copyaddress(obj->relocbase, dynp);
#else
		tag_loc = __DECONST(char*, dynp);
#endif
		dbg("Setting DT_MIPS_RLD_MAP_REL for %s: %p <- %p", obj->path,
		    ((Elf_Addr *)(tag_loc + dynp->d_un.d_val)), &r_debug);
		*((Elf_Addr *)(tag_loc + dynp->d_un.d_val)) = (Elf_Addr) &r_debug;
		break;
	}

	case DT_MIPS_PLTGOT:
		obj->mips_pltgot = (Elf_Addr *)(obj->relocbase +
		    dynp->d_un.d_ptr);
		break;

#ifdef __CHERI_PURE_CAPABILITY__
	case DT_MIPS_CHERI___CAPRELOCS:
	    obj->cap_relocs = (obj->relocbase + dynp->d_un.d_ptr);
	    break;

	case DT_MIPS_CHERI___CAPRELOCSSZ:
	    obj->cap_relocs_size = dynp->d_un.d_val;
	    break;

	case DT_MIPS_CHERI_FLAGS: {
	    size_t flags = dynp->d_un.d_val;
	    unsigned abi = flags & DF_MIPS_CHERI_ABI_MASK;
	    obj->cheri_captable_abi = abi;
	    flags &= ~DF_MIPS_CHERI_ABI_MASK;
	    if (flags & DF_MIPS_CHERI_RELATIVE_CAPRELOCS) {
		flags &= ~DF_MIPS_CHERI_RELATIVE_CAPRELOCS;
		obj->relative_cap_relocs = true;
	    }
	    if ((flags & DF_MIPS_CHERI_CAPTABLE_PER_FILE) ||
	        (flags & DF_MIPS_CHERI_CAPTABLE_PER_FUNC)) {
#if RTLD_SUPPORT_PER_FUNCTION_CAPTABLE == 1
		obj->per_function_captable = true;
#else
		rtld_fatal("Cannot load %s with per-file/per-function "
		    "captable since " _PATH_RTLD " was not compiled with "
		    "-DRTLD_SUPPORT_PER_FUNCTION_CAPTABLE=1", obj->path);
#endif
	    } else if (flags) {
		rtld_fdprintf(STDERR_FILENO, "Unknown DT_MIPS_CHERI_FLAGS in %s"
		    ": 0x%zx", obj->path, (size_t)flags);
	    }
	    break;
	}

	case DT_MIPS_CHERI_CAPTABLE:
	    obj->writable_captable =
	        (struct CheriCapTableEntry*)(obj->relocbase + dynp->d_un.d_ptr);
	    break;

	case DT_MIPS_CHERI_CAPTABLESZ:
	    obj->captable_size = dynp->d_un.d_val;
	    break;

#if RTLD_SUPPORT_PER_FUNCTION_CAPTABLE == 1
	case DT_MIPS_CHERI_CAPTABLE_MAPPING:
	    obj->captable_mapping =
	        (struct CheriCapTableMappingEntry*)(obj->relocbase + dynp->d_un.d_ptr);
	    break;

	case DT_MIPS_CHERI_CAPTABLE_MAPPINGSZ:
	    obj->captable_mapping_size = dynp->d_un.d_val;
	    break;
#endif /* RTLD_SUPPORT_PER_FUNCTION_CAPTABLE == 1 */
#endif /* defined(__CHERI_PURE_CAPABILITY__) */
#endif

#ifdef __powerpc__
#ifdef __powerpc64__
	case DT_PPC64_GLINK:
		obj->glink = (Elf_Addr)(obj->relocbase + dynp->d_un.d_ptr);
		break;
#else
	case DT_PPC_GOT:
		obj->gotptr = (Elf_Addr *)(obj->relocbase + dynp->d_un.d_ptr);
		break;
#endif
#endif

#ifdef __riscv
#ifdef __CHERI_PURE_CAPABILITY__
	case DT_RISCV_CHERI___CAPRELOCS:
		obj->cap_relocs = (obj->relocbase + dynp->d_un.d_ptr);
		break;

	case DT_RISCV_CHERI___CAPRELOCSSZ:
		obj->cap_relocs_size = dynp->d_un.d_val;
		break;
#endif
#endif

	case DT_FLAGS_1:
		if (dynp->d_un.d_val & DF_1_NOOPEN)
		    obj->z_noopen = true;
		if (dynp->d_un.d_val & DF_1_ORIGIN)
		    obj->z_origin = true;
		if (dynp->d_un.d_val & DF_1_GLOBAL)
		    obj->z_global = true;
		if (dynp->d_un.d_val & DF_1_BIND_NOW)
		    obj->bind_now = true;
		if (dynp->d_un.d_val & DF_1_NODELETE)
		    obj->z_nodelete = true;
		if (dynp->d_un.d_val & DF_1_LOADFLTR)
		    obj->z_loadfltr = true;
		if (dynp->d_un.d_val & DF_1_INTERPOSE)
		    obj->z_interpose = true;
		if (dynp->d_un.d_val & DF_1_NODEFLIB)
		    obj->z_nodeflib = true;
	    break;

	default:
	    if (!early) {
		dbg("Ignoring d_tag %ld = %#lx", (long)dynp->d_tag,
		    (long)dynp->d_tag);
	    }
	    break;
	}
    }

    obj->traced = false;

    if (plttype == DT_RELA) {
	obj->pltrela = (const Elf_Rela *) obj->pltrel;
	obj->pltrel = NULL;
	obj->pltrelasize = obj->pltrelsize;
	obj->pltrelsize = 0;
    }

    /* Determine size of dynsym table (equal to nchains of sysv hash) */
    if (obj->valid_hash_sysv)
	obj->dynsymcount = obj->nchains;
    else if (obj->valid_hash_gnu) {
	obj->dynsymcount = 0;
	for (bkt = 0; bkt < obj->nbuckets_gnu; bkt++) {
	    if (obj->buckets_gnu[bkt] == 0)
		continue;
	    hashval = &obj->chain_zero_gnu[obj->buckets_gnu[bkt]];
	    do
		obj->dynsymcount++;
	    while ((*hashval++ & 1u) == 0);
	}
	obj->dynsymcount += obj->symndx_gnu;
    }

    if (obj->linkmap.l_refname != NULL)
	obj->linkmap.l_refname = obj->strtab + (unsigned long)obj->
	  linkmap.l_refname;
}

static bool
obj_resolve_origin(Obj_Entry *obj)
{

	if (obj->origin_path != NULL)
		return (true);
	obj->origin_path = xmalloc(PATH_MAX);
	return (rtld_dirname_abs(obj->path, obj->origin_path) != -1);
}

static bool
digest_dynamic2(Obj_Entry *obj, const Elf_Dyn *dyn_rpath,
    const Elf_Dyn *dyn_soname, const Elf_Dyn *dyn_runpath)
{

	if (obj->z_origin && !obj_resolve_origin(obj))
		return (false);

	if (dyn_runpath != NULL) {
		obj->runpath = (const char *)obj->strtab + dyn_runpath->d_un.d_val;
		obj->runpath = origin_subst(obj, obj->runpath);
	} else if (dyn_rpath != NULL) {
		obj->rpath = (const char *)obj->strtab + dyn_rpath->d_un.d_val;
		obj->rpath = origin_subst(obj, obj->rpath);
	}
	if (dyn_soname != NULL)
		object_add_name(obj, obj->strtab + dyn_soname->d_un.d_val);
#ifdef __CHERI_PURE_CAPABILITY__
	// Set tight bounds on the individual members now (for the ones that
	// we iterate over) instead of inheriting the relocbase bounds to avoid
	// any overflows at runtime.
	set_bounds_if_nonnull(obj->rel, obj->relsize);
	set_bounds_if_nonnull(obj->rela, obj->relasize);
	set_bounds_if_nonnull(obj->pltrel, obj->pltrelsize);
	set_bounds_if_nonnull(obj->pltrela, obj->pltrelasize);
	set_bounds_if_nonnull(obj->strtab, obj->strsize);
	set_bounds_if_nonnull(obj->phdr, obj->phsize);

	set_bounds_if_nonnull(obj->preinit_array_ptr,
	    obj->preinit_array_num * sizeof(InitArrayEntry));
	set_bounds_if_nonnull(
	    obj->init_array_ptr, obj->init_array_num * sizeof(InitArrayEntry));
	set_bounds_if_nonnull(
	    obj->fini_array_ptr, obj->fini_array_num * sizeof(InitArrayEntry));

	set_bounds_if_nonnull(obj->cap_relocs, obj->cap_relocs_size);

	/* TODO: Bring the useful ABI features to RISC-V */
#ifdef __mips__
	set_bounds_if_nonnull(obj->writable_captable, obj->captable_size);
	if (cheri_getlength(obj->writable_captable) != obj->captable_size) {
		dbg("Using imprecise bounds for captable: " PTR_FMT
		    " - size was %zd but real size should be %zd",
		    obj->writable_captable,
		    cheri_getlength(obj->writable_captable),
		    obj->captable_size);
	}
#if RTLD_SUPPORT_PER_FUNCTION_CAPTABLE == 1
	set_bounds_if_nonnull(obj->captable_mapping, obj->captable_mapping_size);
#endif
	// Set the target cgp as a read-only version of the .cap_table section
	if (obj->writable_captable)
		obj->_target_cgp = cheri_clearperm(obj->writable_captable, TARGET_CGP_REMOVE_PERMS);

	// Now reduce the bounds on text_rodata_cap: for PLT/FNDESC we can set
	// tight bounds and only need .text, but for PC-relative we have to also
	// include the captable since the text/rodata capability is used for
	// all code pointers, and functions need to be able to access the
	// captable from PCC.
	if (obj->cheri_captable_abi == DF_MIPS_CHERI_ABI_PCREL) {
		// For pcrel ABI we need to include the captable
		dbg("%s: text/rodata start = %#zx, text/rodata end = %#zx, "
		    "captable = " PTR_FMT " (relative to start %#zx), "
		    "current text/rodata cap = " PTR_FMT,
		    obj->path, (size_t)obj->text_rodata_start_offset,
		    (size_t)obj->text_rodata_end_offset, obj->writable_captable,
		    (char *)obj->writable_captable - obj->text_rodata_cap,
		    obj->text_rodata_cap);
		if (obj->writable_captable) {
			// Note: due to capabilities not being precise, the end
			// of the captable may not be the same as captable +
			// cheri_getlen(captable). Use the value we got from
			// DT_MIPS_CHERI_CAPTABLESZ instead
			vaddr_t captable_start_offset = (vaddr_t)(
			    (char *)obj->writable_captable - obj->relocbase);
			rtld_min(obj->text_rodata_start_offset,
			    (vaddr_t)((char *)obj->writable_captable -
				obj->text_rodata_cap));
			vaddr_t captable_end_offset =
			    captable_start_offset + obj->captable_size;
			// Set base to min_offset(.text/.rodata, .captable)
			vaddr_t start_offset = rtld_min(captable_start_offset,
			    obj->text_rodata_start_offset);
			size_t end_offset = rtld_max(
			    captable_end_offset, obj->text_rodata_end_offset);
			size_t precise_size = end_offset - start_offset;
			// Note: not setting precise bounds here since the end
			// of the captable is probably not strongly aligned.
			obj->text_rodata_cap += start_offset;
			obj->text_rodata_cap = cheri_setbounds_sametype(
			    obj->text_rodata_cap, precise_size);
			if (cheri_getlength(obj->text_rodata_cap) !=
			    precise_size) {
				dbg("Using imprecise bounds for text/rodata"
				    "/captable: " PTR_FMT
				    " - size was %zd but real size should be %zd",
				    obj->text_rodata_cap,
				    cheri_getlength(obj->text_rodata_cap),
				    precise_size);
			}
		} else {
			dbg("%s: missing DT_CHERI_CAPTABLE so can't set "
			    "sensible bounds on text/rodata -> using full DSO"
			    ": " PTR_FMT, obj->path, obj->text_rodata_cap);
		}
	} else {
		// tight bounds on text_rodata possible since $cgp is live-in
		obj->text_rodata_cap += obj->text_rodata_start_offset;
		// TODO: data-only .so files? Possibly used by icu4c? For now
		// I'll keep this assertion until we hit an error
		rtld_require(obj->text_rodata_end_offset != 0, "No text segment in %s?", obj->path);
		obj->text_rodata_cap = cheri_setbounds_sametype(
		   obj->text_rodata_cap, obj->text_rodata_end_offset - obj->text_rodata_start_offset);
	}
	dbg("%s: tightened bounds of text/rodata cap: " PTR_FMT, obj->path,
	    obj->text_rodata_cap);
#endif /* defined(__mips__) */
#endif
	return (true);
}

static bool
digest_dynamic(Obj_Entry *obj, int early)
{
	const Elf_Dyn *dyn_rpath;
	const Elf_Dyn *dyn_soname;
	const Elf_Dyn *dyn_runpath;

	digest_dynamic1(obj, early, &dyn_rpath, &dyn_soname, &dyn_runpath);
	return (digest_dynamic2(obj, dyn_rpath, dyn_soname, dyn_runpath));
}

/*
 * Process a shared object's program header.  This is used only for the
 * main program, when the kernel has already loaded the main program
 * into memory before calling the dynamic linker.  It creates and
 * returns an Obj_Entry structure.
 */
static Obj_Entry *
digest_phdr(const Elf_Phdr *phdr, int phnum, dlfunc_t entry, const char *path)
{
    dbg("%s(0, entry=" PTR_FMT ", phdr=" PTR_FMT ", path=%s)\n", __func__, entry, phdr, path);
    Obj_Entry *obj;
    const Elf_Phdr *phlimit = phdr + phnum;
    const Elf_Phdr *ph;
    caddr_t note_start, note_end;
    int nsegs = 0;

    obj = obj_new();
    for (ph = phdr;  ph < phlimit;  ph++) {
	if (ph->p_type != PT_PHDR)
	    continue;

	obj->phsize = ph->p_memsz;
#ifdef __CHERI_PURE_CAPABILITY__
	obj->phdr = cheri_setbounds(phdr, ph->p_memsz);
#else
	obj->phdr = phdr;
#endif
	obj->relocbase = __DECONST(char *, phdr) - ph->p_vaddr;
	break;
    }
#ifdef __CHERI_PURE_CAPABILITY__
    /*
     * Position dependent binaries can cause relocbase to be unrepresentable.
     * Furthermore, they cannot be used with co-processes. To ease the transition
     * towards being able to run everything as co-processes we now reject
     * loading any positition dependent CheriABI binaries.
     */
    if (cheri_getaddress(obj->relocbase) == 0) {
	_rtld_error("%s: Cannot load position dependent CheriABI binary with "
	     "zero relocation base", path);
	return NULL;
    } else if (!cheri_gettag(obj->relocbase)) {
	_rtld_error("%s: Cannot load CheriABI binary with unrepresentable"
	    "relocation base (" PTR_FMT ")", path, obj->relocbase);
	return NULL;
    }
#endif

    obj->stack_flags = PF_X | PF_R | PF_W;

    for (ph = phdr;  ph < phlimit;  ph++) {
	switch (ph->p_type) {

	case PT_INTERP:
	    obj->interp = (const char *)(ph->p_vaddr + obj->relocbase);
	    break;

	case PT_LOAD:
	    if (nsegs == 0) {	/* First load segment */
		obj->vaddrbase = trunc_page(ph->p_vaddr);
		obj->mapbase = obj->vaddrbase + obj->relocbase;
	    } else {		/* Last load segment */
		obj->mapsize = round_page(ph->p_vaddr + ph->p_memsz) -
		  obj->vaddrbase;
	    }
	    nsegs++;
#ifdef __CHERI_PURE_CAPABILITY__
	    if (!(ph->p_flags & PF_W)) {
		Elf_Addr start_addr = ph->p_vaddr;
		obj->text_rodata_start_offset = rtld_min(start_addr, obj->text_rodata_start_offset);
		obj->text_rodata_end_offset = rtld_max(start_addr + ph->p_memsz, obj->text_rodata_end_offset);
		dbg("%s: processing readonly PT_LOAD[%d], new text/rodata start "
		    " = %zx text/rodata end = %zx", path, nsegs,
		    (size_t)obj->text_rodata_start_offset, (size_t)obj->text_rodata_end_offset);
	    }
#endif
	    break;

	case PT_DYNAMIC:
	    obj->dynamic = (const Elf_Dyn *)(ph->p_vaddr + obj->relocbase);
	    break;

	case PT_TLS:
	    obj->tlsindex = 1;
	    obj->tlssize = ph->p_memsz;
	    obj->tlsalign = ph->p_align;
	    obj->tlsinitsize = ph->p_filesz;
	    obj->tlsinit = (void*)(ph->p_vaddr + obj->relocbase);
	    obj->tlspoffset = ph->p_offset;
	    break;

	case PT_GNU_STACK:
	    obj->stack_flags = ph->p_flags;
	    break;

	case PT_GNU_RELRO:
	    obj->relro_page = obj->relocbase + trunc_page(ph->p_vaddr);
	    obj->relro_size = round_page(ph->p_memsz);
#ifdef __CHERI_PURE_CAPABILITY__
	    obj->text_rodata_start_offset = rtld_min(ph->p_vaddr, obj->text_rodata_start_offset);
	    obj->text_rodata_end_offset = rtld_max(ph->p_vaddr + ph->p_memsz, obj->text_rodata_end_offset);
	    dbg("%s: Adding PT_GNU_RELRO, new text/rodata start "
		" = %zx text/rodata end = %zx", path,
		(size_t)obj->text_rodata_start_offset, (size_t)obj->text_rodata_end_offset);
#endif
	    break;

	case PT_NOTE:
	    note_start = obj->relocbase + ph->p_vaddr;
	    note_end = note_start + ph->p_filesz;
	    digest_notes(obj, (const Elf_Note *)note_start, (const Elf_Note *)note_end);
	    break;
	}
    }
    if (nsegs < 1) {
	_rtld_error("%s: too few PT_LOAD segments", path);
	return NULL;
    }

#ifdef __CHERI_PURE_CAPABILITY__
   obj->relocbase = cheri_setbounds(obj->relocbase, obj->mapsize);
    /*
     * Derive text_rodata cap from AT_ENTRY (but set the address to the beginning
     * of the object). Note: csetbounds is done after parsing .dynamic
     */
    obj->text_rodata_cap = cheri_copyaddress(entry, obj->relocbase);
    fix_obj_mapping_cap_permissions(obj, path);
#endif

    obj->entry = entry;
    return obj;
}

void
digest_notes(Obj_Entry *obj, const Elf_Note *note_start, const Elf_Note *note_end)
{
	const Elf_Note *note;
	const char *note_name;
	uintptr_t p;

	for (note = note_start; note < note_end;
	    note = (const Elf_Note *)((const char *)(note + 1) +
	      roundup2(note->n_namesz, sizeof(Elf32_Addr)) +
	      roundup2(note->n_descsz, sizeof(Elf32_Addr)))) {
		if (note->n_namesz != sizeof(NOTE_FREEBSD_VENDOR) ||
		    note->n_descsz != sizeof(int32_t))
			continue;
		if (note->n_type != NT_FREEBSD_ABI_TAG &&
		    note->n_type != NT_FREEBSD_FEATURE_CTL &&
		    note->n_type != NT_FREEBSD_NOINIT_TAG)
			continue;
		note_name = (const char *)(note + 1);
		if (strncmp(NOTE_FREEBSD_VENDOR, note_name,
		    sizeof(NOTE_FREEBSD_VENDOR)) != 0)
			continue;
		switch (note->n_type) {
		case NT_FREEBSD_ABI_TAG:
			/* FreeBSD osrel note */
			p = (uintptr_t)(note + 1);
			p += roundup2(note->n_namesz, sizeof(Elf32_Addr));
			obj->osrel = *(const int32_t *)(p);
			dbg("note osrel %d", obj->osrel);
			break;
		case NT_FREEBSD_FEATURE_CTL:
			/* FreeBSD ABI feature control note */
			p = (uintptr_t)(note + 1);
			p += roundup2(note->n_namesz, sizeof(Elf32_Addr));
			obj->fctl0 = *(const uint32_t *)(p);
			dbg("note fctl0 %#x", obj->fctl0);
			break;
		case NT_FREEBSD_NOINIT_TAG:
			/* FreeBSD 'crt does not call init' note */
			obj->crt_no_init = true;
			dbg("note crt_no_init");
			break;
		}
	}
}

static Obj_Entry *
dlcheck(void *handle)
{
    Obj_Entry *obj;

    TAILQ_FOREACH(obj, &obj_list, next) {
	if (obj == (Obj_Entry *) handle)
	    break;
    }

    if (obj == NULL || obj->refcount == 0 || obj->dl_refcount == 0) {
	_rtld_error("Invalid shared object handle %p", handle);
	return NULL;
    }
    return obj;
}

/*
 * If the given object is already in the donelist, return true.  Otherwise
 * add the object to the list and return false.
 */
static bool
donelist_check(DoneList *dlp, const Obj_Entry *obj)
{
    unsigned int i;

    for (i = 0;  i < dlp->num_used;  i++)
	if (dlp->objs[i] == obj)
	    return true;
    /*
     * Our donelist allocation should always be sufficient.  But if
     * our threads locking isn't working properly, more shared objects
     * could have been loaded since we allocated the list.  That should
     * never happen, but we'll handle it properly just in case it does.
     */
    if (dlp->num_used < dlp->num_alloc)
	dlp->objs[dlp->num_used++] = obj;
    return false;
}

/*
 * Hash function for symbol table lookup.  Don't even think about changing
 * this.  It is specified by the System V ABI.
 */
unsigned long
elf_hash(const char *name)
{
    const unsigned char *p = (const unsigned char *) name;
    unsigned long h = 0;
    unsigned long g;

    while (*p != '\0') {
	h = (h << 4) + *p++;
	if ((g = h & 0xf0000000) != 0)
	    h ^= g >> 24;
	h &= ~g;
    }
    return h;
}

/*
 * The GNU hash function is the Daniel J. Bernstein hash clipped to 32 bits
 * unsigned in case it's implemented with a wider type.
 */
static uint32_t
gnu_hash(const char *s)
{
	uint32_t h;
	unsigned char c;

	h = 5381;
	for (c = *s; c != '\0'; c = *++s)
		h = h * 33 + c;
	return (h & 0xffffffff);
}


/*
 * Find the library with the given name, and return its full pathname.
 * The returned string is dynamically allocated.  Generates an error
 * message and returns NULL if the library cannot be found.
 *
 * If the second argument is non-NULL, then it refers to an already-
 * loaded shared object, whose library search path will be searched.
 *
 * If a library is successfully located via LD_LIBRARY_PATH_FDS, its
 * descriptor (which is close-on-exec) will be passed out via the third
 * argument.
 *
 * The search order is:
 *   DT_RPATH in the referencing file _unless_ DT_RUNPATH is present (1)
 *   DT_RPATH of the main object if DSO without defined DT_RUNPATH (1)
 *   LD_LIBRARY_PATH
 *   DT_RUNPATH in the referencing file
 *   ldconfig hints (if -z nodefaultlib, filter out default library directories
 *	 from list)
 *   /lib:/usr/lib _unless_ the referencing file is linked with -z nodefaultlib
 *
 * (1) Handled in digest_dynamic2 - rpath left NULL if runpath defined.
 */
static char *
find_library(const char *xname, const Obj_Entry *refobj, int *fdp)
{
	char *pathname, *refobj_path;
	const char *name;
	bool nodeflib, objgiven;

	objgiven = refobj != NULL;

	if (libmap_disable || !objgiven ||
	    (name = lm_find(refobj->path, xname)) == NULL)
		name = xname;

	if (strchr(name, '/') != NULL) {	/* Hard coded pathname */
		if (name[0] != '/' && !trust) {
			_rtld_error("Absolute pathname required "
			    "for shared object \"%s\"", name);
			return (NULL);
		}
		return (origin_subst(__DECONST(Obj_Entry *, refobj),
		    __DECONST(char *, name)));
	}

	dbg(" Searching for \"%s\"", name);
	refobj_path = objgiven ? refobj->path : NULL;

	/*
	 * If refobj->rpath != NULL, then refobj->runpath is NULL.  Fall
	 * back to pre-conforming behaviour if user requested so with
	 * LD_LIBRARY_PATH_RPATH environment variable and ignore -z
	 * nodeflib.
	 */
	if (objgiven && refobj->rpath != NULL && ld_library_path_rpath) {
		pathname = search_library_path(name, ld_library_path,
		    refobj_path, fdp);
		if (pathname != NULL)
			return (pathname);
		if (refobj != NULL) {
			pathname = search_library_path(name, refobj->rpath,
			    refobj_path, fdp);
			if (pathname != NULL)
				return (pathname);
		}
		pathname = search_library_pathfds(name, ld_library_dirs, fdp);
		if (pathname != NULL)
			return (pathname);
		pathname = search_library_path(name, gethints(false),
		    refobj_path, fdp);
		if (pathname != NULL)
			return (pathname);
		pathname = search_library_path(name, ld_standard_library_path,
		    refobj_path, fdp);
		if (pathname != NULL)
			return (pathname);
	} else {
		nodeflib = objgiven ? refobj->z_nodeflib : false;
		if (objgiven) {
			pathname = search_library_path(name, refobj->rpath,
			    refobj->path, fdp);
			if (pathname != NULL)
				return (pathname);
		}
		if (objgiven && refobj->runpath == NULL && refobj != obj_main) {
			pathname = search_library_path(name, obj_main->rpath,
			    refobj_path, fdp);
			if (pathname != NULL)
				return (pathname);
		}
		pathname = search_library_path(name, ld_library_path,
		    refobj_path, fdp);
		if (pathname != NULL)
			return (pathname);
		if (objgiven) {
			pathname = search_library_path(name, refobj->runpath,
			    refobj_path, fdp);
			if (pathname != NULL)
				return (pathname);
		}
		pathname = search_library_pathfds(name, ld_library_dirs, fdp);
		if (pathname != NULL)
			return (pathname);
		pathname = search_library_path(name, gethints(nodeflib),
		    refobj_path, fdp);
		if (pathname != NULL)
			return (pathname);
		if (objgiven && !nodeflib) {
			pathname = search_library_path(name,
			    ld_standard_library_path, refobj_path, fdp);
			if (pathname != NULL)
				return (pathname);
		}
	}

	if (objgiven && refobj->path != NULL) {
		_rtld_error("Shared object \"%s\" not found, "
		    "required by \"%s\"", name, basename(refobj->path));
	} else {
		_rtld_error("Shared object \"%s\" not found", name);
	}
	return (NULL);
}

/*
 * Given a symbol number in a referencing object, find the corresponding
 * definition of the symbol.  Returns a pointer to the symbol, or NULL if
 * no definition was found.  Returns a pointer to the Obj_Entry of the
 * defining object via the reference parameter DEFOBJ_OUT.
 */
const Elf_Sym *
find_symdef(unsigned long symnum, const Obj_Entry *refobj,
    const Obj_Entry **defobj_out, int flags, SymCache *cache,
    RtldLockState *lockstate)
{
    const Elf_Sym *ref;
    const Elf_Sym *def;
    const Obj_Entry *defobj;
    const Ver_Entry *ve;
    SymLook req;
    const char *name;
    int res;

    /*
     * If we have already found this symbol, get the information from
     * the cache.
     */
    if (symnum >= refobj->dynsymcount)
	return NULL;	/* Bad object */
    if (cache != NULL && cache[symnum].sym != NULL) {
	*defobj_out = cache[symnum].obj;
	return cache[symnum].sym;
    }

    ref = refobj->symtab + symnum;
    name = refobj->strtab + ref->st_name;
    def = NULL;
    defobj = NULL;
    ve = NULL;

    /*
     * We don't have to do a full scale lookup if the symbol is local.
     * We know it will bind to the instance in this load module; to
     * which we already have a pointer (ie ref). By not doing a lookup,
     * we not only improve performance, but it also avoids unresolvable
     * symbols when local symbols are not in the hash table. This has
     * been seen with the ia64 toolchain.
     */
    if (ELF_ST_BIND(ref->st_info) != STB_LOCAL) {
	if (ELF_ST_TYPE(ref->st_info) == STT_SECTION) {
	    _rtld_error("%s: Bogus symbol table entry %lu", refobj->path,
		symnum);
	}
	symlook_init(&req, name);
	req.flags = flags;
	ve = req.ventry = fetch_ventry(refobj, symnum);
	req.lockstate = lockstate;
	res = symlook_default(&req, refobj);
	if (res == 0) {
	    def = req.sym_out;
	    defobj = req.defobj_out;
	}
    } else {
	def = ref;
	defobj = refobj;
    }

    /*
     * If we found no definition and the reference is weak, treat the
     * symbol as having the value zero.
     */
    if (def == NULL && ELF_ST_BIND(ref->st_info) == STB_WEAK) {
	def = &sym_zero;
	defobj = obj_main;
    }

    if (def != NULL) {
	*defobj_out = defobj;
	/* Record the information in the cache to avoid subsequent lookups. */
	if (cache != NULL) {
	    cache[symnum].sym = def;
	    cache[symnum].obj = defobj;
	}
    } else {
	if (refobj != &obj_rtld)
	    _rtld_error("%s: Undefined symbol \"%s%s%s\"", refobj->path, name,
	      ve != NULL ? "@" : "", ve != NULL ? ve->name : "");
    }
    return def;
}

/*
 * Return the search path from the ldconfig hints file, reading it if
 * necessary.  If nostdlib is true, then the default search paths are
 * not added to result.
 *
 * Returns NULL if there are problems with the hints file,
 * or if the search path there is empty.
 */
static const char *
gethints(bool nostdlib)
{
	static char *filtered_path;
	static const char *hints;
	static struct elfhints_hdr hdr;
	struct fill_search_info_args sargs, hargs;
	struct dl_serinfo smeta, hmeta, *SLPinfo, *hintinfo;
	struct dl_serpath *SLPpath, *hintpath;
	char *p;
	struct stat hint_stat;
	unsigned int SLPndx, hintndx, fndx, fcount;
	int fd;
	size_t flen;
	uint32_t dl;
	bool skip;

	/* First call, read the hints file */
	if (hints == NULL) {
		/* Keep from trying again in case the hints file is bad. */
		hints = "";

		if ((fd = open(ld_elf_hints_path, O_RDONLY | O_CLOEXEC)) == -1)
			return (NULL);

		/*
		 * Check of hdr.dirlistlen value against type limit
		 * intends to pacify static analyzers.  Further
		 * paranoia leads to checks that dirlist is fully
		 * contained in the file range.
		 */
		if (read(fd, &hdr, sizeof hdr) != sizeof hdr ||
		    hdr.magic != ELFHINTS_MAGIC ||
		    hdr.version != 1 || hdr.dirlistlen > UINT_MAX / 2 ||
		    fstat(fd, &hint_stat) == -1) {
cleanup1:
			close(fd);
			hdr.dirlistlen = 0;
			return (NULL);
		}
		dl = hdr.strtab;
		if (dl + hdr.dirlist < dl)
			goto cleanup1;
		dl += hdr.dirlist;
		if (dl + hdr.dirlistlen < dl)
			goto cleanup1;
		dl += hdr.dirlistlen;
		if (dl > hint_stat.st_size)
			goto cleanup1;
		p = xmalloc(hdr.dirlistlen + 1);
		if (pread(fd, p, hdr.dirlistlen + 1,
		    hdr.strtab + hdr.dirlist) != (ssize_t)hdr.dirlistlen + 1 ||
		    p[hdr.dirlistlen] != '\0') {
			free(p);
			goto cleanup1;
		}
		hints = p;
		close(fd);
	}

	/*
	 * If caller agreed to receive list which includes the default
	 * paths, we are done. Otherwise, if we still did not
	 * calculated filtered result, do it now.
	 */
	if (!nostdlib)
		return (hints[0] != '\0' ? hints : NULL);
	if (filtered_path != NULL)
		goto filt_ret;

	/*
	 * Obtain the list of all configured search paths, and the
	 * list of the default paths.
	 *
	 * First estimate the size of the results.
	 */
	smeta.dls_size = __offsetof(struct dl_serinfo, dls_serpath);
	smeta.dls_cnt = 0;
	hmeta.dls_size = __offsetof(struct dl_serinfo, dls_serpath);
	hmeta.dls_cnt = 0;

	sargs.request = RTLD_DI_SERINFOSIZE;
	sargs.serinfo = &smeta;
	hargs.request = RTLD_DI_SERINFOSIZE;
	hargs.serinfo = &hmeta;

	path_enumerate(ld_standard_library_path, fill_search_info, NULL,
	    &sargs);
	path_enumerate(hints, fill_search_info, NULL, &hargs);

	SLPinfo = xmalloc(smeta.dls_size);
	hintinfo = xmalloc(hmeta.dls_size);

	/*
	 * Next fetch both sets of paths.
	 */
	sargs.request = RTLD_DI_SERINFO;
	sargs.serinfo = SLPinfo;
	sargs.serpath = &SLPinfo->dls_serpath[0];
	sargs.strspace = (char *)&SLPinfo->dls_serpath[smeta.dls_cnt];

	hargs.request = RTLD_DI_SERINFO;
	hargs.serinfo = hintinfo;
	hargs.serpath = &hintinfo->dls_serpath[0];
	hargs.strspace = (char *)&hintinfo->dls_serpath[hmeta.dls_cnt];

	path_enumerate(ld_standard_library_path, fill_search_info, NULL,
	    &sargs);
	path_enumerate(hints, fill_search_info, NULL, &hargs);

	/*
	 * Now calculate the difference between two sets, by excluding
	 * standard paths from the full set.
	 */
	fndx = 0;
	fcount = 0;
	filtered_path = xmalloc(hdr.dirlistlen + 1);
	hintpath = &hintinfo->dls_serpath[0];
	for (hintndx = 0; hintndx < hmeta.dls_cnt; hintndx++, hintpath++) {
		skip = false;
		SLPpath = &SLPinfo->dls_serpath[0];
		/*
		 * Check each standard path against current.
		 */
		for (SLPndx = 0; SLPndx < smeta.dls_cnt; SLPndx++, SLPpath++) {
			/* matched, skip the path */
			if (!strcmp(hintpath->dls_name, SLPpath->dls_name)) {
				skip = true;
				break;
			}
		}
		if (skip)
			continue;
		/*
		 * Not matched against any standard path, add the path
		 * to result. Separate consequtive paths with ':'.
		 */
		if (fcount > 0) {
			filtered_path[fndx] = ':';
			fndx++;
		}
		fcount++;
		flen = strlen(hintpath->dls_name);
		strncpy((filtered_path + fndx),	hintpath->dls_name, flen);
		fndx += flen;
	}
	filtered_path[fndx] = '\0';

	free(SLPinfo);
	free(hintinfo);

filt_ret:
	return (filtered_path[0] != '\0' ? filtered_path : NULL);
}

static void
init_dag(Obj_Entry *root)
{
    const Needed_Entry *needed;
    const Objlist_Entry *elm;
    DoneList donelist;

    if (root->dag_inited)
	return;
    donelist_init(&donelist);

    /* Root object belongs to own DAG. */
    objlist_push_tail(&root->dldags, root);
    objlist_push_tail(&root->dagmembers, root);
    donelist_check(&donelist, root);

    /*
     * Add dependencies of root object to DAG in breadth order
     * by exploiting the fact that each new object get added
     * to the tail of the dagmembers list.
     */
    STAILQ_FOREACH(elm, &root->dagmembers, link) {
	for (needed = elm->obj->needed; needed != NULL; needed = needed->next) {
	    if (needed->obj == NULL || donelist_check(&donelist, needed->obj))
		continue;
	    objlist_push_tail(&needed->obj->dldags, root);
	    objlist_push_tail(&root->dagmembers, needed->obj);
	}
    }
    root->dag_inited = true;
}

static void
init_marker(Obj_Entry *marker)
{

	bzero(marker, sizeof(*marker));
	marker->marker = true;
}

Obj_Entry *
globallist_curr(const Obj_Entry *obj)
{

	for (;;) {
		if (obj == NULL)
			return (NULL);
		if (!obj->marker)
			return (__DECONST(Obj_Entry *, obj));
		obj = TAILQ_PREV(obj, obj_entry_q, next);
	}
}

Obj_Entry *
globallist_next(const Obj_Entry *obj)
{

	for (;;) {
		obj = TAILQ_NEXT(obj, next);
		if (obj == NULL)
			return (NULL);
		if (!obj->marker)
			return (__DECONST(Obj_Entry *, obj));
	}
}

/* Prevent the object from being unmapped while the bind lock is dropped. */
static void
hold_object(Obj_Entry *obj)
{

	obj->holdcount++;
}

static void
unhold_object(Obj_Entry *obj)
{

	assert(obj->holdcount > 0);
	if (--obj->holdcount == 0 && obj->unholdfree)
		release_object(obj);
}

static void
process_z(Obj_Entry *root)
{
	const Objlist_Entry *elm;
	Obj_Entry *obj;

	/*
	 * Walk over object DAG and process every dependent object
	 * that is marked as DF_1_NODELETE or DF_1_GLOBAL. They need
	 * to grow their own DAG.
	 *
	 * For DF_1_GLOBAL, DAG is required for symbol lookups in
	 * symlook_global() to work.
	 *
	 * For DF_1_NODELETE, the DAG should have its reference upped.
	 */
	STAILQ_FOREACH(elm, &root->dagmembers, link) {
		obj = elm->obj;
		if (obj == NULL)
			continue;
		if (obj->z_nodelete && !obj->ref_nodel) {
			dbg("obj %s -z nodelete", obj->path);
			init_dag(obj);
			ref_dag(obj);
			obj->ref_nodel = true;
		}
		if (obj->z_global && objlist_find(&list_global, obj) == NULL) {
			dbg("obj %s -z global", obj->path);
			objlist_push_tail(&list_global, obj);
			init_dag(obj);
		}
	}
}
/*
 * Initialize the dynamic linker.  The argument is the address at which
 * the dynamic linker has been mapped into memory.  The primary task of
 * this function is to relocate the dynamic linker.
 */
static void
init_rtld(caddr_t mapbase, Elf_Auxinfo **aux_info)
{
    Obj_Entry objtmp;	/* Temporary rtld object */
    const Elf_Ehdr *ehdr;
    const Elf_Dyn *dyn_rpath;
    const Elf_Dyn *dyn_soname;
    const Elf_Dyn *dyn_runpath;

#ifdef RTLD_INIT_PAGESIZES_EARLY
    /* The page size is required by the dynamic memory allocator. */
    init_pagesizes(aux_info);
#endif

#if defined(DEBUG_VERBOSE) && DEBUG_VERBOSE > 1
    /* debug is not initialized yet so dbg() is a no-op -> use printf()*/
    rtld_fdprintf(STDERR_FILENO, "rtld: %s(" PTR_FMT ", %p)\n", __func__, mapbase, aux_info);
#endif

    /*
     * Conjure up an Obj_Entry structure for the dynamic linker.
     *
     * The "path" member can't be initialized yet because string constants
     * cannot yet be accessed. Below we will set it correctly.
     */
    memset(&objtmp, 0, sizeof(objtmp));
    objtmp.path = NULL;
    objtmp.rtld = true;
    objtmp.mapbase = mapbase;
#ifdef PIC
    objtmp.relocbase = mapbase;
#endif

    objtmp.dynamic = rtld_dynamic(&objtmp);
    digest_dynamic1(&objtmp, 1, &dyn_rpath, &dyn_soname, &dyn_runpath);
    assert(objtmp.needed == NULL);
#if !defined(__mips__)
    /* MIPS has a bogus DT_TEXTREL. */
    assert(!objtmp.textrel);
#endif
    ehdr = (Elf_Ehdr *)mapbase;
    objtmp.phdr = (Elf_Phdr *)((char *)mapbase + ehdr->e_phoff);
    objtmp.phsize = ehdr->e_phnum * sizeof(objtmp.phdr[0]);
#ifdef __CHERI_PURE_CAPABILITY__
    /* This was done in _rtld_do___caprelocs_self */
    objtmp.cap_relocs_processed = true;
    /* find the end of rodata/text: */

    for (int i = 0; i < ehdr->e_phnum; i++) {
	const Elf_Phdr *ph = &objtmp.phdr[i];
	if (ph->p_type != PT_LOAD)
	    continue;
	if (!(ph->p_flags & PF_W)) {
	    Elf_Addr start_addr = ph->p_vaddr;
	    objtmp.text_rodata_start_offset = rtld_min(start_addr, objtmp.text_rodata_start_offset);
	    objtmp.text_rodata_end_offset = rtld_max(start_addr + ph->p_memsz, objtmp.text_rodata_end_offset);
#if defined(DEBUG_VERBOSE) && DEBUG_VERBOSE > 3
	    /* debug is not initialized yet so dbg() is a no-op */
	    rtld_fdprintf(STDERR_FILENO, "rtld: processing PT_LOAD phdr[%d], "
		"new text/rodata start  = %zx text/rodata end = %zx\n", i + 1,
		(size_t)objtmp.text_rodata_start_offset, (size_t)objtmp.text_rodata_end_offset);
#endif
	}
    }
    /*
     * Note: no csetbounds yet since we also need to include .cap_table (which
     * is part of the r/w section). Bounds are set after .dynamic is read.
     */
    objtmp.text_rodata_cap = objtmp.relocbase;
    fix_obj_mapping_cap_permissions(&objtmp, "RTLD");
#endif

    /*
     * Temporarily put the dynamic linker entry into the object list, so
     * that symbols can be found.
     */
    relocate_objects(&objtmp, true, &objtmp, 0, NULL);

    /* Initialize the object list. */
    TAILQ_INIT(&obj_list);

#if defined(__CHERI_PURE_CAPABILITY__) && defined(DEBUG_VERBOSE)
    if (objtmp.cap_relocs) {
	extern char __start___cap_relocs, __stop___cap_relocs;
	size_t cap_relocs_size =
	    ((caddr_t)&__stop___cap_relocs - (caddr_t)&__start___cap_relocs);
#if DEBUG_VERBOSE > 3
	rtld_printf("RTLD has DT_CHERI___CAPRELOCS = " PTR_FMT ", __start___cap_relocs"
	    "= " PTR_FMT "\nDT_CHERI___CAPRELOCSSZ = %zd, difference = %zd\n",
	    objtmp.cap_relocs, &__start___cap_relocs, cap_relocs_size,
	    objtmp.cap_relocs_size);
#endif
	assert((vaddr_t)objtmp.cap_relocs == (vaddr_t)&__start___cap_relocs);
	assert(objtmp.cap_relocs_size == cap_relocs_size);
    }
#endif

    /* Now that non-local variables can be accesses, copy out obj_rtld. */
    memcpy(&obj_rtld, &objtmp, sizeof(obj_rtld));

#ifndef RTLD_INIT_PAGESIZES_EARLY
    /* The page size is required by the dynamic memory allocator. */
    init_pagesizes(aux_info);
#endif

    if (aux_info[AT_OSRELDATE] != NULL)
	    osreldate = aux_info[AT_OSRELDATE]->a_un.a_val;

    digest_dynamic2(&obj_rtld, dyn_rpath, dyn_soname, dyn_runpath);

    /* Replace the path with a dynamically allocated copy. */
    obj_rtld.path = xstrdup(ld_path_rtld);

    r_debug.r_brk = make_rtld_local_function_pointer(r_debug_state);
    r_debug.r_state = RT_CONSISTENT;
}

/*
 * Retrieve the array of supported page sizes.  The kernel provides the page
 * sizes in increasing order.
 */
static void
init_pagesizes(Elf_Auxinfo **aux_info)
{
	static size_t psa[MAXPAGESIZES];
	int mib[2];
	size_t len, size;

	if (aux_info[AT_PAGESIZES] != NULL && aux_info[AT_PAGESIZESLEN] !=
	    NULL) {
		size = aux_info[AT_PAGESIZESLEN]->a_un.a_val;
		pagesizes = aux_info[AT_PAGESIZES]->a_un.a_ptr;
	} else {
		len = 2;
		if (sysctlnametomib("hw.pagesizes", mib, &len) == 0)
			size = sizeof(psa);
		else {
			/* As a fallback, retrieve the base page size. */
			size = sizeof(psa[0]);
			if (aux_info[AT_PAGESZ] != NULL) {
				psa[0] = aux_info[AT_PAGESZ]->a_un.a_val;
				goto psa_filled;
			} else {
				mib[0] = CTL_HW;
				mib[1] = HW_PAGESIZE;
				len = 2;
			}
		}
		if (sysctl(mib, len, psa, &size, NULL, 0) == -1) {
			rtld_fatal("sysctl for hw.pagesize(s) failed");
		}
psa_filled:
		pagesizes = psa;
	}
	npagesizes = size / sizeof(pagesizes[0]);
	/* Discard any invalid entries at the end of the array. */
	while (npagesizes > 0 && pagesizes[npagesizes - 1] == 0)
		npagesizes--;
}

/*
 * Add the init functions from a needed object list (and its recursive
 * needed objects) to "list".  This is not used directly; it is a helper
 * function for initlist_add_objects().  The write lock must be held
 * when this function is called.
 */
static void
initlist_add_neededs(Needed_Entry *needed, Objlist *list)
{
    /* Recursively process the successor needed objects. */
    if (needed->next != NULL)
	initlist_add_neededs(needed->next, list);

    /* Process the current needed object. */
    if (needed->obj != NULL)
	initlist_add_objects(needed->obj, needed->obj, list);
}

/*
 * Scan all of the DAGs rooted in the range of objects from "obj" to
 * "tail" and add their init functions to "list".  This recurses over
 * the DAGs and ensure the proper init ordering such that each object's
 * needed libraries are initialized before the object itself.  At the
 * same time, this function adds the objects to the global finalization
 * list "list_fini" in the opposite order.  The write lock must be
 * held when this function is called.
 */
static void
initlist_add_objects(Obj_Entry *obj, Obj_Entry *tail, Objlist *list)
{
    Obj_Entry *nobj;

    if (obj->init_scanned || obj->init_done)
	return;
    obj->init_scanned = true;

    /* Recursively process the successor objects. */
    nobj = globallist_next(obj);
    if (nobj != NULL && obj != tail)
	initlist_add_objects(nobj, tail, list);

    /* Recursively process the needed objects. */
    if (obj->needed != NULL)
	initlist_add_neededs(obj->needed, list);
    if (obj->needed_filtees != NULL)
	initlist_add_neededs(obj->needed_filtees, list);
    if (obj->needed_aux_filtees != NULL)
	initlist_add_neededs(obj->needed_aux_filtees, list);

    /* Add the object to the init list. */
    objlist_push_tail(list, obj);

    /* Add the object to the global fini list in the reverse order. */
    if ((obj->fini_ptr != NULL || obj->fini_array_ptr != NULL)
      && !obj->on_fini_list) {
	objlist_push_head(&list_fini, obj);
	obj->on_fini_list = true;
    }
}

#ifndef FPTR_TARGET
#define FPTR_TARGET(f)	((Elf_Addr) (f))
#endif

static void
free_needed_filtees(Needed_Entry *n, RtldLockState *lockstate)
{
    Needed_Entry *needed, *needed1;

    for (needed = n; needed != NULL; needed = needed->next) {
	if (needed->obj != NULL) {
	    dlclose_locked(needed->obj, lockstate);
	    needed->obj = NULL;
	}
    }
    for (needed = n; needed != NULL; needed = needed1) {
	needed1 = needed->next;
	free(needed);
    }
}

static void
unload_filtees(Obj_Entry *obj, RtldLockState *lockstate)
{

	free_needed_filtees(obj->needed_filtees, lockstate);
	obj->needed_filtees = NULL;
	free_needed_filtees(obj->needed_aux_filtees, lockstate);
	obj->needed_aux_filtees = NULL;
	obj->filtees_loaded = false;
}

static void
load_filtee1(Obj_Entry *obj, Needed_Entry *needed, int flags,
    RtldLockState *lockstate)
{

    for (; needed != NULL; needed = needed->next) {
	needed->obj = dlopen_object(obj->strtab + needed->name, -1, obj,
	  flags, ((ld_loadfltr || obj->z_loadfltr) ? RTLD_NOW : RTLD_LAZY) |
	  RTLD_LOCAL, lockstate);
    }
}

static void
load_filtees(Obj_Entry *obj, int flags, RtldLockState *lockstate)
{

    lock_restart_for_upgrade(lockstate);
    if (!obj->filtees_loaded) {
	load_filtee1(obj, obj->needed_filtees, flags, lockstate);
	load_filtee1(obj, obj->needed_aux_filtees, flags, lockstate);
	obj->filtees_loaded = true;
    }
}

static int
process_needed(Obj_Entry *obj, Needed_Entry *needed, int flags)
{
    Obj_Entry *obj1;

    for (; needed != NULL; needed = needed->next) {
	obj1 = needed->obj = load_object(obj->strtab + needed->name, -1, obj,
	  flags & ~RTLD_LO_NOLOAD);
	if (obj1 == NULL && !ld_tracing && (flags & RTLD_LO_FILTEES) == 0)
	    return (-1);
    }
    return (0);
}

/*
 * Given a shared object, traverse its list of needed objects, and load
 * each of them.  Returns 0 on success.  Generates an error message and
 * returns -1 on failure.
 */
static int
load_needed_objects(Obj_Entry *first, int flags)
{
    Obj_Entry *obj;

    for (obj = first; obj != NULL; obj = TAILQ_NEXT(obj, next)) {
	if (obj->marker)
	    continue;
	if (process_needed(obj, obj->needed, flags) == -1)
	    return (-1);
    }
    return (0);
}

static int
load_preload_objects(void)
{
    char *p = ld_preload;
    Obj_Entry *obj;
    static const char delim[] = " \t:;";

    if (p == NULL)
	return 0;

    p += strspn(p, delim);
    while (*p != '\0') {
	size_t len = strcspn(p, delim);
	char savech;

	savech = p[len];
	p[len] = '\0';
	obj = load_object(p, -1, NULL, 0);
	if (obj == NULL)
	    return -1;	/* XXX - cleanup */
	obj->z_interpose = true;
	p[len] = savech;
	p += len;
	p += strspn(p, delim);
    }
    LD_UTRACE(UTRACE_PRELOAD_FINISHED, NULL, NULL, 0, 0, NULL);
    return 0;
}

static const char *
printable_path(const char *path)
{

	return (path == NULL ? "<unknown>" : path);
}

/*
 * Load a shared object into memory, if it is not already loaded.  The
 * object may be specified by name or by user-supplied file descriptor
 * fd_u. In the later case, the fd_u descriptor is not closed, but its
 * duplicate is.
 *
 * Returns a pointer to the Obj_Entry for the object.  Returns NULL
 * on failure.
 */
static Obj_Entry *
load_object(const char *name, int fd_u, const Obj_Entry *refobj, int flags)
{
    Obj_Entry *obj;
    int fd;
    struct stat sb;
    char *path;

    fd = -1;
    if (name != NULL) {
	TAILQ_FOREACH(obj, &obj_list, next) {
	    if (obj->marker || obj->doomed)
		continue;
	    if (object_match_name(obj, name))
		return (obj);
	}

	path = find_library(name, refobj, &fd);
	if (path == NULL)
	    return (NULL);
    } else
	path = NULL;

    if (fd >= 0) {
	/*
	 * search_library_pathfds() opens a fresh file descriptor for the
	 * library, so there is no need to dup().
	 */
    } else if (fd_u == -1) {
	/*
	 * If we didn't find a match by pathname, or the name is not
	 * supplied, open the file and check again by device and inode.
	 * This avoids false mismatches caused by multiple links or ".."
	 * in pathnames.
	 *
	 * To avoid a race, we open the file and use fstat() rather than
	 * using stat().
	 */
	if ((fd = open(path, O_RDONLY | O_CLOEXEC | O_VERIFY)) == -1) {
	    _rtld_error("Cannot open \"%s\"", path);
	    free(path);
	    return (NULL);
	}
    } else {
	fd = fcntl(fd_u, F_DUPFD_CLOEXEC, 0);
	if (fd == -1) {
	    _rtld_error("Cannot dup fd");
	    free(path);
	    return (NULL);
	}
    }
    if (fstat(fd, &sb) == -1) {
	_rtld_error("Cannot fstat \"%s\"", printable_path(path));
	close(fd);
	free(path);
	return NULL;
    }
    TAILQ_FOREACH(obj, &obj_list, next) {
	if (obj->marker || obj->doomed)
	    continue;
	if (obj->ino == sb.st_ino && obj->dev == sb.st_dev)
	    break;
    }
    if (obj != NULL && name != NULL) {
	object_add_name(obj, name);
	free(path);
	close(fd);
	return obj;
    }
    if (flags & RTLD_LO_NOLOAD) {
	free(path);
	close(fd);
	return (NULL);
    }

    /* First use of this object, so we must map it in */
    obj = do_load_object(fd, name, path, &sb, flags);
    if (obj == NULL)
	free(path);
    close(fd);

    return obj;
}

static Obj_Entry *
do_load_object(int fd, const char *name, char *path, struct stat *sbp,
  int flags)
{
    Obj_Entry *obj;
    const char* main_path = NULL;
    struct statfs fs;

    /*
     * but first, make sure that environment variables haven't been
     * used to circumvent the noexec flag on a filesystem.
     */
    if (dangerous_ld_env) {
	if (fstatfs(fd, &fs) != 0) {
	    _rtld_error("Cannot fstatfs \"%s\"", printable_path(path));
	    return NULL;
	}
	if (fs.f_flags & MNT_NOEXEC) {
	    _rtld_error("Cannot execute objects on %s", fs.f_mntonname);
	    return NULL;
	}
    }
    dbg("loading \"%s\"", printable_path(path));
    if (obj_main)
	main_path = obj_main->path;
    obj = map_object(fd, printable_path(path), sbp, printable_path(main_path));
    if (obj == NULL)
        return NULL;

    /*
     * If DT_SONAME is present in the object, digest_dynamic2 already
     * added it to the object names.
     */
    if (name != NULL)
	object_add_name(obj, name);
    obj->path = path;
    if (!digest_dynamic(obj, 0))
	goto errp;
    dbg("%s valid_hash_sysv %d valid_hash_gnu %d dynsymcount %d", obj->path,
	obj->valid_hash_sysv, obj->valid_hash_gnu, obj->dynsymcount);
    if (obj->z_noopen && (flags & (RTLD_LO_DLOPEN | RTLD_LO_TRACE)) ==
      RTLD_LO_DLOPEN) {
	dbg("refusing to load non-loadable \"%s\"", obj->path);
	_rtld_error("Cannot dlopen non-loadable %s", obj->path);
	goto errp;
    }

    obj->dlopened = (flags & RTLD_LO_DLOPEN) != 0;
    TAILQ_INSERT_TAIL(&obj_list, obj, next);
    obj_count++;
    obj_loads++;
    linkmap_add(obj);	/* for GDB & dlinfo() */
    max_stack_flags |= obj->stack_flags;

    dbg("  %p .. %p: %s", obj->mapbase,
         obj->mapbase + obj->mapsize - 1, obj->path);
    if (obj->textrel)
	dbg("  WARNING: %s has impure text", obj->path);
    LD_UTRACE(UTRACE_LOAD_OBJECT, obj, obj->mapbase, obj->mapsize, 0,
	obj->path);

    return (obj);

errp:
    munmap(obj->mapbase, obj->mapsize);
    obj_free(obj);
    return (NULL);
}

static Obj_Entry *
obj_from_addr(const void *addr)
{
    Obj_Entry *obj;

    TAILQ_FOREACH(obj, &obj_list, next) {
	if (obj->marker)
	    continue;
	if (addr < (void *) obj->mapbase)
	    continue;
	if (addr < (void *)(obj->mapbase + obj->mapsize))
	    return obj;
    }
    return NULL;
}

static void
preinit_main(void)
{
    InitArrayEntry *preinit_addr;
    int index;

    preinit_addr = obj_main->preinit_array_ptr;
    if (preinit_addr == NULL || ld_skip_init_funcs)
	return;

    for (index = 0; index < obj_main->preinit_array_num; index++) {
	if (preinit_addr[index].value != 0 && preinit_addr[index].value != 1) {
	    dbg("calling preinit function for %s at %p", obj_main->path,
		(void*)(uintptr_t)preinit_addr[index].value);
	    LD_UTRACE(UTRACE_INIT_CALL, obj_main,
	      (void *)(intptr_t)preinit_addr[index].value, 0, 0, obj_main->path);
	    call_init_array_pointer(obj_main, preinit_addr[index]);
	}
    }
}

/*
 * Call the finalization functions for each of the objects in "list"
 * belonging to the DAG of "root" and referenced once. If NULL "root"
 * is specified, every finalization function will be called regardless
 * of the reference count and the list elements won't be freed. All of
 * the objects are expected to have non-NULL fini functions.
 */
static void
objlist_call_fini(Objlist *list, Obj_Entry *root, RtldLockState *lockstate)
{
    Objlist_Entry *elm;
    char *saved_msg;
    InitArrayEntry *fini_addr;
    int index;

    assert(root == NULL || root->refcount == 1);

    if (root != NULL)
	root->doomed = true;

    /*
     * Preserve the current error message since a fini function might
     * call into the dynamic linker and overwrite it.
     */
    saved_msg = errmsg_save();
    do {
	STAILQ_FOREACH(elm, list, link) {
	    if (root != NULL && (elm->obj->refcount != 1 ||
	      objlist_find(&root->dagmembers, elm->obj) == NULL))
		continue;
	    /* Remove object from fini list to prevent recursive invocation. */
	    STAILQ_REMOVE(list, elm, Struct_Objlist_Entry, link);
	    /* Ensure that new references cannot be acquired. */
	    elm->obj->doomed = true;

	    hold_object(elm->obj);
	    lock_release(rtld_bind_lock, lockstate);
	    /*
	     * It is legal to have both DT_FINI and DT_FINI_ARRAY defined.
	     * When this happens, DT_FINI_ARRAY is processed first.
	     */
	    /* TODO: we should do a CSetBounds after parsing .dynamic */
	    fini_addr = elm->obj->fini_array_ptr;
	    if (fini_addr != NULL && elm->obj->fini_array_num > 0) {
		for (index = elm->obj->fini_array_num - 1; index >= 0;
		  index--) {
		    if (fini_addr[index].value != 0 && fini_addr[index].value != 1) {
			dbg("calling fini_array function for %s at %p",
			    elm->obj->path, (void*)(uintptr_t)fini_addr[index].value);
			LD_UTRACE(UTRACE_FINI_CALL, elm->obj,
			    (void *)(intptr_t)fini_addr[index].value, 0, 0, elm->obj->path);
			call_fini_array_pointer(elm->obj, fini_addr[index]);
		    }
		}
	    }
	    if (elm->obj->fini_ptr != NULL) {
		dbg("calling fini function for %s at " PTR_FMT, elm->obj->path,
		    (void *)(uintptr_t)elm->obj->fini_ptr);
		LD_UTRACE(UTRACE_FINI_CALL, elm->obj, (void *)(intptr_t)elm->obj->fini_ptr,
		    0, 0, elm->obj->path);
		call_initfini_pointer(elm->obj, elm->obj->fini_ptr);
	    }
	    wlock_acquire(rtld_bind_lock, lockstate);
	    unhold_object(elm->obj);
	    /* No need to free anything if process is going down. */
	    if (root != NULL)
	    	free(elm);
	    /*
	     * We must restart the list traversal after every fini call
	     * because a dlclose() call from the fini function or from
	     * another thread might have modified the reference counts.
	     */
	    break;
	}
    } while (elm != NULL);
    errmsg_restore(saved_msg);
}

/*
 * Call the initialization functions for each of the objects in
 * "list".  All of the objects are expected to have non-NULL init
 * functions.
 */
static void
objlist_call_init(Objlist *list, RtldLockState *lockstate)
{
    Objlist_Entry *elm;
    Obj_Entry *obj;
    char *saved_msg;
    InitArrayEntry *init_addr;
    void (*reg)(void (*)(void));
    int index;

    /*
     * Clean init_scanned flag so that objects can be rechecked and
     * possibly initialized earlier if any of vectors called below
     * cause the change by using dlopen.
     */
    TAILQ_FOREACH(obj, &obj_list, next) {
	if (obj->marker)
	    continue;
	obj->init_scanned = false;
    }

    /*
     * Preserve the current error message since an init function might
     * call into the dynamic linker and overwrite it.
     */
    saved_msg = errmsg_save();
    STAILQ_FOREACH(elm, list, link) {
	if (elm->obj->init_done || ld_skip_init_funcs) /* Initialized early. */
	    continue;
	/*
	 * Race: other thread might try to use this object before current
	 * one completes the initialization. Not much can be done here
	 * without better locking.
	 */
	elm->obj->init_done = true;
	hold_object(elm->obj);
	reg = NULL;
	if (elm->obj == obj_main && obj_main->crt_no_init) {
		reg = (void (*)(void (*)(void)))get_program_var_addr(
		    "__libc_atexit", lockstate);
	}
	lock_release(rtld_bind_lock, lockstate);
	if (reg != NULL) {
		func_ptr_type exit_ptr = make_rtld_function_pointer(rtld_exit);
		dbg("Calling __libc_atexit(rtld_exit (" PTR_FMT "))", (void*)exit_ptr);
		reg(exit_ptr);
		rtld_exit_ptr = make_rtld_function_pointer(rtld_nop_exit);
	}

        /*
         * It is legal to have both DT_INIT and DT_INIT_ARRAY defined.
         * When this happens, DT_INIT is processed first.
         */
	if (elm->obj->init_ptr != NULL) {
	    dbg("calling init function for %s at " PTR_FMT, elm->obj->path,
	        (void *)(uintptr_t)elm->obj->init_ptr);
	    LD_UTRACE(UTRACE_INIT_CALL, elm->obj, (void *)(intptr_t)elm->obj->init_ptr,
	        0, 0, elm->obj->path);
	    /*
	     * Note: GLibc passes argc, argv and envv to _init. Should we also
	     * do this here for compatibility?
	     */
	    call_initfini_pointer(elm->obj, elm->obj->init_ptr);
	}
	init_addr = elm->obj->init_array_ptr;
	if (init_addr != NULL) {
	    for (index = 0; index < elm->obj->init_array_num; index++) {
		if (init_addr[index].value != 0 && init_addr[index].value != 1) {
		    dbg("calling init array function for %s at %p", elm->obj->path,
			(void *)(uintptr_t)init_addr[index].value);
		    LD_UTRACE(UTRACE_INIT_CALL, elm->obj,
			(void *)(uintptr_t)init_addr[index].value, 0, 0, elm->obj->path);
		    call_init_array_pointer(elm->obj, init_addr[index]);
		}
	    }
	}
	dbg("Done calling init functions for %s", elm->obj->path);
	wlock_acquire(rtld_bind_lock, lockstate);
	unhold_object(elm->obj);
    }
    errmsg_restore(saved_msg);
}

static void
objlist_clear(Objlist *list)
{
    Objlist_Entry *elm;

    while (!STAILQ_EMPTY(list)) {
	elm = STAILQ_FIRST(list);
	STAILQ_REMOVE_HEAD(list, link);
	free(elm);
    }
}

static Objlist_Entry *
objlist_find(Objlist *list, const Obj_Entry *obj)
{
    Objlist_Entry *elm;

    STAILQ_FOREACH(elm, list, link)
	if (elm->obj == obj)
	    return elm;
    return NULL;
}

static void
objlist_init(Objlist *list)
{
    STAILQ_INIT(list);
}

static void
objlist_push_head(Objlist *list, Obj_Entry *obj)
{
    Objlist_Entry *elm;

    elm = NEW(Objlist_Entry);
    elm->obj = obj;
    STAILQ_INSERT_HEAD(list, elm, link);
}

static void
objlist_push_tail(Objlist *list, Obj_Entry *obj)
{
    Objlist_Entry *elm;

    elm = NEW(Objlist_Entry);
    elm->obj = obj;
    STAILQ_INSERT_TAIL(list, elm, link);
}

static void
objlist_put_after(Objlist *list, Obj_Entry *listobj, Obj_Entry *obj)
{
	Objlist_Entry *elm, *listelm;

	STAILQ_FOREACH(listelm, list, link) {
		if (listelm->obj == listobj)
			break;
	}
	elm = NEW(Objlist_Entry);
	elm->obj = obj;
	if (listelm != NULL)
		STAILQ_INSERT_AFTER(list, listelm, elm, link);
	else
		STAILQ_INSERT_TAIL(list, elm, link);
}

static void
objlist_remove(Objlist *list, Obj_Entry *obj)
{
    Objlist_Entry *elm;

    if ((elm = objlist_find(list, obj)) != NULL) {
	STAILQ_REMOVE(list, elm, Struct_Objlist_Entry, link);
	free(elm);
    }
}

/*
 * Relocate dag rooted in the specified object.
 * Returns 0 on success, or -1 on failure.
 */

static int
relocate_object_dag(Obj_Entry *root, bool bind_now, Obj_Entry *rtldobj,
    int flags, RtldLockState *lockstate)
{
	Objlist_Entry *elm;
	int error;

	error = 0;
	STAILQ_FOREACH(elm, &root->dagmembers, link) {
		error = relocate_object(elm->obj, bind_now, rtldobj, flags,
		    lockstate);
		if (error == -1)
			break;
	}
	return (error);
}

/*
 * Prepare for, or clean after, relocating an object marked with
 * DT_TEXTREL or DF_TEXTREL.  Before relocating, all read-only
 * segments are remapped read-write.  After relocations are done, the
 * segment's permissions are returned back to the modes specified in
 * the phdrs.  If any relocation happened, or always for wired
 * program, COW is triggered.
 */
static int
reloc_textrel_prot(Obj_Entry *obj, bool before)
{
	const Elf_Phdr *ph;
	void *base;
	size_t l, sz;
	int prot;

	for (l = obj->phsize / sizeof(*ph), ph = obj->phdr; l > 0;
	    l--, ph++) {
		if (ph->p_type != PT_LOAD || (ph->p_flags & PF_W) != 0)
			continue;
		base = obj->relocbase + trunc_page(ph->p_vaddr);
		sz = round_page(ph->p_vaddr + ph->p_filesz) -
		    trunc_page(ph->p_vaddr);
		prot = convert_prot(ph->p_flags) | (before ? PROT_WRITE : 0);
		if (mprotect(base, sz, prot) == -1) {
			_rtld_error("%s: Cannot write-%sable text segment: %s",
			    obj->path, before ? "en" : "dis",
			    rtld_strerror(errno));
			return (-1);
		}
	}
	return (0);
}

/*
 * Relocate single object.
 * Returns 0 on success, or -1 on failure.
 */
static int
relocate_object(Obj_Entry *obj, bool bind_now, Obj_Entry *rtldobj,
    int flags, RtldLockState *lockstate)
{

	if (obj->relocated)
		return (0);
	obj->relocated = true;
	if (obj != rtldobj)
		dbg("relocating \"%s\"", obj->path);

	if (obj->symtab == NULL || obj->strtab == NULL ||
	    !(obj->valid_hash_sysv || obj->valid_hash_gnu)) {
		_rtld_error("%s: Shared object has no run-time symbol table",
			    obj->path);
		return (-1);
	}

	/* There are relocations to the write-protected text segment. */
	if (obj->textrel && reloc_textrel_prot(obj, true) != 0)
		return (-1);

	/* Process the non-PLT non-IFUNC relocations. */
	if (reloc_non_plt(obj, rtldobj, flags, lockstate))
		return (-1);

#ifdef __CHERI_PURE_CAPABILITY__
	/* Process the __cap_relocs section to initialize global capabilities */
	if (obj->cap_relocs_size)
		process___cap_relocs(obj);
#endif

	/* Re-protected the text segment. */
	if (obj->textrel && reloc_textrel_prot(obj, false) != 0)
		return (-1);

	/* Set the special PLT or GOT entries. */
	init_pltgot(obj);

	/* Process the PLT relocations. */
#if defined(__mips__) && defined(__CHERI_PURE_CAPABILITY__)
	/* No reloc_jmpslots for CHERI since it works differently: if BIND_NOW
	 * is set, reloc_plt can avoid allocating trampolines for pc-rel code */
	if (reloc_plt(obj, (obj->bind_now || bind_now), flags, rtldobj,
	    lockstate) == -1)
		return (-1);
#else
	if (reloc_plt(obj, flags, lockstate) == -1)
		return (-1);
	/* Relocate the jump slots if we are doing immediate binding. */
	if ((obj->bind_now || bind_now) && reloc_jmpslots(obj, flags,
	    lockstate) == -1)
		return (-1);
#endif

	if (!obj->mainprog && obj_enforce_relro(obj) == -1)
		return (-1);

	/*
	 * Set up the magic number and version in the Obj_Entry.  These
	 * were checked in the crt1.o from the original ElfKit, so we
	 * set them for backward compatibility.
	 */
	obj->magic = RTLD_MAGIC;
	obj->version = RTLD_VERSION;

	return (0);
}

/*
 * Relocate newly-loaded shared objects.  The argument is a pointer to
 * the Obj_Entry for the first such object.  All objects from the first
 * to the end of the list of objects are relocated.  Returns 0 on success,
 * or -1 on failure.
 */
static int
relocate_objects(Obj_Entry *first, bool bind_now, Obj_Entry *rtldobj,
    int flags, RtldLockState *lockstate)
{
	Obj_Entry *obj;
	int error;

	for (error = 0, obj = first;  obj != NULL;
	    obj = TAILQ_NEXT(obj, next)) {
		if (obj->marker)
			continue;
		error = relocate_object(obj, bind_now, rtldobj, flags,
		    lockstate);
		if (error == -1)
			break;
	}
	return (error);
}

/*
 * The handling of R_MACHINE_IRELATIVE relocations and jumpslots
 * referencing STT_GNU_IFUNC symbols is postponed till the other
 * relocations are done.  The indirect functions specified as
 * ifunc are allowed to call other symbols, so we need to have
 * objects relocated before asking for resolution from indirects.
 *
 * The R_MACHINE_IRELATIVE slots are resolved in greedy fashion,
 * instead of the usual lazy handling of PLT slots.  It is
 * consistent with how GNU does it.
 */
static int
resolve_object_ifunc(Obj_Entry *obj, bool bind_now, int flags,
    RtldLockState *lockstate)
{

	if (obj->ifuncs_resolved)
		return (0);
	obj->ifuncs_resolved = true;
	if (!obj->irelative && !obj->irelative_nonplt &&
	    !((obj->bind_now || bind_now) && obj->gnu_ifunc))
		return (0);
	if (obj_disable_relro(obj) == -1 ||
	    (obj->irelative && reloc_iresolve(obj, lockstate) == -1) ||
	    (obj->irelative_nonplt && reloc_iresolve_nonplt(obj,
	    lockstate) == -1) ||
	    ((obj->bind_now || bind_now) && obj->gnu_ifunc &&
	    reloc_gnu_ifunc(obj, flags, lockstate) == -1) ||
	    obj_enforce_relro(obj) == -1)
		return (-1);
	return (0);
}

static int
initlist_objects_ifunc(Objlist *list, bool bind_now, int flags,
    RtldLockState *lockstate)
{
	Objlist_Entry *elm;
	Obj_Entry *obj;

	STAILQ_FOREACH(elm, list, link) {
		obj = elm->obj;
		if (obj->marker)
			continue;
		if (resolve_object_ifunc(obj, bind_now, flags,
		    lockstate) == -1)
			return (-1);
	}
	return (0);
}

/*
 * Cleanup procedure.  It will be called (by the atexit mechanism) just
 * before the process exits.
 */
static __used void
rtld_exit(void)
{
    RtldLockState lockstate;

    wlock_acquire(rtld_bind_lock, &lockstate);
    dbg("rtld_exit()");
    objlist_call_fini(&list_fini, NULL, &lockstate);
    /* No need to remove the items from the list, since we are exiting. */
    if (!libmap_disable)
        lm_fini();
    lock_release(rtld_bind_lock, &lockstate);
}

static __used void
rtld_nop_exit(void)
{
}

/*
 * Iterate over a search path, translate each element, and invoke the
 * callback on the result.
 */
static void *
path_enumerate(const char *path, path_enum_proc callback,
    const char *refobj_path, void *arg)
{
    const char *trans;
    if (path == NULL)
	return (NULL);

    path += strspn(path, ":;");
    while (*path != '\0') {
	size_t len;
	char  *res;

	len = strcspn(path, ":;");
	trans = lm_findn(refobj_path, path, len);
	if (trans)
	    res = callback(trans, strlen(trans), arg);
	else
	    res = callback(path, len, arg);

	if (res != NULL)
	    return (res);

	path += len;
	path += strspn(path, ":;");
    }

    return (NULL);
}

struct try_library_args {
    const char	*name;
    size_t	 namelen;
    char	*buffer;
    size_t	 buflen;
    int		 fd;
};

static __used void *
try_library_path(const char *dir, size_t dirlen, void *param)
{
    struct try_library_args *arg;
    int fd;

    arg = param;
    if (*dir == '/' || trust) {
	char *pathname;

	if (dirlen + 1 + arg->namelen + 1 > arg->buflen)
		return (NULL);

	pathname = arg->buffer;
	strncpy(pathname, dir, dirlen);
	pathname[dirlen] = '/';
	strcpy(pathname + dirlen + 1, arg->name);

	dbg("  Trying \"%s\"", pathname);
	fd = open(pathname, O_RDONLY | O_CLOEXEC | O_VERIFY);
	if (fd >= 0) {
	    dbg("  Opened \"%s\", fd %d", pathname, fd);
	    pathname = xmalloc(dirlen + 1 + arg->namelen + 1);
	    strcpy(pathname, arg->buffer);
	    arg->fd = fd;
	    return (pathname);
	} else {
	    dbg("  Failed to open \"%s\": %s",
		pathname, rtld_strerror(errno));
	}
    }
    return (NULL);
}

static char *
search_library_path(const char *name, const char *path,
    const char *refobj_path, int *fdp)
{
    char *p;
    struct try_library_args arg;

    if (path == NULL)
	return NULL;

    arg.name = name;
    arg.namelen = strlen(name);
    arg.buffer = xmalloc(PATH_MAX);
    arg.buflen = PATH_MAX;
    arg.fd = -1;

    p = path_enumerate(path, make_rtld_local_function_pointer(try_library_path),
        refobj_path, &arg);
    *fdp = arg.fd;

    free(arg.buffer);

    return (p);
}


/*
 * Finds the library with the given name using the directory descriptors
 * listed in the LD_LIBRARY_PATH_FDS environment variable.
 *
 * Returns a freshly-opened close-on-exec file descriptor for the library,
 * or -1 if the library cannot be found.
 */
static char *
search_library_pathfds(const char *name, const char *path, int *fdp)
{
	char *envcopy, *fdstr, *found, *last_token;
	size_t len;
	int dirfd, fd;

	dbg("%s('%s', '%s', fdp)", __func__, name, path);

	/* Don't load from user-specified libdirs into setuid binaries. */
	if (!trust)
		return (NULL);

	/* We can't do anything if LD_LIBRARY_PATH_FDS isn't set. */
	if (path == NULL)
		return (NULL);

	/* LD_LIBRARY_PATH_FDS only works with relative paths. */
	if (name[0] == '/') {
		dbg("Absolute path (%s) passed to %s", name, __func__);
		return (NULL);
	}

	/*
	 * Use strtok_r() to walk the FD:FD:FD list.  This requires a local
	 * copy of the path, as strtok_r rewrites separator tokens
	 * with '\0'.
	 */
	found = NULL;
	envcopy = xstrdup(path);
	for (fdstr = strtok_r(envcopy, ":", &last_token); fdstr != NULL;
	    fdstr = strtok_r(NULL, ":", &last_token)) {
		dirfd = parse_integer(fdstr);
		if (dirfd < 0) {
			_rtld_error("failed to parse directory FD: '%s'",
				fdstr);
			break;
		}
		fd = openat(dirfd, name, O_RDONLY | O_CLOEXEC | O_VERIFY);
		if (fd >= 0) {
			*fdp = fd;
			len = strlen(fdstr) + strlen(name) + 3;
			found = xmalloc(len);
			if (rtld_snprintf(found, len, "#%d/%s", dirfd, name) < 0) {
				_rtld_error("error generating '%d/%s'",
				    dirfd, name);
				rtld_die();
			}
			dbg("open('%s') => %d", found, fd);
			break;
		}
	}
	free(envcopy);

	return (found);
}


int
dlclose(void *handle)
{
	RtldLockState lockstate;
	int error;

	wlock_acquire(rtld_bind_lock, &lockstate);
	error = dlclose_locked(handle, &lockstate);
	lock_release(rtld_bind_lock, &lockstate);
	return (error);
}

static int
dlclose_locked(void *handle, RtldLockState *lockstate)
{
    Obj_Entry *root;

    root = dlcheck(handle);
    if (root == NULL)
	return -1;
    LD_UTRACE(UTRACE_DLCLOSE_START, handle, NULL, 0, root->dl_refcount,
	root->path);

    /* Unreference the object and its dependencies. */
    root->dl_refcount--;

    if (root->refcount == 1) {
	/*
	 * The object will be no longer referenced, so we must unload it.
	 * First, call the fini functions.
	 */
	objlist_call_fini(&list_fini, root, lockstate);

	unref_dag(root);

	/* Finish cleaning up the newly-unreferenced objects. */
	GDB_STATE(RT_DELETE,&root->linkmap);
	unload_object(root, lockstate);
	GDB_STATE(RT_CONSISTENT,NULL);
    } else
	unref_dag(root);

    LD_UTRACE(UTRACE_DLCLOSE_STOP, handle, NULL, 0, 0, NULL);
    return 0;
}

char *
dlerror(void)
{
    char *msg = error_message;
    error_message = NULL;
    return msg;
}

/*
 * This function is deprecated and has no effect.
 */
void
dllockinit(void *context,
    void *(*_lock_create)(void *context) __unused,
    void (*_rlock_acquire)(void *lock) __unused,
    void (*_wlock_acquire)(void *lock)  __unused,
    void (*_lock_release)(void *lock) __unused,
    void (*_lock_destroy)(void *lock) __unused,
    void (*context_destroy)(void *context))
{
    static void *cur_context;
    static void (*cur_context_destroy)(void *);

    /* Just destroy the context from the previous call, if necessary. */
    if (cur_context_destroy != NULL)
	cur_context_destroy(cur_context);
    cur_context = context;
    cur_context_destroy = context_destroy;
}

void *
dlopen(const char *name, int mode)
{

	return (rtld_dlopen(name, -1, mode));
}

void *
fdlopen(int fd, int mode)
{

	return (rtld_dlopen(NULL, fd, mode));
}

static void *
rtld_dlopen(const char *name, int fd, int mode)
{
    RtldLockState lockstate;
    int lo_flags;

    LD_UTRACE(UTRACE_DLOPEN_START, NULL, NULL, 0, mode, name);
    ld_tracing = (mode & RTLD_TRACE) == 0 ? NULL : "1";
    if (ld_tracing != NULL) {
	rlock_acquire(rtld_bind_lock, &lockstate);
	if (sigsetjmp(lockstate.env, 0) != 0)
	    lock_upgrade(rtld_bind_lock, &lockstate);
	environ = __DECONST(char **, *get_program_var_addr("environ", &lockstate));
	lock_release(rtld_bind_lock, &lockstate);
    }
    lo_flags = RTLD_LO_DLOPEN;
    if (mode & RTLD_NODELETE)
	    lo_flags |= RTLD_LO_NODELETE;
    if (mode & RTLD_NOLOAD)
	    lo_flags |= RTLD_LO_NOLOAD;
    if (mode & RTLD_DEEPBIND)
	    lo_flags |= RTLD_LO_DEEPBIND;
    if (ld_tracing != NULL)
	    lo_flags |= RTLD_LO_TRACE | RTLD_LO_IGNSTLS;

    return (dlopen_object(name, fd, obj_main, lo_flags,
      mode & (RTLD_MODEMASK | RTLD_GLOBAL), NULL));
}

static void
dlopen_cleanup(Obj_Entry *obj, RtldLockState *lockstate)
{

	obj->dl_refcount--;
	unref_dag(obj);
	if (obj->refcount == 0)
		unload_object(obj, lockstate);
}

static Obj_Entry *
dlopen_object(const char *name, int fd, Obj_Entry *refobj, int lo_flags,
    int mode, RtldLockState *lockstate)
{
    Obj_Entry *old_obj_tail;
    Obj_Entry *obj;
    Objlist initlist;
    RtldLockState mlockstate;
    int result;

    objlist_init(&initlist);

    if (lockstate == NULL && !(lo_flags & RTLD_LO_EARLY)) {
	wlock_acquire(rtld_bind_lock, &mlockstate);
	lockstate = &mlockstate;
    }
    GDB_STATE(RT_ADD,NULL);

    old_obj_tail = globallist_curr(TAILQ_LAST(&obj_list, obj_entry_q));
    obj = NULL;
    if (name == NULL && fd == -1) {
	obj = obj_main;
	obj->refcount++;
    } else {
	obj = load_object(name, fd, refobj, lo_flags);
    }

    if (obj) {
	obj->dl_refcount++;
	if (mode & RTLD_GLOBAL && objlist_find(&list_global, obj) == NULL)
	    objlist_push_tail(&list_global, obj);
	if (globallist_next(old_obj_tail) != NULL) {
	    /* We loaded something new. */
	    assert(globallist_next(old_obj_tail) == obj);
	    if ((lo_flags & RTLD_LO_DEEPBIND) != 0)
		obj->symbolic = true;
	    result = 0;
	    if ((lo_flags & (RTLD_LO_EARLY | RTLD_LO_IGNSTLS)) == 0 &&
	      obj->static_tls && !allocate_tls_offset(obj)) {
		_rtld_error("%s: No space available "
		  "for static Thread Local Storage", obj->path);
		result = -1;
	    }
	    if (result != -1)
		result = load_needed_objects(obj, lo_flags & (RTLD_LO_DLOPEN |
		    RTLD_LO_EARLY | RTLD_LO_IGNSTLS));
	    init_dag(obj);
	    ref_dag(obj);
	    if (result != -1)
		result = rtld_verify_versions(&obj->dagmembers);
	    if (result != -1 && ld_tracing)
		goto trace;
	    if (result == -1 || relocate_object_dag(obj,
	      (mode & RTLD_MODEMASK) == RTLD_NOW, &obj_rtld,
	      (lo_flags & RTLD_LO_EARLY) ? SYMLOOK_EARLY : 0,
	      lockstate) == -1) {
		dlopen_cleanup(obj, lockstate);
		obj = NULL;
	    } else if (lo_flags & RTLD_LO_EARLY) {
		/*
		 * Do not call the init functions for early loaded
		 * filtees.  The image is still not initialized enough
		 * for them to work.
		 *
		 * Our object is found by the global object list and
		 * will be ordered among all init calls done right
		 * before transferring control to main.
		 */
	    } else {
		/* Make list of init functions to call. */
		initlist_add_objects(obj, obj, &initlist);
	    }
	    /*
	     * Process all no_delete or global objects here, given
	     * them own DAGs to prevent their dependencies from being
	     * unloaded.  This has to be done after we have loaded all
	     * of the dependencies, so that we do not miss any.
	     */
	    if (obj != NULL)
		process_z(obj);
	} else {
	    /*
	     * Bump the reference counts for objects on this DAG.  If
	     * this is the first dlopen() call for the object that was
	     * already loaded as a dependency, initialize the dag
	     * starting at it.
	     */
	    init_dag(obj);
	    ref_dag(obj);

	    if ((lo_flags & RTLD_LO_TRACE) != 0)
		goto trace;
	}
	if (obj != NULL && ((lo_flags & RTLD_LO_NODELETE) != 0 ||
	  obj->z_nodelete) && !obj->ref_nodel) {
	    dbg("obj %s nodelete", obj->path);
	    ref_dag(obj);
	    obj->z_nodelete = obj->ref_nodel = true;
	}
    }

    LD_UTRACE(UTRACE_DLOPEN_STOP, obj, NULL, 0, obj ? obj->dl_refcount : 0,
	name);
    GDB_STATE(RT_CONSISTENT,obj ? &obj->linkmap : NULL);

    if ((lo_flags & RTLD_LO_EARLY) == 0) {
	map_stacks_exec(lockstate);
	if (obj != NULL)
	    distribute_static_tls(&initlist, lockstate);
    }

    if (initlist_objects_ifunc(&initlist, (mode & RTLD_MODEMASK) == RTLD_NOW,
      (lo_flags & RTLD_LO_EARLY) ? SYMLOOK_EARLY : 0,
      lockstate) == -1) {
	objlist_clear(&initlist);
	dlopen_cleanup(obj, lockstate);
	if (lockstate == &mlockstate)
	    lock_release(rtld_bind_lock, lockstate);
	return (NULL);
    }

    if (!(lo_flags & RTLD_LO_EARLY)) {
	/* Call the init functions. */
	objlist_call_init(&initlist, lockstate);
    }
    objlist_clear(&initlist);
    if (lockstate == &mlockstate)
	lock_release(rtld_bind_lock, lockstate);
    return obj;
trace:
    trace_loaded_objects(obj);
    if (lockstate == &mlockstate)
	lock_release(rtld_bind_lock, lockstate);
    exit(0);
}

static void *
do_dlsym(void *handle, const char *name, void *retaddr, const Ver_Entry *ve,
    int flags)
{
    DoneList donelist;
    const Obj_Entry *obj, *defobj;
    const Elf_Sym *def;
    SymLook req;
    RtldLockState lockstate;
    tls_index ti;
    void *sym;
    int res;

    def = NULL;
    defobj = NULL;
    symlook_init(&req, name);
    req.ventry = ve;
    req.flags = flags | SYMLOOK_IN_PLT;
    req.lockstate = &lockstate;

    LD_UTRACE(UTRACE_DLSYM_START, handle, NULL, 0, 0, name);
    rlock_acquire(rtld_bind_lock, &lockstate);
    if (sigsetjmp(lockstate.env, 0) != 0)
	    lock_upgrade(rtld_bind_lock, &lockstate);
    if (handle == NULL || handle == RTLD_NEXT ||
	handle == RTLD_DEFAULT || handle == RTLD_SELF) {

	if ((obj = obj_from_addr(retaddr)) == NULL) {
	    _rtld_error("Cannot determine caller's shared object");
	    lock_release(rtld_bind_lock, &lockstate);
	    LD_UTRACE(UTRACE_DLSYM_STOP, handle, NULL, 0, 0, name);
	    return NULL;
	}
	if (handle == NULL) {	/* Just the caller's shared object. */
	    res = symlook_obj(&req, obj);
	    if (res == 0) {
		def = req.sym_out;
		defobj = req.defobj_out;
	    }
	} else if (handle == RTLD_NEXT || /* Objects after caller's */
		   handle == RTLD_SELF) { /* ... caller included */
	    if (handle == RTLD_NEXT)
		obj = globallist_next(obj);
	    for (; obj != NULL; obj = TAILQ_NEXT(obj, next)) {
		if (obj->marker)
		    continue;
		res = symlook_obj(&req, obj);
		if (res == 0) {
		    if (def == NULL ||
		      ELF_ST_BIND(req.sym_out->st_info) != STB_WEAK) {
			def = req.sym_out;
			defobj = req.defobj_out;
			if (ELF_ST_BIND(def->st_info) != STB_WEAK)
			    break;
		    }
		}
	    }
	    /*
	     * Search the dynamic linker itself, and possibly resolve the
	     * symbol from there.  This is how the application links to
	     * dynamic linker services such as dlopen.
	     */
	    if (def == NULL || ELF_ST_BIND(def->st_info) == STB_WEAK) {
		res = symlook_obj(&req, &obj_rtld);
		if (res == 0) {
		    def = req.sym_out;
		    defobj = req.defobj_out;
		}
	    }
	} else {
	    assert(handle == RTLD_DEFAULT);
	    res = symlook_default(&req, obj);
	    if (res == 0) {
		defobj = req.defobj_out;
		def = req.sym_out;
	    }
	}
    } else {
	if ((obj = dlcheck(handle)) == NULL) {
	    lock_release(rtld_bind_lock, &lockstate);
	    LD_UTRACE(UTRACE_DLSYM_STOP, handle, NULL, 0, 0, name);
	    return NULL;
	}

	donelist_init(&donelist);
	if (obj->mainprog) {
            /* Handle obtained by dlopen(NULL, ...) implies global scope. */
	    res = symlook_global(&req, &donelist);
	    if (res == 0) {
		def = req.sym_out;
		defobj = req.defobj_out;
	    }
	    /*
	     * Search the dynamic linker itself, and possibly resolve the
	     * symbol from there.  This is how the application links to
	     * dynamic linker services such as dlopen.
	     */
	    if (def == NULL || ELF_ST_BIND(def->st_info) == STB_WEAK) {
		res = symlook_obj(&req, &obj_rtld);
		if (res == 0) {
		    def = req.sym_out;
		    defobj = req.defobj_out;
		}
	    }
	}
	else {
	    /* Search the whole DAG rooted at the given object. */
	    res = symlook_list(&req, &obj->dagmembers, &donelist);
	    if (res == 0) {
		def = req.sym_out;
		defobj = req.defobj_out;
	    }
	}
    }

    if (def != NULL) {
	lock_release(rtld_bind_lock, &lockstate);

	/*
	 * The value required by the caller is derived from the value
	 * of the symbol. this is simply the relocated value of the
	 * symbol.
	 */
	if (ELF_ST_TYPE(def->st_info) == STT_FUNC) {
	    sym = __DECONST(void*, make_function_pointer(def, defobj));
	    dbg("dlsym(%s) is function: " PTR_FMT, name, sym);
	} else if (ELF_ST_TYPE(def->st_info) == STT_GNU_IFUNC) {
	    sym = rtld_resolve_ifunc(defobj, def);
	    dbg("dlsym(%s) is ifunc. Resolved to: " PTR_FMT, name, sym);
	} else if (ELF_ST_TYPE(def->st_info) == STT_TLS) {
	    ti.ti_module = defobj->tlsindex;
	    ti.ti_offset = def->st_value;
	    sym = __tls_get_addr(&ti);
	    dbg("dlsym(%s) is TLS. Resolved to: " PTR_FMT, name, sym);
	} else {
	    sym = make_data_pointer(def, defobj);
	    dbg("dlsym(%s) is type %d. Resolved to: " PTR_FMT,
		name, ELF_ST_TYPE(def->st_info), sym);
	}
#if defined(__CHERI_PURE_CAPABILITY__) && defined(DEBUG)
	// FIXME: this warning breaks some tests that expect clean stdout/stderr
	// FIXME: See https://github.com/CTSRD-CHERI/cheribsd/issues/257
	if (cheri_getlen(sym) <= 0) {
		rtld_fdprintf(STDERR_FILENO, "Warning: created zero length "
		    "capability for %s (in %s): " PTR_FMT "\n", name, defobj->path, sym);
	}
#endif
	LD_UTRACE(UTRACE_DLSYM_STOP, handle, sym, 0, 0, name);
	return (sym);
    }

    _rtld_error("Undefined symbol \"%s%s%s\"", name, ve != NULL ? "@" : "",
      ve != NULL ? ve->name : "");
    lock_release(rtld_bind_lock, &lockstate);
    LD_UTRACE(UTRACE_DLSYM_STOP, handle, NULL, 0, 0, name);
    return NULL;
}

void *
dlsym(void *handle, const char *name)
{
	return do_dlsym(handle, name, __builtin_return_address(0), NULL,
	    SYMLOOK_DLSYM);
}

dlfunc_t
dlfunc(void *handle, const char *name)
{
	union {
		void *d;
		dlfunc_t f;
	} rv;

	rv.d = do_dlsym(handle, name, __builtin_return_address(0), NULL,
	    SYMLOOK_DLSYM);
	return (rv.f);
}

void *
dlvsym(void *handle, const char *name, const char *version)
{
	Ver_Entry ventry;

	ventry.name = version;
	ventry.file = NULL;
	ventry.hash = elf_hash(version);
	ventry.flags= 0;
	return do_dlsym(handle, name, __builtin_return_address(0), &ventry,
	    SYMLOOK_DLSYM);
}

int
_rtld_addr_phdr(const void *addr, struct dl_phdr_info *phdr_info)
{
    const Obj_Entry *obj;
    RtldLockState lockstate;

    rlock_acquire(rtld_bind_lock, &lockstate);
    obj = obj_from_addr(addr);
    if (obj == NULL) {
        _rtld_error("No shared object contains address");
	lock_release(rtld_bind_lock, &lockstate);
        return (0);
    }
    rtld_fill_dl_phdr_info(obj, phdr_info);
    lock_release(rtld_bind_lock, &lockstate);
    return (1);
}

int
dladdr(const void *addr, Dl_info *info)
{
    const Obj_Entry *obj;
    const Elf_Sym *def;
    void *symbol_addr;
    unsigned long symoffset;
    RtldLockState lockstate;

    rlock_acquire(rtld_bind_lock, &lockstate);
    obj = obj_from_addr(addr);
    if (obj == NULL) {
        _rtld_error("No shared object contains address");
	lock_release(rtld_bind_lock, &lockstate);
        return 0;
    }
    info->dli_fname = obj->path;
    info->dli_fbase = obj->mapbase;
#ifdef __CHERI_PURE_CAPABILITY__
    /* Clear all permissions from dli_fbase to avoid direct access */
    info->dli_fbase = cheri_andperm(info->dli_fbase, 0);
#endif
    info->dli_saddr = (void *)0;
    info->dli_sname = NULL;

    dbg_cat(SYMLOOKUP, "%s: finding name for " PTR_FMT "\n", __func__, addr);
    /*
     * Walk the symbol list looking for the symbol whose address is
     * closest to the address sent in.
     */
    for (symoffset = 0; symoffset < obj->dynsymcount; symoffset++) {
        def = obj->symtab + symoffset;

        /*
         * For skip the symbol if st_shndx is either SHN_UNDEF or
         * SHN_COMMON.
         */
        if (def->st_shndx == SHN_UNDEF || def->st_shndx == SHN_COMMON) {
            dbg_cat(SYMLOOKUP, "%s: skipping %s/%p (" PTR_FMT ")\n", __func__,
                obj->strtab + def->st_name, symbol_addr, symbol_addr);
            continue;
        }

        /*
         * If the symbol is greater than the specified address, or if it
         * is further away from addr than the current nearest symbol,
         * then reject it.
         */
        symbol_addr = obj->relocbase + def->st_value;
#ifdef __CHERI_PURE_CAPABILITY__
        /* Clear all permissions from the symbol_addr */
        symbol_addr = cheri_andperm(symbol_addr, 0);
#endif
        if ((vaddr_t)symbol_addr > (vaddr_t)addr || (vaddr_t)symbol_addr < (vaddr_t)info->dli_saddr)
            continue;

        dbg_cat(SYMLOOKUP, "%s: Found partial match for %s (" PTR_FMT ")\n", __func__,
            obj->strtab + def->st_name, symbol_addr);
        /* Update our idea of the nearest symbol. */
        info->dli_sname = obj->strtab + def->st_name;
        info->dli_saddr = symbol_addr;

        /* Exact match? */
        if ((vaddr_t)info->dli_saddr == (vaddr_t)addr) {
            dbg_cat(SYMLOOKUP, "%s: Found exact match for %s (" PTR_FMT ")\n", __func__,
                obj->strtab + def->st_name, symbol_addr);
            break;
        }
    }
    lock_release(rtld_bind_lock, &lockstate);
    return 1;
}

int
dlinfo(void *handle, int request, void *p)
{
    const Obj_Entry *obj;
    RtldLockState lockstate;
    int error;

    rlock_acquire(rtld_bind_lock, &lockstate);

    if (handle == NULL || handle == RTLD_SELF) {
	void *retaddr;

	retaddr = __builtin_return_address(0);	/* __GNUC__ only */
	if ((obj = obj_from_addr(retaddr)) == NULL)
	    _rtld_error("Cannot determine caller's shared object");
    } else
	obj = dlcheck(handle);

    if (obj == NULL) {
	lock_release(rtld_bind_lock, &lockstate);
	return (-1);
    }

    error = 0;
    switch (request) {
    case RTLD_DI_LINKMAP:
	*((struct link_map const **)p) = &obj->linkmap;
	break;
    case RTLD_DI_ORIGIN:
	error = rtld_dirname(obj->path, p);
	break;

    case RTLD_DI_SERINFOSIZE:
    case RTLD_DI_SERINFO:
	error = do_search_info(obj, request, (struct dl_serinfo *)p);
	break;

    default:
	_rtld_error("Invalid request %d passed to dlinfo()", request);
	error = -1;
    }

    lock_release(rtld_bind_lock, &lockstate);

    return (error);
}

static void
rtld_fill_dl_phdr_info(const Obj_Entry *obj, struct dl_phdr_info *phdr_info)
{

#ifdef __CHERI_PURE_CAPABILITY__
	phdr_info->dlpi_addr = (uintptr_t)cheri_andperm(obj->relocbase,
	    CHERI_PERM_LOAD | CHERI_PERM_LOAD_CAP);
	phdr_info->dlpi_phdr = cheri_andperm(obj->phdr, CHERI_PERM_LOAD |
	    CHERI_PERM_LOAD_CAP);
#else
	phdr_info->dlpi_addr = (Elf_Addr)obj->relocbase;
	phdr_info->dlpi_phdr = obj->phdr;
#endif
	phdr_info->dlpi_name = obj->path;
	phdr_info->dlpi_phnum = obj->phsize / sizeof(obj->phdr[0]);
	phdr_info->dlpi_tls_modid = obj->tlsindex;
	phdr_info->dlpi_tls_data = obj->tlsinit;
	phdr_info->dlpi_adds = obj_loads;
	phdr_info->dlpi_subs = obj_loads - obj_count;
}

int
dl_iterate_phdr(__dl_iterate_hdr_callback callback, void *param)
{
	struct dl_phdr_info phdr_info;
	Obj_Entry *obj, marker;
	RtldLockState bind_lockstate, phdr_lockstate;
	int error;

	init_marker(&marker);
	error = 0;

	wlock_acquire(rtld_phdr_lock, &phdr_lockstate);
	wlock_acquire(rtld_bind_lock, &bind_lockstate);
	for (obj = globallist_curr(TAILQ_FIRST(&obj_list)); obj != NULL;) {
		TAILQ_INSERT_AFTER(&obj_list, obj, &marker, next);
		rtld_fill_dl_phdr_info(obj, &phdr_info);
		hold_object(obj);
		lock_release(rtld_bind_lock, &bind_lockstate);

		error = callback(&phdr_info, sizeof phdr_info, param);

		wlock_acquire(rtld_bind_lock, &bind_lockstate);
		unhold_object(obj);
		obj = globallist_next(&marker);
		TAILQ_REMOVE(&obj_list, &marker, next);
		if (error != 0) {
			lock_release(rtld_bind_lock, &bind_lockstate);
			lock_release(rtld_phdr_lock, &phdr_lockstate);
			return (error);
		}
	}

	if (error == 0) {
		rtld_fill_dl_phdr_info(&obj_rtld, &phdr_info);
		lock_release(rtld_bind_lock, &bind_lockstate);
		error = callback(&phdr_info, sizeof(phdr_info), param);
	}
	lock_release(rtld_phdr_lock, &phdr_lockstate);
	return (error);
}

static __used void *
_fill_search_info(const char *dir, size_t dirlen, void *param)
{
    struct fill_search_info_args *arg;

    arg = param;

    if (arg->request == RTLD_DI_SERINFOSIZE) {
	arg->serinfo->dls_cnt ++;
	arg->serinfo->dls_size += sizeof(struct dl_serpath) + dirlen + 1;
    } else {
	struct dl_serpath *s_entry;

	s_entry = arg->serpath;
	s_entry->dls_name  = arg->strspace;
	s_entry->dls_flags = arg->flags;

	strncpy(arg->strspace, dir, dirlen);
	arg->strspace[dirlen] = '\0';

	arg->strspace += dirlen + 1;
	arg->serpath++;
    }

    return (NULL);
}

static int
do_search_info(const Obj_Entry *obj, int request, struct dl_serinfo *info)
{
    struct dl_serinfo _info;
    struct fill_search_info_args args;

    args.request = RTLD_DI_SERINFOSIZE;
    args.serinfo = &_info;

    _info.dls_size = __offsetof(struct dl_serinfo, dls_serpath);
    _info.dls_cnt  = 0;

    path_enumerate(obj->rpath, fill_search_info, NULL, &args);
    path_enumerate(ld_library_path, fill_search_info, NULL, &args);
    path_enumerate(obj->runpath, fill_search_info, NULL, &args);
    path_enumerate(gethints(obj->z_nodeflib), fill_search_info, NULL, &args);
    if (!obj->z_nodeflib)
      path_enumerate(ld_standard_library_path, fill_search_info, NULL, &args);


    if (request == RTLD_DI_SERINFOSIZE) {
	info->dls_size = _info.dls_size;
	info->dls_cnt = _info.dls_cnt;
	return (0);
    }

    if (info->dls_cnt != _info.dls_cnt || info->dls_size != _info.dls_size) {
	_rtld_error("Uninitialized Dl_serinfo struct passed to dlinfo()");
	return (-1);
    }

    args.request  = RTLD_DI_SERINFO;
    args.serinfo  = info;
    args.serpath  = &info->dls_serpath[0];
    args.strspace = (char *)&info->dls_serpath[_info.dls_cnt];

    args.flags = LA_SER_RUNPATH;
    if (path_enumerate(obj->rpath, fill_search_info, NULL, &args) != NULL)
	return (-1);

    args.flags = LA_SER_LIBPATH;
    if (path_enumerate(ld_library_path, fill_search_info, NULL, &args) != NULL)
	return (-1);

    args.flags = LA_SER_RUNPATH;
    if (path_enumerate(obj->runpath, fill_search_info, NULL, &args) != NULL)
	return (-1);

    args.flags = LA_SER_CONFIG;
    if (path_enumerate(gethints(obj->z_nodeflib), fill_search_info, NULL, &args)
      != NULL)
	return (-1);

    args.flags = LA_SER_DEFAULT;
    if (!obj->z_nodeflib && path_enumerate(ld_standard_library_path,
      fill_search_info, NULL, &args) != NULL)
	return (-1);
    return (0);
}

static int
rtld_dirname(const char *path, char *bname)
{
    const char *endp;

    /* Empty or NULL string gets treated as "." */
    if (path == NULL || *path == '\0') {
	bname[0] = '.';
	bname[1] = '\0';
	return (0);
    }

    /* Strip trailing slashes */
    endp = path + strlen(path) - 1;
    while (endp > path && *endp == '/')
	endp--;

    /* Find the start of the dir */
    while (endp > path && *endp != '/')
	endp--;

    /* Either the dir is "/" or there are no slashes */
    if (endp == path) {
	bname[0] = *endp == '/' ? '/' : '.';
	bname[1] = '\0';
	return (0);
    } else {
	do {
	    endp--;
	} while (endp > path && *endp == '/');
    }

    if (endp - path + 2 > PATH_MAX)
    {
	_rtld_error("Filename is too long: %s", path);
	return(-1);
    }

    strncpy(bname, path, endp - path + 1);
    bname[endp - path + 1] = '\0';
    return (0);
}

static int
rtld_dirname_abs(const char *path, char *base)
{
	char *last;

	if (realpath(path, base) == NULL) {
		_rtld_error("realpath \"%s\" failed (%s)", path,
		    rtld_strerror(errno));
		return (-1);
	}
	dbg("%s -> %s", path, base);
	last = strrchr(base, '/');
	if (last == NULL) {
		_rtld_error("non-abs result from realpath \"%s\"", path);
		return (-1);
	}
	if (last != base)
		*last = '\0';
	return (0);
}

static void
linkmap_add(Obj_Entry *obj)
{
	struct link_map *l, *prev;

	dbg("Adding %s to linkmap", printable_path(obj->path));
	l = &obj->linkmap;
	l->l_name = obj->path;
	l->l_base = obj->mapbase;
	l->l_ld = obj->dynamic;
	l->l_addr = obj->relocbase;

	if (r_debug.r_map == NULL) {
		r_debug.r_map = l;
		return;
	}

	/*
	 * Scan to the end of the list, but not past the entry for the
	 * dynamic linker, which we want to keep at the very end.
	 */
	for (prev = r_debug.r_map;
	    prev->l_next != NULL && prev->l_next != &obj_rtld.linkmap;
	     prev = prev->l_next)
		;

	/* Link in the new entry. */
	l->l_prev = prev;
	l->l_next = prev->l_next;
	if (l->l_next != NULL)
		l->l_next->l_prev = l;
	prev->l_next = l;
}

static void
linkmap_delete(Obj_Entry *obj)
{
	struct link_map *l;

	l = &obj->linkmap;
	if (l->l_prev == NULL) {
		if ((r_debug.r_map = l->l_next) != NULL)
			l->l_next->l_prev = NULL;
		return;
	}

	if ((l->l_prev->l_next = l->l_next) != NULL)
		l->l_next->l_prev = l->l_prev;
}

/*
 * Function for the debugger to set a breakpoint on to gain control.
 *
 * The two parameters allow the debugger to easily find and determine
 * what the runtime loader is doing and to whom it is doing it.
 *
 * When the loadhook trap is hit (r_debug_state, set at program
 * initialization), the arguments can be found on the stack:
 *
 *  +8   struct link_map *m
 *  +4   struct r_debug  *rd
 *  +0   RetAddr
 */
void
r_debug_state(struct r_debug* rd __unused, struct link_map *m  __unused)
{
    /*
     * The following is a hack to force the compiler to emit calls to
     * this function, even when optimizing.  If the function is empty,
     * the compiler is not obliged to emit any code for calls to it,
     * even when marked __noinline.  However, gdb depends on those
     * calls being made.
     */
    __compiler_membar();
}

/*
 * A function called after init routines have completed. This can be used to
 * break before a program's entry routine is called, and can be used when
 * main is not available in the symbol table.
 */
void
_r_debug_postinit(struct link_map *m __unused)
{

	/* See r_debug_state(). */
	__compiler_membar();
}

static void
release_object(Obj_Entry *obj)
{

	if (obj->holdcount > 0) {
		obj->unholdfree = true;
		return;
	}
	munmap(obj->mapbase, obj->mapsize);
	linkmap_delete(obj);
	obj_free(obj);
}

/*
 * Get address of the pointer variable in the main program.
 * Prefer non-weak symbol over the weak one.
 */
static const void **
get_program_var_addr(const char *name, RtldLockState *lockstate)
{
    SymLook req;
    DoneList donelist;

    symlook_init(&req, name);
    req.lockstate = lockstate;
    donelist_init(&donelist);
    if (symlook_global(&req, &donelist) != 0)
	return (NULL);
    if (ELF_ST_TYPE(req.sym_out->st_info) == STT_FUNC)
	return ((const void **)make_function_pointer(req.sym_out,
	  req.defobj_out));
    else if (ELF_ST_TYPE(req.sym_out->st_info) == STT_GNU_IFUNC)
	return ((const void **)rtld_resolve_ifunc(req.defobj_out, req.sym_out));
    else
	return (const void **)make_data_pointer(req.sym_out, req.defobj_out);
}

/*
 * Set a pointer variable in the main program to the given value.  This
 * is used to set key variables such as "environ" before any of the
 * init functions are called.
 */
static void
set_program_var(const char *name, const void *value)
{
    const void **addr;

    if ((addr = get_program_var_addr(name, NULL)) != NULL) {
	dbg("\"%s\": *%p <-- %p", name, addr, value);
	*addr = value;
    }
}

/*
 * Search the global objects, including dependencies and main object,
 * for the given symbol.
 */
static int
symlook_global(SymLook *req, DoneList *donelist)
{
    SymLook req1;
    const Objlist_Entry *elm;
    int res;

    symlook_init_from_req(&req1, req);

    /* Search all objects loaded at program start up. */
    if (req->defobj_out == NULL ||
      ELF_ST_BIND(req->sym_out->st_info) == STB_WEAK) {
	res = symlook_list(&req1, &list_main, donelist);
	if (res == 0 && (req->defobj_out == NULL ||
	  ELF_ST_BIND(req1.sym_out->st_info) != STB_WEAK)) {
	    req->sym_out = req1.sym_out;
	    req->defobj_out = req1.defobj_out;
	    assert(req->defobj_out != NULL);
	}
    }

    /* Search all DAGs whose roots are RTLD_GLOBAL objects. */
    STAILQ_FOREACH(elm, &list_global, link) {
	if (req->defobj_out != NULL &&
	  ELF_ST_BIND(req->sym_out->st_info) != STB_WEAK)
	    break;
	res = symlook_list(&req1, &elm->obj->dagmembers, donelist);
	if (res == 0 && (req->defobj_out == NULL ||
	  ELF_ST_BIND(req1.sym_out->st_info) != STB_WEAK)) {
	    req->sym_out = req1.sym_out;
	    req->defobj_out = req1.defobj_out;
	    assert(req->defobj_out != NULL);
	}
    }

    return (req->sym_out != NULL ? 0 : ESRCH);
}

/*
 * Given a symbol name in a referencing object, find the corresponding
 * definition of the symbol.  Returns a pointer to the symbol, or NULL if
 * no definition was found.  Returns a pointer to the Obj_Entry of the
 * defining object via the reference parameter DEFOBJ_OUT.
 */
static int
symlook_default(SymLook *req, const Obj_Entry *refobj)
{
    DoneList donelist;
    const Objlist_Entry *elm;
    SymLook req1;
    int res;

    donelist_init(&donelist);
    symlook_init_from_req(&req1, req);

    /*
     * Look first in the referencing object if linked symbolically,
     * and similarly handle protected symbols.
     */
    res = symlook_obj(&req1, refobj);
    if (res == 0 && (refobj->symbolic ||
      ELF_ST_VISIBILITY(req1.sym_out->st_other) == STV_PROTECTED)) {
	req->sym_out = req1.sym_out;
	req->defobj_out = req1.defobj_out;
	assert(req->defobj_out != NULL);
    }
    if (refobj->symbolic || req->defobj_out != NULL)
	donelist_check(&donelist, refobj);

    symlook_global(req, &donelist);

    /* Search all dlopened DAGs containing the referencing object. */
    STAILQ_FOREACH(elm, &refobj->dldags, link) {
	if (req->sym_out != NULL &&
	  ELF_ST_BIND(req->sym_out->st_info) != STB_WEAK)
	    break;
	res = symlook_list(&req1, &elm->obj->dagmembers, &donelist);
	if (res == 0 && (req->sym_out == NULL ||
	  ELF_ST_BIND(req1.sym_out->st_info) != STB_WEAK)) {
	    req->sym_out = req1.sym_out;
	    req->defobj_out = req1.defobj_out;
	    assert(req->defobj_out != NULL);
	}
    }

    /*
     * Search the dynamic linker itself, and possibly resolve the
     * symbol from there.  This is how the application links to
     * dynamic linker services such as dlopen.
     */
    if (req->sym_out == NULL ||
      ELF_ST_BIND(req->sym_out->st_info) == STB_WEAK) {
	res = symlook_obj(&req1, &obj_rtld);
	if (res == 0) {
	    req->sym_out = req1.sym_out;
	    req->defobj_out = req1.defobj_out;
	    assert(req->defobj_out != NULL);
	}
    }

    return (req->sym_out != NULL ? 0 : ESRCH);
}

static int
symlook_list(SymLook *req, const Objlist *objlist, DoneList *dlp)
{
    const Elf_Sym *def;
    const Obj_Entry *defobj;
    const Objlist_Entry *elm;
    SymLook req1;
    int res;

    def = NULL;
    defobj = NULL;
    STAILQ_FOREACH(elm, objlist, link) {
	if (donelist_check(dlp, elm->obj))
	    continue;
	symlook_init_from_req(&req1, req);
	if ((res = symlook_obj(&req1, elm->obj)) == 0) {
	    if (def == NULL || ELF_ST_BIND(req1.sym_out->st_info) != STB_WEAK) {
		def = req1.sym_out;
		defobj = req1.defobj_out;
		if (ELF_ST_BIND(def->st_info) != STB_WEAK)
		    break;
	    }
	}
    }
    if (def != NULL) {
	req->sym_out = def;
	req->defobj_out = defobj;
	return (0);
    }
    return (ESRCH);
}

/*
 * Search the chain of DAGS cointed to by the given Needed_Entry
 * for a symbol of the given name.  Each DAG is scanned completely
 * before advancing to the next one.  Returns a pointer to the symbol,
 * or NULL if no definition was found.
 */
static int
symlook_needed(SymLook *req, const Needed_Entry *needed, DoneList *dlp)
{
    const Elf_Sym *def;
    const Needed_Entry *n;
    const Obj_Entry *defobj;
    SymLook req1;
    int res;

    def = NULL;
    defobj = NULL;
    symlook_init_from_req(&req1, req);
    for (n = needed; n != NULL; n = n->next) {
	if (n->obj == NULL ||
	    (res = symlook_list(&req1, &n->obj->dagmembers, dlp)) != 0)
	    continue;
	if (def == NULL || ELF_ST_BIND(req1.sym_out->st_info) != STB_WEAK) {
	    def = req1.sym_out;
	    defobj = req1.defobj_out;
	    if (ELF_ST_BIND(def->st_info) != STB_WEAK)
		break;
	}
    }
    if (def != NULL) {
	req->sym_out = def;
	req->defobj_out = defobj;
	return (0);
    }
    return (ESRCH);
}

/*
 * Search the symbol table of a single shared object for a symbol of
 * the given name and version, if requested.  Returns a pointer to the
 * symbol, or NULL if no definition was found.  If the object is
 * filter, return filtered symbol from filtee.
 *
 * The symbol's hash value is passed in for efficiency reasons; that
 * eliminates many recomputations of the hash value.
 */
int
symlook_obj(SymLook *req, const Obj_Entry *obj)
{
    DoneList donelist;
    SymLook req1;
    int flags, res, mres;

    /*
     * If there is at least one valid hash at this point, we prefer to
     * use the faster GNU version if available.
     */
    if (obj->valid_hash_gnu)
	mres = symlook_obj1_gnu(req, obj);
    else if (obj->valid_hash_sysv)
	mres = symlook_obj1_sysv(req, obj);
    else
	return (EINVAL);

    if (mres == 0) {
	if (obj->needed_filtees != NULL) {
	    flags = (req->flags & SYMLOOK_EARLY) ? RTLD_LO_EARLY : 0;
	    load_filtees(__DECONST(Obj_Entry *, obj), flags, req->lockstate);
	    donelist_init(&donelist);
	    symlook_init_from_req(&req1, req);
	    res = symlook_needed(&req1, obj->needed_filtees, &donelist);
	    if (res == 0) {
		req->sym_out = req1.sym_out;
		req->defobj_out = req1.defobj_out;
	    }
	    return (res);
	}
	if (obj->needed_aux_filtees != NULL) {
	    flags = (req->flags & SYMLOOK_EARLY) ? RTLD_LO_EARLY : 0;
	    load_filtees(__DECONST(Obj_Entry *, obj), flags, req->lockstate);
	    donelist_init(&donelist);
	    symlook_init_from_req(&req1, req);
	    res = symlook_needed(&req1, obj->needed_aux_filtees, &donelist);
	    if (res == 0) {
		req->sym_out = req1.sym_out;
		req->defobj_out = req1.defobj_out;
		return (res);
	    }
	}
    }
    return (mres);
}

/* Symbol match routine common to both hash functions */
static bool
matched_symbol(SymLook *req, const Obj_Entry *obj, Sym_Match_Result *result,
    const unsigned long symnum)
{
	Elf_Versym verndx;
	const Elf_Sym *symp;
	const char *strp;

	symp = obj->symtab + symnum;
	strp = obj->strtab + symp->st_name;

	switch (ELF_ST_TYPE(symp->st_info)) {
	case STT_FUNC:
	case STT_NOTYPE:
	case STT_OBJECT:
	case STT_COMMON:
	case STT_GNU_IFUNC:
		if (symp->st_value == 0)
			return (false);
		/* fallthrough */
	case STT_TLS:
		if (symp->st_shndx != SHN_UNDEF)
			break;
#ifndef __mips__
		else if (((req->flags & SYMLOOK_IN_PLT) == 0) &&
		    (ELF_ST_TYPE(symp->st_info) == STT_FUNC))
			break;
#endif
		/* fallthrough */
	default:
		return (false);
	}
	if (req->name[0] != strp[0] || strcmp(req->name, strp) != 0)
		return (false);

	if (req->ventry == NULL) {
		if (obj->versyms != NULL) {
			verndx = VER_NDX(obj->versyms[symnum]);
			if (verndx > obj->vernum) {
				_rtld_error(
				    "%s: symbol %s references wrong version %d",
				    obj->path, obj->strtab + symnum, verndx);
				return (false);
			}
			/*
			 * If we are not called from dlsym (i.e. this
			 * is a normal relocation from unversioned
			 * binary), accept the symbol immediately if
			 * it happens to have first version after this
			 * shared object became versioned.  Otherwise,
			 * if symbol is versioned and not hidden,
			 * remember it. If it is the only symbol with
			 * this name exported by the shared object, it
			 * will be returned as a match by the calling
			 * function. If symbol is global (verndx < 2)
			 * accept it unconditionally.
			 */
			if ((req->flags & SYMLOOK_DLSYM) == 0 &&
			    verndx == VER_NDX_GIVEN) {
				result->sym_out = symp;
				return (true);
			}
			else if (verndx >= VER_NDX_GIVEN) {
				if ((obj->versyms[symnum] & VER_NDX_HIDDEN)
				    == 0) {
					if (result->vsymp == NULL)
						result->vsymp = symp;
					result->vcount++;
				}
				return (false);
			}
		}
		result->sym_out = symp;
		return (true);
	}
	if (obj->versyms == NULL) {
		if (object_match_name(obj, req->ventry->name)) {
			_rtld_error("%s: object %s should provide version %s "
			    "for symbol %s", obj_rtld.path, obj->path,
			    req->ventry->name, obj->strtab + symnum);
			return (false);
		}
	} else {
		verndx = VER_NDX(obj->versyms[symnum]);
		if (verndx > obj->vernum) {
			_rtld_error("%s: symbol %s references wrong version %d",
			    obj->path, obj->strtab + symnum, verndx);
			return (false);
		}
		if (obj->vertab[verndx].hash != req->ventry->hash ||
		    strcmp(obj->vertab[verndx].name, req->ventry->name)) {
			/*
			 * Version does not match. Look if this is a
			 * global symbol and if it is not hidden. If
			 * global symbol (verndx < 2) is available,
			 * use it. Do not return symbol if we are
			 * called by dlvsym, because dlvsym looks for
			 * a specific version and default one is not
			 * what dlvsym wants.
			 */
			if ((req->flags & SYMLOOK_DLSYM) ||
			    (verndx >= VER_NDX_GIVEN) ||
			    (obj->versyms[symnum] & VER_NDX_HIDDEN))
				return (false);
		}
	}
	result->sym_out = symp;
	return (true);
}

/*
 * Search for symbol using SysV hash function.
 * obj->buckets is known not to be NULL at this point; the test for this was
 * performed with the obj->valid_hash_sysv assignment.
 */
static int
symlook_obj1_sysv(SymLook *req, const Obj_Entry *obj)
{
	unsigned long symnum;
	Sym_Match_Result matchres;

	matchres.sym_out = NULL;
	matchres.vsymp = NULL;
	matchres.vcount = 0;

	for (symnum = obj->buckets[req->hash % obj->nbuckets];
	    symnum != STN_UNDEF; symnum = obj->chains[symnum]) {
		if (symnum >= obj->nchains)
			return (ESRCH);	/* Bad object */

		if (matched_symbol(req, obj, &matchres, symnum)) {
			req->sym_out = matchres.sym_out;
			req->defobj_out = obj;
			return (0);
		}
	}
	if (matchres.vcount == 1) {
		req->sym_out = matchres.vsymp;
		req->defobj_out = obj;
		return (0);
	}
	return (ESRCH);
}

/* Search for symbol using GNU hash function */
static int
symlook_obj1_gnu(SymLook *req, const Obj_Entry *obj)
{
	Elf_Addr bloom_word;
	const Elf32_Word *hashval;
	Elf32_Word bucket;
	Sym_Match_Result matchres;
	unsigned int h1, h2;
	unsigned long symnum;

	matchres.sym_out = NULL;
	matchres.vsymp = NULL;
	matchres.vcount = 0;

	/* Pick right bitmask word from Bloom filter array */
	bloom_word = obj->bloom_gnu[(req->hash_gnu / __ELF_WORD_SIZE) &
	    obj->maskwords_bm_gnu];

	/* Calculate modulus word size of gnu hash and its derivative */
	h1 = req->hash_gnu & (__ELF_WORD_SIZE - 1);
	h2 = ((req->hash_gnu >> obj->shift2_gnu) & (__ELF_WORD_SIZE - 1));

	/* Filter out the "definitely not in set" queries */
	if (((bloom_word >> h1) & (bloom_word >> h2) & 1) == 0)
		return (ESRCH);

	/* Locate hash chain and corresponding value element*/
	bucket = obj->buckets_gnu[req->hash_gnu % obj->nbuckets_gnu];
	if (bucket == 0)
		return (ESRCH);
	hashval = &obj->chain_zero_gnu[bucket];
	do {
		if (((*hashval ^ req->hash_gnu) >> 1) == 0) {
			symnum = hashval - obj->chain_zero_gnu;
			if (matched_symbol(req, obj, &matchres, symnum)) {
				req->sym_out = matchres.sym_out;
				req->defobj_out = obj;
				return (0);
			}
		}
	} while ((*hashval++ & 1) == 0);
	if (matchres.vcount == 1) {
		req->sym_out = matchres.vsymp;
		req->defobj_out = obj;
		return (0);
	}
	return (ESRCH);
}

static void
trace_loaded_objects(Obj_Entry *obj)
{
    const char *fmt1, *fmt2, *fmt, *main_local, *list_containers;
    int c;

    if ((main_local = getenv(_LD("TRACE_LOADED_OBJECTS_PROGNAME"))) == NULL)
	main_local = "";

    if ((fmt1 = getenv(_LD("TRACE_LOADED_OBJECTS_FMT1"))) == NULL)
	fmt1 = "\t%o => %p (%x)\n";

    if ((fmt2 = getenv(_LD("TRACE_LOADED_OBJECTS_FMT2"))) == NULL)
	fmt2 = "\t%o (%x)\n";

    list_containers = getenv(_LD("TRACE_LOADED_OBJECTS_ALL"));

    for (; obj != NULL; obj = TAILQ_NEXT(obj, next)) {
	Needed_Entry *needed;
	const char *name, *path;
	bool is_lib;

	if (obj->marker)
	    continue;
	if (list_containers && obj->needed != NULL)
	    rtld_printf("%s:\n", obj->path);
	for (needed = obj->needed; needed; needed = needed->next) {
	    if (needed->obj != NULL) {
		if (needed->obj->traced && !list_containers)
		    continue;
		needed->obj->traced = true;
		path = needed->obj->path;
	    } else
		path = "not found";

	    name = obj->strtab + needed->name;
	    is_lib = strncmp(name, "lib", 3) == 0;	/* XXX - bogus */

	    fmt = is_lib ? fmt1 : fmt2;
	    while ((c = *fmt++) != '\0') {
		switch (c) {
		default:
		    rtld_putchar(c);
		    continue;
		case '\\':
		    switch (c = *fmt) {
		    case '\0':
			continue;
		    case 'n':
			rtld_putchar('\n');
			break;
		    case 't':
			rtld_putchar('\t');
			break;
		    }
		    break;
		case '%':
		    switch (c = *fmt) {
		    case '\0':
			continue;
		    case '%':
		    default:
			rtld_putchar(c);
			break;
		    case 'A':
			rtld_putstr(main_local);
			break;
		    case 'a':
			rtld_putstr(obj_main->path);
			break;
		    case 'o':
			rtld_putstr(name);
			break;
#if 0
		    case 'm':
			rtld_printf("%d", sodp->sod_major);
			break;
		    case 'n':
			rtld_printf("%d", sodp->sod_minor);
			break;
#endif
		    case 'p':
			rtld_putstr(path);
			break;
		    case 'x':
			rtld_printf("%p", needed->obj ? needed->obj->mapbase :
			  0);
			break;
		    }
		    break;
		}
		++fmt;
	    }
	}
    }
}

/*
 * Unload a dlopened object and its dependencies from memory and from
 * our data structures.  It is assumed that the DAG rooted in the
 * object has already been unreferenced, and that the object has a
 * reference count of 0.
 */
static void
unload_object(Obj_Entry *root, RtldLockState *lockstate)
{
	Obj_Entry marker, *obj, *next;

	assert(root->refcount == 0);

	/*
	 * Pass over the DAG removing unreferenced objects from
	 * appropriate lists.
	 */
	unlink_object(root);

	/* Unmap all objects that are no longer referenced. */
	for (obj = TAILQ_FIRST(&obj_list); obj != NULL; obj = next) {
		next = TAILQ_NEXT(obj, next);
		if (obj->marker || obj->refcount != 0)
			continue;
		LD_UTRACE(UTRACE_UNLOAD_OBJECT, obj, obj->mapbase,
		    obj->mapsize, 0, obj->path);
		dbg("unloading \"%s\"", obj->path);
		/*
		 * Unlink the object now to prevent new references from
		 * being acquired while the bind lock is dropped in
		 * recursive dlclose() invocations.
		 */
		TAILQ_REMOVE(&obj_list, obj, next);
		obj_count--;

		if (obj->filtees_loaded) {
			if (next != NULL) {
				init_marker(&marker);
				TAILQ_INSERT_BEFORE(next, &marker, next);
				unload_filtees(obj, lockstate);
				next = TAILQ_NEXT(&marker, next);
				TAILQ_REMOVE(&obj_list, &marker, next);
			} else
				unload_filtees(obj, lockstate);
		}
		release_object(obj);
	}
}

static void
unlink_object(Obj_Entry *root)
{
    Objlist_Entry *elm;

    if (root->refcount == 0) {
	/* Remove the object from the RTLD_GLOBAL list. */
	objlist_remove(&list_global, root);

    	/* Remove the object from all objects' DAG lists. */
    	STAILQ_FOREACH(elm, &root->dagmembers, link) {
	    objlist_remove(&elm->obj->dldags, root);
	    if (elm->obj != root)
		unlink_object(elm->obj);
	}
    }
}

static void
ref_dag(Obj_Entry *root)
{
    Objlist_Entry *elm;

    assert(root->dag_inited);
    STAILQ_FOREACH(elm, &root->dagmembers, link)
	elm->obj->refcount++;
}

static void
unref_dag(Obj_Entry *root)
{
    Objlist_Entry *elm;

    assert(root->dag_inited);
    STAILQ_FOREACH(elm, &root->dagmembers, link)
	elm->obj->refcount--;
}

/*
 * Common code for MD __tls_get_addr().
 */
static void *tls_get_addr_slow(uintptr_t **, int, size_t) __noinline;
static void *
tls_get_addr_slow(uintptr_t **dtvp, int index, size_t offset)
{
    uintptr_t *newdtv, *dtv;
    RtldLockState lockstate;
    int to_copy;

    dtv = *dtvp;
    /* Check dtv generation in case new modules have arrived */
    if (dtv[0] != tls_dtv_generation) {
	wlock_acquire(rtld_bind_lock, &lockstate);
	newdtv = xcalloc(tls_max_index + 2, sizeof(Elf_Addr));
	to_copy = dtv[1];
	if (to_copy > tls_max_index)
	    to_copy = tls_max_index;
	memcpy(&newdtv[2], &dtv[2], to_copy * sizeof(Elf_Addr));
	newdtv[0] = tls_dtv_generation;
	newdtv[1] = tls_max_index;
	free(dtv);
	lock_release(rtld_bind_lock, &lockstate);
	dtv = *dtvp = newdtv;
    }

    /* Dynamically allocate module TLS if necessary */
    if (dtv[index + 1] == 0) {
	/* Signal safe, wlock will block out signals. */
	wlock_acquire(rtld_bind_lock, &lockstate);
	if (!dtv[index + 1])
	    dtv[index + 1] = (Elf_Addr)allocate_module_tls(index);
	lock_release(rtld_bind_lock, &lockstate);
    }
    return ((void *)(dtv[index + 1] + offset));
}

void *
tls_get_addr_common(uintptr_t **dtvp, int index, size_t offset)
{
	uintptr_t *dtv;

	dtv = *dtvp;
	/* Check dtv generation in case new modules have arrived */
	if (__predict_true(dtv[0] == tls_dtv_generation &&
	    dtv[index + 1] != 0))
		return ((void *)(dtv[index + 1] + offset));
	return (tls_get_addr_slow(dtvp, index, offset));
}

#if defined(__aarch64__) || defined(__arm__) || defined(__mips__) || \
    defined(__powerpc__) || defined(__riscv)

/*
 * Return pointer to allocated TLS block
 */
static void *
get_tls_block_ptr(void *tcb, size_t tcbsize)
{
    size_t extra_size, post_size, pre_size, tls_block_size;
    size_t tls_init_align;

    tls_init_align = rtld_max(obj_main->tlsalign, 1);

    /* Compute fragments sizes. */
    extra_size = tcbsize - TLS_TCB_SIZE;
    post_size = calculate_tls_post_size(tls_init_align);
    tls_block_size = tcbsize + post_size;
    pre_size = roundup2(tls_block_size, tls_init_align) - tls_block_size;

    return ((char *)tcb - pre_size - extra_size);
}

/*
 * Allocate Static TLS using the Variant I method.
 *
 * For details on the layout, see lib/libc/gen/tls.c.
 *
 * NB: rtld's tls_static_space variable includes TLS_TCB_SIZE and post_size as
 *     it is based on tls_last_offset, and TLS offsets here are really TCB
 *     offsets, whereas libc's tls_static_space is just the executable's static
 *     TLS segment.
 */
void *
allocate_tls(Obj_Entry *objs, void *oldtcb, size_t tcbsize, size_t tcbalign)
{
    Obj_Entry *obj;
    char *tls_block;
    uintptr_t *dtv, **tcb;
    char *addr;
    Elf_Addr i;
    size_t extra_size, maxalign, post_size, pre_size, tls_block_size;
    size_t tls_init_align, tls_init_offset;

    if (oldtcb != NULL && tcbsize == TLS_TCB_SIZE)
	return (oldtcb);

    assert(tcbsize >= TLS_TCB_SIZE);
    maxalign = rtld_max(tcbalign, tls_static_max_align);
    tls_init_align = rtld_max(obj_main->tlsalign, 1);

    /* Compute fragmets sizes. */
    extra_size = tcbsize - TLS_TCB_SIZE;
    post_size = calculate_tls_post_size(tls_init_align);
    tls_block_size = tcbsize + post_size;
    pre_size = roundup2(tls_block_size, tls_init_align) - tls_block_size;
    tls_block_size += pre_size + tls_static_space - TLS_TCB_SIZE - post_size;

    /* Allocate whole TLS block */
    tls_block = malloc_aligned(tls_block_size, maxalign, 0);
    tcb = (uintptr_t **)(tls_block + pre_size + extra_size);

    if (oldtcb != NULL) {
	memcpy(tls_block, get_tls_block_ptr(oldtcb, tcbsize),
	    tls_block_size);
	free_aligned(get_tls_block_ptr(oldtcb, tcbsize));

	/* Adjust the DTV. */
	dtv = tcb[0];
	for (i = 0; i < dtv[1]; i++) {
	    if (dtv[i+2] >= (Elf_Addr)oldtcb &&
		dtv[i+2] < (Elf_Addr)oldtcb + tls_static_space) {
		dtv[i+2] = (uintptr_t)tcb + ((Elf_Addr)dtv[i+2] - (Elf_Addr)oldtcb);
	    }
	}
    } else {
	dtv = xcalloc(tls_max_index + 2, sizeof(void *));
	tcb[0] = dtv;
	dtv[0] = (uintptr_t)tls_dtv_generation;
	dtv[1] = (uintptr_t)tls_max_index;

	for (obj = globallist_curr(objs); obj != NULL;
	  obj = globallist_next(obj)) {
	    if (obj->tlsoffset == 0)
		continue;
	    tls_init_offset = obj->tlspoffset & (obj->tlsalign - 1);
	    addr = (char *)tcb + obj->tlsoffset;
	    if (tls_init_offset > 0)
		memset((void *)addr, 0, tls_init_offset);
	    if (obj->tlsinitsize > 0) {
		memcpy((void *)(addr + tls_init_offset), obj->tlsinit,
		    obj->tlsinitsize);
	    }
	    if (obj->tlssize > obj->tlsinitsize) {
		memset((void *)(addr + tls_init_offset + obj->tlsinitsize),
		    0, obj->tlssize - obj->tlsinitsize - tls_init_offset);
	    }
	    dtv[obj->tlsindex + 1] = (uintptr_t)addr;
	}
    }

    return (tcb);
}

void
free_tls(void *tcb, size_t tcbsize, size_t tcbalign __unused)
{
    char **dtv;
    char *tlsstart, *tlsend;
    size_t post_size;
    size_t dtvsize, i, tls_init_align;

    assert(tcbsize >= TLS_TCB_SIZE);
    tls_init_align = rtld_max(obj_main->tlsalign, 1);

    /* Compute fragments sizes. */
    post_size = calculate_tls_post_size(tls_init_align);

    tlsstart = (char *)tcb + TLS_TCB_SIZE + post_size;
    tlsend = (char *)tcb + tls_static_space;

    dtv = *(void **)tcb;
    dtvsize = (size_t)dtv[1];
    for (i = 0; i < dtvsize; i++) {
	if (dtv[i+2] && (dtv[i+2] < tlsstart || dtv[i+2] >= tlsend)) {
	    free((void*)dtv[i+2]);
	}
    }
    free(dtv);
    free_aligned(get_tls_block_ptr(tcb, tcbsize));
}

#endif

#if defined(__i386__) || defined(__amd64__)

/*
 * Allocate Static TLS using the Variant II method.
 */
void *
allocate_tls(Obj_Entry *objs, void *oldtls, size_t tcbsize, size_t tcbalign)
{
    Obj_Entry *obj;
    size_t size, ralign;
    char *tls;
    Elf_Addr *dtv, *olddtv;
    Elf_Addr segbase, oldsegbase, addr;
    size_t i;

    ralign = tcbalign;
    if (tls_static_max_align > ralign)
	    ralign = tls_static_max_align;
    size = roundup(tls_static_space, ralign) + roundup(tcbsize, ralign);

    assert(tcbsize >= 2*sizeof(Elf_Addr));
    tls = malloc_aligned(size, ralign, 0 /* XXX */);
    dtv = xcalloc(tls_max_index + 2, sizeof(Elf_Addr));

    segbase = (Elf_Addr)(tls + roundup(tls_static_space, ralign));
    ((Elf_Addr*)segbase)[0] = segbase;
    ((Elf_Addr*)segbase)[1] = (Elf_Addr) dtv;

    dtv[0] = tls_dtv_generation;
    dtv[1] = tls_max_index;

    if (oldtls) {
	/*
	 * Copy the static TLS block over whole.
	 */
	oldsegbase = (Elf_Addr) oldtls;
	memcpy((void *)(segbase - tls_static_space),
	       (const void *)(oldsegbase - tls_static_space),
	       tls_static_space);

	/*
	 * If any dynamic TLS blocks have been created tls_get_addr(),
	 * move them over.
	 */
	olddtv = ((Elf_Addr**)oldsegbase)[1];
	for (i = 0; i < olddtv[1]; i++) {
	    if (olddtv[i+2] < oldsegbase - size || olddtv[i+2] > oldsegbase) {
		dtv[i+2] = olddtv[i+2];
		olddtv[i+2] = 0;
	    }
	}

	/*
	 * We assume that this block was the one we created with
	 * allocate_initial_tls().
	 */
	free_tls(oldtls, 2*sizeof(Elf_Addr), sizeof(Elf_Addr));
    } else {
	for (obj = objs; obj != NULL; obj = TAILQ_NEXT(obj, next)) {
		if (obj->marker || obj->tlsoffset == 0)
			continue;
		addr = segbase - obj->tlsoffset;
		memset((void*)(addr + obj->tlsinitsize),
		       0, obj->tlssize - obj->tlsinitsize);
		if (obj->tlsinit) {
		    memcpy((void*) addr, obj->tlsinit, obj->tlsinitsize);
		    obj->static_tls_copied = true;
		}
		dtv[obj->tlsindex + 1] = addr;
	}
    }

    return (void*) segbase;
}

void
free_tls(void *tls, size_t tcbsize  __unused, size_t tcbalign)
{
    Elf_Addr* dtv;
    size_t size, ralign;
    int dtvsize, i;
    Elf_Addr tlsstart, tlsend;

    /*
     * Figure out the size of the initial TLS block so that we can
     * find stuff which ___tls_get_addr() allocated dynamically.
     */
    ralign = tcbalign;
    if (tls_static_max_align > ralign)
	    ralign = tls_static_max_align;
    size = roundup(tls_static_space, ralign);

    dtv = ((Elf_Addr**)tls)[1];
    dtvsize = dtv[1];
    tlsend = (Elf_Addr) tls;
    tlsstart = tlsend - size;
    for (i = 0; i < dtvsize; i++) {
	if (dtv[i + 2] != 0 && (dtv[i + 2] < tlsstart || dtv[i + 2] > tlsend)) {
		free_aligned((void *)dtv[i + 2]);
	}
    }

    free_aligned((void *)tlsstart);
    free((void*) dtv);
}

#endif

/*
 * Allocate TLS block for module with given index.
 */
void *
allocate_module_tls(int index)
{
	Obj_Entry *obj;
	char *p;

	TAILQ_FOREACH(obj, &obj_list, next) {
		if (obj->marker)
			continue;
		if (obj->tlsindex == index)
			break;
	}
	if (obj == NULL) {
		_rtld_error("Can't find module with TLS index %d", index);
		rtld_die();
	}

	p = malloc_aligned(obj->tlssize, obj->tlsalign, obj->tlspoffset);
	memcpy(p, obj->tlsinit, obj->tlsinitsize);
	memset(p + obj->tlsinitsize, 0, obj->tlssize - obj->tlsinitsize);
	return (p);
}

bool
allocate_tls_offset(Obj_Entry *obj)
{
    size_t off;

    if (obj->tls_done)
	return true;

    if (obj->tlssize == 0) {
	obj->tls_done = true;
	return true;
    }

    if (tls_last_offset == 0)
	off = calculate_first_tls_offset(obj->tlssize, obj->tlsalign,
	  obj->tlspoffset);
    else
	off = calculate_tls_offset(tls_last_offset, tls_last_size,
	  obj->tlssize, obj->tlsalign, obj->tlspoffset);

    /*
     * If we have already fixed the size of the static TLS block, we
     * must stay within that size. When allocating the static TLS, we
     * leave a small amount of space spare to be used for dynamically
     * loading modules which use static TLS.
     */
    if (tls_static_space != 0) {
	if (calculate_tls_end(off, obj->tlssize) > tls_static_space)
	    return false;
    } else if (obj->tlsalign > tls_static_max_align) {
	    tls_static_max_align = obj->tlsalign;
    }

    tls_last_offset = obj->tlsoffset = off;
    tls_last_size = obj->tlssize;
    obj->tls_done = true;

    return true;
}

void
free_tls_offset(Obj_Entry *obj)
{

    /*
     * If we were the last thing to allocate out of the static TLS
     * block, we give our space back to the 'allocator'. This is a
     * simplistic workaround to allow libGL.so.1 to be loaded and
     * unloaded multiple times.
     */
    if (calculate_tls_end(obj->tlsoffset, obj->tlssize)
	== calculate_tls_end(tls_last_offset, tls_last_size)) {
	tls_last_offset -= obj->tlssize;
	tls_last_size = 0;
    }
}

void *
_rtld_allocate_tls(void *oldtls, size_t tcbsize, size_t tcbalign)
{
    void *ret;
    RtldLockState lockstate;

    wlock_acquire(rtld_bind_lock, &lockstate);
    ret = allocate_tls(globallist_curr(TAILQ_FIRST(&obj_list)), oldtls,
      tcbsize, tcbalign);
    lock_release(rtld_bind_lock, &lockstate);
    return (ret);
}

void
_rtld_free_tls(void *tcb, size_t tcbsize, size_t tcbalign)
{
    RtldLockState lockstate;

    wlock_acquire(rtld_bind_lock, &lockstate);
    free_tls(tcb, tcbsize, tcbalign);
    lock_release(rtld_bind_lock, &lockstate);
}

static void
object_add_name(Obj_Entry *obj, const char *name)
{
    Name_Entry *entry;
    size_t len;

    len = strlen(name);
    entry = malloc(sizeof(Name_Entry) + len);

    if (entry != NULL) {
	strcpy(entry->name, name);
	STAILQ_INSERT_TAIL(&obj->names, entry, link);
    }
}

static int
object_match_name(const Obj_Entry *obj, const char *name)
{
    Name_Entry *entry;

    STAILQ_FOREACH(entry, &obj->names, link) {
	if (strcmp(name, entry->name) == 0)
	    return (1);
    }
    return (0);
}

static Obj_Entry *
locate_dependency(const Obj_Entry *obj, const char *name)
{
    const Objlist_Entry *entry;
    const Needed_Entry *needed;

    STAILQ_FOREACH(entry, &list_main, link) {
	if (object_match_name(entry->obj, name))
	    return entry->obj;
    }

    for (needed = obj->needed;  needed != NULL;  needed = needed->next) {
	if (strcmp(obj->strtab + needed->name, name) == 0 ||
	  (needed->obj != NULL && object_match_name(needed->obj, name))) {
	    /*
	     * If there is DT_NEEDED for the name we are looking for,
	     * we are all set.  Note that object might not be found if
	     * dependency was not loaded yet, so the function can
	     * return NULL here.  This is expected and handled
	     * properly by the caller.
	     */
	    return (needed->obj);
	}
    }
    rtld_fatal("%s: Unexpected inconsistency: dependency %s not found",
	obj->path, name);
}

static int
check_object_provided_version(Obj_Entry *refobj, const Obj_Entry *depobj,
    const Elf_Vernaux *vna)
{
    const Elf_Verdef *vd;
    const char *vername;

    vername = refobj->strtab + vna->vna_name;
    vd = depobj->verdef;
    if (vd == NULL) {
	_rtld_error("%s: version %s required by %s not defined",
	    depobj->path, vername, refobj->path);
	return (-1);
    }
    for (;;) {
	if (vd->vd_version != VER_DEF_CURRENT) {
	    _rtld_error("%s: Unsupported version %d of Elf_Verdef entry",
		depobj->path, vd->vd_version);
	    return (-1);
	}
	if (vna->vna_hash == vd->vd_hash) {
	    const Elf_Verdaux *aux = (const Elf_Verdaux *)
		((const char *)vd + vd->vd_aux);
	    if (strcmp(vername, depobj->strtab + aux->vda_name) == 0)
		return (0);
	}
	if (vd->vd_next == 0)
	    break;
	vd = (const Elf_Verdef *)((const char *)vd + vd->vd_next);
    }
    if (vna->vna_flags & VER_FLG_WEAK)
	return (0);
    _rtld_error("%s: version %s required by %s not found",
	depobj->path, vername, refobj->path);
    return (-1);
}

static int
rtld_verify_object_versions(Obj_Entry *obj)
{
    const Elf_Verneed *vn;
    const Elf_Verdef  *vd;
    const Elf_Verdaux *vda;
    const Elf_Vernaux *vna;
    const Obj_Entry *depobj;
    int maxvernum, vernum;

    if (obj->ver_checked)
	return (0);
    obj->ver_checked = true;

    maxvernum = 0;
    /*
     * Walk over defined and required version records and figure out
     * max index used by any of them. Do very basic sanity checking
     * while there.
     */
    vn = obj->verneed;
    while (vn != NULL) {
	if (vn->vn_version != VER_NEED_CURRENT) {
	    _rtld_error("%s: Unsupported version %d of Elf_Verneed entry",
		obj->path, vn->vn_version);
	    return (-1);
	}
	vna = (const Elf_Vernaux *)((const char *)vn + vn->vn_aux);
	for (;;) {
	    vernum = VER_NEED_IDX(vna->vna_other);
	    if (vernum > maxvernum)
		maxvernum = vernum;
	    if (vna->vna_next == 0)
		 break;
	    vna = (const Elf_Vernaux *)((const char *)vna + vna->vna_next);
	}
	if (vn->vn_next == 0)
	    break;
	vn = (const Elf_Verneed *)((const char *)vn + vn->vn_next);
    }

    vd = obj->verdef;
    while (vd != NULL) {
	if (vd->vd_version != VER_DEF_CURRENT) {
	    _rtld_error("%s: Unsupported version %d of Elf_Verdef entry",
		obj->path, vd->vd_version);
	    return (-1);
	}
	vernum = VER_DEF_IDX(vd->vd_ndx);
	if (vernum > maxvernum)
		maxvernum = vernum;
	if (vd->vd_next == 0)
	    break;
	vd = (const Elf_Verdef *)((const char *)vd + vd->vd_next);
    }

    if (maxvernum == 0)
	return (0);

    /*
     * Store version information in array indexable by version index.
     * Verify that object version requirements are satisfied along the
     * way.
     */
    obj->vernum = maxvernum + 1;
    obj->vertab = xcalloc(obj->vernum, sizeof(Ver_Entry));

    vd = obj->verdef;
    while (vd != NULL) {
	if ((vd->vd_flags & VER_FLG_BASE) == 0) {
	    vernum = VER_DEF_IDX(vd->vd_ndx);
	    assert(vernum <= maxvernum);
	    vda = (const Elf_Verdaux *)((const char *)vd + vd->vd_aux);
	    obj->vertab[vernum].hash = vd->vd_hash;
	    obj->vertab[vernum].name = obj->strtab + vda->vda_name;
	    obj->vertab[vernum].file = NULL;
	    obj->vertab[vernum].flags = 0;
	}
	if (vd->vd_next == 0)
	    break;
	vd = (const Elf_Verdef *)((const char *)vd + vd->vd_next);
    }

    vn = obj->verneed;
    while (vn != NULL) {
	depobj = locate_dependency(obj, obj->strtab + vn->vn_file);
	if (depobj == NULL)
	    return (-1);
	vna = (const Elf_Vernaux *)((const char *)vn + vn->vn_aux);
	for (;;) {
	    if (check_object_provided_version(obj, depobj, vna))
		return (-1);
	    vernum = VER_NEED_IDX(vna->vna_other);
	    assert(vernum <= maxvernum);
	    obj->vertab[vernum].hash = vna->vna_hash;
	    obj->vertab[vernum].name = obj->strtab + vna->vna_name;
	    obj->vertab[vernum].file = obj->strtab + vn->vn_file;
	    obj->vertab[vernum].flags = (vna->vna_other & VER_NEED_HIDDEN) ?
		VER_INFO_HIDDEN : 0;
	    if (vna->vna_next == 0)
		 break;
	    vna = (const Elf_Vernaux *)((const char *)vna + vna->vna_next);
	}
	if (vn->vn_next == 0)
	    break;
	vn = (const Elf_Verneed *)((const char *)vn + vn->vn_next);
    }
    return 0;
}

static int
rtld_verify_versions(const Objlist *objlist)
{
    Objlist_Entry *entry;
    int rc;

    rc = 0;
    STAILQ_FOREACH(entry, objlist, link) {
	/*
	 * Skip dummy objects or objects that have their version requirements
	 * already checked.
	 */
	if (entry->obj->strtab == NULL || entry->obj->vertab != NULL)
	    continue;
	if (rtld_verify_object_versions(entry->obj) == -1) {
	    rc = -1;
	    if (ld_tracing == NULL)
		break;
	}
    }
    if (rc == 0 || ld_tracing != NULL)
    	rc = rtld_verify_object_versions(&obj_rtld);
    return rc;
}

const Ver_Entry *
fetch_ventry(const Obj_Entry *obj, unsigned long symnum)
{
    Elf_Versym vernum;

    if (obj->vertab) {
	vernum = VER_NDX(obj->versyms[symnum]);
	if (vernum >= obj->vernum) {
	    _rtld_error("%s: symbol %s has wrong verneed value %d",
		obj->path, obj->strtab + symnum, vernum);
	} else if (obj->vertab[vernum].hash != 0) {
	    return &obj->vertab[vernum];
	}
    }
    return NULL;
}

int
_rtld_get_stack_prot(void)
{

	return (stack_prot);
}

int
_rtld_is_dlopened(void *arg)
{
	Obj_Entry *obj;
	RtldLockState lockstate;
	int res;

	rlock_acquire(rtld_bind_lock, &lockstate);
	obj = dlcheck(arg);
	if (obj == NULL)
		obj = obj_from_addr(arg);
	if (obj == NULL) {
		_rtld_error("No shared object contains address");
		lock_release(rtld_bind_lock, &lockstate);
		return (-1);
	}
	res = obj->dlopened ? 1 : 0;
	lock_release(rtld_bind_lock, &lockstate);
	return (res);
}

static int
obj_remap_relro(Obj_Entry *obj, int prot)
{
	if (obj->relro_size == 0)
		return (0);

	dbg("Enforcing RELRO for %s (%p -> %p)", obj->path, obj->relro_page,
	    obj->relro_page + obj->relro_size);
	if (obj->relro_size > 0 && mprotect(obj->relro_page, obj->relro_size,
	    prot) == -1) {
		_rtld_error("%s: Cannot set relro protection to %#x: %s",
		    obj->path, prot, rtld_strerror(errno));
		return (-1);
	}
	return (0);
}

static int
obj_disable_relro(Obj_Entry *obj)
{

	return (obj_remap_relro(obj, PROT_READ | PROT_WRITE));
}

static int
obj_enforce_relro(Obj_Entry *obj)
{

	return (obj_remap_relro(obj, PROT_READ));
}

static void
map_stacks_exec(RtldLockState *lockstate)
{
	void (*thr_map_stacks_exec)(void);

	if ((max_stack_flags & PF_X) == 0 || (stack_prot & PROT_EXEC) != 0)
		return;
	thr_map_stacks_exec = (void (*)(void))(uintptr_t)
	    get_program_var_addr("__pthread_map_stacks_exec", lockstate);
	if (thr_map_stacks_exec != NULL) {
		stack_prot |= PROT_EXEC;
		thr_map_stacks_exec();
	}
}

static void
distribute_static_tls(Objlist *list, RtldLockState *lockstate)
{
	Objlist_Entry *elm;
	Obj_Entry *obj;
	void (*distrib)(size_t, void *, size_t, size_t);

	distrib = (void (*)(size_t, void *, size_t, size_t))(uintptr_t)
	    get_program_var_addr("__pthread_distribute_static_tls", lockstate);
	if (distrib == NULL)
		return;
	STAILQ_FOREACH(elm, list, link) {
		obj = elm->obj;
		if (obj->marker || !obj->tls_done || obj->static_tls_copied)
			continue;
		distrib(obj->tlsoffset, obj->tlsinit, obj->tlsinitsize,
		    obj->tlssize);
		obj->static_tls_copied = true;
	}
}

void
symlook_init(SymLook *dst, const char *name)
{

	bzero(dst, sizeof(*dst));
	dst->name = name;
	dst->hash = elf_hash(name);
	dst->hash_gnu = gnu_hash(name);
}

static void
symlook_init_from_req(SymLook *dst, const SymLook *src)
{

	dst->name = src->name;
	dst->hash = src->hash;
	dst->hash_gnu = src->hash_gnu;
	dst->ventry = src->ventry;
	dst->flags = src->flags;
	dst->defobj_out = NULL;
	dst->sym_out = NULL;
	dst->lockstate = src->lockstate;
}

static int
open_binary_fd(const char *argv0, bool search_in_path,
    const char **binpath_res)
{
	char *binpath, *pathenv, *pe, *res1;
	const char *res;
	int fd;

	binpath = NULL;
	res = NULL;
	if (search_in_path && strchr(argv0, '/') == NULL) {
		binpath = xmalloc(PATH_MAX);
		pathenv = getenv("PATH");
		if (pathenv == NULL) {
			_rtld_error("-p and no PATH environment variable");
			rtld_die();
		}
		pathenv = strdup(pathenv);
		if (pathenv == NULL) {
			_rtld_error("Cannot allocate memory");
			rtld_die();
		}
		fd = -1;
		errno = ENOENT;
		while ((pe = strsep(&pathenv, ":")) != NULL) {
			if (strlcpy(binpath, pe, PATH_MAX) >= PATH_MAX)
				continue;
			if (binpath[0] != '\0' &&
			    strlcat(binpath, "/", PATH_MAX) >= PATH_MAX)
				continue;
			if (strlcat(binpath, argv0, PATH_MAX) >= PATH_MAX)
				continue;
			fd = open(binpath, O_RDONLY | O_CLOEXEC | O_VERIFY);
			if (fd != -1 || errno != ENOENT) {
				res = binpath;
				break;
			}
		}
		free(pathenv);
	} else {
		fd = open(argv0, O_RDONLY | O_CLOEXEC | O_VERIFY);
		res = argv0;
	}

	if (fd == -1) {
		_rtld_error("Cannot open %s: %s", argv0, rtld_strerror(errno));
		rtld_die();
	}
	if (res != NULL && res[0] != '/') {
		res1 = xmalloc(PATH_MAX);
		if (realpath(res, res1) != NULL) {
			if (res != argv0)
				free(__DECONST(char *, res));
			res = res1;
		} else {
			free(res1);
		}
	}
	*binpath_res = res;
	return (fd);
}

/*
 * Parse a set of command-line arguments.
 */
static int
parse_args(char* argv[], int argc, bool *use_pathp, int *fdp)
{
	const char *arg;
	int fd, i, j, arglen;
	char opt;

	dbg("Parsing command-line arguments");
	*use_pathp = false;
	*fdp = -1;

	for (i = 1; i < argc; i++ ) {
		arg = argv[i];
		dbg("argv[%d]: '%s'", i, arg);

		/*
		 * rtld arguments end with an explicit "--" or with the first
		 * non-prefixed argument.
		 */
		if (strcmp(arg, "--") == 0) {
			i++;
			break;
		}
		if (arg[0] != '-')
			break;

		/*
		 * All other arguments are single-character options that can
		 * be combined, so we need to search through `arg` for them.
		 */
		arglen = strlen(arg);
		for (j = 1; j < arglen; j++) {
			opt = arg[j];
			if (opt == 'h') {
				print_usage(argv[0]);
				_exit(0);
			} else if (opt == 'f') {
				/*
				 * -f XX can be used to specify a
				 * descriptor for the binary named at
				 * the command line (i.e., the later
				 * argument will specify the process
				 * name but the descriptor is what
				 * will actually be executed).
				 *
				 * -f must be the last option in, e.g., -abcf.
				 */
				if (j != arglen - 1) {
					rtld_fatal("Invalid options: %s", arg);
				}
				i++;
				fd = parse_integer(argv[i]);
				if (fd == -1) {
					rtld_fatal(
					    "Invalid file descriptor: '%s'",
					    argv[i]);
					rtld_die();
				}
				*fdp = fd;
				break;
			} else if (opt == 'p') {
				*use_pathp = true;
			} else if (opt == 't') {
				ld_tracing = "yes";
			} else {
				_rtld_error("Invalid argument: '%s'", arg);
				print_usage(argv[0]);
				rtld_die();
			}
		}
	}

	return (i);
}

/*
 * Parse a file descriptor number without pulling in more of libc (e.g. atoi).
 */
static int
parse_integer(const char *str)
{
	static const int RADIX = 10;  /* XXXJA: possibly support hex? */
	const char *orig;
	int n;
	char c;

	orig = str;
	n = 0;
	for (c = *str; c != '\0'; c = *++str) {
		if (c < '0' || c > '9')
			return (-1);

		n *= RADIX;
		n += c - '0';
	}

	/* Make sure we actually parsed something. */
	if (str == orig)
		return (-1);
	return (n);
}

static void
print_usage(const char *argv0)
{

	rtld_printf("Usage: %s [-h] [-f <FD>] [-p] [--] <binary> [<args>]\n"
		"\n"
		"Options:\n"
		"  -h        Display this help message\n"
<<<<<<< HEAD
		"  -p        Search in PATH for named binary\n"
		"  -t        Trace loaded libraries instead of executing <binary>\n"
=======
>>>>>>> c4a1dd6b
		"  -f <FD>   Execute <FD> instead of searching for <binary>\n"
		"  -p        Search in PATH for named binary\n"
		"  --        End of RTLD options\n"
		"  <binary>  Name of process to execute\n"
		"  <args>    Arguments to the executed process\n", argv0);
}

/*
 * Overrides for libc_pic-provided functions.
 */

int
__getosreldate(void)
{
	size_t len;
	int oid[2];
	int error, osrel;

	if (osreldate != 0)
		return (osreldate);

	oid[0] = CTL_KERN;
	oid[1] = KERN_OSRELDATE;
	osrel = 0;
	len = sizeof(osrel);
	error = sysctl(oid, 2, &osrel, &len, NULL, 0);
	if (error == 0 && osrel > 0 && len == sizeof(osrel))
		osreldate = osrel;
	return (osreldate);
}

const char *
rtld_strerror(int errnum)
{

	if (errnum < 0 || errnum >= sys_nerr)
		return ("Unknown error");
	return (sys_errlist[errnum]);
}

/* malloc */
void *
malloc(size_t nbytes)
{

	return (__crt_malloc(nbytes));
}

void *
calloc(size_t num, size_t size)
{

	return (__crt_calloc(num, size));
}

void
free(void *cp)
{

	__crt_free(cp);
}

void *
realloc(void *cp, size_t nbytes)
{

	return (__crt_realloc(cp, nbytes));
}

extern int _rtld_version__FreeBSD_version __exported;
int _rtld_version__FreeBSD_version = __FreeBSD_version;

extern char _rtld_version_laddr_offset __exported;
char _rtld_version_laddr_offset;<|MERGE_RESOLUTION|>--- conflicted
+++ resolved
@@ -6181,11 +6181,7 @@
 		"\n"
 		"Options:\n"
 		"  -h        Display this help message\n"
-<<<<<<< HEAD
-		"  -p        Search in PATH for named binary\n"
 		"  -t        Trace loaded libraries instead of executing <binary>\n"
-=======
->>>>>>> c4a1dd6b
 		"  -f <FD>   Execute <FD> instead of searching for <binary>\n"
 		"  -p        Search in PATH for named binary\n"
 		"  --        End of RTLD options\n"
