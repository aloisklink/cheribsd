/*-
 * SPDX-License-Identifier: BSD-2-Clause-FreeBSD
 *
 * Copyright 1996, 1997, 1998, 1999, 2000 John D. Polstra.
 * Copyright 2003 Alexander Kabaev <kan@FreeBSD.ORG>.
 * Copyright 2009-2013 Konstantin Belousov <kib@FreeBSD.ORG>.
 * Copyright 2012 John Marino <draco@marino.st>.
 * Copyright 2014-2017 The FreeBSD Foundation
 * All rights reserved.
 *
 * Portions of this software were developed by Konstantin Belousov
 * under sponsorship from the FreeBSD Foundation.
 *
 * Redistribution and use in source and binary forms, with or without
 * modification, are permitted provided that the following conditions
 * are met:
 * 1. Redistributions of source code must retain the above copyright
 *    notice, this list of conditions and the following disclaimer.
 * 2. Redistributions in binary form must reproduce the above copyright
 *    notice, this list of conditions and the following disclaimer in the
 *    documentation and/or other materials provided with the distribution.
 *
 * THIS SOFTWARE IS PROVIDED BY THE AUTHOR ``AS IS'' AND ANY EXPRESS OR
 * IMPLIED WARRANTIES, INCLUDING, BUT NOT LIMITED TO, THE IMPLIED WARRANTIES
 * OF MERCHANTABILITY AND FITNESS FOR A PARTICULAR PURPOSE ARE DISCLAIMED.
 * IN NO EVENT SHALL THE AUTHOR BE LIABLE FOR ANY DIRECT, INDIRECT,
 * INCIDENTAL, SPECIAL, EXEMPLARY, OR CONSEQUENTIAL DAMAGES (INCLUDING, BUT
 * NOT LIMITED TO, PROCUREMENT OF SUBSTITUTE GOODS OR SERVICES; LOSS OF USE,
 * DATA, OR PROFITS; OR BUSINESS INTERRUPTION) HOWEVER CAUSED AND ON ANY
 * THEORY OF LIABILITY, WHETHER IN CONTRACT, STRICT LIABILITY, OR TORT
 * (INCLUDING NEGLIGENCE OR OTHERWISE) ARISING IN ANY WAY OUT OF THE USE OF
 * THIS SOFTWARE, EVEN IF ADVISED OF THE POSSIBILITY OF SUCH DAMAGE.
 */

/*
 * Dynamic linker for ELF.
 *
 * John Polstra <jdp@polstra.com>.
 */

#include <sys/cdefs.h>
__FBSDID("$FreeBSD$");

#include <sys/param.h>
#include <sys/mount.h>
#include <sys/mman.h>
#include <sys/stat.h>
#include <sys/sysctl.h>
#include <sys/uio.h>
#include <sys/utsname.h>
#include <sys/ktrace.h>

#include <dlfcn.h>
#include <err.h>
#include <errno.h>
#include <fcntl.h>
#include <signal.h>
#include <stdarg.h>
#include <stdio.h>
#include <stdlib.h>
#include <string.h>
#include <unistd.h>

#include "debug.h"
#include "rtld.h"
#include "libmap.h"
#include "paths.h"
#include "rtld_tls.h"
#include "rtld_printf.h"
#include "rtld_malloc.h"
#include "rtld_utrace.h"
#include "notes.h"
#include "rtld_libc.h"

/* Types. */
typedef void (*func_ptr_type)(void);
typedef void * (*path_enum_proc) (const char *path, size_t len, void *arg);


/* Variables that cannot be static: */
/* TODO: Support the probes based interface?
 * { "init_start", DO_NOTHING },
 * { "init_complete", FULL_RELOAD },
 * { "map_start", DO_NOTHING },
 * { "map_failed", DO_NOTHING },
 * { "reloc_complete", UPDATE_OR_RELOAD },
 * { "unmap_start", DO_NOTHING },
 * { "unmap_complete", FULL_RELOAD },
 */
extern struct r_debug r_debug; /* For GDB */
extern int _thread_autoinit_dummy_decl;
extern void (*__cleanup)(void);

struct dlerror_save {
	int seen;
	char *msg;
};

/*
 * Function declarations.
 */
static const char *basename(const char *);
static bool digest_dynamic(Obj_Entry *, int);
static void digest_dynamic1(Obj_Entry *, int, const Elf_Dyn **,
    const Elf_Dyn **, const Elf_Dyn **);
static bool digest_dynamic2(Obj_Entry *, const Elf_Dyn *, const Elf_Dyn *,
    const Elf_Dyn *);
static Obj_Entry *digest_phdr(const Elf_Phdr *, int, dlfunc_t, const char *);
static void distribute_static_tls(Objlist *, RtldLockState *);
static Obj_Entry *dlcheck(void *);
static int dlclose_locked(void *, RtldLockState *);
static Obj_Entry *dlopen_object(const char *name, int fd, Obj_Entry *refobj,
    int lo_flags, int mode, RtldLockState *lockstate);
static Obj_Entry *do_load_object(int, const char *, char *, struct stat *, int);
static int do_search_info(const Obj_Entry *obj, int, struct dl_serinfo *);
static bool donelist_check(DoneList *, const Obj_Entry *);
static void errmsg_restore(struct dlerror_save *);
static struct dlerror_save *errmsg_save(void);
static void *_fill_search_info(const char *, size_t, void *);
/* Make this a macro to avoid updating all uses of fill_search_info */
#define fill_search_info make_rtld_local_function_pointer(_fill_search_info)

static char *find_library(const char *, const Obj_Entry *, int *);
static const char *gethints(bool);
static void hold_object(Obj_Entry *);
static void unhold_object(Obj_Entry *);
static void init_dag(Obj_Entry *);
static void init_marker(Obj_Entry *);
static void init_pagesizes(Elf_Auxinfo **aux_info);
static void init_rtld(caddr_t, Elf_Auxinfo **);
static void initlist_add_neededs(Needed_Entry *, Objlist *);
static void initlist_add_objects(Obj_Entry *, Obj_Entry *, Objlist *);
static int initlist_objects_ifunc(Objlist *, bool, int, RtldLockState *);
static void linkmap_add(Obj_Entry *);
static void linkmap_delete(Obj_Entry *);
static void load_filtees(Obj_Entry *, int flags, RtldLockState *);
static void unload_filtees(Obj_Entry *, RtldLockState *);
static int load_needed_objects(Obj_Entry *, int);
static int load_preload_objects(char *, bool);
static Obj_Entry *load_object(const char *, int fd, const Obj_Entry *, int);
static void map_stacks_exec(RtldLockState *);
static int obj_disable_relro(Obj_Entry *);
static int obj_enforce_relro(Obj_Entry *);
static void objlist_call_fini(Objlist *, Obj_Entry *, RtldLockState *);
static void objlist_call_init(Objlist *, RtldLockState *);
static void objlist_clear(Objlist *);
static Objlist_Entry *objlist_find(Objlist *, const Obj_Entry *);
static void objlist_init(Objlist *);
static void objlist_push_head(Objlist *, Obj_Entry *);
static void objlist_push_tail(Objlist *, Obj_Entry *);
static void objlist_put_after(Objlist *, Obj_Entry *, Obj_Entry *);
static void objlist_remove(Objlist *, Obj_Entry *);
static int open_binary_fd(const char *argv0, bool search_in_path,
    const char **binpath_res);
static int parse_args(char* argv[], int argc, bool *use_pathp, int *fdp,
    const char **argv0);
static int parse_integer(const char *);
static void *path_enumerate(const char *, path_enum_proc, const char *, void *);
static void print_usage(const char *argv0);
static void release_object(Obj_Entry *);
static int relocate_object_dag(Obj_Entry *root, bool bind_now,
    Obj_Entry *rtldobj, int flags, RtldLockState *lockstate);
static int relocate_object(Obj_Entry *obj, bool bind_now, Obj_Entry *rtldobj,
    int flags, RtldLockState *lockstate);
static int relocate_objects(Obj_Entry *, bool, Obj_Entry *, int,
    RtldLockState *);
static int resolve_object_ifunc(Obj_Entry *, bool, int, RtldLockState *);
static int rtld_dirname(const char *, char *);
static int rtld_dirname_abs(const char *, char *);
static void *rtld_dlopen(const char *name, int fd, int mode);
static void rtld_exit(void);
static void rtld_nop_exit(void);
static char *search_library_path(const char *, const char *, const char *,
    int *);
static char *search_library_pathfds(const char *, const char *, int *);
static const void **get_program_var_addr(const char *, RtldLockState *);
static void set_program_var(const char *, const void *);
static int symlook_default(SymLook *, const Obj_Entry *refobj);
static int symlook_global(SymLook *, DoneList *);
static void symlook_init_from_req(SymLook *, const SymLook *);
static int symlook_list(SymLook *, const Objlist *, DoneList *);
static int symlook_needed(SymLook *, const Needed_Entry *, DoneList *);
static int symlook_obj1_sysv(SymLook *, const Obj_Entry *);
static int symlook_obj1_gnu(SymLook *, const Obj_Entry *);
static void *tls_get_addr_slow(uintptr_t **, int, size_t, bool) __noinline;
static void trace_loaded_objects(Obj_Entry *);
static void unlink_object(Obj_Entry *);
static void unload_object(Obj_Entry *, RtldLockState *lockstate);
static void unref_dag(Obj_Entry *);
static void ref_dag(Obj_Entry *);
static char *origin_subst_one(Obj_Entry *, char *, const char *,
    const char *, bool);
static char *origin_subst(Obj_Entry *, const char *);
static bool obj_resolve_origin(Obj_Entry *obj);
static void preinit_main(void);
static int  rtld_verify_versions(const Objlist *);
static int  rtld_verify_object_versions(Obj_Entry *);
static void object_add_name(Obj_Entry *, const char *);
static int  object_match_name(const Obj_Entry *, const char *);
static void ld_utrace_log(int, void *, void *, size_t, int, const char *);
static void rtld_fill_dl_phdr_info(const Obj_Entry *obj,
    struct dl_phdr_info *phdr_info);
static uint32_t gnu_hash(const char *);
static bool matched_symbol(SymLook *, const Obj_Entry *, Sym_Match_Result *,
    const unsigned long);

void r_debug_state(struct r_debug *, struct link_map *) __noinline __exported;
void _r_debug_postinit(struct link_map *) __noinline __exported;

/*
 * Data declarations.
 */
struct r_debug r_debug __exported;	/* for GDB; */
static bool libmap_disable;	/* Disable libmap */
static bool ld_loadfltr;	/* Immediate filters processing */
static char *libmap_override;	/* Maps to use in addition to libmap.conf */
static bool trust;		/* False for setuid and setgid programs */
static bool dangerous_ld_env;	/* True if environment variables have been
				   used to affect the libraries loaded */
bool ld_bind_not;		/* Disable PLT update */
static char *ld_bind_now;	/* Environment variable for immediate binding */
static char *ld_library_path;	/* Environment variable for search path */
static char *ld_library_dirs;	/* Environment variable for library descriptors */
static char *ld_preload;	/* Environment variable for libraries to
				   load first */
static char *ld_preload_fds;	/* Environment variable for libraries represented by
				   descriptors */
static const char *ld_elf_hints_path;	/* Environment variable for alternative hints path */
static const char *ld_tracing;	/* Called from ldd to print libs */
static char *ld_utrace;		/* Use utrace() to log events. */
static bool ld_skip_init_funcs = false;	/* XXXAR: debug environment variable to verify relocation processing */
static struct obj_entry_q obj_list;	/* Queue of all loaded objects */
static Obj_Entry *obj_main;	/* The main program shared object */
#if !defined(__mips__) || !defined(__CHERI_PURE_CAPABILITY__)
static
#endif
Obj_Entry obj_rtld;	/* The dynamic linker shared object */
static unsigned int obj_count;	/* Number of objects in obj_list */
static unsigned int obj_loads;	/* Number of loads of objects (gen count) */

static Objlist list_global =	/* Objects dlopened with RTLD_GLOBAL */
  STAILQ_HEAD_INITIALIZER(list_global);
static Objlist list_main =	/* Objects loaded at program startup */
  STAILQ_HEAD_INITIALIZER(list_main);
static Objlist list_fini =	/* Objects needing fini() calls */
  STAILQ_HEAD_INITIALIZER(list_fini);

Elf_Sym sym_zero;		/* For resolving undefined weak refs. */

#define GDB_STATE(s,m)	r_debug.r_state = s; r_debug_state(&r_debug,m);

extern Elf_Dyn _DYNAMIC __no_subobject_bounds;
#pragma weak _DYNAMIC

int dlclose(void *) __exported;
char *dlerror(void) __exported;
void *dlopen(const char *, int) __exported;
void *fdlopen(int, int) __exported;
void *dlsym(void *, const char *) __exported;
dlfunc_t dlfunc(void *, const char *) __exported;
void *dlvsym(void *, const char *, const char *) __exported;
int dladdr(const void *, Dl_info *) __exported;
void dllockinit(void *, void *(*)(void *), void (*)(void *), void (*)(void *),
    void (*)(void *), void (*)(void *), void (*)(void *)) __exported;
int dlinfo(void *, int , void *) __exported;
int dl_iterate_phdr(__dl_iterate_hdr_callback, void *) __exported;
int _rtld_addr_phdr(const void *, struct dl_phdr_info *) __exported;
int _rtld_get_stack_prot(void) __exported;
int _rtld_is_dlopened(void *) __exported;
void _rtld_error(const char *, ...) __exported __printflike(1, 2);

/* Only here to fix -Wmissing-prototypes warnings */
int __getosreldate(void);
#ifdef __CHERI_PURE_CAPABILITY__
func_ptr_type _rtld(Elf_Auxinfo *aux, func_ptr_type *exit_proc, Obj_Entry **objp);
#else
func_ptr_type _rtld(Elf_Addr *sp, func_ptr_type *exit_proc, Obj_Entry **objp);
#endif
uintptr_t _rtld_bind(Obj_Entry *obj, Elf_Size reloff);


int npagesizes;
static int osreldate;
size_t *pagesizes;

static int stack_prot = PROT_READ | PROT_WRITE | RTLD_DEFAULT_STACK_EXEC;
static int max_stack_flags;

/*
 * Global declarations normally provided by crt1.  The dynamic linker is
 * not built with crt1, so we have to provide them ourselves.
 */
char *__progname;
char **environ;

/*
 * Used to pass argc, argv to init functions.
 */
int main_argc;
char **main_argv;

/*
 * Globals to control TLS allocation.
 */
size_t tls_last_offset;		/* Static TLS offset of last module */
size_t tls_last_size;		/* Static TLS size of last module */
size_t tls_static_space;	/* Static TLS space allocated */
static size_t tls_static_max_align;
Elf_Addr tls_dtv_generation = 1;	/* Used to detect when dtv size changes */
int tls_max_index = 1;		/* Largest module index allocated */

static bool ld_library_path_rpath = false;
bool ld_fast_sigblock = false;

/*
 * Globals for path names, and such
 */
const char *ld_elf_hints_default = _PATH_ELF_HINTS;
const char *ld_path_libmap_conf = _PATH_LIBMAP_CONF;
const char *ld_path_rtld = _PATH_RTLD;
const char *ld_standard_library_path = STANDARD_LIBRARY_PATH;
const char *ld_env_prefix = LD_;

static void (*rtld_exit_ptr)(void);

/*
 * Fill in a DoneList with an allocation large enough to hold all of
 * the currently-loaded objects.  Keep this as a macro since it calls
 * alloca and we want that to occur within the scope of the caller.
 */
#define donelist_init(dlp)					\
    ((dlp)->objs = alloca(obj_count * sizeof (dlp)->objs[0]),	\
    assert((dlp)->objs != NULL),				\
    (dlp)->num_alloc = obj_count,				\
    (dlp)->num_used = 0)

#define	LD_UTRACE(e, h, mb, ms, r, n) do {			\
	if (ld_utrace != NULL)					\
		ld_utrace_log(e, h, mb, ms, r, n);		\
} while (0)

static void
ld_utrace_log(int event, void *handle, void *mapbase, size_t mapsize,
    int refcnt, const char *name)
{
	struct utrace_rtld ut;
	static const char rtld_utrace_sig[RTLD_UTRACE_SIG_SZ] = RTLD_UTRACE_SIG;

	memcpy(ut.sig, rtld_utrace_sig, sizeof(ut.sig));
	ut.event = event;
	ut.handle = handle;
	ut.mapbase = mapbase;
	ut.mapsize = mapsize;
	ut.refcnt = refcnt;
	bzero(ut.name, sizeof(ut.name));
	if (name)
		strlcpy(ut.name, name, sizeof(ut.name));
	utrace(&ut, sizeof(ut));
}

#ifdef RTLD_VARIANT_ENV_NAMES
/*
 * construct the env variable based on the type of binary that's
 * running.
 */
static inline const char *
_LD(const char *var)
{
	static char buffer[128];

	strlcpy(buffer, ld_env_prefix, sizeof(buffer));
	strlcat(buffer, var, sizeof(buffer));
	return (buffer);
}
#else
#define _LD(x)	LD_ x
#endif

#ifdef DEBUG
static inline
bool is_env_var_set(const char* varname)
{
	char *env_var;

	env_var = getenv(varname);

	/* return true if the variable is nonnull and not equal to "0" */
	return (env_var != NULL && *env_var != '\0' &&
	    __builtin_strcmp(env_var, "0") != 0);
}
#endif

/*
 * Main entry point for dynamic linking.
 *
 * For CHERI the first argument is a pointer to the ELF "auxiliary vector".
 * For all other architectures the first argument is the stack pointer.
 * The stack is expected to be laid out as described
 * in the SVR4 ABI specification, Intel 386 Processor Supplement.
 * Specifically, the stack pointer points to a word containing
 * ARGC.  Following that in the stack is a null-terminated sequence
 * of pointers to argument strings.  Then comes a null-terminated
 * sequence of pointers to environment strings.  Finally, there is a
 * sequence of "auxiliary vector" entries.
 *
 * The second argument points to a place to store the dynamic linker's
 * exit procedure pointer and the third to a place to store the main
 * program's object.
 *
 * The return value is the main program's entry point.
 */
func_ptr_type
#ifdef __CHERI_PURE_CAPABILITY__
_rtld(Elf_Auxinfo *aux, func_ptr_type *exit_proc, Obj_Entry **objp)
#else
_rtld(Elf_Addr *sp, func_ptr_type *exit_proc, Obj_Entry **objp)
#endif
{
    Elf_Auxinfo *aux_info[AT_COUNT], *auxp;
#ifndef __CHERI_PURE_CAPABILITY__
    Elf_Auxinfo *aux, *auxpf;
#endif
    Objlist_Entry *entry;
    Obj_Entry *last_interposer, *obj, *preload_tail;
    const Elf_Phdr *phdr;
    Objlist initlist;
    RtldLockState lockstate;
    struct stat st;
    Elf_Addr *argcp;
    char **argv, **env, *kexecpath, *library_path_rpath;
    const char *argv0, *binpath;
#ifndef __CHERI_PURE_CAPABILITY__
    char **envp;
#endif
    dlfunc_t imgentry;
    char buf[MAXPATHLEN];
    int argc, fd, i, mib[4], old_osrel, osrel, phnum, rtld_argc;
    size_t sz;
#ifdef __powerpc__
    int old_auxv_format = 1;
#endif
    bool dir_enable, direct_exec, explicit_fd, search_in_path;

    /*
     * On entry, the dynamic linker itself has not been relocated yet.
     * Be very careful not to reference any global data until after
     * init_rtld has returned.  It is OK to reference file-scope statics
     * and string constants, and to call static and global functions.
     */
#ifndef __CHERI_PURE_CAPABILITY__
    /* Find the auxiliary vector on the stack. */
    argcp = sp;
    argc = *sp++;
    argv = (char **) sp;
    sp += argc + 1;	/* Skip over arguments and NULL terminator */
    env = (char **) sp;
    while (*sp++ != 0)	/* Skip over environment, and NULL terminator */
	;
    aux = (Elf_Auxinfo *) sp;
#endif

    /* Digest the auxiliary vector. */
    for (i = 0;  i < AT_COUNT;  i++)
	aux_info[i] = NULL;
    for (auxp = aux;  auxp->a_type != AT_NULL;  auxp++) {
	if (auxp->a_type < AT_COUNT)
	    aux_info[auxp->a_type] = auxp;
#ifdef __powerpc__
	if (auxp->a_type == 23) /* AT_STACKPROT */
	    old_auxv_format = 0;
#endif
    }
#ifdef __CHERI_PURE_CAPABILITY__
    /* CHERI reads these values from auxv instead */
    argcp = &aux_info[AT_ARGC]->a_un.a_val;
    argc = *argcp;
    argv = (char **)aux_info[AT_ARGV]->a_un.a_ptr;
    env = (char **)aux_info[AT_ENVV]->a_un.a_ptr;
#endif

#ifdef __powerpc__
    if (old_auxv_format) {
	/* Remap from old-style auxv numbers. */
	aux_info[23] = aux_info[21];	/* AT_STACKPROT */
	aux_info[21] = aux_info[19];	/* AT_PAGESIZESLEN */
	aux_info[19] = aux_info[17];	/* AT_NCPUS */
	aux_info[17] = aux_info[15];	/* AT_CANARYLEN */
	aux_info[15] = aux_info[13];	/* AT_EXECPATH */
	aux_info[13] = NULL;		/* AT_GID */

	aux_info[20] = aux_info[18];	/* AT_PAGESIZES */
	aux_info[18] = aux_info[16];	/* AT_OSRELDATE */
	aux_info[16] = aux_info[14];	/* AT_CANARY */
	aux_info[14] = NULL;		/* AT_EGID */
    }
#endif

    /* Initialize and relocate ourselves. */
    assert(aux_info[AT_BASE] != NULL);
    assert((vaddr_t)aux_info[AT_BASE]->a_un.a_ptr != 0 && "rtld cannot be mapped at address zero!");
    init_rtld((caddr_t) aux_info[AT_BASE]->a_un.a_ptr, aux_info);

    dlerror_dflt_init();

    __progname = obj_rtld.path;
    argv0 = argv[0] != NULL ? argv[0] : "(null)";
    environ = env;
    main_argc = argc;
    main_argv = argv;

    if (aux_info[AT_BSDFLAGS] != NULL &&
	(aux_info[AT_BSDFLAGS]->a_un.a_val & ELF_BSDF_SIGFASTBLK) != 0)
	    ld_fast_sigblock = true;

    trust = !issetugid();
    direct_exec = false;

    md_abi_variant_hook(aux_info);

    fd = -1;
    if (aux_info[AT_EXECFD] != NULL) {
	fd = aux_info[AT_EXECFD]->a_un.a_val;
    } else {
	assert(aux_info[AT_PHDR] != NULL);
	phdr = (const Elf_Phdr *)aux_info[AT_PHDR]->a_un.a_ptr;
	if (phdr == obj_rtld.phdr) {
	    if (!trust) {
		_rtld_error("Tainted process refusing to run binary %s",
		    argv0);
		rtld_die();
	    }
	    direct_exec = true;

	    dbg("opening main program in direct exec mode");
	    if (argc >= 2) {
		rtld_argc = parse_args(argv, argc, &search_in_path, &fd, &argv0);
		explicit_fd = (fd != -1);
		binpath = NULL;
		if (!explicit_fd)
		    fd = open_binary_fd(argv0, search_in_path, &binpath);
		if (fstat(fd, &st) == -1) {
		    rtld_fatal("Failed to fstat FD %d (%s): %s", fd,
		      explicit_fd ? "user-provided descriptor" : argv0,
		      rtld_strerror(errno));
		}

		/*
		 * Rough emulation of the permission checks done by
		 * execve(2), only Unix DACs are checked, ACLs are
		 * ignored.  Preserve the semantic of disabling owner
		 * to execute if owner x bit is cleared, even if
		 * others x bit is enabled.
		 * mmap(2) does not allow to mmap with PROT_EXEC if
		 * binary' file comes from noexec mount.  We cannot
		 * set a text reference on the binary.
		 */
		dir_enable = false;
		if (st.st_uid == geteuid()) {
		    if ((st.st_mode & S_IXUSR) != 0)
			dir_enable = true;
		} else if (st.st_gid == getegid()) {
		    if ((st.st_mode & S_IXGRP) != 0)
			dir_enable = true;
		} else if ((st.st_mode & S_IXOTH) != 0) {
		    dir_enable = true;
		}
		if (!dir_enable) {
		    _rtld_error("No execute permission for binary %s",
		        argv0);
		    if (!ld_tracing)
			rtld_die();
		}

		/*
		 * For direct exec mode, argv[0] is the interpreter
		 * name, we must remove it and shift arguments left
		 * before invoking binary main.  Since stack layout
		 * places environment pointers and aux vectors right
		 * after the terminating NULL, we must shift
		 * environment and aux as well.
		 */
		main_argc = argc - rtld_argc;
		for (i = 0; i <= main_argc; i++)
		    argv[i] = argv[i + rtld_argc];
		*argcp -= rtld_argc;
		/* auxv/envp is not on the stack in CHERI so we don't need this */
#ifndef __CHERI_PURE_CAPABILITY__
		environ = env = envp = argv + main_argc + 1;
		dbg("move env from %p to %p", envp + rtld_argc, envp);
		do {
		    *envp = *(envp + rtld_argc);
		}  while (*envp++ != NULL);
		aux = auxp = (Elf_Auxinfo *)envp;
		auxpf = (Elf_Auxinfo *)(envp + rtld_argc);
		dbg("move aux from %p to %p", auxpf, aux);
		/* XXXKIB insert place for AT_EXECPATH if not present */
		for (;; auxp++, auxpf++) {
		    *auxp = *auxpf;
		    if (auxp->a_type == AT_NULL)
			    break;
		}
		/* Since the auxiliary vector has moved, redigest it. */
		for (i = 0;  i < AT_COUNT;  i++)
		    aux_info[i] = NULL;
		for (auxp = aux;  auxp->a_type != AT_NULL;  auxp++) {
		    if (auxp->a_type < AT_COUNT)
			aux_info[auxp->a_type] = auxp;
		}
#endif

		/* Point AT_EXECPATH auxv and aux_info to the binary path. */
		if (binpath == NULL) {
		    aux_info[AT_EXECPATH] = NULL;
		} else {
		    if (aux_info[AT_EXECPATH] == NULL) {
			aux_info[AT_EXECPATH] = xmalloc(sizeof(Elf_Auxinfo));
			aux_info[AT_EXECPATH]->a_type = AT_EXECPATH;
		    }
		    aux_info[AT_EXECPATH]->a_un.a_ptr = __DECONST(void *,
		      binpath);
		}
	    } else {
		_rtld_error("No binary");
		rtld_die();
	    }
	}
    }

    ld_bind_now = getenv(_LD("BIND_NOW"));

    /*
     * If the process is tainted, then we un-set the dangerous environment
     * variables.  The process will be marked as tainted until setuid(2)
     * is called.  If any child process calls setuid(2) we do not want any
     * future processes to honor the potentially un-safe variables.
     */
    if (!trust) {
	if (unsetenv(_LD("PRELOAD")) || unsetenv(_LD("LIBMAP")) ||
	    unsetenv(_LD("LIBRARY_PATH")) || unsetenv(_LD("LIBRARY_PATH_FDS")) ||
	    unsetenv(_LD("LIBMAP_DISABLE")) || unsetenv(_LD("BIND_NOT")) ||
	    unsetenv(_LD("DEBUG")) || unsetenv(_LD("ELF_HINTS_PATH")) ||
	    unsetenv(_LD("SKIP_INIT_FUNCS")) ||
	    unsetenv(_LD("LOADFLTR")) || unsetenv(_LD("LIBRARY_PATH_RPATH")) ||
	    unsetenv(_LD("PRELOAD_FDS"))) {
		rtld_fatal("environment corrupt; aborting");
	}
    }
    if (ld_bind_now == NULL)
	    ld_bind_not = getenv(_LD("BIND_NOT")) != NULL;
    libmap_disable = getenv(_LD("LIBMAP_DISABLE")) != NULL;
    libmap_override = getenv(_LD("LIBMAP"));
    ld_library_path = getenv(_LD("LIBRARY_PATH"));
    ld_library_dirs = getenv(_LD("LIBRARY_PATH_FDS"));
    ld_preload = getenv(_LD("PRELOAD"));
    ld_preload_fds = getenv(_LD("PRELOAD_FDS"));
    ld_elf_hints_path = getenv(_LD("ELF_HINTS_PATH"));
    ld_loadfltr = getenv(_LD("LOADFLTR")) != NULL;
    library_path_rpath = getenv(_LD("LIBRARY_PATH_RPATH"));
    ld_skip_init_funcs = getenv(_LD("SKIP_INIT_FUNCS")) != NULL;
    library_path_rpath = getenv(_LD("LIBRARY_PATH_RPATH"));
    if (library_path_rpath != NULL) {
	    if (library_path_rpath[0] == 'y' ||
		library_path_rpath[0] == 'Y' ||
		library_path_rpath[0] == '1')
		    ld_library_path_rpath = true;
	    else
		    ld_library_path_rpath = false;
    }
    dangerous_ld_env = libmap_disable || (libmap_override != NULL) ||
	(ld_library_path != NULL) || (ld_preload != NULL) ||
	(ld_elf_hints_path != NULL) || ld_loadfltr;
    if (!ld_tracing)
	ld_tracing = getenv(_LD("TRACE_LOADED_OBJECTS"));
    ld_utrace = getenv(_LD("UTRACE"));

    if ((ld_elf_hints_path == NULL) || strlen(ld_elf_hints_path) == 0)
	ld_elf_hints_path = ld_elf_hints_default;

#ifdef DEBUG
    if (is_env_var_set(_LD("DEBUG")))
	debug = RTLD_DBG_NO_CATEGORY;
    if (is_env_var_set(_LD("DEBUG_VERBOSE")))
	debug = RTLD_DBG_ALL;
    if (is_env_var_set(_LD("DEBUG_CHERI")))
	debug |= RTLD_DBG_CHERI_PLT | RTLD_DBG_CHERI | RTLD_DBG_CHERI_PLT_VERBOSE;
    if (is_env_var_set(_LD("DEBUG_STATS")))
	debug |= RTLD_DBG_RELOC_STATS;
    if (getenv(_LD("DEBUG_CATEGORIES")))
	debug |= parse_integer(getenv(_LD("DEBUG_CATEGORIES")));
#endif
    dbg("%s is initialized, base address = " PTR_FMT, __progname,
	(caddr_t) aux_info[AT_BASE]->a_un.a_ptr);
    dbg("RTLD dynamic = " PTR_FMT, obj_rtld.dynamic);
    dbg("RTLD pltgot  = " PTR_FMT, obj_rtld.pltgot);

    dbg("initializing thread locks");
    lockdflt_init();

    /*
     * Load the main program, or process its program header if it is
     * already loaded.
     */
    if (fd != -1) {	/* Load the main program. */
	dbg("loading main program");
	obj_main = map_object(fd, argv0, NULL, _PATH_RTLD);
	close(fd);
	if (obj_main == NULL)
	    rtld_die();
	max_stack_flags = obj_main->stack_flags;
    } else {				/* Main program already loaded. */
	dbg("processing main program's program header");
	assert(aux_info[AT_PHDR] != NULL);
	phdr = (const Elf_Phdr *) aux_info[AT_PHDR]->a_un.a_ptr;
	assert(aux_info[AT_PHNUM] != NULL);
	phnum = aux_info[AT_PHNUM]->a_un.a_val;
	assert(aux_info[AT_PHENT] != NULL);
	assert(aux_info[AT_PHENT]->a_un.a_val == sizeof(Elf_Phdr));
	assert(aux_info[AT_ENTRY] != NULL);
	imgentry = (dlfunc_t) aux_info[AT_ENTRY]->a_un.a_ptr;
	dbg("Values from kernel:\n\tAT_PHDR=" PTR_FMT "\n"
	    "\tAT_BASE=" PTR_FMT "\n\tAT_ENTRY=" PTR_FMT "\n",
		phdr, aux_info[AT_BASE]->a_un.a_ptr, (const void *)imgentry);
	if ((obj_main = digest_phdr(phdr, phnum, imgentry, argv0)) ==
	    NULL)
		rtld_die();
	dbg("Parsed values:\n\tmapbase=" PTR_FMT "\n\tmapsize=%#zx"
#ifdef __CHERI_PURE_CAPABILITY__
	    "\n\ttext_rodata=" PTR_FMT
#endif
	    "\n\tvaddrbase=%#zx\n\trelocbase=" PTR_FMT "\n",
	    obj_main->mapbase, obj_main->mapsize,
#ifdef __CHERI_PURE_CAPABILITY__
	    obj_main->text_rodata_cap,
#endif
	    obj_main->vaddrbase, obj_main->relocbase);
    }

    if (aux_info[AT_EXECPATH] != NULL && fd == -1) {
	    kexecpath = aux_info[AT_EXECPATH]->a_un.a_ptr;
	    dbg("AT_EXECPATH %p %s", kexecpath, kexecpath);
	    if (kexecpath[0] == '/')
		    obj_main->path = kexecpath;
	    else if (getcwd(buf, sizeof(buf)) == NULL ||
		     strlcat(buf, "/", sizeof(buf)) >= sizeof(buf) ||
		     strlcat(buf, kexecpath, sizeof(buf)) >= sizeof(buf))
		    obj_main->path = xstrdup(argv0);
	    else
		    obj_main->path = xstrdup(buf);
    } else {
	    dbg("No AT_EXECPATH or direct exec");
	    obj_main->path = xstrdup(argv0);
    }
    dbg("obj_main path %s", obj_main->path);
    obj_main->mainprog = true;

    if (aux_info[AT_STACKPROT] != NULL &&
      aux_info[AT_STACKPROT]->a_un.a_val != 0)
	    stack_prot = aux_info[AT_STACKPROT]->a_un.a_val;

#if !defined(COMPAT_32BIT) && !defined(COMPAT_64BIT) && !defined(COMPAT_CHERI)
    /*
     * Get the actual dynamic linker pathname from the executable if
     * possible.  (It should always be possible.)  That ensures that
     * gdb will find the right dynamic linker even if a non-standard
     * one is being used.
     */
    if (obj_main->interp != NULL &&
      strcmp(obj_main->interp, obj_rtld.path) != 0) {
	free(obj_rtld.path);
	obj_rtld.path = xstrdup(obj_main->interp);
        __progname = obj_rtld.path;
    }
#endif

    if (!digest_dynamic(obj_main, 0))
	rtld_die();
    dbg("%s valid_hash_sysv %d valid_hash_gnu %d dynsymcount %d",
	obj_main->path, obj_main->valid_hash_sysv, obj_main->valid_hash_gnu,
	obj_main->dynsymcount);

    linkmap_add(obj_main);
    linkmap_add(&obj_rtld);

    /* Link the main program into the list of objects. */
    TAILQ_INSERT_HEAD(&obj_list, obj_main, next);
    obj_count++;
    obj_loads++;

    /* Initialize a fake symbol for resolving undefined weak references. */
    sym_zero.st_info = ELF_ST_INFO(STB_GLOBAL, STT_NOTYPE);
    sym_zero.st_shndx = SHN_UNDEF;
    sym_zero.st_value = -(vaddr_t)obj_main->relocbase;

    if (!libmap_disable)
        libmap_disable = (bool)lm_init(libmap_override);

    dbg("loading LD_PRELOAD_FDS libraries");
    if (load_preload_objects(ld_preload_fds, true) == -1)
	rtld_die();

    dbg("loading LD_PRELOAD libraries");
    if (load_preload_objects(ld_preload, false) == -1)
	rtld_die();
    preload_tail = globallist_curr(TAILQ_LAST(&obj_list, obj_entry_q));

    dbg("loading needed objects");
    if (load_needed_objects(obj_main, ld_tracing != NULL ? RTLD_LO_TRACE :
      0) == -1)
	rtld_die();

    /* Make a list of all objects loaded at startup. */
    last_interposer = obj_main;
    TAILQ_FOREACH(obj, &obj_list, next) {
	if (obj->marker)
	    continue;
	if (obj->z_interpose && obj != obj_main) {
	    objlist_put_after(&list_main, last_interposer, obj);
	    last_interposer = obj;
	} else {
	    objlist_push_tail(&list_main, obj);
	}
    	obj->refcount++;
    }

    dbg("checking for required versions");
    if (rtld_verify_versions(&list_main) == -1 && !ld_tracing)
	rtld_die();

    if (ld_tracing) {		/* We're done */
	trace_loaded_objects(obj_main);
	exit(0);
    }

    if (getenv(_LD("DUMP_REL_PRE")) != NULL) {
       dump_relocations(obj_main);
       exit (0);
    }

    /*
     * Processing tls relocations requires having the tls offsets
     * initialized.  Prepare offsets before starting initial
     * relocation processing.
     */
    dbg("initializing initial thread local storage offsets");
    STAILQ_FOREACH(entry, &list_main, link) {
	/*
	 * Allocate all the initial objects out of the static TLS
	 * block even if they didn't ask for it.
	 */
	allocate_tls_offset(entry->obj);
    }

    if (relocate_objects(obj_main,
      ld_bind_now != NULL && *ld_bind_now != '\0',
      &obj_rtld, SYMLOOK_EARLY, NULL) == -1)
	rtld_die();

#ifndef __CHERI_PURE_CAPABILITY__
    /* Copy relocations are not supported in the purecap ABI */
    dbg("doing copy relocations");
    if (do_copy_relocations(obj_main) == -1)
	rtld_die();
#endif

    if (getenv(_LD("DUMP_REL_POST")) != NULL) {
       dump_relocations(obj_main);
       exit (0);
    }

    ifunc_init(aux);

    /*
     * Setup TLS for main thread.  This must be done after the
     * relocations are processed, since tls initialization section
     * might be the subject for relocations.
     */
    dbg("initializing initial thread local storage");
    allocate_initial_tls(globallist_curr(TAILQ_FIRST(&obj_list)));

    dbg("initializing key program variables");
    set_program_var("__progname", argv[0] != NULL ? basename(argv[0]) : "");
    set_program_var("environ", env);
    set_program_var("__elf_aux_vector", aux);

    /* Make a list of init functions to call. */
    objlist_init(&initlist);
    initlist_add_objects(globallist_curr(TAILQ_FIRST(&obj_list)),
      preload_tail, &initlist);

    r_debug_state(NULL, &obj_main->linkmap); /* say hello to gdb! */

    map_stacks_exec(NULL);

#ifdef __CHERI_PURE_CAPABILITY__
    /* old crt does not exist for CheriABI */
    obj_main->crt_no_init = true;
#else
    if (!obj_main->crt_no_init) {
	/*
	 * Make sure we don't call the main program's init and fini
	 * functions for binaries linked with old crt1 which calls
	 * _init itself.
	 */
	obj_main->init_ptr = obj_main->fini_ptr = NULL;
	obj_main->preinit_array_ptr = obj_main->init_array_ptr =
	    obj_main->fini_array_ptr = NULL;
    }
#endif /* #ifndef __CHERI_PURE_CAPABILITY__ */

    if (direct_exec) {
	/* Set osrel for direct-execed binary */
	mib[0] = CTL_KERN;
	mib[1] = KERN_PROC;
	mib[2] = KERN_PROC_OSREL;
	mib[3] = getpid();
	osrel = obj_main->osrel;
	sz = sizeof(old_osrel);
	dbg("setting osrel to %d", osrel);
	(void)sysctl(mib, 4, &old_osrel, &sz, &osrel, sizeof(osrel));
    }

    wlock_acquire(rtld_bind_lock, &lockstate);

    dbg("resolving ifuncs");
    if (initlist_objects_ifunc(&initlist, ld_bind_now != NULL &&
      *ld_bind_now != '\0', SYMLOOK_EARLY, &lockstate) == -1)
	rtld_die();

    if (obj_main->crt_no_init)
	preinit_main();
    objlist_call_init(&initlist, &lockstate);
    _r_debug_postinit(&obj_main->linkmap);
    objlist_clear(&initlist);
    dbg("loading filtees");
    TAILQ_FOREACH(obj, &obj_list, next) {
	if (obj->marker)
	    continue;
	if (ld_loadfltr || obj->z_loadfltr)
	    load_filtees(obj, 0, &lockstate);
    }

    dbg("enforcing main obj relro");
    if (obj_enforce_relro(obj_main) == -1)
	rtld_die();

    lock_release(rtld_bind_lock, &lockstate);

    dbg("transferring control to program entry point = " PTR_FMT, obj_main->entry);

    /* Return the exit procedure and the program entry point. */
    if (rtld_exit_ptr == NULL)
	rtld_exit_ptr = make_rtld_function_pointer(rtld_exit);
    *exit_proc = rtld_exit_ptr;
    *objp = obj_main;

#if defined(__mips__) && defined(__CHERI_PURE_CAPABILITY__)
    // ensure that we setup a valid $cgp if the binary is built with -nostartfiles
    // Note: This value should still remain valid after the return since clang
    // won't clobber it. This should ensure that on return from here to
    // rtld_start.S $cgp will be set up correctly. We could also pass another
    // reference argument and store obj_main->captable there but this is easier
    // and should have the same effect.
    const void *entry_cgp = target_cgp_for_func(obj_main, (dlfunc_t)obj_main->entry);
    dbg_cheri("Setting initial $cgp for %s to " PTR_FMT, obj_main->path, entry_cgp);
    assert(cheri_getperm(obj_main->entry) & CHERI_PERM_EXECUTE);
    /* Add memory clobber to ensure that it is done last thing before return
     *
     * TODO: would be nice if we could return pairs in $c3/$c4
     */
    __asm__ volatile("cmove $cgp, %0" :: "C"(entry_cgp): "$c26", "memory");
#endif
    return (func_ptr_type) obj_main->entry;
}

void *
rtld_resolve_ifunc(const Obj_Entry *obj, const Elf_Sym *def)
{
#ifdef __CHERI_PURE_CAPABILITY__
	(void)obj;
	(void)def;
	rtld_fatal("IFUNC is not implemented for CheriABI");
#else

	void *ptr;
	Elf_Addr target;

	ptr = (void *)make_function_pointer(def, obj);
	target = call_ifunc_resolver(ptr);
	return ((void *)target);
#endif
}

/*
 * NB: MIPS uses a private version of this function (_mips_rtld_bind).
 * Changes to this function should be applied there as well.
 */
uintptr_t
_rtld_bind(Obj_Entry *obj, Elf_Size reloff)
{
    const Elf_Rel *rel;
    const Elf_Sym *def;
    const Obj_Entry *defobj;
    uintptr_t *where;
    uintptr_t target;
    RtldLockState lockstate;

    rlock_acquire(rtld_bind_lock, &lockstate);
    if (sigsetjmp(lockstate.env, 0) != 0)
	    lock_upgrade(rtld_bind_lock, &lockstate);
    if (obj->pltrel)
	rel = (const Elf_Rel *)((const char *)obj->pltrel + reloff);
    else
	rel = (const Elf_Rel *)((const char *)obj->pltrela + reloff);

    where = (uintptr_t *)(obj->relocbase + rel->r_offset);
    def = find_symdef(ELF_R_SYM(rel->r_info), obj, &defobj, SYMLOOK_IN_PLT,
	NULL, &lockstate);
    if (def == NULL)
	rtld_die();
    if (ELF_ST_TYPE(def->st_info) == STT_GNU_IFUNC)
	target = (uintptr_t)rtld_resolve_ifunc(defobj, def);
    else
#ifdef __CHERI_PURE_CAPABILITY__
	target = (uintptr_t)make_function_pointer(def, defobj);
#else
	target = (uintptr_t)(defobj->relocbase + def->st_value);
#endif

    dbg("\"%s\" in \"%s\" ==> %p in \"%s\"",
      defobj->strtab + def->st_name,
      obj->path == NULL ? NULL : basename(obj->path),
      (void *)target,
      defobj->path == NULL ? NULL : basename(defobj->path));

    /*
     * Write the new contents for the jmpslot. Note that depending on
     * architecture, the value which we need to return back to the
     * lazy binding trampoline may or may not be the target
     * address. The value returned from reloc_jmpslot() is the value
     * that the trampoline needs.
     */
    target = reloc_jmpslot(where, target, defobj, obj, rel);
    lock_release(rtld_bind_lock, &lockstate);
    return target;
}

/*
 * Error reporting function.  Use it like printf.  If formats the message
 * into a buffer, and sets things up so that the next call to dlerror()
 * will return the message.
 */
void
_rtld_error(const char *fmt, ...)
{
	va_list ap;

	va_start(ap, fmt);
	rtld_vsnprintf(lockinfo.dlerror_loc(), lockinfo.dlerror_loc_sz,
	    fmt, ap);
	va_end(ap);
	*lockinfo.dlerror_seen() = 0;
	LD_UTRACE(UTRACE_RTLD_ERROR, NULL, NULL, 0, 0, lockinfo.dlerror_loc());
}

/*
 * Return a dynamically-allocated copy of the current error message, if any.
 */
static struct dlerror_save *
errmsg_save(void)
{
	struct dlerror_save *res;

	res = xmalloc(sizeof(*res));
	res->seen = *lockinfo.dlerror_seen();
	if (res->seen == 0)
		res->msg = xstrdup(lockinfo.dlerror_loc());
	return (res);
}

/*
 * Restore the current error message from a copy which was previously saved
 * by errmsg_save().  The copy is freed.
 */
static void
errmsg_restore(struct dlerror_save *saved_msg)
{
	if (saved_msg == NULL || saved_msg->seen == 1) {
		*lockinfo.dlerror_seen() = 1;
	} else {
		*lockinfo.dlerror_seen() = 0;
		strlcpy(lockinfo.dlerror_loc(), saved_msg->msg,
		    lockinfo.dlerror_loc_sz);
		free(saved_msg->msg);
	}
	free(saved_msg);
}

static const char *
basename(const char *name)
{
    const char *p = strrchr(name, '/');
    return p != NULL ? p + 1 : name;
}

static struct utsname uts;

static char *
origin_subst_one(Obj_Entry *obj, char *real, const char *kw,
    const char *subst, bool may_free)
{
	char *p, *p1, *res, *resp;
	int subst_len, kw_len, subst_count, old_len, new_len;

	kw_len = strlen(kw);

	/*
	 * First, count the number of the keyword occurrences, to
	 * preallocate the final string.
	 */
	for (p = real, subst_count = 0;; p = p1 + kw_len, subst_count++) {
		p1 = strstr(p, kw);
		if (p1 == NULL)
			break;
	}

	/*
	 * If the keyword is not found, just return.
	 *
	 * Return non-substituted string if resolution failed.  We
	 * cannot do anything more reasonable, the failure mode of the
	 * caller is unresolved library anyway.
	 */
	if (subst_count == 0 || (obj != NULL && !obj_resolve_origin(obj)))
		return (may_free ? real : xstrdup(real));
	if (obj != NULL)
		subst = obj->origin_path;

	/*
	 * There is indeed something to substitute.  Calculate the
	 * length of the resulting string, and allocate it.
	 */
	subst_len = strlen(subst);
	old_len = strlen(real);
	new_len = old_len + (subst_len - kw_len) * subst_count;
	res = xmalloc(new_len + 1);

	/*
	 * Now, execute the substitution loop.
	 */
	for (p = real, resp = res, *resp = '\0';;) {
		p1 = strstr(p, kw);
		if (p1 != NULL) {
			/* Copy the prefix before keyword. */
			memcpy(resp, p, p1 - p);
			resp += p1 - p;
			/* Keyword replacement. */
			memcpy(resp, subst, subst_len);
			resp += subst_len;
			*resp = '\0';
			p = p1 + kw_len;
		} else
			break;
	}

	/* Copy to the end of string and finish. */
	strcat(resp, p);
	if (may_free)
		free(real);
	return (res);
}

static char *
origin_subst(Obj_Entry *obj, const char *real)
{
	char *res1, *res2, *res3, *res4;

	if (obj == NULL || !trust)
		return (xstrdup(real));
	if (uts.sysname[0] == '\0') {
		if (uname(&uts) != 0) {
			_rtld_error("utsname failed: %d", errno);
			return (NULL);
		}
	}
	/* __DECONST is safe here since without may_free real is unchanged */
	res1 = origin_subst_one(obj, __DECONST(char *, real), "$ORIGIN", NULL,
	    false);
	res2 = origin_subst_one(NULL, res1, "$OSNAME", uts.sysname, true);
	res3 = origin_subst_one(NULL, res2, "$OSREL", uts.release, true);
	res4 = origin_subst_one(NULL, res3, "$PLATFORM", uts.machine, true);
	return (res4);
}

void
rtld_die(void)
{
    const char *msg = dlerror();

    if (msg == NULL)
	msg = "Fatal error";
    rtld_fdputstr(STDERR_FILENO, _BASENAME_RTLD ": ");
    rtld_fdputstr(STDERR_FILENO, msg);
    rtld_fdputchar(STDERR_FILENO, '\n');
    _exit(1);
}

/*
 * Process a shared object's DYNAMIC section, and save the important
 * information in its Obj_Entry structure.
 */
static void
digest_dynamic1(Obj_Entry *obj, int early, const Elf_Dyn **dyn_rpath,
    const Elf_Dyn **dyn_soname, const Elf_Dyn **dyn_runpath)
{
    const Elf_Dyn *dynp;
    Needed_Entry **needed_tail = &obj->needed;
    Needed_Entry **needed_filtees_tail = &obj->needed_filtees;
    Needed_Entry **needed_aux_filtees_tail = &obj->needed_aux_filtees;
    const Elf_Hashelt *hashtab;
    const Elf32_Word *hashval;
    Elf32_Word bkt, nmaskwords;
    int bloom_size32;
    int plttype = DT_REL;

    *dyn_rpath = NULL;
    *dyn_soname = NULL;
    *dyn_runpath = NULL;

    obj->bind_now = false;
    dynp = obj->dynamic;
    if (dynp == NULL)
	return;
    for (;  dynp->d_tag != DT_NULL;  dynp++) {
	switch (dynp->d_tag) {

	case DT_REL:
	    obj->rel = (const Elf_Rel *)(obj->relocbase + dynp->d_un.d_ptr);
	    break;

	case DT_RELSZ:
	    obj->relsize = dynp->d_un.d_val;
	    break;

	case DT_RELENT:
	    assert(dynp->d_un.d_val == sizeof(Elf_Rel));
	    break;

	case DT_JMPREL:
	    obj->pltrel = (const Elf_Rel *)
	      (obj->relocbase + dynp->d_un.d_ptr);
	    break;

	case DT_PLTRELSZ:
	    obj->pltrelsize = dynp->d_un.d_val;
	    break;

	case DT_RELA:
	    obj->rela = (const Elf_Rela *)(obj->relocbase + dynp->d_un.d_ptr);
	    break;

	case DT_RELASZ:
	    obj->relasize = dynp->d_un.d_val;
	    break;

	case DT_RELAENT:
	    assert(dynp->d_un.d_val == sizeof(Elf_Rela));
	    break;

	case DT_PLTREL:
	    plttype = dynp->d_un.d_val;
	    assert(dynp->d_un.d_val == DT_REL || plttype == DT_RELA);
	    break;

	case DT_SYMTAB:
	    obj->symtab = (const Elf_Sym *)
	      (obj->relocbase + dynp->d_un.d_ptr);
	    break;

	case DT_SYMENT:
	    assert(dynp->d_un.d_val == sizeof(Elf_Sym));
	    break;

	case DT_STRTAB:
	    obj->strtab = (const char *)(obj->relocbase + dynp->d_un.d_ptr);
	    break;

	case DT_STRSZ:
	    obj->strsize = dynp->d_un.d_val;
	    break;

	case DT_VERNEED:
	    obj->verneed = (const Elf_Verneed *)(obj->relocbase +
		dynp->d_un.d_val);
	    break;

	case DT_VERNEEDNUM:
	    obj->verneednum = dynp->d_un.d_val;
	    break;

	case DT_VERDEF:
	    obj->verdef = (const Elf_Verdef *)(obj->relocbase +
		dynp->d_un.d_val);
	    break;

	case DT_VERDEFNUM:
	    obj->verdefnum = dynp->d_un.d_val;
	    break;

	case DT_VERSYM:
	    obj->versyms = (const Elf_Versym *)(obj->relocbase +
		dynp->d_un.d_val);
	    break;

	case DT_HASH:
	    {
		hashtab = (const Elf_Hashelt *)(obj->relocbase +
		    dynp->d_un.d_ptr);
		obj->nbuckets = hashtab[0];
		obj->nchains = hashtab[1];
		obj->buckets = hashtab + 2;
		obj->chains = obj->buckets + obj->nbuckets;
		obj->valid_hash_sysv = obj->nbuckets > 0 && obj->nchains > 0 &&
		  obj->buckets != NULL;
	    }
	    break;

	case DT_GNU_HASH:
	    {
		hashtab = (const Elf_Hashelt *)(obj->relocbase +
		    dynp->d_un.d_ptr);
		obj->nbuckets_gnu = hashtab[0];
		obj->symndx_gnu = hashtab[1];
		nmaskwords = hashtab[2];
		bloom_size32 = (__ELF_WORD_SIZE / 32) * nmaskwords;
		obj->maskwords_bm_gnu = nmaskwords - 1;
		obj->shift2_gnu = hashtab[3];
		obj->bloom_gnu = (const Elf_Addr *)(hashtab + 4);
		obj->buckets_gnu = hashtab + 4 + bloom_size32;
		obj->chain_zero_gnu = obj->buckets_gnu + obj->nbuckets_gnu -
		  obj->symndx_gnu;
		/* Number of bitmask words is required to be power of 2 */
		obj->valid_hash_gnu = powerof2(nmaskwords) &&
		    obj->nbuckets_gnu > 0 && obj->buckets_gnu != NULL;
	    }
	    break;

	case DT_NEEDED:
	    if (!obj->rtld) {
		Needed_Entry *nep = NEW(Needed_Entry);
		nep->name = dynp->d_un.d_val;
		nep->obj = NULL;
		nep->next = NULL;

		*needed_tail = nep;
		needed_tail = &nep->next;
	    }
	    break;

	case DT_FILTER:
	    if (!obj->rtld) {
		Needed_Entry *nep = NEW(Needed_Entry);
		nep->name = dynp->d_un.d_val;
		nep->obj = NULL;
		nep->next = NULL;

		*needed_filtees_tail = nep;
		needed_filtees_tail = &nep->next;

		if (obj->linkmap.l_refname == NULL)
		    obj->linkmap.l_refname = (char *)(uintptr_t)dynp->d_un.d_val;
	    }
	    break;

	case DT_AUXILIARY:
	    if (!obj->rtld) {
		Needed_Entry *nep = NEW(Needed_Entry);
		nep->name = dynp->d_un.d_val;
		nep->obj = NULL;
		nep->next = NULL;

		*needed_aux_filtees_tail = nep;
		needed_aux_filtees_tail = &nep->next;
	    }
	    break;

	case DT_PLTGOT:
	    obj->pltgot = (uintptr_t *)(obj->relocbase + dynp->d_un.d_ptr);
	    break;

	case DT_TEXTREL:
	    obj->textrel = true;
	    break;

	case DT_SYMBOLIC:
	    obj->symbolic = true;
	    break;

	case DT_RPATH:
	    /*
	     * We have to wait until later to process this, because we
	     * might not have gotten the address of the string table yet.
	     */
	    *dyn_rpath = dynp;
	    break;

	case DT_SONAME:
	    *dyn_soname = dynp;
	    break;

	case DT_RUNPATH:
	    *dyn_runpath = dynp;
	    break;

	case DT_INIT:
	    obj->init_ptr = (void*)(obj->relocbase + dynp->d_un.d_ptr);
	    break;

	case DT_PREINIT_ARRAY:
	    obj->preinit_array_ptr = (InitArrayEntry *)(obj->relocbase + dynp->d_un.d_ptr);
	    break;

	case DT_PREINIT_ARRAYSZ:
	    obj->preinit_array_num = dynp->d_un.d_val / sizeof(InitArrayEntry);
	    break;

	case DT_INIT_ARRAY:
	    obj->init_array_ptr = (InitArrayEntry *)(obj->relocbase + dynp->d_un.d_ptr);
	    break;

	case DT_INIT_ARRAYSZ:
	    obj->init_array_num = dynp->d_un.d_val / sizeof(InitArrayEntry);
	    break;

	case DT_FINI:
	    obj->fini_ptr = (void*)(obj->relocbase + dynp->d_un.d_ptr);
	    break;

	case DT_FINI_ARRAY:
	    obj->fini_array_ptr = (InitArrayEntry *)(obj->relocbase + dynp->d_un.d_ptr);
	    break;

	case DT_FINI_ARRAYSZ:
	    obj->fini_array_num = dynp->d_un.d_val / sizeof(InitArrayEntry);
	    break;

	/*
	 * Don't process DT_DEBUG on MIPS as the dynamic section
	 * is mapped read-only. DT_MIPS_RLD_MAP is used instead.
	 */

#ifndef __mips__
	case DT_DEBUG:
	    if (!early)
		dbg("Filling in DT_DEBUG entry");
	    (__DECONST(Elf_Dyn *, dynp))->d_un.d_ptr = (Elf_Addr)&r_debug;
	    break;
#endif

	case DT_FLAGS:
		if (dynp->d_un.d_val & DF_ORIGIN)
		    obj->z_origin = true;
		if (dynp->d_un.d_val & DF_SYMBOLIC)
		    obj->symbolic = true;
		if (dynp->d_un.d_val & DF_TEXTREL)
		    obj->textrel = true;
		if (dynp->d_un.d_val & DF_BIND_NOW)
		    obj->bind_now = true;
		if (dynp->d_un.d_val & DF_STATIC_TLS)
		    obj->static_tls = true;
	    break;

#ifdef RTLD_HAS_CAPRELOCS
	case DT_CHERI___CAPRELOCS:
		obj->cap_relocs = (obj->relocbase + dynp->d_un.d_ptr);
		break;

	case DT_CHERI___CAPRELOCSSZ:
		obj->cap_relocs_size = dynp->d_un.d_val;
		break;
#endif

#ifdef __mips__
	case DT_MIPS_LOCAL_GOTNO:
		obj->local_gotno = dynp->d_un.d_val;
		break;

	case DT_MIPS_SYMTABNO:
		obj->symtabno = dynp->d_un.d_val;
		break;

	case DT_MIPS_GOTSYM:
		obj->gotsym = dynp->d_un.d_val;
		break;

	case DT_MIPS_RLD_MAP:
		// We still need to add relocbase for CHERI non-PIE binaries
		// since we need something to derive the pointer from.
		assert((vaddr_t)obj->relocbase == 0);
		// All CheriABI binaries should be PIE so this should be unused.
		*((Elf_Addr *)(obj->relocbase + dynp->d_un.d_ptr)) = (Elf_Addr) &r_debug;
		break;

	case DT_MIPS_RLD_MAP_REL: {
		char* tag_loc;
		// The MIPS_RLD_MAP_REL tag stores the offset to the .rld_map
		// section relative to the address of the tag itself.
#ifdef __CHERI_PURE_CAPABILITY__
		tag_loc = (char*)cheri_copyaddress(obj->relocbase, dynp);
#else
		tag_loc = __DECONST(char*, dynp);
#endif
		dbg("Setting DT_MIPS_RLD_MAP_REL for %s: %p <- %p", obj->path,
		    ((Elf_Addr *)(tag_loc + dynp->d_un.d_val)), &r_debug);
		*((Elf_Addr *)(tag_loc + dynp->d_un.d_val)) = (Elf_Addr) &r_debug;
		break;
	}

	case DT_MIPS_PLTGOT:
		obj->mips_pltgot = (Elf_Addr *)(obj->relocbase +
		    dynp->d_un.d_ptr);
		break;

#ifdef __CHERI_PURE_CAPABILITY__
	case DT_MIPS_CHERI_FLAGS: {
	    size_t flags = dynp->d_un.d_val;
	    unsigned abi = flags & DF_MIPS_CHERI_ABI_MASK;
	    obj->cheri_captable_abi = abi;
	    flags &= ~DF_MIPS_CHERI_ABI_MASK;
	    if ((flags & DF_MIPS_CHERI_RELATIVE_CAPRELOCS) == 0) {
		rtld_fatal("File '%s' still uses old __cap_relocs."
		    " Please recompile it with a newer toolchain.\n",
		    obj->path);
	    }
	    flags &= ~DF_MIPS_CHERI_RELATIVE_CAPRELOCS;
	    if ((flags & DF_MIPS_CHERI_CAPTABLE_PER_FILE) ||
	        (flags & DF_MIPS_CHERI_CAPTABLE_PER_FUNC)) {
#if RTLD_SUPPORT_PER_FUNCTION_CAPTABLE == 1
		obj->per_function_captable = true;
#else
		rtld_fatal("Cannot load %s with per-file/per-function "
		    "captable since " _PATH_RTLD " was not compiled with "
		    "-DRTLD_SUPPORT_PER_FUNCTION_CAPTABLE=1", obj->path);
#endif
	    } else if (flags) {
		rtld_fdprintf(STDERR_FILENO, "Unknown DT_MIPS_CHERI_FLAGS in %s"
		    ": 0x%zx", obj->path, (size_t)flags);
	    }
	    break;
	}

	case DT_MIPS_CHERI_CAPTABLE:
	    obj->writable_captable =
	        (struct CheriCapTableEntry*)(obj->relocbase + dynp->d_un.d_ptr);
	    break;

	case DT_MIPS_CHERI_CAPTABLESZ:
	    obj->captable_size = dynp->d_un.d_val;
	    break;

#if RTLD_SUPPORT_PER_FUNCTION_CAPTABLE == 1
	case DT_MIPS_CHERI_CAPTABLE_MAPPING:
	    obj->captable_mapping =
	        (struct CheriCapTableMappingEntry*)(obj->relocbase + dynp->d_un.d_ptr);
	    break;

	case DT_MIPS_CHERI_CAPTABLE_MAPPINGSZ:
	    obj->captable_mapping_size = dynp->d_un.d_val;
	    break;
#endif /* RTLD_SUPPORT_PER_FUNCTION_CAPTABLE == 1 */
#endif /* defined(__CHERI_PURE_CAPABILITY__) */
#endif

#ifdef __powerpc__
#ifdef __powerpc64__
	case DT_PPC64_GLINK:
		obj->glink = (Elf_Addr)(obj->relocbase + dynp->d_un.d_ptr);
		break;
#else
	case DT_PPC_GOT:
		obj->gotptr = (Elf_Addr *)(obj->relocbase + dynp->d_un.d_ptr);
		break;
#endif
#endif

	case DT_FLAGS_1:
		if (dynp->d_un.d_val & DF_1_NOOPEN)
		    obj->z_noopen = true;
		if (dynp->d_un.d_val & DF_1_ORIGIN)
		    obj->z_origin = true;
		if (dynp->d_un.d_val & DF_1_GLOBAL)
		    obj->z_global = true;
		if (dynp->d_un.d_val & DF_1_BIND_NOW)
		    obj->bind_now = true;
		if (dynp->d_un.d_val & DF_1_NODELETE)
		    obj->z_nodelete = true;
		if (dynp->d_un.d_val & DF_1_LOADFLTR)
		    obj->z_loadfltr = true;
		if (dynp->d_un.d_val & DF_1_INTERPOSE)
		    obj->z_interpose = true;
		if (dynp->d_un.d_val & DF_1_NODEFLIB)
		    obj->z_nodeflib = true;
		if (dynp->d_un.d_val & DF_1_PIE)
		    obj->z_pie = true;
	    break;

	default:
	    if (!early) {
		dbg("Ignoring d_tag %ld = %#lx", (long)dynp->d_tag,
		    (long)dynp->d_tag);
	    }
	    break;
	}
    }

    obj->traced = false;

    if (plttype == DT_RELA) {
	obj->pltrela = (const Elf_Rela *) obj->pltrel;
	obj->pltrel = NULL;
	obj->pltrelasize = obj->pltrelsize;
	obj->pltrelsize = 0;
    }

    /* Determine size of dynsym table (equal to nchains of sysv hash) */
    if (obj->valid_hash_sysv)
	obj->dynsymcount = obj->nchains;
    else if (obj->valid_hash_gnu) {
	obj->dynsymcount = 0;
	for (bkt = 0; bkt < obj->nbuckets_gnu; bkt++) {
	    if (obj->buckets_gnu[bkt] == 0)
		continue;
	    hashval = &obj->chain_zero_gnu[obj->buckets_gnu[bkt]];
	    do
		obj->dynsymcount++;
	    while ((*hashval++ & 1u) == 0);
	}
	obj->dynsymcount += obj->symndx_gnu;
    }

    if (obj->linkmap.l_refname != NULL)
	obj->linkmap.l_refname = obj->strtab + (unsigned long)obj->
	  linkmap.l_refname;
}

static bool
obj_resolve_origin(Obj_Entry *obj)
{

	if (obj->origin_path != NULL)
		return (true);
	obj->origin_path = xmalloc(PATH_MAX);
	return (rtld_dirname_abs(obj->path, obj->origin_path) != -1);
}

static bool
digest_dynamic2(Obj_Entry *obj, const Elf_Dyn *dyn_rpath,
    const Elf_Dyn *dyn_soname, const Elf_Dyn *dyn_runpath)
{

	if (obj->z_origin && !obj_resolve_origin(obj))
		return (false);

	if (dyn_runpath != NULL) {
		obj->runpath = (const char *)obj->strtab + dyn_runpath->d_un.d_val;
		obj->runpath = origin_subst(obj, obj->runpath);
	} else if (dyn_rpath != NULL) {
		obj->rpath = (const char *)obj->strtab + dyn_rpath->d_un.d_val;
		obj->rpath = origin_subst(obj, obj->rpath);
	}
	if (dyn_soname != NULL)
		object_add_name(obj, obj->strtab + dyn_soname->d_un.d_val);
#ifdef __CHERI_PURE_CAPABILITY__
	// Set tight bounds on the individual members now (for the ones that
	// we iterate over) instead of inheriting the relocbase bounds to avoid
	// any overflows at runtime.
	set_bounds_if_nonnull(obj->rel, obj->relsize);
	set_bounds_if_nonnull(obj->rela, obj->relasize);
	set_bounds_if_nonnull(obj->pltrel, obj->pltrelsize);
	set_bounds_if_nonnull(obj->pltrela, obj->pltrelasize);
	set_bounds_if_nonnull(obj->strtab, obj->strsize);
	set_bounds_if_nonnull(obj->phdr, obj->phsize);

	set_bounds_if_nonnull(obj->preinit_array_ptr,
	    obj->preinit_array_num * sizeof(InitArrayEntry));
	set_bounds_if_nonnull(
	    obj->init_array_ptr, obj->init_array_num * sizeof(InitArrayEntry));
	set_bounds_if_nonnull(
	    obj->fini_array_ptr, obj->fini_array_num * sizeof(InitArrayEntry));

#ifdef RTLD_HAS_CAPRELOCS
	set_bounds_if_nonnull(obj->cap_relocs, obj->cap_relocs_size);
#endif

	/* TODO: Bring the useful ABI features to RISC-V */
#ifdef __mips__
	set_bounds_if_nonnull(obj->writable_captable, obj->captable_size);
	if (cheri_getlength(obj->writable_captable) != obj->captable_size) {
		dbg("Using imprecise bounds for captable: " PTR_FMT
		    " - size was %zd but real size should be %zd",
		    obj->writable_captable,
		    cheri_getlength(obj->writable_captable),
		    obj->captable_size);
	}
#if RTLD_SUPPORT_PER_FUNCTION_CAPTABLE == 1
	set_bounds_if_nonnull(obj->captable_mapping, obj->captable_mapping_size);
#endif
	// Set the target cgp as a read-only version of the .cap_table section
	if (obj->writable_captable)
		obj->_target_cgp = cheri_clearperm(obj->writable_captable, TARGET_CGP_REMOVE_PERMS);

	// Now reduce the bounds on text_rodata_cap: for PLT/FNDESC we can set
	// tight bounds and only need .text, but for PC-relative we have to also
	// include the captable since the text/rodata capability is used for
	// all code pointers, and functions need to be able to access the
	// captable from PCC.
	if (obj->cheri_captable_abi == DF_MIPS_CHERI_ABI_PCREL) {
		// For pcrel ABI we need to include the captable
		dbg("%s: text/rodata start = %#zx, text/rodata end = %#zx, "
		    "captable = " PTR_FMT " (relative to start %#zx), "
		    "current text/rodata cap = " PTR_FMT,
		    obj->path, (size_t)obj->text_rodata_start_offset,
		    (size_t)obj->text_rodata_end_offset, obj->writable_captable,
		    (char *)obj->writable_captable - obj->text_rodata_cap,
		    obj->text_rodata_cap);
		if (obj->writable_captable) {
			// Note: due to capabilities not being precise, the end
			// of the captable may not be the same as captable +
			// cheri_getlen(captable). Use the value we got from
			// DT_MIPS_CHERI_CAPTABLESZ instead
			vaddr_t captable_start_offset = (vaddr_t)(
			    (char *)obj->writable_captable - obj->relocbase);
			rtld_min(obj->text_rodata_start_offset,
			    (vaddr_t)((char *)obj->writable_captable -
				obj->text_rodata_cap));
			vaddr_t captable_end_offset =
			    captable_start_offset + obj->captable_size;
			// Set base to min_offset(.text/.rodata, .captable)
			vaddr_t start_offset = rtld_min(captable_start_offset,
			    obj->text_rodata_start_offset);
			size_t end_offset = rtld_max(
			    captable_end_offset, obj->text_rodata_end_offset);
			size_t precise_size = end_offset - start_offset;
			// Note: not setting precise bounds here since the end
			// of the captable is probably not strongly aligned.
			obj->text_rodata_cap += start_offset;
			obj->text_rodata_cap = cheri_setbounds(
			    obj->text_rodata_cap, precise_size);
			if (cheri_getlength(obj->text_rodata_cap) !=
			    precise_size) {
				dbg("Using imprecise bounds for text/rodata"
				    "/captable: " PTR_FMT
				    " - size was %zd but real size should be %zd",
				    obj->text_rodata_cap,
				    cheri_getlength(obj->text_rodata_cap),
				    precise_size);
			}
		} else {
			dbg("%s: missing DT_CHERI_CAPTABLE so can't set "
			    "sensible bounds on text/rodata -> using full DSO"
			    ": " PTR_FMT, obj->path, obj->text_rodata_cap);
		}
	} else {
		// tight bounds on text_rodata possible since $cgp is live-in
		obj->text_rodata_cap += obj->text_rodata_start_offset;
		// TODO: data-only .so files? Possibly used by icu4c? For now
		// I'll keep this assertion until we hit an error
		rtld_require(obj->text_rodata_end_offset != 0, "No text segment in %s?", obj->path);
		obj->text_rodata_cap = cheri_setbounds(obj->text_rodata_cap,
		    obj->text_rodata_end_offset - obj->text_rodata_start_offset);
	}
	dbg("%s: tightened bounds of text/rodata cap: " PTR_FMT, obj->path,
	    obj->text_rodata_cap);
#endif /* defined(__mips__) */
#endif
	return (true);
}

static bool
digest_dynamic(Obj_Entry *obj, int early)
{
	const Elf_Dyn *dyn_rpath;
	const Elf_Dyn *dyn_soname;
	const Elf_Dyn *dyn_runpath;

	digest_dynamic1(obj, early, &dyn_rpath, &dyn_soname, &dyn_runpath);
	return (digest_dynamic2(obj, dyn_rpath, dyn_soname, dyn_runpath));
}

/*
 * Process a shared object's program header.  This is used only for the
 * main program, when the kernel has already loaded the main program
 * into memory before calling the dynamic linker.  It creates and
 * returns an Obj_Entry structure.
 */
static Obj_Entry *
digest_phdr(const Elf_Phdr *phdr, int phnum, dlfunc_t entry, const char *path)
{
    dbg("%s(0, entry=" PTR_FMT ", phdr=" PTR_FMT ", path=%s)\n", __func__, entry, phdr, path);
    Obj_Entry *obj;
    const Elf_Phdr *phlimit = phdr + phnum;
    const Elf_Phdr *ph;
    caddr_t note_start, note_end;
    int nsegs = 0;

    obj = obj_new();
    for (ph = phdr;  ph < phlimit;  ph++) {
	if (ph->p_type != PT_PHDR)
	    continue;

	obj->phsize = ph->p_memsz;
#ifdef __CHERI_PURE_CAPABILITY__
	obj->phdr = cheri_setbounds(phdr, ph->p_memsz);
#else
	obj->phdr = phdr;
#endif
	obj->relocbase = __DECONST(char *, phdr) - ph->p_vaddr;
	break;
    }
#ifdef __CHERI_PURE_CAPABILITY__
    /*
     * Position dependent binaries can cause relocbase to be unrepresentable.
     * Furthermore, they cannot be used with co-processes. To ease the transition
     * towards being able to run everything as co-processes we now reject
     * loading any positition dependent CheriABI binaries.
     */
    if (cheri_getaddress(obj->relocbase) == 0) {
	_rtld_error("%s: Cannot load position dependent CheriABI binary with "
	     "zero relocation base", path);
	return NULL;
    } else if (!cheri_gettag(obj->relocbase)) {
	_rtld_error("%s: Cannot load CheriABI binary with unrepresentable"
	    "relocation base (" PTR_FMT ")", path, obj->relocbase);
	return NULL;
    }
#endif

    obj->stack_flags = PF_X | PF_R | PF_W;

    for (ph = phdr;  ph < phlimit;  ph++) {
	switch (ph->p_type) {

	case PT_INTERP:
	    obj->interp = (const char *)(ph->p_vaddr + obj->relocbase);
	    break;

	case PT_LOAD:
	    if (nsegs == 0) {	/* First load segment */
		obj->vaddrbase = trunc_page(ph->p_vaddr);
		obj->mapbase = obj->vaddrbase + obj->relocbase;
	    } else {		/* Last load segment */
		obj->mapsize = rtld_max(obj->mapsize,
		    round_page(ph->p_vaddr + ph->p_memsz) - obj->vaddrbase);
	    }
	    nsegs++;
#ifdef __CHERI_PURE_CAPABILITY__
	    if (!(ph->p_flags & PF_W)) {
		Elf_Addr start_addr = ph->p_vaddr;
		obj->text_rodata_start_offset = rtld_min(start_addr, obj->text_rodata_start_offset);
		obj->text_rodata_end_offset = rtld_max(start_addr + ph->p_memsz, obj->text_rodata_end_offset);
		dbg("%s: processing readonly PT_LOAD[%d], new text/rodata start "
		    " = %zx text/rodata end = %zx", path, nsegs,
		    (size_t)obj->text_rodata_start_offset, (size_t)obj->text_rodata_end_offset);
	    }
#endif
	    break;

	case PT_DYNAMIC:
	    obj->dynamic = (const Elf_Dyn *)(ph->p_vaddr + obj->relocbase);
	    break;

	case PT_TLS:
	    obj->tlsindex = 1;
	    obj->tlssize = ph->p_memsz;
	    obj->tlsalign = ph->p_align;
	    obj->tlsinitsize = ph->p_filesz;
	    obj->tlsinit = (void*)(ph->p_vaddr + obj->relocbase);
	    obj->tlspoffset = ph->p_offset;
	    break;

	case PT_GNU_STACK:
	    obj->stack_flags = ph->p_flags;
	    break;

	case PT_GNU_RELRO:
	    obj->relro_page = obj->relocbase + trunc_page(ph->p_vaddr);
	    obj->relro_size = round_page(ph->p_memsz);
#ifdef __CHERI_PURE_CAPABILITY__
	    obj->text_rodata_start_offset = rtld_min(ph->p_vaddr, obj->text_rodata_start_offset);
	    obj->text_rodata_end_offset = rtld_max(ph->p_vaddr + ph->p_memsz, obj->text_rodata_end_offset);
	    dbg("%s: Adding PT_GNU_RELRO, new text/rodata start "
		" = %zx text/rodata end = %zx", path,
		(size_t)obj->text_rodata_start_offset, (size_t)obj->text_rodata_end_offset);
#endif
	    break;

	case PT_NOTE:
	    note_start = obj->relocbase + ph->p_vaddr;
	    note_end = note_start + ph->p_filesz;
	    digest_notes(obj, (const Elf_Note *)note_start, (const Elf_Note *)note_end);
	    break;
	}
    }
    if (nsegs < 1) {
	_rtld_error("%s: too few PT_LOAD segments", path);
	return NULL;
    }

#ifdef __CHERI_PURE_CAPABILITY__
    if (cheri_bytes_remaining(obj->relocbase) > CHERI_REPRESENTABLE_LENGTH(
	obj->mapsize)) {
	rtld_fatal("Kernel failed to bound relocbase(%#p) to %#zx "
	    "(rounded=%#zx)?", obj->relocbase, obj->mapsize,
	    CHERI_REPRESENTABLE_LENGTH(obj->mapsize));
    }
    /*
     * Derive text_rodata cap from AT_ENTRY (but set the address to the beginning
     * of the object). Note: csetbounds is done after parsing .dynamic
     */
    obj->text_rodata_cap = (const char *)cheri_copyaddress(entry, obj->relocbase);
    fix_obj_mapping_cap_permissions(obj, path);
#endif

    obj->entry = entry;
    return obj;
}

void
digest_notes(Obj_Entry *obj, const Elf_Note *note_start, const Elf_Note *note_end)
{
	const Elf_Note *note;
	const char *note_name;
	uintptr_t p;

	for (note = note_start; note < note_end;
	    note = (const Elf_Note *)((const char *)(note + 1) +
	      roundup2(note->n_namesz, sizeof(Elf32_Addr)) +
	      roundup2(note->n_descsz, sizeof(Elf32_Addr)))) {
		if (note->n_namesz != sizeof(NOTE_FREEBSD_VENDOR) ||
		    note->n_descsz != sizeof(int32_t))
			continue;
		if (note->n_type != NT_FREEBSD_ABI_TAG &&
		    note->n_type != NT_FREEBSD_FEATURE_CTL &&
		    note->n_type != NT_FREEBSD_NOINIT_TAG)
			continue;
		note_name = (const char *)(note + 1);
		if (strncmp(NOTE_FREEBSD_VENDOR, note_name,
		    sizeof(NOTE_FREEBSD_VENDOR)) != 0)
			continue;
		switch (note->n_type) {
		case NT_FREEBSD_ABI_TAG:
			/* FreeBSD osrel note */
			p = (uintptr_t)(note + 1);
			p += roundup2(note->n_namesz, sizeof(Elf32_Addr));
			obj->osrel = *(const int32_t *)(p);
			dbg("note osrel %d", obj->osrel);
			break;
		case NT_FREEBSD_FEATURE_CTL:
			/* FreeBSD ABI feature control note */
			p = (uintptr_t)(note + 1);
			p += roundup2(note->n_namesz, sizeof(Elf32_Addr));
			obj->fctl0 = *(const uint32_t *)(p);
			dbg("note fctl0 %#x", obj->fctl0);
			break;
		case NT_FREEBSD_NOINIT_TAG:
			/* FreeBSD 'crt does not call init' note */
			obj->crt_no_init = true;
			dbg("note crt_no_init");
			break;
		}
	}
}

static Obj_Entry *
dlcheck(void *handle)
{
    Obj_Entry *obj;

    TAILQ_FOREACH(obj, &obj_list, next) {
	if (obj == (Obj_Entry *) handle)
	    break;
    }

    if (obj == NULL || obj->refcount == 0 || obj->dl_refcount == 0) {
	_rtld_error("Invalid shared object handle %p", handle);
	return NULL;
    }
    return obj;
}

/*
 * If the given object is already in the donelist, return true.  Otherwise
 * add the object to the list and return false.
 */
static bool
donelist_check(DoneList *dlp, const Obj_Entry *obj)
{
    unsigned int i;

    for (i = 0;  i < dlp->num_used;  i++)
	if (dlp->objs[i] == obj)
	    return true;
    /*
     * Our donelist allocation should always be sufficient.  But if
     * our threads locking isn't working properly, more shared objects
     * could have been loaded since we allocated the list.  That should
     * never happen, but we'll handle it properly just in case it does.
     */
    if (dlp->num_used < dlp->num_alloc)
	dlp->objs[dlp->num_used++] = obj;
    return false;
}

/*
 * Hash function for symbol table lookup.  Don't even think about changing
 * this.  It is specified by the System V ABI.
 */
unsigned long
elf_hash(const char *name)
{
    const unsigned char *p = (const unsigned char *) name;
    unsigned long h = 0;
    unsigned long g;

    while (*p != '\0') {
	h = (h << 4) + *p++;
	if ((g = h & 0xf0000000) != 0)
	    h ^= g >> 24;
	h &= ~g;
    }
    return h;
}

/*
 * The GNU hash function is the Daniel J. Bernstein hash clipped to 32 bits
 * unsigned in case it's implemented with a wider type.
 */
static uint32_t
gnu_hash(const char *s)
{
	uint32_t h;
	unsigned char c;

	h = 5381;
	for (c = *s; c != '\0'; c = *++s)
		h = h * 33 + c;
	return (h & 0xffffffff);
}


/*
 * Find the library with the given name, and return its full pathname.
 * The returned string is dynamically allocated.  Generates an error
 * message and returns NULL if the library cannot be found.
 *
 * If the second argument is non-NULL, then it refers to an already-
 * loaded shared object, whose library search path will be searched.
 *
 * If a library is successfully located via LD_LIBRARY_PATH_FDS, its
 * descriptor (which is close-on-exec) will be passed out via the third
 * argument.
 *
 * The search order is:
 *   DT_RPATH in the referencing file _unless_ DT_RUNPATH is present (1)
 *   DT_RPATH of the main object if DSO without defined DT_RUNPATH (1)
 *   LD_LIBRARY_PATH
 *   DT_RUNPATH in the referencing file
 *   ldconfig hints (if -z nodefaultlib, filter out default library directories
 *	 from list)
 *   /lib:/usr/lib _unless_ the referencing file is linked with -z nodefaultlib
 *
 * (1) Handled in digest_dynamic2 - rpath left NULL if runpath defined.
 */
static char *
find_library(const char *xname, const Obj_Entry *refobj, int *fdp)
{
	char *pathname, *refobj_path;
	const char *name;
	bool nodeflib, objgiven;

	objgiven = refobj != NULL;

	if (libmap_disable || !objgiven ||
	    (name = lm_find(refobj->path, xname)) == NULL)
		name = xname;

	if (strchr(name, '/') != NULL) {	/* Hard coded pathname */
		if (name[0] != '/' && !trust) {
			_rtld_error("Absolute pathname required "
			    "for shared object \"%s\"", name);
			return (NULL);
		}
		return (origin_subst(__DECONST(Obj_Entry *, refobj),
		    __DECONST(char *, name)));
	}

	dbg(" Searching for \"%s\"", name);
	refobj_path = objgiven ? refobj->path : NULL;

	/*
	 * If refobj->rpath != NULL, then refobj->runpath is NULL.  Fall
	 * back to pre-conforming behaviour if user requested so with
	 * LD_LIBRARY_PATH_RPATH environment variable and ignore -z
	 * nodeflib.
	 */
	if (objgiven && refobj->rpath != NULL && ld_library_path_rpath) {
		pathname = search_library_path(name, ld_library_path,
		    refobj_path, fdp);
		if (pathname != NULL)
			return (pathname);
		if (refobj != NULL) {
			pathname = search_library_path(name, refobj->rpath,
			    refobj_path, fdp);
			if (pathname != NULL)
				return (pathname);
		}
		pathname = search_library_pathfds(name, ld_library_dirs, fdp);
		if (pathname != NULL)
			return (pathname);
		pathname = search_library_path(name, gethints(false),
		    refobj_path, fdp);
		if (pathname != NULL)
			return (pathname);
		pathname = search_library_path(name, ld_standard_library_path,
		    refobj_path, fdp);
		if (pathname != NULL)
			return (pathname);
	} else {
		nodeflib = objgiven ? refobj->z_nodeflib : false;
		if (objgiven) {
			pathname = search_library_path(name, refobj->rpath,
			    refobj->path, fdp);
			if (pathname != NULL)
				return (pathname);
		}
		if (objgiven && refobj->runpath == NULL && refobj != obj_main) {
			pathname = search_library_path(name, obj_main->rpath,
			    refobj_path, fdp);
			if (pathname != NULL)
				return (pathname);
		}
		pathname = search_library_path(name, ld_library_path,
		    refobj_path, fdp);
		if (pathname != NULL)
			return (pathname);
		if (objgiven) {
			pathname = search_library_path(name, refobj->runpath,
			    refobj_path, fdp);
			if (pathname != NULL)
				return (pathname);
		}
		pathname = search_library_pathfds(name, ld_library_dirs, fdp);
		if (pathname != NULL)
			return (pathname);
		pathname = search_library_path(name, gethints(nodeflib),
		    refobj_path, fdp);
		if (pathname != NULL)
			return (pathname);
		if (objgiven && !nodeflib) {
			pathname = search_library_path(name,
			    ld_standard_library_path, refobj_path, fdp);
			if (pathname != NULL)
				return (pathname);
		}
	}

	if (objgiven && refobj->path != NULL) {
		_rtld_error("Shared object \"%s\" not found, "
		    "required by \"%s\"", name, basename(refobj->path));
	} else {
		_rtld_error("Shared object \"%s\" not found", name);
	}
	return (NULL);
}

/*
 * Given a symbol number in a referencing object, find the corresponding
 * definition of the symbol.  Returns a pointer to the symbol, or NULL if
 * no definition was found.  Returns a pointer to the Obj_Entry of the
 * defining object via the reference parameter DEFOBJ_OUT.
 */
const Elf_Sym *
find_symdef(unsigned long symnum, const Obj_Entry *refobj,
    const Obj_Entry **defobj_out, int flags, SymCache *cache,
    RtldLockState *lockstate)
{
    const Elf_Sym *ref;
    const Elf_Sym *def;
    const Obj_Entry *defobj;
    const Ver_Entry *ve;
    SymLook req;
    const char *name;
    int res;

    /*
     * If we have already found this symbol, get the information from
     * the cache.
     */
    if (symnum >= refobj->dynsymcount)
	return NULL;	/* Bad object */
    if (cache != NULL && cache[symnum].sym != NULL) {
	*defobj_out = cache[symnum].obj;
	return cache[symnum].sym;
    }

    ref = refobj->symtab + symnum;
    name = refobj->strtab + ref->st_name;
    def = NULL;
    defobj = NULL;
    ve = NULL;

    /*
     * We don't have to do a full scale lookup if the symbol is local.
     * We know it will bind to the instance in this load module; to
     * which we already have a pointer (ie ref). By not doing a lookup,
     * we not only improve performance, but it also avoids unresolvable
     * symbols when local symbols are not in the hash table. This has
     * been seen with the ia64 toolchain.
     */
    if (ELF_ST_BIND(ref->st_info) != STB_LOCAL) {
	if (ELF_ST_TYPE(ref->st_info) == STT_SECTION) {
	    _rtld_error("%s: Bogus symbol table entry %lu", refobj->path,
		symnum);
	}
	symlook_init(&req, name);
	req.flags = flags;
	ve = req.ventry = fetch_ventry(refobj, symnum);
	req.lockstate = lockstate;
	res = symlook_default(&req, refobj);
	if (res == 0) {
	    def = req.sym_out;
	    defobj = req.defobj_out;
	}
    } else {
	def = ref;
	defobj = refobj;
    }

    /*
     * If we found no definition and the reference is weak, treat the
     * symbol as having the value zero.
     */
    if (def == NULL && ELF_ST_BIND(ref->st_info) == STB_WEAK) {
	def = &sym_zero;
	defobj = obj_main;
    }

    if (def != NULL) {
	*defobj_out = defobj;
	/* Record the information in the cache to avoid subsequent lookups. */
	if (cache != NULL) {
	    cache[symnum].sym = def;
	    cache[symnum].obj = defobj;
	}
    } else {
	if (refobj != &obj_rtld)
	    _rtld_error("%s: Undefined symbol \"%s%s%s\"", refobj->path, name,
	      ve != NULL ? "@" : "", ve != NULL ? ve->name : "");
    }
    return def;
}

/*
 * Return the search path from the ldconfig hints file, reading it if
 * necessary.  If nostdlib is true, then the default search paths are
 * not added to result.
 *
 * Returns NULL if there are problems with the hints file,
 * or if the search path there is empty.
 */
static const char *
gethints(bool nostdlib)
{
	static char *filtered_path;
	static const char *hints;
	static struct elfhints_hdr hdr;
	struct fill_search_info_args sargs, hargs;
	struct dl_serinfo smeta, hmeta, *SLPinfo, *hintinfo;
	struct dl_serpath *SLPpath, *hintpath;
	char *p;
	struct stat hint_stat;
	unsigned int SLPndx, hintndx, fndx, fcount;
	int fd;
	size_t flen;
	uint32_t dl;
	bool skip;

	/* First call, read the hints file */
	if (hints == NULL) {
		/* Keep from trying again in case the hints file is bad. */
		hints = "";

		if ((fd = open(ld_elf_hints_path, O_RDONLY | O_CLOEXEC)) == -1)
			return (NULL);

		/*
		 * Check of hdr.dirlistlen value against type limit
		 * intends to pacify static analyzers.  Further
		 * paranoia leads to checks that dirlist is fully
		 * contained in the file range.
		 */
		if (read(fd, &hdr, sizeof hdr) != sizeof hdr ||
		    hdr.magic != ELFHINTS_MAGIC ||
		    hdr.version != 1 || hdr.dirlistlen > UINT_MAX / 2 ||
		    fstat(fd, &hint_stat) == -1) {
cleanup1:
			close(fd);
			hdr.dirlistlen = 0;
			return (NULL);
		}
		dl = hdr.strtab;
		if (dl + hdr.dirlist < dl)
			goto cleanup1;
		dl += hdr.dirlist;
		if (dl + hdr.dirlistlen < dl)
			goto cleanup1;
		dl += hdr.dirlistlen;
		if (dl > hint_stat.st_size)
			goto cleanup1;
		p = xmalloc(hdr.dirlistlen + 1);
		if (pread(fd, p, hdr.dirlistlen + 1,
		    hdr.strtab + hdr.dirlist) != (ssize_t)hdr.dirlistlen + 1 ||
		    p[hdr.dirlistlen] != '\0') {
			free(p);
			goto cleanup1;
		}
		hints = p;
		close(fd);
	}

	/*
	 * If caller agreed to receive list which includes the default
	 * paths, we are done. Otherwise, if we still did not
	 * calculated filtered result, do it now.
	 */
	if (!nostdlib)
		return (hints[0] != '\0' ? hints : NULL);
	if (filtered_path != NULL)
		goto filt_ret;

	/*
	 * Obtain the list of all configured search paths, and the
	 * list of the default paths.
	 *
	 * First estimate the size of the results.
	 */
	smeta.dls_size = __offsetof(struct dl_serinfo, dls_serpath);
	smeta.dls_cnt = 0;
	hmeta.dls_size = __offsetof(struct dl_serinfo, dls_serpath);
	hmeta.dls_cnt = 0;

	sargs.request = RTLD_DI_SERINFOSIZE;
	sargs.serinfo = &smeta;
	hargs.request = RTLD_DI_SERINFOSIZE;
	hargs.serinfo = &hmeta;

	path_enumerate(ld_standard_library_path, fill_search_info, NULL,
	    &sargs);
	path_enumerate(hints, fill_search_info, NULL, &hargs);

	SLPinfo = xmalloc(smeta.dls_size);
	hintinfo = xmalloc(hmeta.dls_size);

	/*
	 * Next fetch both sets of paths.
	 */
	sargs.request = RTLD_DI_SERINFO;
	sargs.serinfo = SLPinfo;
	sargs.serpath = &SLPinfo->dls_serpath[0];
	sargs.strspace = (char *)&SLPinfo->dls_serpath[smeta.dls_cnt];

	hargs.request = RTLD_DI_SERINFO;
	hargs.serinfo = hintinfo;
	hargs.serpath = &hintinfo->dls_serpath[0];
	hargs.strspace = (char *)&hintinfo->dls_serpath[hmeta.dls_cnt];

	path_enumerate(ld_standard_library_path, fill_search_info, NULL,
	    &sargs);
	path_enumerate(hints, fill_search_info, NULL, &hargs);

	/*
	 * Now calculate the difference between two sets, by excluding
	 * standard paths from the full set.
	 */
	fndx = 0;
	fcount = 0;
	filtered_path = xmalloc(hdr.dirlistlen + 1);
	hintpath = &hintinfo->dls_serpath[0];
	for (hintndx = 0; hintndx < hmeta.dls_cnt; hintndx++, hintpath++) {
		skip = false;
		SLPpath = &SLPinfo->dls_serpath[0];
		/*
		 * Check each standard path against current.
		 */
		for (SLPndx = 0; SLPndx < smeta.dls_cnt; SLPndx++, SLPpath++) {
			/* matched, skip the path */
			if (!strcmp(hintpath->dls_name, SLPpath->dls_name)) {
				skip = true;
				break;
			}
		}
		if (skip)
			continue;
		/*
		 * Not matched against any standard path, add the path
		 * to result. Separate consequtive paths with ':'.
		 */
		if (fcount > 0) {
			filtered_path[fndx] = ':';
			fndx++;
		}
		fcount++;
		flen = strlen(hintpath->dls_name);
		strncpy((filtered_path + fndx),	hintpath->dls_name, flen);
		fndx += flen;
	}
	filtered_path[fndx] = '\0';

	free(SLPinfo);
	free(hintinfo);

filt_ret:
	return (filtered_path[0] != '\0' ? filtered_path : NULL);
}

static void
init_dag(Obj_Entry *root)
{
    const Needed_Entry *needed;
    const Objlist_Entry *elm;
    DoneList donelist;

    if (root->dag_inited)
	return;
    donelist_init(&donelist);

    /* Root object belongs to own DAG. */
    objlist_push_tail(&root->dldags, root);
    objlist_push_tail(&root->dagmembers, root);
    donelist_check(&donelist, root);

    /*
     * Add dependencies of root object to DAG in breadth order
     * by exploiting the fact that each new object get added
     * to the tail of the dagmembers list.
     */
    STAILQ_FOREACH(elm, &root->dagmembers, link) {
	for (needed = elm->obj->needed; needed != NULL; needed = needed->next) {
	    if (needed->obj == NULL || donelist_check(&donelist, needed->obj))
		continue;
	    objlist_push_tail(&needed->obj->dldags, root);
	    objlist_push_tail(&root->dagmembers, needed->obj);
	}
    }
    root->dag_inited = true;
}

static void
init_marker(Obj_Entry *marker)
{

	bzero(marker, sizeof(*marker));
	marker->marker = true;
}

Obj_Entry *
globallist_curr(const Obj_Entry *obj)
{

	for (;;) {
		if (obj == NULL)
			return (NULL);
		if (!obj->marker)
			return (__DECONST(Obj_Entry *, obj));
		obj = TAILQ_PREV(obj, obj_entry_q, next);
	}
}

Obj_Entry *
globallist_next(const Obj_Entry *obj)
{

	for (;;) {
		obj = TAILQ_NEXT(obj, next);
		if (obj == NULL)
			return (NULL);
		if (!obj->marker)
			return (__DECONST(Obj_Entry *, obj));
	}
}

/* Prevent the object from being unmapped while the bind lock is dropped. */
static void
hold_object(Obj_Entry *obj)
{

	obj->holdcount++;
}

static void
unhold_object(Obj_Entry *obj)
{

	assert(obj->holdcount > 0);
	if (--obj->holdcount == 0 && obj->unholdfree)
		release_object(obj);
}

static void
process_z(Obj_Entry *root)
{
	const Objlist_Entry *elm;
	Obj_Entry *obj;

	/*
	 * Walk over object DAG and process every dependent object
	 * that is marked as DF_1_NODELETE or DF_1_GLOBAL. They need
	 * to grow their own DAG.
	 *
	 * For DF_1_GLOBAL, DAG is required for symbol lookups in
	 * symlook_global() to work.
	 *
	 * For DF_1_NODELETE, the DAG should have its reference upped.
	 */
	STAILQ_FOREACH(elm, &root->dagmembers, link) {
		obj = elm->obj;
		if (obj == NULL)
			continue;
		if (obj->z_nodelete && !obj->ref_nodel) {
			dbg("obj %s -z nodelete", obj->path);
			init_dag(obj);
			ref_dag(obj);
			obj->ref_nodel = true;
		}
		if (obj->z_global && objlist_find(&list_global, obj) == NULL) {
			dbg("obj %s -z global", obj->path);
			objlist_push_tail(&list_global, obj);
			init_dag(obj);
		}
	}
}

static void
parse_rtld_phdr(Obj_Entry *obj)
{
	const Elf_Phdr *ph;
	Elf_Note *note_start, *note_end;

	obj->stack_flags = PF_X | PF_R | PF_W;
	for (ph = obj->phdr;  (const char *)ph < (const char *)obj->phdr +
	    obj->phsize; ph++) {
		switch (ph->p_type) {
		case PT_GNU_STACK:
			obj->stack_flags = ph->p_flags;
			break;
		case PT_GNU_RELRO:
			obj->relro_page = obj->relocbase +
			    trunc_page(ph->p_vaddr);
			obj->relro_size = round_page(ph->p_memsz);
			break;
		case PT_NOTE:
			note_start = (Elf_Note *)((char *)obj->relocbase + ph->p_vaddr);
			note_end = (Elf_Note *)((char *)note_start + ph->p_filesz);
			digest_notes(obj, note_start, note_end);
			break;
		}
	}
}

/*
 * Initialize the dynamic linker.  The argument is the address at which
 * the dynamic linker has been mapped into memory.  The primary task of
 * this function is to relocate the dynamic linker.
 */
static void
init_rtld(caddr_t mapbase, Elf_Auxinfo **aux_info)
{
    Obj_Entry objtmp;	/* Temporary rtld object */
    const Elf_Ehdr *ehdr;
    const Elf_Dyn *dyn_rpath;
    const Elf_Dyn *dyn_soname;
    const Elf_Dyn *dyn_runpath;

#ifdef RTLD_INIT_PAGESIZES_EARLY
    /* The page size is required by the dynamic memory allocator. */
    init_pagesizes(aux_info);
#endif

#if defined(DEBUG_VERBOSE) && DEBUG_VERBOSE > 1
    /* debug is not initialized yet so dbg() is a no-op -> use printf()*/
    rtld_fdprintf(STDERR_FILENO, "rtld: %s(" PTR_FMT ", %p)\n", __func__, mapbase, aux_info);
#endif

    /*
     * Conjure up an Obj_Entry structure for the dynamic linker.
     *
     * The "path" member can't be initialized yet because string constants
     * cannot yet be accessed. Below we will set it correctly.
     */
    memset(&objtmp, 0, sizeof(objtmp));
    objtmp.path = NULL;
    objtmp.rtld = true;
    objtmp.mapbase = mapbase;
#ifdef PIC
    objtmp.relocbase = mapbase;
#endif

    objtmp.dynamic = rtld_dynamic(&objtmp);
    digest_dynamic1(&objtmp, 1, &dyn_rpath, &dyn_soname, &dyn_runpath);
    assert(objtmp.needed == NULL);
#if !defined(__mips__)
    /* MIPS has a bogus DT_TEXTREL. */
    assert(!objtmp.textrel);
#endif
    ehdr = (Elf_Ehdr *)mapbase;
    objtmp.phdr = (Elf_Phdr *)((char *)mapbase + ehdr->e_phoff);
    objtmp.phsize = ehdr->e_phnum * sizeof(objtmp.phdr[0]);
#if __has_feature(capabilities)
    /* This was done in _rtld_do___caprelocs_self */
    objtmp.cap_relocs_processed = true;
#endif

#ifdef __CHERI_PURE_CAPABILITY__
    /* find the end of rodata/text: */

    for (int i = 0; i < ehdr->e_phnum; i++) {
	const Elf_Phdr *ph = &objtmp.phdr[i];
	if (ph->p_type != PT_LOAD)
	    continue;
	if (!(ph->p_flags & PF_W)) {
	    Elf_Addr start_addr = ph->p_vaddr;
	    objtmp.text_rodata_start_offset = rtld_min(start_addr, objtmp.text_rodata_start_offset);
	    objtmp.text_rodata_end_offset = rtld_max(start_addr + ph->p_memsz, objtmp.text_rodata_end_offset);
#if defined(DEBUG_VERBOSE) && DEBUG_VERBOSE > 3
	    /* debug is not initialized yet so dbg() is a no-op */
	    rtld_fdprintf(STDERR_FILENO, "rtld: processing PT_LOAD phdr[%d], "
		"new text/rodata start  = %zx text/rodata end = %zx\n", i + 1,
		(size_t)objtmp.text_rodata_start_offset, (size_t)objtmp.text_rodata_end_offset);
#endif
	}
    }
    /*
     * Note: no csetbounds yet since we also need to include .cap_table (which
     * is part of the r/w section). Bounds are set after .dynamic is read.
     */
    objtmp.text_rodata_cap = objtmp.relocbase;
    fix_obj_mapping_cap_permissions(&objtmp, "RTLD");
#endif

    /*
     * Temporarily put the dynamic linker entry into the object list, so
     * that symbols can be found.
     */
    relocate_objects(&objtmp, true, &objtmp, 0, NULL);

    /* Initialize the object list. */
    TAILQ_INIT(&obj_list);

#if defined(RTLD_HAS_CAPRELOCS) && defined(DEBUG_VERBOSE)
    if (objtmp.cap_relocs) {
	extern char __start___cap_relocs, __stop___cap_relocs;
	size_t cap_relocs_size =
	    ((caddr_t)&__stop___cap_relocs - (caddr_t)&__start___cap_relocs);
#if DEBUG_VERBOSE > 3
	rtld_printf("RTLD has DT_CHERI___CAPRELOCS = " PTR_FMT ", __start___cap_relocs"
	    "= " PTR_FMT "\nDT_CHERI___CAPRELOCSSZ = %zd, difference = %zd\n",
	    objtmp.cap_relocs, &__start___cap_relocs, cap_relocs_size,
	    objtmp.cap_relocs_size);
#endif
	assert((vaddr_t)objtmp.cap_relocs == (vaddr_t)&__start___cap_relocs);
	assert(objtmp.cap_relocs_size == cap_relocs_size);
    }
#endif

    /* Now that non-local variables can be accesses, copy out obj_rtld. */
    memcpy(&obj_rtld, &objtmp, sizeof(obj_rtld));

#ifndef RTLD_INIT_PAGESIZES_EARLY
    /* The page size is required by the dynamic memory allocator. */
    init_pagesizes(aux_info);
#endif

    if (aux_info[AT_OSRELDATE] != NULL)
	    osreldate = aux_info[AT_OSRELDATE]->a_un.a_val;

    digest_dynamic2(&obj_rtld, dyn_rpath, dyn_soname, dyn_runpath);

    /* Replace the path with a dynamically allocated copy. */
    obj_rtld.path = xstrdup(ld_path_rtld);

    parse_rtld_phdr(&obj_rtld);
#ifndef __CHERI_PURE_CAPABILITY__
    /*
     * We would need VMMAP permissions on AT_BASE to call mprotect(). Since
     * this only marks one page as read-only and we have CHERI to enforce
     * access, don't bother calling mprotect for RTLD.
     */
    if (obj_enforce_relro(&obj_rtld) == -1)
	rtld_die();
#endif

    r_debug.r_version = R_DEBUG_VERSION;
    r_debug.r_brk = make_rtld_local_function_pointer(r_debug_state);
    r_debug.r_state = RT_CONSISTENT;
    r_debug.r_ldbase = obj_rtld.relocbase;
}

/*
 * Retrieve the array of supported page sizes.  The kernel provides the page
 * sizes in increasing order.
 */
static void
init_pagesizes(Elf_Auxinfo **aux_info)
{
	static size_t psa[MAXPAGESIZES];
	int mib[2];
	size_t len, size;

	if (aux_info[AT_PAGESIZES] != NULL && aux_info[AT_PAGESIZESLEN] !=
	    NULL) {
		size = aux_info[AT_PAGESIZESLEN]->a_un.a_val;
		pagesizes = aux_info[AT_PAGESIZES]->a_un.a_ptr;
	} else {
		len = 2;
		if (sysctlnametomib("hw.pagesizes", mib, &len) == 0)
			size = sizeof(psa);
		else {
			/* As a fallback, retrieve the base page size. */
			size = sizeof(psa[0]);
			if (aux_info[AT_PAGESZ] != NULL) {
				psa[0] = aux_info[AT_PAGESZ]->a_un.a_val;
				goto psa_filled;
			} else {
				mib[0] = CTL_HW;
				mib[1] = HW_PAGESIZE;
				len = 2;
			}
		}
		if (sysctl(mib, len, psa, &size, NULL, 0) == -1) {
			rtld_fatal("sysctl for hw.pagesize(s) failed");
		}
psa_filled:
		pagesizes = psa;
	}
	npagesizes = size / sizeof(pagesizes[0]);
	/* Discard any invalid entries at the end of the array. */
	while (npagesizes > 0 && pagesizes[npagesizes - 1] == 0)
		npagesizes--;
}

/*
 * Add the init functions from a needed object list (and its recursive
 * needed objects) to "list".  This is not used directly; it is a helper
 * function for initlist_add_objects().  The write lock must be held
 * when this function is called.
 */
static void
initlist_add_neededs(Needed_Entry *needed, Objlist *list)
{
    /* Recursively process the successor needed objects. */
    if (needed->next != NULL)
	initlist_add_neededs(needed->next, list);

    /* Process the current needed object. */
    if (needed->obj != NULL)
	initlist_add_objects(needed->obj, needed->obj, list);
}

/*
 * Scan all of the DAGs rooted in the range of objects from "obj" to
 * "tail" and add their init functions to "list".  This recurses over
 * the DAGs and ensure the proper init ordering such that each object's
 * needed libraries are initialized before the object itself.  At the
 * same time, this function adds the objects to the global finalization
 * list "list_fini" in the opposite order.  The write lock must be
 * held when this function is called.
 */
static void
initlist_add_objects(Obj_Entry *obj, Obj_Entry *tail, Objlist *list)
{
    Obj_Entry *nobj;

    if (obj->init_scanned || obj->init_done)
	return;
    obj->init_scanned = true;

    /* Recursively process the successor objects. */
    nobj = globallist_next(obj);
    if (nobj != NULL && obj != tail)
	initlist_add_objects(nobj, tail, list);

    /* Recursively process the needed objects. */
    if (obj->needed != NULL)
	initlist_add_neededs(obj->needed, list);
    if (obj->needed_filtees != NULL)
	initlist_add_neededs(obj->needed_filtees, list);
    if (obj->needed_aux_filtees != NULL)
	initlist_add_neededs(obj->needed_aux_filtees, list);

    /* Add the object to the init list. */
    objlist_push_tail(list, obj);

    /* Add the object to the global fini list in the reverse order. */
    if ((obj->fini_ptr != NULL || obj->fini_array_ptr != NULL)
      && !obj->on_fini_list) {
	objlist_push_head(&list_fini, obj);
	obj->on_fini_list = true;
    }
}

#ifndef FPTR_TARGET
#define FPTR_TARGET(f)	((Elf_Addr) (f))
#endif

static void
free_needed_filtees(Needed_Entry *n, RtldLockState *lockstate)
{
    Needed_Entry *needed, *needed1;

    for (needed = n; needed != NULL; needed = needed->next) {
	if (needed->obj != NULL) {
	    dlclose_locked(needed->obj, lockstate);
	    needed->obj = NULL;
	}
    }
    for (needed = n; needed != NULL; needed = needed1) {
	needed1 = needed->next;
	free(needed);
    }
}

static void
unload_filtees(Obj_Entry *obj, RtldLockState *lockstate)
{

	free_needed_filtees(obj->needed_filtees, lockstate);
	obj->needed_filtees = NULL;
	free_needed_filtees(obj->needed_aux_filtees, lockstate);
	obj->needed_aux_filtees = NULL;
	obj->filtees_loaded = false;
}

static void
load_filtee1(Obj_Entry *obj, Needed_Entry *needed, int flags,
    RtldLockState *lockstate)
{

    for (; needed != NULL; needed = needed->next) {
	needed->obj = dlopen_object(obj->strtab + needed->name, -1, obj,
	  flags, ((ld_loadfltr || obj->z_loadfltr) ? RTLD_NOW : RTLD_LAZY) |
	  RTLD_LOCAL, lockstate);
    }
}

static void
load_filtees(Obj_Entry *obj, int flags, RtldLockState *lockstate)
{

    lock_restart_for_upgrade(lockstate);
    if (!obj->filtees_loaded) {
	load_filtee1(obj, obj->needed_filtees, flags, lockstate);
	load_filtee1(obj, obj->needed_aux_filtees, flags, lockstate);
	obj->filtees_loaded = true;
    }
}

static int
process_needed(Obj_Entry *obj, Needed_Entry *needed, int flags)
{
    Obj_Entry *obj1;

    for (; needed != NULL; needed = needed->next) {
	obj1 = needed->obj = load_object(obj->strtab + needed->name, -1, obj,
	  flags & ~RTLD_LO_NOLOAD);
	if (obj1 == NULL && !ld_tracing && (flags & RTLD_LO_FILTEES) == 0)
	    return (-1);
    }
    return (0);
}

/*
 * Given a shared object, traverse its list of needed objects, and load
 * each of them.  Returns 0 on success.  Generates an error message and
 * returns -1 on failure.
 */
static int
load_needed_objects(Obj_Entry *first, int flags)
{
    Obj_Entry *obj;

    for (obj = first; obj != NULL; obj = TAILQ_NEXT(obj, next)) {
	if (obj->marker)
	    continue;
	if (process_needed(obj, obj->needed, flags) == -1)
	    return (-1);
    }
    return (0);
}

static int
load_preload_objects(char *p, bool isfd)
{
	Obj_Entry *obj;
	static const char delim[] = " \t:;";

	if (p == NULL)
		return (0);

	p += strspn(p, delim);
	while (*p != '\0') {
		const char *name;
		size_t len = strcspn(p, delim);
		char savech;
		int fd;

		savech = p[len];
		p[len] = '\0';
		if (isfd) {
			name = NULL;
			fd = parse_integer(p);
			if (fd == -1)
				return (-1);
		} else {
			name = p;
			fd = -1;
		}

		obj = load_object(name, fd, NULL, 0);
		if (obj == NULL)
			return (-1);	/* XXX - cleanup */
		obj->z_interpose = true;
		p[len] = savech;
		p += len;
		p += strspn(p, delim);
	}
	LD_UTRACE(UTRACE_PRELOAD_FINISHED, NULL, NULL, 0, 0, NULL);

	return (0);
}

static const char *
printable_path(const char *path)
{

	return (path == NULL ? "<unknown>" : path);
}

/*
 * Load a shared object into memory, if it is not already loaded.  The
 * object may be specified by name or by user-supplied file descriptor
 * fd_u. In the later case, the fd_u descriptor is not closed, but its
 * duplicate is.
 *
 * Returns a pointer to the Obj_Entry for the object.  Returns NULL
 * on failure.
 */
static Obj_Entry *
load_object(const char *name, int fd_u, const Obj_Entry *refobj, int flags)
{
    Obj_Entry *obj;
    int fd;
    struct stat sb;
    char *path;

    fd = -1;
    if (name != NULL) {
	TAILQ_FOREACH(obj, &obj_list, next) {
	    if (obj->marker || obj->doomed)
		continue;
	    if (object_match_name(obj, name))
		return (obj);
	}

	path = find_library(name, refobj, &fd);
	if (path == NULL)
	    return (NULL);
    } else
	path = NULL;

    if (fd >= 0) {
	/*
	 * search_library_pathfds() opens a fresh file descriptor for the
	 * library, so there is no need to dup().
	 */
    } else if (fd_u == -1) {
	/*
	 * If we didn't find a match by pathname, or the name is not
	 * supplied, open the file and check again by device and inode.
	 * This avoids false mismatches caused by multiple links or ".."
	 * in pathnames.
	 *
	 * To avoid a race, we open the file and use fstat() rather than
	 * using stat().
	 */
	if ((fd = open(path, O_RDONLY | O_CLOEXEC | O_VERIFY)) == -1) {
	    _rtld_error("Cannot open \"%s\"", path);
	    free(path);
	    return (NULL);
	}
    } else {
	fd = fcntl(fd_u, F_DUPFD_CLOEXEC, 0);
	if (fd == -1) {
	    _rtld_error("Cannot dup fd");
	    free(path);
	    return (NULL);
	}
    }
    if (fstat(fd, &sb) == -1) {
	_rtld_error("Cannot fstat \"%s\"", printable_path(path));
	close(fd);
	free(path);
	return NULL;
    }
    TAILQ_FOREACH(obj, &obj_list, next) {
	if (obj->marker || obj->doomed)
	    continue;
	if (obj->ino == sb.st_ino && obj->dev == sb.st_dev)
	    break;
    }
    if (obj != NULL && name != NULL) {
	object_add_name(obj, name);
	free(path);
	close(fd);
	return obj;
    }
    if (flags & RTLD_LO_NOLOAD) {
	free(path);
	close(fd);
	return (NULL);
    }

    /* First use of this object, so we must map it in */
    obj = do_load_object(fd, name, path, &sb, flags);
    if (obj == NULL)
	free(path);
    close(fd);

    return obj;
}

static Obj_Entry *
do_load_object(int fd, const char *name, char *path, struct stat *sbp,
  int flags)
{
    Obj_Entry *obj;
    const char* main_path = NULL;
    struct statfs fs;

    /*
     * but first, make sure that environment variables haven't been
     * used to circumvent the noexec flag on a filesystem.
     */
    if (dangerous_ld_env) {
	if (fstatfs(fd, &fs) != 0) {
	    _rtld_error("Cannot fstatfs \"%s\"", printable_path(path));
	    return NULL;
	}
	if (fs.f_flags & MNT_NOEXEC) {
	    _rtld_error("Cannot execute objects on %s", fs.f_mntonname);
	    return NULL;
	}
    }
    dbg("loading \"%s\"", printable_path(path));
    if (obj_main)
	main_path = obj_main->path;
    obj = map_object(fd, printable_path(path), sbp, printable_path(main_path));
    if (obj == NULL)
        return NULL;

    /*
     * If DT_SONAME is present in the object, digest_dynamic2 already
     * added it to the object names.
     */
    if (name != NULL)
	object_add_name(obj, name);
    obj->path = path;
    if (!digest_dynamic(obj, 0))
	goto errp;
    dbg("%s valid_hash_sysv %d valid_hash_gnu %d dynsymcount %d", obj->path,
	obj->valid_hash_sysv, obj->valid_hash_gnu, obj->dynsymcount);
    if (obj->z_pie && (flags & RTLD_LO_TRACE) == 0) {
	dbg("refusing to load PIE executable \"%s\"", obj->path);
	_rtld_error("Cannot load PIE binary %s as DSO", obj->path);
	goto errp;
    }
    if (obj->z_noopen && (flags & (RTLD_LO_DLOPEN | RTLD_LO_TRACE)) ==
      RTLD_LO_DLOPEN) {
	dbg("refusing to load non-loadable \"%s\"", obj->path);
	_rtld_error("Cannot dlopen non-loadable %s", obj->path);
	goto errp;
    }

    obj->dlopened = (flags & RTLD_LO_DLOPEN) != 0;
    TAILQ_INSERT_TAIL(&obj_list, obj, next);
    obj_count++;
    obj_loads++;
    linkmap_add(obj);	/* for GDB & dlinfo() */
    max_stack_flags |= obj->stack_flags;

    dbg("  %p .. %p: %s", obj->mapbase,
         obj->mapbase + obj->mapsize - 1, obj->path);
    if (obj->textrel)
	dbg("  WARNING: %s has impure text", obj->path);
    LD_UTRACE(UTRACE_LOAD_OBJECT, obj, obj->mapbase, obj->mapsize, 0,
	obj->path);

    return (obj);

errp:
    munmap(obj->mapbase, obj->mapsize);
    obj_free(obj);
    return (NULL);
}

Obj_Entry *
obj_from_addr(const void *addr)
{
    Obj_Entry *obj;

    TAILQ_FOREACH(obj, &obj_list, next) {
	if (obj->marker)
	    continue;
	if (addr < (void *) obj->mapbase)
	    continue;
	if (addr < (void *)(obj->mapbase + obj->mapsize))
	    return obj;
    }
    return NULL;
}

static void
preinit_main(void)
{
    InitArrayEntry *preinit_addr;
    int index;

    preinit_addr = obj_main->preinit_array_ptr;
    if (preinit_addr == NULL || ld_skip_init_funcs)
	return;

    for (index = 0; index < obj_main->preinit_array_num; index++) {
	if (preinit_addr[index].value != 0 && preinit_addr[index].value != 1) {
	    dbg("calling preinit function for %s at %p", obj_main->path,
		(void*)(uintptr_t)preinit_addr[index].value);
	    LD_UTRACE(UTRACE_INIT_CALL, obj_main,
	      (void *)(intptr_t)preinit_addr[index].value, 0, 0, obj_main->path);
	    call_init_array_pointer(obj_main, preinit_addr[index]);
	}
    }
}

/*
 * Call the finalization functions for each of the objects in "list"
 * belonging to the DAG of "root" and referenced once. If NULL "root"
 * is specified, every finalization function will be called regardless
 * of the reference count and the list elements won't be freed. All of
 * the objects are expected to have non-NULL fini functions.
 */
static void
objlist_call_fini(Objlist *list, Obj_Entry *root, RtldLockState *lockstate)
{
    Objlist_Entry *elm;
    struct dlerror_save *saved_msg;
    InitArrayEntry *fini_addr;
    int index;

    assert(root == NULL || root->refcount == 1);

    if (root != NULL)
	root->doomed = true;

    /*
     * Preserve the current error message since a fini function might
     * call into the dynamic linker and overwrite it.
     */
    saved_msg = errmsg_save();
    do {
	STAILQ_FOREACH(elm, list, link) {
	    if (root != NULL && (elm->obj->refcount != 1 ||
	      objlist_find(&root->dagmembers, elm->obj) == NULL))
		continue;
	    /* Remove object from fini list to prevent recursive invocation. */
	    STAILQ_REMOVE(list, elm, Struct_Objlist_Entry, link);
	    /* Ensure that new references cannot be acquired. */
	    elm->obj->doomed = true;

	    hold_object(elm->obj);
	    lock_release(rtld_bind_lock, lockstate);
	    /*
	     * It is legal to have both DT_FINI and DT_FINI_ARRAY defined.
	     * When this happens, DT_FINI_ARRAY is processed first.
	     */
	    /* TODO: we should do a CSetBounds after parsing .dynamic */
	    fini_addr = elm->obj->fini_array_ptr;
	    if (fini_addr != NULL && elm->obj->fini_array_num > 0) {
		for (index = elm->obj->fini_array_num - 1; index >= 0;
		  index--) {
		    if (fini_addr[index].value != 0 && fini_addr[index].value != 1) {
			dbg("calling fini_array function for %s at %p",
			    elm->obj->path, (void*)(uintptr_t)fini_addr[index].value);
			LD_UTRACE(UTRACE_FINI_CALL, elm->obj,
			    (void *)(intptr_t)fini_addr[index].value, 0, 0, elm->obj->path);
			call_fini_array_pointer(elm->obj, fini_addr[index]);
		    }
		}
	    }
	    if (elm->obj->fini_ptr != NULL) {
		dbg("calling fini function for %s at " PTR_FMT, elm->obj->path,
		    (void *)(uintptr_t)elm->obj->fini_ptr);
		LD_UTRACE(UTRACE_FINI_CALL, elm->obj, (void *)(intptr_t)elm->obj->fini_ptr,
		    0, 0, elm->obj->path);
		call_initfini_pointer(elm->obj, elm->obj->fini_ptr);
	    }
	    wlock_acquire(rtld_bind_lock, lockstate);
	    unhold_object(elm->obj);
	    /* No need to free anything if process is going down. */
	    if (root != NULL)
	    	free(elm);
	    /*
	     * We must restart the list traversal after every fini call
	     * because a dlclose() call from the fini function or from
	     * another thread might have modified the reference counts.
	     */
	    break;
	}
    } while (elm != NULL);
    errmsg_restore(saved_msg);
}

/*
 * Call the initialization functions for each of the objects in
 * "list".  All of the objects are expected to have non-NULL init
 * functions.
 */
static void
objlist_call_init(Objlist *list, RtldLockState *lockstate)
{
    Objlist_Entry *elm;
    Obj_Entry *obj;
    struct dlerror_save *saved_msg;
    InitArrayEntry *init_addr;
    void (*reg)(void (*)(void));
    int index;

    /*
     * Clean init_scanned flag so that objects can be rechecked and
     * possibly initialized earlier if any of vectors called below
     * cause the change by using dlopen.
     */
    TAILQ_FOREACH(obj, &obj_list, next) {
	if (obj->marker)
	    continue;
	obj->init_scanned = false;
    }

    /*
     * Preserve the current error message since an init function might
     * call into the dynamic linker and overwrite it.
     */
    saved_msg = errmsg_save();
    STAILQ_FOREACH(elm, list, link) {
	if (elm->obj->init_done || ld_skip_init_funcs) /* Initialized early. */
	    continue;
	/*
	 * Race: other thread might try to use this object before current
	 * one completes the initialization. Not much can be done here
	 * without better locking.
	 */
	elm->obj->init_done = true;
	hold_object(elm->obj);
	reg = NULL;
	if (elm->obj == obj_main && obj_main->crt_no_init) {
		reg = (void (*)(void (*)(void)))get_program_var_addr(
		    "__libc_atexit", lockstate);
	}
	lock_release(rtld_bind_lock, lockstate);
	if (reg != NULL) {
		func_ptr_type exit_ptr = make_rtld_function_pointer(rtld_exit);
		dbg("Calling __libc_atexit(rtld_exit (" PTR_FMT "))", (void*)exit_ptr);
		reg(exit_ptr);
		rtld_exit_ptr = make_rtld_function_pointer(rtld_nop_exit);
	}

        /*
         * It is legal to have both DT_INIT and DT_INIT_ARRAY defined.
         * When this happens, DT_INIT is processed first.
         */
	if (elm->obj->init_ptr != NULL) {
	    dbg("calling init function for %s at " PTR_FMT, elm->obj->path,
	        (void *)(uintptr_t)elm->obj->init_ptr);
	    LD_UTRACE(UTRACE_INIT_CALL, elm->obj, (void *)(intptr_t)elm->obj->init_ptr,
	        0, 0, elm->obj->path);
	    call_init_pointer(elm->obj, elm->obj->init_ptr);
	}
	init_addr = elm->obj->init_array_ptr;
	if (init_addr != NULL) {
	    for (index = 0; index < elm->obj->init_array_num; index++) {
		if (init_addr[index].value != 0 && init_addr[index].value != 1) {
		    dbg("calling init array function for %s at %p", elm->obj->path,
			(void *)(uintptr_t)init_addr[index].value);
		    LD_UTRACE(UTRACE_INIT_CALL, elm->obj,
			(void *)(uintptr_t)init_addr[index].value, 0, 0, elm->obj->path);
		    call_init_array_pointer(elm->obj, init_addr[index]);
		}
	    }
	}
	dbg("Done calling init functions for %s", elm->obj->path);
	wlock_acquire(rtld_bind_lock, lockstate);
	unhold_object(elm->obj);
    }
    errmsg_restore(saved_msg);
}

static void
objlist_clear(Objlist *list)
{
    Objlist_Entry *elm;

    while (!STAILQ_EMPTY(list)) {
	elm = STAILQ_FIRST(list);
	STAILQ_REMOVE_HEAD(list, link);
	free(elm);
    }
}

static Objlist_Entry *
objlist_find(Objlist *list, const Obj_Entry *obj)
{
    Objlist_Entry *elm;

    STAILQ_FOREACH(elm, list, link)
	if (elm->obj == obj)
	    return elm;
    return NULL;
}

static void
objlist_init(Objlist *list)
{
    STAILQ_INIT(list);
}

static void
objlist_push_head(Objlist *list, Obj_Entry *obj)
{
    Objlist_Entry *elm;

    elm = NEW(Objlist_Entry);
    elm->obj = obj;
    STAILQ_INSERT_HEAD(list, elm, link);
}

static void
objlist_push_tail(Objlist *list, Obj_Entry *obj)
{
    Objlist_Entry *elm;

    elm = NEW(Objlist_Entry);
    elm->obj = obj;
    STAILQ_INSERT_TAIL(list, elm, link);
}

static void
objlist_put_after(Objlist *list, Obj_Entry *listobj, Obj_Entry *obj)
{
	Objlist_Entry *elm, *listelm;

	STAILQ_FOREACH(listelm, list, link) {
		if (listelm->obj == listobj)
			break;
	}
	elm = NEW(Objlist_Entry);
	elm->obj = obj;
	if (listelm != NULL)
		STAILQ_INSERT_AFTER(list, listelm, elm, link);
	else
		STAILQ_INSERT_TAIL(list, elm, link);
}

static void
objlist_remove(Objlist *list, Obj_Entry *obj)
{
    Objlist_Entry *elm;

    if ((elm = objlist_find(list, obj)) != NULL) {
	STAILQ_REMOVE(list, elm, Struct_Objlist_Entry, link);
	free(elm);
    }
}

/*
 * Relocate dag rooted in the specified object.
 * Returns 0 on success, or -1 on failure.
 */

static int
relocate_object_dag(Obj_Entry *root, bool bind_now, Obj_Entry *rtldobj,
    int flags, RtldLockState *lockstate)
{
	Objlist_Entry *elm;
	int error;

	error = 0;
	STAILQ_FOREACH(elm, &root->dagmembers, link) {
		error = relocate_object(elm->obj, bind_now, rtldobj, flags,
		    lockstate);
		if (error == -1)
			break;
	}
	return (error);
}

/*
 * Prepare for, or clean after, relocating an object marked with
 * DT_TEXTREL or DF_TEXTREL.  Before relocating, all read-only
 * segments are remapped read-write.  After relocations are done, the
 * segment's permissions are returned back to the modes specified in
 * the phdrs.  If any relocation happened, or always for wired
 * program, COW is triggered.
 */
static int
reloc_textrel_prot(Obj_Entry *obj, bool before)
{
	const Elf_Phdr *ph;
	void *base;
	size_t l, sz;
	int prot;

	for (l = obj->phsize / sizeof(*ph), ph = obj->phdr; l > 0;
	    l--, ph++) {
		if (ph->p_type != PT_LOAD || (ph->p_flags & PF_W) != 0)
			continue;
		base = obj->relocbase + trunc_page(ph->p_vaddr);
		sz = round_page(ph->p_vaddr + ph->p_filesz) -
		    trunc_page(ph->p_vaddr);
		prot = before ? (PROT_READ | PROT_WRITE) :
		    convert_prot(ph->p_flags);
		if (mprotect(base, sz, prot) == -1) {
			_rtld_error("%s: Cannot write-%sable text segment: %s",
			    obj->path, before ? "en" : "dis",
			    rtld_strerror(errno));
			return (-1);
		}
	}
	return (0);
}

/*
 * Relocate single object.
 * Returns 0 on success, or -1 on failure.
 */
static int
relocate_object(Obj_Entry *obj, bool bind_now, Obj_Entry *rtldobj,
    int flags, RtldLockState *lockstate)
{

	if (obj->relocated)
		return (0);
	obj->relocated = true;
	if (obj != rtldobj)
		dbg("relocating \"%s\"", obj->path);

	if (obj->symtab == NULL || obj->strtab == NULL ||
	    !(obj->valid_hash_sysv || obj->valid_hash_gnu))
		dbg("object %s has no run-time symbol table", obj->path);

	/* There are relocations to the write-protected text segment. */
	if (obj->textrel && reloc_textrel_prot(obj, true) != 0)
		return (-1);

	/* Process the non-PLT non-IFUNC relocations. */
	if (reloc_non_plt(obj, rtldobj, flags, lockstate))
		return (-1);

#ifdef RTLD_HAS_CAPRELOCS
	/* Process the __cap_relocs section to initialize global capabilities */
	if (obj->cap_relocs_size)
		process___cap_relocs(obj);
#endif

	/* Re-protected the text segment. */
	if (obj->textrel && reloc_textrel_prot(obj, false) != 0)
		return (-1);

	/* Set the special PLT or GOT entries. */
	init_pltgot(obj);

	/* Process the PLT relocations. */
#if defined(__mips__) && defined(__CHERI_PURE_CAPABILITY__)
	/* No reloc_jmpslots for CHERI since it works differently: if BIND_NOW
	 * is set, reloc_plt can avoid allocating trampolines for pc-rel code */
	if (reloc_plt(obj, (obj->bind_now || bind_now), flags, rtldobj,
	    lockstate) == -1)
		return (-1);
#else
	if (reloc_plt(obj, flags, lockstate) == -1)
		return (-1);
	/* Relocate the jump slots if we are doing immediate binding. */
	if ((obj->bind_now || bind_now) && reloc_jmpslots(obj, flags,
	    lockstate) == -1)
		return (-1);
#endif

	if (!obj->mainprog && obj_enforce_relro(obj) == -1)
		return (-1);

	/*
	 * Set up the magic number and version in the Obj_Entry.  These
	 * were checked in the crt1.o from the original ElfKit, so we
	 * set them for backward compatibility.
	 */
	obj->magic = RTLD_MAGIC;
	obj->version = RTLD_VERSION;

	return (0);
}

/*
 * Relocate newly-loaded shared objects.  The argument is a pointer to
 * the Obj_Entry for the first such object.  All objects from the first
 * to the end of the list of objects are relocated.  Returns 0 on success,
 * or -1 on failure.
 */
static int
relocate_objects(Obj_Entry *first, bool bind_now, Obj_Entry *rtldobj,
    int flags, RtldLockState *lockstate)
{
	Obj_Entry *obj;
	int error;

	for (error = 0, obj = first;  obj != NULL;
	    obj = TAILQ_NEXT(obj, next)) {
		if (obj->marker)
			continue;
		error = relocate_object(obj, bind_now, rtldobj, flags,
		    lockstate);
		if (error == -1)
			break;
	}
	return (error);
}

/*
 * The handling of R_MACHINE_IRELATIVE relocations and jumpslots
 * referencing STT_GNU_IFUNC symbols is postponed till the other
 * relocations are done.  The indirect functions specified as
 * ifunc are allowed to call other symbols, so we need to have
 * objects relocated before asking for resolution from indirects.
 *
 * The R_MACHINE_IRELATIVE slots are resolved in greedy fashion,
 * instead of the usual lazy handling of PLT slots.  It is
 * consistent with how GNU does it.
 */
static int
resolve_object_ifunc(Obj_Entry *obj, bool bind_now, int flags,
    RtldLockState *lockstate)
{

	if (obj->ifuncs_resolved)
		return (0);
	obj->ifuncs_resolved = true;
	if (!obj->irelative && !obj->irelative_nonplt &&
	    !((obj->bind_now || bind_now) && obj->gnu_ifunc) &&
	    !obj->non_plt_gnu_ifunc)
		return (0);
	if (obj_disable_relro(obj) == -1 ||
	    (obj->irelative && reloc_iresolve(obj, lockstate) == -1) ||
	    (obj->irelative_nonplt && reloc_iresolve_nonplt(obj,
	    lockstate) == -1) ||
	    ((obj->bind_now || bind_now) && obj->gnu_ifunc &&
	    reloc_gnu_ifunc(obj, flags, lockstate) == -1) ||
	    (obj->non_plt_gnu_ifunc && reloc_non_plt(obj, &obj_rtld,
	    flags | SYMLOOK_IFUNC, lockstate) == -1) ||
	    obj_enforce_relro(obj) == -1)
		return (-1);
	return (0);
}

static int
initlist_objects_ifunc(Objlist *list, bool bind_now, int flags,
    RtldLockState *lockstate)
{
	Objlist_Entry *elm;
	Obj_Entry *obj;

	STAILQ_FOREACH(elm, list, link) {
		obj = elm->obj;
		if (obj->marker)
			continue;
		if (resolve_object_ifunc(obj, bind_now, flags,
		    lockstate) == -1)
			return (-1);
	}
	return (0);
}

/*
 * Cleanup procedure.  It will be called (by the atexit mechanism) just
 * before the process exits.
 */
static __used void
rtld_exit(void)
{
    RtldLockState lockstate;

    wlock_acquire(rtld_bind_lock, &lockstate);
    dbg("rtld_exit()");
    objlist_call_fini(&list_fini, NULL, &lockstate);
    /* No need to remove the items from the list, since we are exiting. */
    if (!libmap_disable)
        lm_fini();
    lock_release(rtld_bind_lock, &lockstate);
}

static __used void
rtld_nop_exit(void)
{
}

/*
 * Iterate over a search path, translate each element, and invoke the
 * callback on the result.
 */
static void *
path_enumerate(const char *path, path_enum_proc callback,
    const char *refobj_path, void *arg)
{
    const char *trans;
    if (path == NULL)
	return (NULL);

    path += strspn(path, ":;");
    while (*path != '\0') {
	size_t len;
	char  *res;

	len = strcspn(path, ":;");
	trans = lm_findn(refobj_path, path, len);
	if (trans)
	    res = callback(trans, strlen(trans), arg);
	else
	    res = callback(path, len, arg);

	if (res != NULL)
	    return (res);

	path += len;
	path += strspn(path, ":;");
    }

    return (NULL);
}

struct try_library_args {
    const char	*name;
    size_t	 namelen;
    char	*buffer;
    size_t	 buflen;
    int		 fd;
};

static __used void *
try_library_path(const char *dir, size_t dirlen, void *param)
{
    struct try_library_args *arg;
    int fd;

    arg = param;
    if (*dir == '/' || trust) {
	char *pathname;

	if (dirlen + 1 + arg->namelen + 1 > arg->buflen)
		return (NULL);

	pathname = arg->buffer;
	strncpy(pathname, dir, dirlen);
	pathname[dirlen] = '/';
	strcpy(pathname + dirlen + 1, arg->name);

	dbg("  Trying \"%s\"", pathname);
	fd = open(pathname, O_RDONLY | O_CLOEXEC | O_VERIFY);
	if (fd >= 0) {
	    dbg("  Opened \"%s\", fd %d", pathname, fd);
	    pathname = xmalloc(dirlen + 1 + arg->namelen + 1);
	    strcpy(pathname, arg->buffer);
	    arg->fd = fd;
	    return (pathname);
	} else {
	    dbg("  Failed to open \"%s\": %s",
		pathname, rtld_strerror(errno));
	}
    }
    return (NULL);
}

static char *
search_library_path(const char *name, const char *path,
    const char *refobj_path, int *fdp)
{
    char *p;
    struct try_library_args arg;

    if (path == NULL)
	return NULL;

    arg.name = name;
    arg.namelen = strlen(name);
    arg.buffer = xmalloc(PATH_MAX);
    arg.buflen = PATH_MAX;
    arg.fd = -1;

    p = path_enumerate(path, make_rtld_local_function_pointer(try_library_path),
        refobj_path, &arg);
    *fdp = arg.fd;

    free(arg.buffer);

    return (p);
}


/*
 * Finds the library with the given name using the directory descriptors
 * listed in the LD_LIBRARY_PATH_FDS environment variable.
 *
 * Returns a freshly-opened close-on-exec file descriptor for the library,
 * or -1 if the library cannot be found.
 */
static char *
search_library_pathfds(const char *name, const char *path, int *fdp)
{
	char *envcopy, *fdstr, *found, *last_token;
	size_t len;
	int dirfd, fd;

	dbg("%s('%s', '%s', fdp)", __func__, name, path);

	/* Don't load from user-specified libdirs into setuid binaries. */
	if (!trust)
		return (NULL);

	/* We can't do anything if LD_LIBRARY_PATH_FDS isn't set. */
	if (path == NULL)
		return (NULL);

	/* LD_LIBRARY_PATH_FDS only works with relative paths. */
	if (name[0] == '/') {
		dbg("Absolute path (%s) passed to %s", name, __func__);
		return (NULL);
	}

	/*
	 * Use strtok_r() to walk the FD:FD:FD list.  This requires a local
	 * copy of the path, as strtok_r rewrites separator tokens
	 * with '\0'.
	 */
	found = NULL;
	envcopy = xstrdup(path);
	for (fdstr = strtok_r(envcopy, ":", &last_token); fdstr != NULL;
	    fdstr = strtok_r(NULL, ":", &last_token)) {
		dirfd = parse_integer(fdstr);
		if (dirfd < 0) {
			_rtld_error("failed to parse directory FD: '%s'",
				fdstr);
			break;
		}
		fd = openat(dirfd, name, O_RDONLY | O_CLOEXEC | O_VERIFY);
		if (fd >= 0) {
			*fdp = fd;
			len = strlen(fdstr) + strlen(name) + 3;
			found = xmalloc(len);
			if (rtld_snprintf(found, len, "#%d/%s", dirfd, name) < 0) {
				_rtld_error("error generating '%d/%s'",
				    dirfd, name);
				rtld_die();
			}
			dbg("open('%s') => %d", found, fd);
			break;
		}
	}
	free(envcopy);

	return (found);
}


int
dlclose(void *handle)
{
	RtldLockState lockstate;
	int error;

	wlock_acquire(rtld_bind_lock, &lockstate);
	error = dlclose_locked(handle, &lockstate);
	lock_release(rtld_bind_lock, &lockstate);
	return (error);
}

static int
dlclose_locked(void *handle, RtldLockState *lockstate)
{
    Obj_Entry *root;

    root = dlcheck(handle);
    if (root == NULL)
	return -1;
    LD_UTRACE(UTRACE_DLCLOSE_START, handle, NULL, 0, root->dl_refcount,
	root->path);

    /* Unreference the object and its dependencies. */
    root->dl_refcount--;

    if (root->refcount == 1) {
	/*
	 * The object will be no longer referenced, so we must unload it.
	 * First, call the fini functions.
	 */
	objlist_call_fini(&list_fini, root, lockstate);

	unref_dag(root);

	/* Finish cleaning up the newly-unreferenced objects. */
	GDB_STATE(RT_DELETE,&root->linkmap);
	unload_object(root, lockstate);
	GDB_STATE(RT_CONSISTENT,NULL);
    } else
	unref_dag(root);

    LD_UTRACE(UTRACE_DLCLOSE_STOP, handle, NULL, 0, 0, NULL);
    return 0;
}

char *
dlerror(void)
{
	if (*(lockinfo.dlerror_seen()) != 0)
		return (NULL);
	*lockinfo.dlerror_seen() = 1;
	return (lockinfo.dlerror_loc());
}

/*
 * This function is deprecated and has no effect.
 */
void
dllockinit(void *context,
    void *(*_lock_create)(void *context) __unused,
    void (*_rlock_acquire)(void *lock) __unused,
    void (*_wlock_acquire)(void *lock)  __unused,
    void (*_lock_release)(void *lock) __unused,
    void (*_lock_destroy)(void *lock) __unused,
    void (*context_destroy)(void *context))
{
    static void *cur_context;
    static void (*cur_context_destroy)(void *);

    /* Just destroy the context from the previous call, if necessary. */
    if (cur_context_destroy != NULL)
	cur_context_destroy(cur_context);
    cur_context = context;
    cur_context_destroy = context_destroy;
}

void *
dlopen(const char *name, int mode)
{

	return (rtld_dlopen(name, -1, mode));
}

void *
fdlopen(int fd, int mode)
{

	return (rtld_dlopen(NULL, fd, mode));
}

static void *
rtld_dlopen(const char *name, int fd, int mode)
{
    RtldLockState lockstate;
    int lo_flags;

    LD_UTRACE(UTRACE_DLOPEN_START, NULL, NULL, 0, mode, name);
    ld_tracing = (mode & RTLD_TRACE) == 0 ? NULL : "1";
    if (ld_tracing != NULL) {
	rlock_acquire(rtld_bind_lock, &lockstate);
	if (sigsetjmp(lockstate.env, 0) != 0)
	    lock_upgrade(rtld_bind_lock, &lockstate);
	environ = __DECONST(char **, *get_program_var_addr("environ", &lockstate));
	lock_release(rtld_bind_lock, &lockstate);
    }
    lo_flags = RTLD_LO_DLOPEN;
    if (mode & RTLD_NODELETE)
	    lo_flags |= RTLD_LO_NODELETE;
    if (mode & RTLD_NOLOAD)
	    lo_flags |= RTLD_LO_NOLOAD;
    if (mode & RTLD_DEEPBIND)
	    lo_flags |= RTLD_LO_DEEPBIND;
    if (ld_tracing != NULL)
	    lo_flags |= RTLD_LO_TRACE | RTLD_LO_IGNSTLS;

    return (dlopen_object(name, fd, obj_main, lo_flags,
      mode & (RTLD_MODEMASK | RTLD_GLOBAL), NULL));
}

static void
dlopen_cleanup(Obj_Entry *obj, RtldLockState *lockstate)
{

	obj->dl_refcount--;
	unref_dag(obj);
	if (obj->refcount == 0)
		unload_object(obj, lockstate);
}

static Obj_Entry *
dlopen_object(const char *name, int fd, Obj_Entry *refobj, int lo_flags,
    int mode, RtldLockState *lockstate)
{
    Obj_Entry *old_obj_tail;
    Obj_Entry *obj;
    Objlist initlist;
    RtldLockState mlockstate;
    int result;

    dbg("dlopen_object name \"%s\" fd %d refobj \"%s\" lo_flags %#x mode %#x",
      name != NULL ? name : "<null>", fd, refobj == NULL ? "<null>" :
      refobj->path, lo_flags, mode);
    objlist_init(&initlist);

    if (lockstate == NULL && !(lo_flags & RTLD_LO_EARLY)) {
	wlock_acquire(rtld_bind_lock, &mlockstate);
	lockstate = &mlockstate;
    }
    GDB_STATE(RT_ADD,NULL);

    old_obj_tail = globallist_curr(TAILQ_LAST(&obj_list, obj_entry_q));
    obj = NULL;
    if (name == NULL && fd == -1) {
	obj = obj_main;
	obj->refcount++;
    } else {
	obj = load_object(name, fd, refobj, lo_flags);
    }

    if (obj) {
	obj->dl_refcount++;
	if (mode & RTLD_GLOBAL && objlist_find(&list_global, obj) == NULL)
	    objlist_push_tail(&list_global, obj);
	if (globallist_next(old_obj_tail) != NULL) {
	    /* We loaded something new. */
	    assert(globallist_next(old_obj_tail) == obj);
	    if ((lo_flags & RTLD_LO_DEEPBIND) != 0)
		obj->symbolic = true;
	    result = 0;
	    if ((lo_flags & (RTLD_LO_EARLY | RTLD_LO_IGNSTLS)) == 0 &&
	      obj->static_tls && !allocate_tls_offset(obj)) {
		_rtld_error("%s: No space available "
		  "for static Thread Local Storage", obj->path);
		result = -1;
	    }
	    if (result != -1)
		result = load_needed_objects(obj, lo_flags & (RTLD_LO_DLOPEN |
		  RTLD_LO_EARLY | RTLD_LO_IGNSTLS | RTLD_LO_TRACE));
	    init_dag(obj);
	    ref_dag(obj);
	    if (result != -1)
		result = rtld_verify_versions(&obj->dagmembers);
	    if (result != -1 && ld_tracing)
		goto trace;
	    if (result == -1 || relocate_object_dag(obj,
	      (mode & RTLD_MODEMASK) == RTLD_NOW, &obj_rtld,
	      (lo_flags & RTLD_LO_EARLY) ? SYMLOOK_EARLY : 0,
	      lockstate) == -1) {
		dlopen_cleanup(obj, lockstate);
		obj = NULL;
	    } else if (lo_flags & RTLD_LO_EARLY) {
		/*
		 * Do not call the init functions for early loaded
		 * filtees.  The image is still not initialized enough
		 * for them to work.
		 *
		 * Our object is found by the global object list and
		 * will be ordered among all init calls done right
		 * before transferring control to main.
		 */
	    } else {
		/* Make list of init functions to call. */
		initlist_add_objects(obj, obj, &initlist);
	    }
	    /*
	     * Process all no_delete or global objects here, given
	     * them own DAGs to prevent their dependencies from being
	     * unloaded.  This has to be done after we have loaded all
	     * of the dependencies, so that we do not miss any.
	     */
	    if (obj != NULL)
		process_z(obj);
	} else {
	    /*
	     * Bump the reference counts for objects on this DAG.  If
	     * this is the first dlopen() call for the object that was
	     * already loaded as a dependency, initialize the dag
	     * starting at it.
	     */
	    init_dag(obj);
	    ref_dag(obj);

	    if ((lo_flags & RTLD_LO_TRACE) != 0)
		goto trace;
	}
	if (obj != NULL && ((lo_flags & RTLD_LO_NODELETE) != 0 ||
	  obj->z_nodelete) && !obj->ref_nodel) {
	    dbg("obj %s nodelete", obj->path);
	    ref_dag(obj);
	    obj->z_nodelete = obj->ref_nodel = true;
	}
    }

    LD_UTRACE(UTRACE_DLOPEN_STOP, obj, NULL, 0, obj ? obj->dl_refcount : 0,
	name);
    GDB_STATE(RT_CONSISTENT,obj ? &obj->linkmap : NULL);

    if ((lo_flags & RTLD_LO_EARLY) == 0) {
	map_stacks_exec(lockstate);
	if (obj != NULL)
	    distribute_static_tls(&initlist, lockstate);
    }

    if (initlist_objects_ifunc(&initlist, (mode & RTLD_MODEMASK) == RTLD_NOW,
      (lo_flags & RTLD_LO_EARLY) ? SYMLOOK_EARLY : 0,
      lockstate) == -1) {
	objlist_clear(&initlist);
	dlopen_cleanup(obj, lockstate);
	if (lockstate == &mlockstate)
	    lock_release(rtld_bind_lock, lockstate);
	return (NULL);
    }

    if (!(lo_flags & RTLD_LO_EARLY)) {
	/* Call the init functions. */
	objlist_call_init(&initlist, lockstate);
    }
    objlist_clear(&initlist);
    if (lockstate == &mlockstate)
	lock_release(rtld_bind_lock, lockstate);
    return obj;
trace:
    trace_loaded_objects(obj);
    if (lockstate == &mlockstate)
	lock_release(rtld_bind_lock, lockstate);
    exit(0);
}

static void *
do_dlsym(void *handle, const char *name, void *retaddr, const Ver_Entry *ve,
    int flags)
{
    DoneList donelist;
    const Obj_Entry *obj, *defobj;
    const Elf_Sym *def;
    SymLook req;
    RtldLockState lockstate;
    tls_index ti;
    void *sym;
    int res;

    def = NULL;
    defobj = NULL;
    symlook_init(&req, name);
    req.ventry = ve;
    req.flags = flags | SYMLOOK_IN_PLT;
    req.lockstate = &lockstate;

    LD_UTRACE(UTRACE_DLSYM_START, handle, NULL, 0, 0, name);
    rlock_acquire(rtld_bind_lock, &lockstate);
    if (sigsetjmp(lockstate.env, 0) != 0)
	    lock_upgrade(rtld_bind_lock, &lockstate);
    if (handle == NULL || handle == RTLD_NEXT ||
	handle == RTLD_DEFAULT || handle == RTLD_SELF) {

	if ((obj = obj_from_addr(retaddr)) == NULL) {
	    _rtld_error("Cannot determine caller's shared object");
	    lock_release(rtld_bind_lock, &lockstate);
	    LD_UTRACE(UTRACE_DLSYM_STOP, handle, NULL, 0, 0, name);
	    return NULL;
	}
	if (handle == NULL) {	/* Just the caller's shared object. */
	    res = symlook_obj(&req, obj);
	    if (res == 0) {
		def = req.sym_out;
		defobj = req.defobj_out;
	    }
	} else if (handle == RTLD_NEXT || /* Objects after caller's */
		   handle == RTLD_SELF) { /* ... caller included */
	    if (handle == RTLD_NEXT)
		obj = globallist_next(obj);
	    for (; obj != NULL; obj = TAILQ_NEXT(obj, next)) {
		if (obj->marker)
		    continue;
		res = symlook_obj(&req, obj);
		if (res == 0) {
		    if (def == NULL ||
		      ELF_ST_BIND(req.sym_out->st_info) != STB_WEAK) {
			def = req.sym_out;
			defobj = req.defobj_out;
			if (ELF_ST_BIND(def->st_info) != STB_WEAK)
			    break;
		    }
		}
	    }
	    /*
	     * Search the dynamic linker itself, and possibly resolve the
	     * symbol from there.  This is how the application links to
	     * dynamic linker services such as dlopen.
	     */
	    if (def == NULL || ELF_ST_BIND(def->st_info) == STB_WEAK) {
		res = symlook_obj(&req, &obj_rtld);
		if (res == 0) {
		    def = req.sym_out;
		    defobj = req.defobj_out;
		}
	    }
	} else {
	    assert(handle == RTLD_DEFAULT);
	    res = symlook_default(&req, obj);
	    if (res == 0) {
		defobj = req.defobj_out;
		def = req.sym_out;
	    }
	}
    } else {
	if ((obj = dlcheck(handle)) == NULL) {
	    lock_release(rtld_bind_lock, &lockstate);
	    LD_UTRACE(UTRACE_DLSYM_STOP, handle, NULL, 0, 0, name);
	    return NULL;
	}

	donelist_init(&donelist);
	if (obj->mainprog) {
            /* Handle obtained by dlopen(NULL, ...) implies global scope. */
	    res = symlook_global(&req, &donelist);
	    if (res == 0) {
		def = req.sym_out;
		defobj = req.defobj_out;
	    }
	    /*
	     * Search the dynamic linker itself, and possibly resolve the
	     * symbol from there.  This is how the application links to
	     * dynamic linker services such as dlopen.
	     */
	    if (def == NULL || ELF_ST_BIND(def->st_info) == STB_WEAK) {
		res = symlook_obj(&req, &obj_rtld);
		if (res == 0) {
		    def = req.sym_out;
		    defobj = req.defobj_out;
		}
	    }
	}
	else {
	    /* Search the whole DAG rooted at the given object. */
	    res = symlook_list(&req, &obj->dagmembers, &donelist);
	    if (res == 0) {
		def = req.sym_out;
		defobj = req.defobj_out;
	    }
	}
    }

    if (def != NULL) {
	lock_release(rtld_bind_lock, &lockstate);

	/*
	 * The value required by the caller is derived from the value
	 * of the symbol. this is simply the relocated value of the
	 * symbol.
	 */
	if (ELF_ST_TYPE(def->st_info) == STT_FUNC) {
	    sym = __DECONST(void*, make_function_pointer(def, defobj));
	    dbg("dlsym(%s) is function: " PTR_FMT, name, sym);
	} else if (ELF_ST_TYPE(def->st_info) == STT_GNU_IFUNC) {
	    sym = rtld_resolve_ifunc(defobj, def);
	    dbg("dlsym(%s) is ifunc. Resolved to: " PTR_FMT, name, sym);
	} else if (ELF_ST_TYPE(def->st_info) == STT_TLS) {
	    ti.ti_module = defobj->tlsindex;
	    ti.ti_offset = def->st_value;
	    sym = __tls_get_addr(&ti);
	    dbg("dlsym(%s) is TLS. Resolved to: " PTR_FMT, name, sym);
	} else {
	    sym = make_data_pointer(def, defobj);
	    dbg("dlsym(%s) is type %d. Resolved to: " PTR_FMT,
		name, ELF_ST_TYPE(def->st_info), sym);
	}
#if defined(__CHERI_PURE_CAPABILITY__) && defined(DEBUG)
	// FIXME: this warning breaks some tests that expect clean stdout/stderr
	// FIXME: See https://github.com/CTSRD-CHERI/cheribsd/issues/257
	if (cheri_getlen(sym) <= 0) {
		rtld_fdprintf(STDERR_FILENO, "Warning: created zero length "
		    "capability for %s (in %s): " PTR_FMT "\n", name, defobj->path, sym);
	}
#endif
	LD_UTRACE(UTRACE_DLSYM_STOP, handle, sym, 0, 0, name);
	return (sym);
    }

    _rtld_error("Undefined symbol \"%s%s%s\"", name, ve != NULL ? "@" : "",
      ve != NULL ? ve->name : "");
    lock_release(rtld_bind_lock, &lockstate);
    LD_UTRACE(UTRACE_DLSYM_STOP, handle, NULL, 0, 0, name);
    return NULL;
}

void *
dlsym(void *handle, const char *name)
{
	return do_dlsym(handle, name, __builtin_return_address(0), NULL,
	    SYMLOOK_DLSYM);
}

dlfunc_t
dlfunc(void *handle, const char *name)
{
	union {
		void *d;
		dlfunc_t f;
	} rv;

	rv.d = do_dlsym(handle, name, __builtin_return_address(0), NULL,
	    SYMLOOK_DLSYM);
	return (rv.f);
}

void *
dlvsym(void *handle, const char *name, const char *version)
{
	Ver_Entry ventry;

	ventry.name = version;
	ventry.file = NULL;
	ventry.hash = elf_hash(version);
	ventry.flags= 0;
	return do_dlsym(handle, name, __builtin_return_address(0), &ventry,
	    SYMLOOK_DLSYM);
}

int
_rtld_addr_phdr(const void *addr, struct dl_phdr_info *phdr_info)
{
    const Obj_Entry *obj;
    RtldLockState lockstate;

    rlock_acquire(rtld_bind_lock, &lockstate);
    obj = obj_from_addr(addr);
    if (obj == NULL) {
        _rtld_error("No shared object contains address");
	lock_release(rtld_bind_lock, &lockstate);
        return (0);
    }
    rtld_fill_dl_phdr_info(obj, phdr_info);
    lock_release(rtld_bind_lock, &lockstate);
    return (1);
}

int
dladdr(const void *addr, Dl_info *info)
{
    const Obj_Entry *obj;
    const Elf_Sym *def;
    void *symbol_addr;
    unsigned long symoffset;
    RtldLockState lockstate;

    rlock_acquire(rtld_bind_lock, &lockstate);
    obj = obj_from_addr(addr);
    if (obj == NULL) {
        _rtld_error("No shared object contains address");
	lock_release(rtld_bind_lock, &lockstate);
        return 0;
    }
    info->dli_fname = obj->path;
    info->dli_fbase = obj->mapbase;
#ifdef __CHERI_PURE_CAPABILITY__
    /* Clear all permissions from dli_fbase to avoid direct access */
    info->dli_fbase = cheri_andperm(info->dli_fbase, 0);
#endif
    info->dli_saddr = (void *)0;
    info->dli_sname = NULL;

    dbg_cat(SYMLOOKUP, "%s: finding name for " PTR_FMT "\n", __func__, addr);
    /*
     * Walk the symbol list looking for the symbol whose address is
     * closest to the address sent in.
     */
    for (symoffset = 0; symoffset < obj->dynsymcount; symoffset++) {
        def = obj->symtab + symoffset;

        /*
         * For skip the symbol if st_shndx is either SHN_UNDEF or
         * SHN_COMMON.
         */
        if (def->st_shndx == SHN_UNDEF || def->st_shndx == SHN_COMMON) {
            dbg_cat(SYMLOOKUP, "%s: skipping %s/%p (" PTR_FMT ")\n", __func__,
                obj->strtab + def->st_name, symbol_addr, symbol_addr);
            continue;
        }

        /*
         * If the symbol is greater than the specified address, or if it
         * is further away from addr than the current nearest symbol,
         * then reject it.
         */
        symbol_addr = obj->relocbase + def->st_value;
#ifdef __CHERI_PURE_CAPABILITY__
        /* Clear all permissions from the symbol_addr */
        symbol_addr = cheri_andperm(symbol_addr, 0);
#endif
        if ((vaddr_t)symbol_addr > (vaddr_t)addr || (vaddr_t)symbol_addr < (vaddr_t)info->dli_saddr)
            continue;

        dbg_cat(SYMLOOKUP, "%s: Found partial match for %s (" PTR_FMT ")\n", __func__,
            obj->strtab + def->st_name, symbol_addr);
        /* Update our idea of the nearest symbol. */
        info->dli_sname = obj->strtab + def->st_name;
        info->dli_saddr = symbol_addr;

        /* Exact match? */
        if ((vaddr_t)info->dli_saddr == (vaddr_t)addr) {
            dbg_cat(SYMLOOKUP, "%s: Found exact match for %s (" PTR_FMT ")\n", __func__,
                obj->strtab + def->st_name, symbol_addr);
            break;
        }
    }
    lock_release(rtld_bind_lock, &lockstate);
    return 1;
}

int
dlinfo(void *handle, int request, void *p)
{
    const Obj_Entry *obj;
    RtldLockState lockstate;
    int error;

    rlock_acquire(rtld_bind_lock, &lockstate);

    if (handle == NULL || handle == RTLD_SELF) {
	void *retaddr;

	retaddr = __builtin_return_address(0);	/* __GNUC__ only */
	if ((obj = obj_from_addr(retaddr)) == NULL)
	    _rtld_error("Cannot determine caller's shared object");
    } else
	obj = dlcheck(handle);

    if (obj == NULL) {
	lock_release(rtld_bind_lock, &lockstate);
	return (-1);
    }

    error = 0;
    switch (request) {
    case RTLD_DI_LINKMAP:
	*((struct link_map const **)p) = &obj->linkmap;
	break;
    case RTLD_DI_ORIGIN:
	error = rtld_dirname(obj->path, p);
	break;

    case RTLD_DI_SERINFOSIZE:
    case RTLD_DI_SERINFO:
	error = do_search_info(obj, request, (struct dl_serinfo *)p);
	break;

    default:
	_rtld_error("Invalid request %d passed to dlinfo()", request);
	error = -1;
    }

    lock_release(rtld_bind_lock, &lockstate);

    return (error);
}

static void
rtld_fill_dl_phdr_info(const Obj_Entry *obj, struct dl_phdr_info *phdr_info)
{
	uintptr_t **dtvp;

#ifdef __CHERI_PURE_CAPABILITY__
	phdr_info->dlpi_addr = (uintptr_t)cheri_andperm(obj->relocbase,
	    CHERI_PERM_LOAD | CHERI_PERM_LOAD_CAP);
	phdr_info->dlpi_phdr = cheri_andperm(obj->phdr, CHERI_PERM_LOAD |
	    CHERI_PERM_LOAD_CAP);
#else
	phdr_info->dlpi_addr = (Elf_Addr)obj->relocbase;
	phdr_info->dlpi_phdr = obj->phdr;
#endif
	phdr_info->dlpi_name = obj->path;
	phdr_info->dlpi_phnum = obj->phsize / sizeof(obj->phdr[0]);
	phdr_info->dlpi_tls_modid = obj->tlsindex;
	dtvp = _get_tp();
	phdr_info->dlpi_tls_data = (char *)tls_get_addr_slow(dtvp,
	    obj->tlsindex, 0, true) + TLS_DTV_OFFSET;
	phdr_info->dlpi_adds = obj_loads;
	phdr_info->dlpi_subs = obj_loads - obj_count;
}

int
dl_iterate_phdr(__dl_iterate_hdr_callback callback, void *param)
{
	struct dl_phdr_info phdr_info;
	Obj_Entry *obj, marker;
	RtldLockState bind_lockstate, phdr_lockstate;
	int error;

	init_marker(&marker);
	error = 0;

	wlock_acquire(rtld_phdr_lock, &phdr_lockstate);
	wlock_acquire(rtld_bind_lock, &bind_lockstate);
	for (obj = globallist_curr(TAILQ_FIRST(&obj_list)); obj != NULL;) {
		TAILQ_INSERT_AFTER(&obj_list, obj, &marker, next);
		rtld_fill_dl_phdr_info(obj, &phdr_info);
		hold_object(obj);
		lock_release(rtld_bind_lock, &bind_lockstate);

		error = callback(&phdr_info, sizeof phdr_info, param);

		wlock_acquire(rtld_bind_lock, &bind_lockstate);
		unhold_object(obj);
		obj = globallist_next(&marker);
		TAILQ_REMOVE(&obj_list, &marker, next);
		if (error != 0) {
			lock_release(rtld_bind_lock, &bind_lockstate);
			lock_release(rtld_phdr_lock, &phdr_lockstate);
			return (error);
		}
	}

	if (error == 0) {
		rtld_fill_dl_phdr_info(&obj_rtld, &phdr_info);
		lock_release(rtld_bind_lock, &bind_lockstate);
		error = callback(&phdr_info, sizeof(phdr_info), param);
	}
	lock_release(rtld_phdr_lock, &phdr_lockstate);
	return (error);
}

static __used void *
_fill_search_info(const char *dir, size_t dirlen, void *param)
{
    struct fill_search_info_args *arg;

    arg = param;

    if (arg->request == RTLD_DI_SERINFOSIZE) {
	arg->serinfo->dls_cnt ++;
	arg->serinfo->dls_size += sizeof(struct dl_serpath) + dirlen + 1;
    } else {
	struct dl_serpath *s_entry;

	s_entry = arg->serpath;
	s_entry->dls_name  = arg->strspace;
	s_entry->dls_flags = arg->flags;

	strncpy(arg->strspace, dir, dirlen);
	arg->strspace[dirlen] = '\0';

	arg->strspace += dirlen + 1;
	arg->serpath++;
    }

    return (NULL);
}

static int
do_search_info(const Obj_Entry *obj, int request, struct dl_serinfo *info)
{
    struct dl_serinfo _info;
    struct fill_search_info_args args;

    args.request = RTLD_DI_SERINFOSIZE;
    args.serinfo = &_info;

    _info.dls_size = __offsetof(struct dl_serinfo, dls_serpath);
    _info.dls_cnt  = 0;

    path_enumerate(obj->rpath, fill_search_info, NULL, &args);
    path_enumerate(ld_library_path, fill_search_info, NULL, &args);
    path_enumerate(obj->runpath, fill_search_info, NULL, &args);
    path_enumerate(gethints(obj->z_nodeflib), fill_search_info, NULL, &args);
    if (!obj->z_nodeflib)
      path_enumerate(ld_standard_library_path, fill_search_info, NULL, &args);


    if (request == RTLD_DI_SERINFOSIZE) {
	info->dls_size = _info.dls_size;
	info->dls_cnt = _info.dls_cnt;
	return (0);
    }

    if (info->dls_cnt != _info.dls_cnt || info->dls_size != _info.dls_size) {
	_rtld_error("Uninitialized Dl_serinfo struct passed to dlinfo()");
	return (-1);
    }

    args.request  = RTLD_DI_SERINFO;
    args.serinfo  = info;
    args.serpath  = &info->dls_serpath[0];
    args.strspace = (char *)&info->dls_serpath[_info.dls_cnt];

    args.flags = LA_SER_RUNPATH;
    if (path_enumerate(obj->rpath, fill_search_info, NULL, &args) != NULL)
	return (-1);

    args.flags = LA_SER_LIBPATH;
    if (path_enumerate(ld_library_path, fill_search_info, NULL, &args) != NULL)
	return (-1);

    args.flags = LA_SER_RUNPATH;
    if (path_enumerate(obj->runpath, fill_search_info, NULL, &args) != NULL)
	return (-1);

    args.flags = LA_SER_CONFIG;
    if (path_enumerate(gethints(obj->z_nodeflib), fill_search_info, NULL, &args)
      != NULL)
	return (-1);

    args.flags = LA_SER_DEFAULT;
    if (!obj->z_nodeflib && path_enumerate(ld_standard_library_path,
      fill_search_info, NULL, &args) != NULL)
	return (-1);
    return (0);
}

static int
rtld_dirname(const char *path, char *bname)
{
    const char *endp;

    /* Empty or NULL string gets treated as "." */
    if (path == NULL || *path == '\0') {
	bname[0] = '.';
	bname[1] = '\0';
	return (0);
    }

    /* Strip trailing slashes */
    endp = path + strlen(path) - 1;
    while (endp > path && *endp == '/')
	endp--;

    /* Find the start of the dir */
    while (endp > path && *endp != '/')
	endp--;

    /* Either the dir is "/" or there are no slashes */
    if (endp == path) {
	bname[0] = *endp == '/' ? '/' : '.';
	bname[1] = '\0';
	return (0);
    } else {
	do {
	    endp--;
	} while (endp > path && *endp == '/');
    }

    if (endp - path + 2 > PATH_MAX)
    {
	_rtld_error("Filename is too long: %s", path);
	return(-1);
    }

    strncpy(bname, path, endp - path + 1);
    bname[endp - path + 1] = '\0';
    return (0);
}

static int
rtld_dirname_abs(const char *path, char *base)
{
	char *last;

	if (realpath(path, base) == NULL) {
		_rtld_error("realpath \"%s\" failed (%s)", path,
		    rtld_strerror(errno));
		return (-1);
	}
	dbg("%s -> %s", path, base);
	last = strrchr(base, '/');
	if (last == NULL) {
		_rtld_error("non-abs result from realpath \"%s\"", path);
		return (-1);
	}
	if (last != base)
		*last = '\0';
	return (0);
}

static void
linkmap_add(Obj_Entry *obj)
{
	struct link_map *l, *prev;

	dbg("Adding %s to linkmap", printable_path(obj->path));
	l = &obj->linkmap;
	l->l_name = obj->path;
	l->l_base = obj->mapbase;
	l->l_ld = obj->dynamic;
	l->l_addr = obj->relocbase;

	if (r_debug.r_map == NULL) {
		r_debug.r_map = l;
		return;
	}

	/*
	 * Scan to the end of the list, but not past the entry for the
	 * dynamic linker, which we want to keep at the very end.
	 */
	for (prev = r_debug.r_map;
	    prev->l_next != NULL && prev->l_next != &obj_rtld.linkmap;
	     prev = prev->l_next)
		;

	/* Link in the new entry. */
	l->l_prev = prev;
	l->l_next = prev->l_next;
	if (l->l_next != NULL)
		l->l_next->l_prev = l;
	prev->l_next = l;
}

static void
linkmap_delete(Obj_Entry *obj)
{
	struct link_map *l;

	l = &obj->linkmap;
	if (l->l_prev == NULL) {
		if ((r_debug.r_map = l->l_next) != NULL)
			l->l_next->l_prev = NULL;
		return;
	}

	if ((l->l_prev->l_next = l->l_next) != NULL)
		l->l_next->l_prev = l->l_prev;
}

/*
 * Function for the debugger to set a breakpoint on to gain control.
 *
 * The two parameters allow the debugger to easily find and determine
 * what the runtime loader is doing and to whom it is doing it.
 *
 * When the loadhook trap is hit (r_debug_state, set at program
 * initialization), the arguments can be found on the stack:
 *
 *  +8   struct link_map *m
 *  +4   struct r_debug  *rd
 *  +0   RetAddr
 */
void
r_debug_state(struct r_debug* rd __unused, struct link_map *m  __unused)
{
    /*
     * The following is a hack to force the compiler to emit calls to
     * this function, even when optimizing.  If the function is empty,
     * the compiler is not obliged to emit any code for calls to it,
     * even when marked __noinline.  However, gdb depends on those
     * calls being made.
     */
    __compiler_membar();
}

/*
 * A function called after init routines have completed. This can be used to
 * break before a program's entry routine is called, and can be used when
 * main is not available in the symbol table.
 */
void
_r_debug_postinit(struct link_map *m __unused)
{

	/* See r_debug_state(). */
	__compiler_membar();
}

static void
release_object(Obj_Entry *obj)
{

	if (obj->holdcount > 0) {
		obj->unholdfree = true;
		return;
	}
	munmap(obj->mapbase, obj->mapsize);
	linkmap_delete(obj);
	obj_free(obj);
}

/*
 * Get address of the pointer variable in the main program.
 * Prefer non-weak symbol over the weak one.
 */
static const void **
get_program_var_addr(const char *name, RtldLockState *lockstate)
{
    SymLook req;
    DoneList donelist;

    symlook_init(&req, name);
    req.lockstate = lockstate;
    donelist_init(&donelist);
    if (symlook_global(&req, &donelist) != 0)
	return (NULL);
    if (ELF_ST_TYPE(req.sym_out->st_info) == STT_FUNC)
	return ((const void **)make_function_pointer(req.sym_out,
	  req.defobj_out));
    else if (ELF_ST_TYPE(req.sym_out->st_info) == STT_GNU_IFUNC)
	return ((const void **)rtld_resolve_ifunc(req.defobj_out, req.sym_out));
    else
	return (const void **)make_data_pointer(req.sym_out, req.defobj_out);
}

/*
 * Set a pointer variable in the main program to the given value.  This
 * is used to set key variables such as "environ" before any of the
 * init functions are called.
 */
static void
set_program_var(const char *name, const void *value)
{
    const void **addr;

    if ((addr = get_program_var_addr(name, NULL)) != NULL) {
	dbg("\"%s\": *%p <-- %p", name, addr, value);
	*addr = value;
    }
}

/*
 * Search the global objects, including dependencies and main object,
 * for the given symbol.
 */
static int
symlook_global(SymLook *req, DoneList *donelist)
{
    SymLook req1;
    const Objlist_Entry *elm;
    int res;

    symlook_init_from_req(&req1, req);

    /* Search all objects loaded at program start up. */
    if (req->defobj_out == NULL ||
      ELF_ST_BIND(req->sym_out->st_info) == STB_WEAK) {
	res = symlook_list(&req1, &list_main, donelist);
	if (res == 0 && (req->defobj_out == NULL ||
	  ELF_ST_BIND(req1.sym_out->st_info) != STB_WEAK)) {
	    req->sym_out = req1.sym_out;
	    req->defobj_out = req1.defobj_out;
	    assert(req->defobj_out != NULL);
	}
    }

    /* Search all DAGs whose roots are RTLD_GLOBAL objects. */
    STAILQ_FOREACH(elm, &list_global, link) {
	if (req->defobj_out != NULL &&
	  ELF_ST_BIND(req->sym_out->st_info) != STB_WEAK)
	    break;
	res = symlook_list(&req1, &elm->obj->dagmembers, donelist);
	if (res == 0 && (req->defobj_out == NULL ||
	  ELF_ST_BIND(req1.sym_out->st_info) != STB_WEAK)) {
	    req->sym_out = req1.sym_out;
	    req->defobj_out = req1.defobj_out;
	    assert(req->defobj_out != NULL);
	}
    }

    return (req->sym_out != NULL ? 0 : ESRCH);
}

/*
 * Given a symbol name in a referencing object, find the corresponding
 * definition of the symbol.  Returns a pointer to the symbol, or NULL if
 * no definition was found.  Returns a pointer to the Obj_Entry of the
 * defining object via the reference parameter DEFOBJ_OUT.
 */
static int
symlook_default(SymLook *req, const Obj_Entry *refobj)
{
    DoneList donelist;
    const Objlist_Entry *elm;
    SymLook req1;
    int res;

    donelist_init(&donelist);
    symlook_init_from_req(&req1, req);

    /*
     * Look first in the referencing object if linked symbolically,
     * and similarly handle protected symbols.
     */
    res = symlook_obj(&req1, refobj);
    if (res == 0 && (refobj->symbolic ||
      ELF_ST_VISIBILITY(req1.sym_out->st_other) == STV_PROTECTED)) {
	req->sym_out = req1.sym_out;
	req->defobj_out = req1.defobj_out;
	assert(req->defobj_out != NULL);
    }
    if (refobj->symbolic || req->defobj_out != NULL)
	donelist_check(&donelist, refobj);

    symlook_global(req, &donelist);

    /* Search all dlopened DAGs containing the referencing object. */
    STAILQ_FOREACH(elm, &refobj->dldags, link) {
	if (req->sym_out != NULL &&
	  ELF_ST_BIND(req->sym_out->st_info) != STB_WEAK)
	    break;
	res = symlook_list(&req1, &elm->obj->dagmembers, &donelist);
	if (res == 0 && (req->sym_out == NULL ||
	  ELF_ST_BIND(req1.sym_out->st_info) != STB_WEAK)) {
	    req->sym_out = req1.sym_out;
	    req->defobj_out = req1.defobj_out;
	    assert(req->defobj_out != NULL);
	}
    }

    /*
     * Search the dynamic linker itself, and possibly resolve the
     * symbol from there.  This is how the application links to
     * dynamic linker services such as dlopen.
     */
    if (req->sym_out == NULL ||
      ELF_ST_BIND(req->sym_out->st_info) == STB_WEAK) {
	res = symlook_obj(&req1, &obj_rtld);
	if (res == 0) {
	    req->sym_out = req1.sym_out;
	    req->defobj_out = req1.defobj_out;
	    assert(req->defobj_out != NULL);
	}
    }

    return (req->sym_out != NULL ? 0 : ESRCH);
}

static int
symlook_list(SymLook *req, const Objlist *objlist, DoneList *dlp)
{
    const Elf_Sym *def;
    const Obj_Entry *defobj;
    const Objlist_Entry *elm;
    SymLook req1;
    int res;

    def = NULL;
    defobj = NULL;
    STAILQ_FOREACH(elm, objlist, link) {
	if (donelist_check(dlp, elm->obj))
	    continue;
	symlook_init_from_req(&req1, req);
	if ((res = symlook_obj(&req1, elm->obj)) == 0) {
	    if (def == NULL || ELF_ST_BIND(req1.sym_out->st_info) != STB_WEAK) {
		def = req1.sym_out;
		defobj = req1.defobj_out;
		if (ELF_ST_BIND(def->st_info) != STB_WEAK)
		    break;
	    }
	}
    }
    if (def != NULL) {
	req->sym_out = def;
	req->defobj_out = defobj;
	return (0);
    }
    return (ESRCH);
}

/*
 * Search the chain of DAGS cointed to by the given Needed_Entry
 * for a symbol of the given name.  Each DAG is scanned completely
 * before advancing to the next one.  Returns a pointer to the symbol,
 * or NULL if no definition was found.
 */
static int
symlook_needed(SymLook *req, const Needed_Entry *needed, DoneList *dlp)
{
    const Elf_Sym *def;
    const Needed_Entry *n;
    const Obj_Entry *defobj;
    SymLook req1;
    int res;

    def = NULL;
    defobj = NULL;
    symlook_init_from_req(&req1, req);
    for (n = needed; n != NULL; n = n->next) {
	if (n->obj == NULL ||
	    (res = symlook_list(&req1, &n->obj->dagmembers, dlp)) != 0)
	    continue;
	if (def == NULL || ELF_ST_BIND(req1.sym_out->st_info) != STB_WEAK) {
	    def = req1.sym_out;
	    defobj = req1.defobj_out;
	    if (ELF_ST_BIND(def->st_info) != STB_WEAK)
		break;
	}
    }
    if (def != NULL) {
	req->sym_out = def;
	req->defobj_out = defobj;
	return (0);
    }
    return (ESRCH);
}

/*
 * Search the symbol table of a single shared object for a symbol of
 * the given name and version, if requested.  Returns a pointer to the
 * symbol, or NULL if no definition was found.  If the object is
 * filter, return filtered symbol from filtee.
 *
 * The symbol's hash value is passed in for efficiency reasons; that
 * eliminates many recomputations of the hash value.
 */
int
symlook_obj(SymLook *req, const Obj_Entry *obj)
{
    DoneList donelist;
    SymLook req1;
    int flags, res, mres;

    /*
     * If there is at least one valid hash at this point, we prefer to
     * use the faster GNU version if available.
     */
    if (obj->valid_hash_gnu)
	mres = symlook_obj1_gnu(req, obj);
    else if (obj->valid_hash_sysv)
	mres = symlook_obj1_sysv(req, obj);
    else
	return (EINVAL);

    if (mres == 0) {
	if (obj->needed_filtees != NULL) {
	    flags = (req->flags & SYMLOOK_EARLY) ? RTLD_LO_EARLY : 0;
	    load_filtees(__DECONST(Obj_Entry *, obj), flags, req->lockstate);
	    donelist_init(&donelist);
	    symlook_init_from_req(&req1, req);
	    res = symlook_needed(&req1, obj->needed_filtees, &donelist);
	    if (res == 0) {
		req->sym_out = req1.sym_out;
		req->defobj_out = req1.defobj_out;
	    }
	    return (res);
	}
	if (obj->needed_aux_filtees != NULL) {
	    flags = (req->flags & SYMLOOK_EARLY) ? RTLD_LO_EARLY : 0;
	    load_filtees(__DECONST(Obj_Entry *, obj), flags, req->lockstate);
	    donelist_init(&donelist);
	    symlook_init_from_req(&req1, req);
	    res = symlook_needed(&req1, obj->needed_aux_filtees, &donelist);
	    if (res == 0) {
		req->sym_out = req1.sym_out;
		req->defobj_out = req1.defobj_out;
		return (res);
	    }
	}
    }
    return (mres);
}

/* Symbol match routine common to both hash functions */
static bool
matched_symbol(SymLook *req, const Obj_Entry *obj, Sym_Match_Result *result,
    const unsigned long symnum)
{
	Elf_Versym verndx;
	const Elf_Sym *symp;
	const char *strp;

	symp = obj->symtab + symnum;
	strp = obj->strtab + symp->st_name;

	switch (ELF_ST_TYPE(symp->st_info)) {
	case STT_FUNC:
	case STT_NOTYPE:
	case STT_OBJECT:
	case STT_COMMON:
	case STT_GNU_IFUNC:
		if (symp->st_value == 0)
			return (false);
		/* fallthrough */
	case STT_TLS:
		if (symp->st_shndx != SHN_UNDEF)
			break;
#ifndef __mips__
		else if (((req->flags & SYMLOOK_IN_PLT) == 0) &&
		    (ELF_ST_TYPE(symp->st_info) == STT_FUNC))
			break;
#endif
		/* fallthrough */
	default:
		return (false);
	}
	if (req->name[0] != strp[0] || strcmp(req->name, strp) != 0)
		return (false);

	if (req->ventry == NULL) {
		if (obj->versyms != NULL) {
			verndx = VER_NDX(obj->versyms[symnum]);
			if (verndx > obj->vernum) {
				_rtld_error(
				    "%s: symbol %s references wrong version %d",
				    obj->path, obj->strtab + symnum, verndx);
				return (false);
			}
			/*
			 * If we are not called from dlsym (i.e. this
			 * is a normal relocation from unversioned
			 * binary), accept the symbol immediately if
			 * it happens to have first version after this
			 * shared object became versioned.  Otherwise,
			 * if symbol is versioned and not hidden,
			 * remember it. If it is the only symbol with
			 * this name exported by the shared object, it
			 * will be returned as a match by the calling
			 * function. If symbol is global (verndx < 2)
			 * accept it unconditionally.
			 */
			if ((req->flags & SYMLOOK_DLSYM) == 0 &&
			    verndx == VER_NDX_GIVEN) {
				result->sym_out = symp;
				return (true);
			}
			else if (verndx >= VER_NDX_GIVEN) {
				if ((obj->versyms[symnum] & VER_NDX_HIDDEN)
				    == 0) {
					if (result->vsymp == NULL)
						result->vsymp = symp;
					result->vcount++;
				}
				return (false);
			}
		}
		result->sym_out = symp;
		return (true);
	}
	if (obj->versyms == NULL) {
		if (object_match_name(obj, req->ventry->name)) {
			_rtld_error("%s: object %s should provide version %s "
			    "for symbol %s", obj_rtld.path, obj->path,
			    req->ventry->name, obj->strtab + symnum);
			return (false);
		}
	} else {
		verndx = VER_NDX(obj->versyms[symnum]);
		if (verndx > obj->vernum) {
			_rtld_error("%s: symbol %s references wrong version %d",
			    obj->path, obj->strtab + symnum, verndx);
			return (false);
		}
		if (obj->vertab[verndx].hash != req->ventry->hash ||
		    strcmp(obj->vertab[verndx].name, req->ventry->name)) {
			/*
			 * Version does not match. Look if this is a
			 * global symbol and if it is not hidden. If
			 * global symbol (verndx < 2) is available,
			 * use it. Do not return symbol if we are
			 * called by dlvsym, because dlvsym looks for
			 * a specific version and default one is not
			 * what dlvsym wants.
			 */
			if ((req->flags & SYMLOOK_DLSYM) ||
			    (verndx >= VER_NDX_GIVEN) ||
			    (obj->versyms[symnum] & VER_NDX_HIDDEN))
				return (false);
		}
	}
	result->sym_out = symp;
	return (true);
}

/*
 * Search for symbol using SysV hash function.
 * obj->buckets is known not to be NULL at this point; the test for this was
 * performed with the obj->valid_hash_sysv assignment.
 */
static int
symlook_obj1_sysv(SymLook *req, const Obj_Entry *obj)
{
	unsigned long symnum;
	Sym_Match_Result matchres;

	matchres.sym_out = NULL;
	matchres.vsymp = NULL;
	matchres.vcount = 0;

	for (symnum = obj->buckets[req->hash % obj->nbuckets];
	    symnum != STN_UNDEF; symnum = obj->chains[symnum]) {
		if (symnum >= obj->nchains)
			return (ESRCH);	/* Bad object */

		if (matched_symbol(req, obj, &matchres, symnum)) {
			req->sym_out = matchres.sym_out;
			req->defobj_out = obj;
			return (0);
		}
	}
	if (matchres.vcount == 1) {
		req->sym_out = matchres.vsymp;
		req->defobj_out = obj;
		return (0);
	}
	return (ESRCH);
}

/* Search for symbol using GNU hash function */
static int
symlook_obj1_gnu(SymLook *req, const Obj_Entry *obj)
{
	Elf_Addr bloom_word;
	const Elf32_Word *hashval;
	Elf32_Word bucket;
	Sym_Match_Result matchres;
	unsigned int h1, h2;
	unsigned long symnum;

	matchres.sym_out = NULL;
	matchres.vsymp = NULL;
	matchres.vcount = 0;

	/* Pick right bitmask word from Bloom filter array */
	bloom_word = obj->bloom_gnu[(req->hash_gnu / __ELF_WORD_SIZE) &
	    obj->maskwords_bm_gnu];

	/* Calculate modulus word size of gnu hash and its derivative */
	h1 = req->hash_gnu & (__ELF_WORD_SIZE - 1);
	h2 = ((req->hash_gnu >> obj->shift2_gnu) & (__ELF_WORD_SIZE - 1));

	/* Filter out the "definitely not in set" queries */
	if (((bloom_word >> h1) & (bloom_word >> h2) & 1) == 0)
		return (ESRCH);

	/* Locate hash chain and corresponding value element*/
	bucket = obj->buckets_gnu[req->hash_gnu % obj->nbuckets_gnu];
	if (bucket == 0)
		return (ESRCH);
	hashval = &obj->chain_zero_gnu[bucket];
	do {
		if (((*hashval ^ req->hash_gnu) >> 1) == 0) {
			symnum = hashval - obj->chain_zero_gnu;
			if (matched_symbol(req, obj, &matchres, symnum)) {
				req->sym_out = matchres.sym_out;
				req->defobj_out = obj;
				return (0);
			}
		}
	} while ((*hashval++ & 1) == 0);
	if (matchres.vcount == 1) {
		req->sym_out = matchres.vsymp;
		req->defobj_out = obj;
		return (0);
	}
	return (ESRCH);
}

static void
trace_loaded_objects(Obj_Entry *obj)
{
    const char *fmt1, *fmt2, *fmt, *main_local, *list_containers;
    int c;

    if ((main_local = getenv(_LD("TRACE_LOADED_OBJECTS_PROGNAME"))) == NULL)
	main_local = "";

    if ((fmt1 = getenv(_LD("TRACE_LOADED_OBJECTS_FMT1"))) == NULL)
	fmt1 = "\t%o => %p (%x)\n";

    if ((fmt2 = getenv(_LD("TRACE_LOADED_OBJECTS_FMT2"))) == NULL)
	fmt2 = "\t%o (%x)\n";

    list_containers = getenv(_LD("TRACE_LOADED_OBJECTS_ALL"));

    for (; obj != NULL; obj = TAILQ_NEXT(obj, next)) {
	Needed_Entry *needed;
	const char *name, *path;
	bool is_lib;

	if (obj->marker)
	    continue;
	if (list_containers && obj->needed != NULL)
	    rtld_printf("%s:\n", obj->path);
	for (needed = obj->needed; needed; needed = needed->next) {
	    if (needed->obj != NULL) {
		if (needed->obj->traced && !list_containers)
		    continue;
		needed->obj->traced = true;
		path = needed->obj->path;
	    } else
		path = "not found";

	    name = obj->strtab + needed->name;
	    is_lib = strncmp(name, "lib", 3) == 0;	/* XXX - bogus */

	    fmt = is_lib ? fmt1 : fmt2;
	    while ((c = *fmt++) != '\0') {
		switch (c) {
		default:
		    rtld_putchar(c);
		    continue;
		case '\\':
		    switch (c = *fmt) {
		    case '\0':
			continue;
		    case 'n':
			rtld_putchar('\n');
			break;
		    case 't':
			rtld_putchar('\t');
			break;
		    }
		    break;
		case '%':
		    switch (c = *fmt) {
		    case '\0':
			continue;
		    case '%':
		    default:
			rtld_putchar(c);
			break;
		    case 'A':
			rtld_putstr(main_local);
			break;
		    case 'a':
			rtld_putstr(obj_main->path);
			break;
		    case 'o':
			rtld_putstr(name);
			break;
#if 0
		    case 'm':
			rtld_printf("%d", sodp->sod_major);
			break;
		    case 'n':
			rtld_printf("%d", sodp->sod_minor);
			break;
#endif
		    case 'p':
			rtld_putstr(path);
			break;
		    case 'x':
			rtld_printf("%p", needed->obj ? needed->obj->mapbase :
			  0);
			break;
		    }
		    break;
		}
		++fmt;
	    }
	}
    }
}

/*
 * Unload a dlopened object and its dependencies from memory and from
 * our data structures.  It is assumed that the DAG rooted in the
 * object has already been unreferenced, and that the object has a
 * reference count of 0.
 */
static void
unload_object(Obj_Entry *root, RtldLockState *lockstate)
{
	Obj_Entry marker, *obj, *next;

	assert(root->refcount == 0);

	/*
	 * Pass over the DAG removing unreferenced objects from
	 * appropriate lists.
	 */
	unlink_object(root);

	/* Unmap all objects that are no longer referenced. */
	for (obj = TAILQ_FIRST(&obj_list); obj != NULL; obj = next) {
		next = TAILQ_NEXT(obj, next);
		if (obj->marker || obj->refcount != 0)
			continue;
		LD_UTRACE(UTRACE_UNLOAD_OBJECT, obj, obj->mapbase,
		    obj->mapsize, 0, obj->path);
		dbg("unloading \"%s\"", obj->path);
		/*
		 * Unlink the object now to prevent new references from
		 * being acquired while the bind lock is dropped in
		 * recursive dlclose() invocations.
		 */
		TAILQ_REMOVE(&obj_list, obj, next);
		obj_count--;

		if (obj->filtees_loaded) {
			if (next != NULL) {
				init_marker(&marker);
				TAILQ_INSERT_BEFORE(next, &marker, next);
				unload_filtees(obj, lockstate);
				next = TAILQ_NEXT(&marker, next);
				TAILQ_REMOVE(&obj_list, &marker, next);
			} else
				unload_filtees(obj, lockstate);
		}
		release_object(obj);
	}
}

static void
unlink_object(Obj_Entry *root)
{
    Objlist_Entry *elm;

    if (root->refcount == 0) {
	/* Remove the object from the RTLD_GLOBAL list. */
	objlist_remove(&list_global, root);

    	/* Remove the object from all objects' DAG lists. */
    	STAILQ_FOREACH(elm, &root->dagmembers, link) {
	    objlist_remove(&elm->obj->dldags, root);
	    if (elm->obj != root)
		unlink_object(elm->obj);
	}
    }
}

static void
ref_dag(Obj_Entry *root)
{
    Objlist_Entry *elm;

    assert(root->dag_inited);
    STAILQ_FOREACH(elm, &root->dagmembers, link)
	elm->obj->refcount++;
}

static void
unref_dag(Obj_Entry *root)
{
    Objlist_Entry *elm;

    assert(root->dag_inited);
    STAILQ_FOREACH(elm, &root->dagmembers, link)
	elm->obj->refcount--;
}

/*
 * Common code for MD __tls_get_addr().
 */
static void *
tls_get_addr_slow(uintptr_t **dtvp, int index, size_t offset, bool locked)
{
	uintptr_t *newdtv, *dtv;
	RtldLockState lockstate;
	int to_copy;

	dtv = *dtvp;
	/* Check dtv generation in case new modules have arrived */
	if (dtv[0] != tls_dtv_generation) {
		if (!locked)
			wlock_acquire(rtld_bind_lock, &lockstate);
		newdtv = xcalloc(tls_max_index + 2, sizeof(newdtv[0]));
		to_copy = dtv[1];
		if (to_copy > tls_max_index)
			to_copy = tls_max_index;
		memcpy(&newdtv[2], &dtv[2], to_copy * sizeof(newdtv[0]));
		newdtv[0] = tls_dtv_generation;
		newdtv[1] = tls_max_index;
		free(dtv);
		if (!locked)
			lock_release(rtld_bind_lock, &lockstate);
		dtv = *dtvp = newdtv;
	}

	/* Dynamically allocate module TLS if necessary */
	if (dtv[index + 1] == 0) {
		/* Signal safe, wlock will block out signals. */
		if (!locked)
			wlock_acquire(rtld_bind_lock, &lockstate);
		if (!dtv[index + 1])
			dtv[index + 1] = (uintptr_t)allocate_module_tls(index);
		if (!locked)
			lock_release(rtld_bind_lock, &lockstate);
	}
	return ((void *)(dtv[index + 1] + offset));
}

void *
tls_get_addr_common(uintptr_t **dtvp, int index, size_t offset)
{
	uintptr_t *dtv;

	dtv = *dtvp;
	/* Check dtv generation in case new modules have arrived */
	if (__predict_true(dtv[0] == tls_dtv_generation &&
	    dtv[index + 1] != 0))
		return ((void *)(dtv[index + 1] + offset));
	return (tls_get_addr_slow(dtvp, index, offset, false));
}

#if defined(__aarch64__) || defined(__arm__) || defined(__mips__) || \
    defined(__powerpc__) || defined(__riscv)

/*
 * Return pointer to allocated TLS block
 */
static void *
get_tls_block_ptr(void *tcb, size_t tcbsize)
{
    size_t extra_size, post_size, pre_size, tls_block_size;
    size_t tls_init_align;

    tls_init_align = rtld_max(obj_main->tlsalign, 1);

    /* Compute fragments sizes. */
    extra_size = tcbsize - TLS_TCB_SIZE;
    post_size = calculate_tls_post_size(tls_init_align);
    tls_block_size = tcbsize + post_size;
    pre_size = roundup2(tls_block_size, tls_init_align) - tls_block_size;

    return ((char *)tcb - pre_size - extra_size);
}

/*
 * Allocate Static TLS using the Variant I method.
 *
 * For details on the layout, see lib/libc/gen/tls.c.
 *
 * NB: rtld's tls_static_space variable includes TLS_TCB_SIZE and post_size as
 *     it is based on tls_last_offset, and TLS offsets here are really TCB
 *     offsets, whereas libc's tls_static_space is just the executable's static
 *     TLS segment.
 */
void *
allocate_tls(Obj_Entry *objs, void *oldtcb, size_t tcbsize, size_t tcbalign)
{
    Obj_Entry *obj;
    char *tls_block;
    uintptr_t *dtv, **tcb;
    char *addr;
    Elf_Addr i;
    size_t extra_size, maxalign, post_size, pre_size, tls_block_size;
    size_t tls_init_align, tls_init_offset;

    if (oldtcb != NULL && tcbsize == TLS_TCB_SIZE)
	return (oldtcb);

    assert(tcbsize >= TLS_TCB_SIZE);
    maxalign = rtld_max(tcbalign, tls_static_max_align);
    tls_init_align = rtld_max(obj_main->tlsalign, 1);

    /* Compute fragmets sizes. */
    extra_size = tcbsize - TLS_TCB_SIZE;
    post_size = calculate_tls_post_size(tls_init_align);
    tls_block_size = tcbsize + post_size;
    pre_size = roundup2(tls_block_size, tls_init_align) - tls_block_size;
    tls_block_size += pre_size + tls_static_space - TLS_TCB_SIZE - post_size;

    /* Allocate whole TLS block */
    tls_block = malloc_aligned(tls_block_size, maxalign, 0);
    tcb = (uintptr_t **)(tls_block + pre_size + extra_size);

    if (oldtcb != NULL) {
	memcpy(tls_block, get_tls_block_ptr(oldtcb, tcbsize),
	    tls_block_size);
	free_aligned(get_tls_block_ptr(oldtcb, tcbsize));

	/* Adjust the DTV. */
	dtv = tcb[0];
	for (i = 0; i < dtv[1]; i++) {
	    if (dtv[i+2] >= (Elf_Addr)oldtcb &&
		dtv[i+2] < (Elf_Addr)oldtcb + tls_static_space) {
		dtv[i+2] = (uintptr_t)tcb + ((Elf_Addr)dtv[i+2] - (Elf_Addr)oldtcb);
	    }
	}
    } else {
	dtv = xcalloc(tls_max_index + 2, sizeof(void *));
	tcb[0] = dtv;
	dtv[0] = (uintptr_t)tls_dtv_generation;
	dtv[1] = (uintptr_t)tls_max_index;

	for (obj = globallist_curr(objs); obj != NULL;
	  obj = globallist_next(obj)) {
	    if (obj->tlsoffset == 0)
		continue;
	    tls_init_offset = obj->tlspoffset & (obj->tlsalign - 1);
	    addr = (char *)tcb + obj->tlsoffset;
	    if (tls_init_offset > 0)
		memset((void *)addr, 0, tls_init_offset);
	    if (obj->tlsinitsize > 0) {
		memcpy((void *)(addr + tls_init_offset), obj->tlsinit,
		    obj->tlsinitsize);
	    }
	    if (obj->tlssize > obj->tlsinitsize) {
		memset((void *)(addr + tls_init_offset + obj->tlsinitsize),
		    0, obj->tlssize - obj->tlsinitsize - tls_init_offset);
	    }
	    dtv[obj->tlsindex + 1] = (uintptr_t)addr;
	}
    }

    return (tcb);
}

void
free_tls(void *tcb, size_t tcbsize, size_t tcbalign __unused)
{
    char **dtv;
    char *tlsstart, *tlsend;
    size_t post_size;
    size_t dtvsize, i, tls_init_align;

    assert(tcbsize >= TLS_TCB_SIZE);
    tls_init_align = rtld_max(obj_main->tlsalign, 1);

    /* Compute fragments sizes. */
    post_size = calculate_tls_post_size(tls_init_align);

    tlsstart = (char *)tcb + TLS_TCB_SIZE + post_size;
    tlsend = (char *)tcb + tls_static_space;

    dtv = *(void **)tcb;
    dtvsize = (size_t)dtv[1];
    for (i = 0; i < dtvsize; i++) {
	if (dtv[i+2] && (dtv[i+2] < tlsstart || dtv[i+2] >= tlsend)) {
	    free((void*)dtv[i+2]);
	}
    }
    free(dtv);
    free_aligned(get_tls_block_ptr(tcb, tcbsize));
}

#endif

#if defined(__i386__) || defined(__amd64__)

/*
 * Allocate Static TLS using the Variant II method.
 */
void *
allocate_tls(Obj_Entry *objs, void *oldtls, size_t tcbsize, size_t tcbalign)
{
    Obj_Entry *obj;
    size_t size, ralign;
    char *tls;
    Elf_Addr *dtv, *olddtv;
    Elf_Addr segbase, oldsegbase, addr;
    size_t i;

    ralign = tcbalign;
    if (tls_static_max_align > ralign)
	    ralign = tls_static_max_align;
    size = roundup(tls_static_space, ralign) + roundup(tcbsize, ralign);

    assert(tcbsize >= 2*sizeof(Elf_Addr));
    tls = malloc_aligned(size, ralign, 0 /* XXX */);
    dtv = xcalloc(tls_max_index + 2, sizeof(Elf_Addr));

    segbase = (Elf_Addr)(tls + roundup(tls_static_space, ralign));
    ((Elf_Addr*)segbase)[0] = segbase;
    ((Elf_Addr*)segbase)[1] = (Elf_Addr) dtv;

    dtv[0] = tls_dtv_generation;
    dtv[1] = tls_max_index;

    if (oldtls) {
	/*
	 * Copy the static TLS block over whole.
	 */
	oldsegbase = (Elf_Addr) oldtls;
	memcpy((void *)(segbase - tls_static_space),
	       (const void *)(oldsegbase - tls_static_space),
	       tls_static_space);

	/*
	 * If any dynamic TLS blocks have been created tls_get_addr(),
	 * move them over.
	 */
	olddtv = ((Elf_Addr**)oldsegbase)[1];
	for (i = 0; i < olddtv[1]; i++) {
	    if (olddtv[i+2] < oldsegbase - size || olddtv[i+2] > oldsegbase) {
		dtv[i+2] = olddtv[i+2];
		olddtv[i+2] = 0;
	    }
	}

	/*
	 * We assume that this block was the one we created with
	 * allocate_initial_tls().
	 */
	free_tls(oldtls, 2*sizeof(Elf_Addr), sizeof(Elf_Addr));
    } else {
	for (obj = objs; obj != NULL; obj = TAILQ_NEXT(obj, next)) {
		if (obj->marker || obj->tlsoffset == 0)
			continue;
		addr = segbase - obj->tlsoffset;
		memset((void*)(addr + obj->tlsinitsize),
		       0, obj->tlssize - obj->tlsinitsize);
		if (obj->tlsinit) {
		    memcpy((void*) addr, obj->tlsinit, obj->tlsinitsize);
		    obj->static_tls_copied = true;
		}
		dtv[obj->tlsindex + 1] = addr;
	}
    }

    return (void*) segbase;
}

void
free_tls(void *tls, size_t tcbsize  __unused, size_t tcbalign)
{
    Elf_Addr* dtv;
    size_t size, ralign;
    int dtvsize, i;
    Elf_Addr tlsstart, tlsend;

    /*
     * Figure out the size of the initial TLS block so that we can
     * find stuff which ___tls_get_addr() allocated dynamically.
     */
    ralign = tcbalign;
    if (tls_static_max_align > ralign)
	    ralign = tls_static_max_align;
    size = roundup(tls_static_space, ralign);

    dtv = ((Elf_Addr**)tls)[1];
    dtvsize = dtv[1];
    tlsend = (Elf_Addr) tls;
    tlsstart = tlsend - size;
    for (i = 0; i < dtvsize; i++) {
	if (dtv[i + 2] != 0 && (dtv[i + 2] < tlsstart || dtv[i + 2] > tlsend)) {
		free_aligned((void *)dtv[i + 2]);
	}
    }

    free_aligned((void *)tlsstart);
    free((void*) dtv);
}

#endif

/*
 * Allocate TLS block for module with given index.
 */
void *
allocate_module_tls(int index)
{
	Obj_Entry *obj;
	char *p;

	TAILQ_FOREACH(obj, &obj_list, next) {
		if (obj->marker)
			continue;
		if (obj->tlsindex == index)
			break;
	}
	if (obj == NULL) {
		_rtld_error("Can't find module with TLS index %d", index);
		rtld_die();
	}

	p = malloc_aligned(obj->tlssize, obj->tlsalign, obj->tlspoffset);
	memcpy(p, obj->tlsinit, obj->tlsinitsize);
	memset(p + obj->tlsinitsize, 0, obj->tlssize - obj->tlsinitsize);
	return (p);
}

bool
allocate_tls_offset(Obj_Entry *obj)
{
    size_t off;

    if (obj->tls_done)
	return true;

    if (obj->tlssize == 0) {
	obj->tls_done = true;
	return true;
    }

    if (tls_last_offset == 0)
	off = calculate_first_tls_offset(obj->tlssize, obj->tlsalign,
	  obj->tlspoffset);
    else
	off = calculate_tls_offset(tls_last_offset, tls_last_size,
	  obj->tlssize, obj->tlsalign, obj->tlspoffset);

    /*
     * If we have already fixed the size of the static TLS block, we
     * must stay within that size. When allocating the static TLS, we
     * leave a small amount of space spare to be used for dynamically
     * loading modules which use static TLS.
     */
    if (tls_static_space != 0) {
	if (calculate_tls_end(off, obj->tlssize) > tls_static_space)
	    return false;
    } else if (obj->tlsalign > tls_static_max_align) {
	    tls_static_max_align = obj->tlsalign;
    }

    tls_last_offset = obj->tlsoffset = off;
    tls_last_size = obj->tlssize;
    obj->tls_done = true;

    return true;
}

void
free_tls_offset(Obj_Entry *obj)
{

    /*
     * If we were the last thing to allocate out of the static TLS
     * block, we give our space back to the 'allocator'. This is a
     * simplistic workaround to allow libGL.so.1 to be loaded and
     * unloaded multiple times.
     */
    if (calculate_tls_end(obj->tlsoffset, obj->tlssize)
	== calculate_tls_end(tls_last_offset, tls_last_size)) {
	tls_last_offset -= obj->tlssize;
	tls_last_size = 0;
    }
}

void *
_rtld_allocate_tls(void *oldtls, size_t tcbsize, size_t tcbalign)
{
    void *ret;
    RtldLockState lockstate;

    wlock_acquire(rtld_bind_lock, &lockstate);
    ret = allocate_tls(globallist_curr(TAILQ_FIRST(&obj_list)), oldtls,
      tcbsize, tcbalign);
    lock_release(rtld_bind_lock, &lockstate);
    return (ret);
}

void
_rtld_free_tls(void *tcb, size_t tcbsize, size_t tcbalign)
{
    RtldLockState lockstate;

    wlock_acquire(rtld_bind_lock, &lockstate);
    free_tls(tcb, tcbsize, tcbalign);
    lock_release(rtld_bind_lock, &lockstate);
}

static void
object_add_name(Obj_Entry *obj, const char *name)
{
    Name_Entry *entry;
    size_t len;

    len = strlen(name);
    entry = malloc(sizeof(Name_Entry) + len);

    if (entry != NULL) {
	strcpy(entry->name, name);
	STAILQ_INSERT_TAIL(&obj->names, entry, link);
    }
}

static int
object_match_name(const Obj_Entry *obj, const char *name)
{
    Name_Entry *entry;

    STAILQ_FOREACH(entry, &obj->names, link) {
	if (strcmp(name, entry->name) == 0)
	    return (1);
    }
    return (0);
}

static Obj_Entry *
locate_dependency(const Obj_Entry *obj, const char *name)
{
    const Objlist_Entry *entry;
    const Needed_Entry *needed;

    STAILQ_FOREACH(entry, &list_main, link) {
	if (object_match_name(entry->obj, name))
	    return entry->obj;
    }

    for (needed = obj->needed;  needed != NULL;  needed = needed->next) {
	if (strcmp(obj->strtab + needed->name, name) == 0 ||
	  (needed->obj != NULL && object_match_name(needed->obj, name))) {
	    /*
	     * If there is DT_NEEDED for the name we are looking for,
	     * we are all set.  Note that object might not be found if
	     * dependency was not loaded yet, so the function can
	     * return NULL here.  This is expected and handled
	     * properly by the caller.
	     */
	    return (needed->obj);
	}
    }
    rtld_fatal("%s: Unexpected inconsistency: dependency %s not found",
	obj->path, name);
}

static int
check_object_provided_version(Obj_Entry *refobj, const Obj_Entry *depobj,
    const Elf_Vernaux *vna)
{
    const Elf_Verdef *vd;
    const char *vername;

    vername = refobj->strtab + vna->vna_name;
    vd = depobj->verdef;
    if (vd == NULL) {
	_rtld_error("%s: version %s required by %s not defined",
	    depobj->path, vername, refobj->path);
	return (-1);
    }
    for (;;) {
	if (vd->vd_version != VER_DEF_CURRENT) {
	    _rtld_error("%s: Unsupported version %d of Elf_Verdef entry",
		depobj->path, vd->vd_version);
	    return (-1);
	}
	if (vna->vna_hash == vd->vd_hash) {
	    const Elf_Verdaux *aux = (const Elf_Verdaux *)
		((const char *)vd + vd->vd_aux);
	    if (strcmp(vername, depobj->strtab + aux->vda_name) == 0)
		return (0);
	}
	if (vd->vd_next == 0)
	    break;
	vd = (const Elf_Verdef *)((const char *)vd + vd->vd_next);
    }
    if (vna->vna_flags & VER_FLG_WEAK)
	return (0);
    _rtld_error("%s: version %s required by %s not found",
	depobj->path, vername, refobj->path);
    return (-1);
}

static int
rtld_verify_object_versions(Obj_Entry *obj)
{
    const Elf_Verneed *vn;
    const Elf_Verdef  *vd;
    const Elf_Verdaux *vda;
    const Elf_Vernaux *vna;
    const Obj_Entry *depobj;
    int maxvernum, vernum;

    if (obj->ver_checked)
	return (0);
    obj->ver_checked = true;

    maxvernum = 0;
    /*
     * Walk over defined and required version records and figure out
     * max index used by any of them. Do very basic sanity checking
     * while there.
     */
    vn = obj->verneed;
    while (vn != NULL) {
	if (vn->vn_version != VER_NEED_CURRENT) {
	    _rtld_error("%s: Unsupported version %d of Elf_Verneed entry",
		obj->path, vn->vn_version);
	    return (-1);
	}
	vna = (const Elf_Vernaux *)((const char *)vn + vn->vn_aux);
	for (;;) {
	    vernum = VER_NEED_IDX(vna->vna_other);
	    if (vernum > maxvernum)
		maxvernum = vernum;
	    if (vna->vna_next == 0)
		 break;
	    vna = (const Elf_Vernaux *)((const char *)vna + vna->vna_next);
	}
	if (vn->vn_next == 0)
	    break;
	vn = (const Elf_Verneed *)((const char *)vn + vn->vn_next);
    }

    vd = obj->verdef;
    while (vd != NULL) {
	if (vd->vd_version != VER_DEF_CURRENT) {
	    _rtld_error("%s: Unsupported version %d of Elf_Verdef entry",
		obj->path, vd->vd_version);
	    return (-1);
	}
	vernum = VER_DEF_IDX(vd->vd_ndx);
	if (vernum > maxvernum)
		maxvernum = vernum;
	if (vd->vd_next == 0)
	    break;
	vd = (const Elf_Verdef *)((const char *)vd + vd->vd_next);
    }

    if (maxvernum == 0)
	return (0);

    /*
     * Store version information in array indexable by version index.
     * Verify that object version requirements are satisfied along the
     * way.
     */
    obj->vernum = maxvernum + 1;
    obj->vertab = xcalloc(obj->vernum, sizeof(Ver_Entry));

    vd = obj->verdef;
    while (vd != NULL) {
	if ((vd->vd_flags & VER_FLG_BASE) == 0) {
	    vernum = VER_DEF_IDX(vd->vd_ndx);
	    assert(vernum <= maxvernum);
	    vda = (const Elf_Verdaux *)((const char *)vd + vd->vd_aux);
	    obj->vertab[vernum].hash = vd->vd_hash;
	    obj->vertab[vernum].name = obj->strtab + vda->vda_name;
	    obj->vertab[vernum].file = NULL;
	    obj->vertab[vernum].flags = 0;
	}
	if (vd->vd_next == 0)
	    break;
	vd = (const Elf_Verdef *)((const char *)vd + vd->vd_next);
    }

    vn = obj->verneed;
    while (vn != NULL) {
	depobj = locate_dependency(obj, obj->strtab + vn->vn_file);
	if (depobj == NULL)
	    return (-1);
	vna = (const Elf_Vernaux *)((const char *)vn + vn->vn_aux);
	for (;;) {
	    if (check_object_provided_version(obj, depobj, vna))
		return (-1);
	    vernum = VER_NEED_IDX(vna->vna_other);
	    assert(vernum <= maxvernum);
	    obj->vertab[vernum].hash = vna->vna_hash;
	    obj->vertab[vernum].name = obj->strtab + vna->vna_name;
	    obj->vertab[vernum].file = obj->strtab + vn->vn_file;
	    obj->vertab[vernum].flags = (vna->vna_other & VER_NEED_HIDDEN) ?
		VER_INFO_HIDDEN : 0;
	    if (vna->vna_next == 0)
		 break;
	    vna = (const Elf_Vernaux *)((const char *)vna + vna->vna_next);
	}
	if (vn->vn_next == 0)
	    break;
	vn = (const Elf_Verneed *)((const char *)vn + vn->vn_next);
    }
    return 0;
}

static int
rtld_verify_versions(const Objlist *objlist)
{
    Objlist_Entry *entry;
    int rc;

    rc = 0;
    STAILQ_FOREACH(entry, objlist, link) {
	/*
	 * Skip dummy objects or objects that have their version requirements
	 * already checked.
	 */
	if (entry->obj->strtab == NULL || entry->obj->vertab != NULL)
	    continue;
	if (rtld_verify_object_versions(entry->obj) == -1) {
	    rc = -1;
	    if (ld_tracing == NULL)
		break;
	}
    }
    if (rc == 0 || ld_tracing != NULL)
    	rc = rtld_verify_object_versions(&obj_rtld);
    return rc;
}

const Ver_Entry *
fetch_ventry(const Obj_Entry *obj, unsigned long symnum)
{
    Elf_Versym vernum;

    if (obj->vertab) {
	vernum = VER_NDX(obj->versyms[symnum]);
	if (vernum >= obj->vernum) {
	    _rtld_error("%s: symbol %s has wrong verneed value %d",
		obj->path, obj->strtab + symnum, vernum);
	} else if (obj->vertab[vernum].hash != 0) {
	    return &obj->vertab[vernum];
	}
    }
    return NULL;
}

int
_rtld_get_stack_prot(void)
{

	return (stack_prot);
}

int
_rtld_is_dlopened(void *arg)
{
	Obj_Entry *obj;
	RtldLockState lockstate;
	int res;

	rlock_acquire(rtld_bind_lock, &lockstate);
	obj = dlcheck(arg);
	if (obj == NULL)
		obj = obj_from_addr(arg);
	if (obj == NULL) {
		_rtld_error("No shared object contains address");
		lock_release(rtld_bind_lock, &lockstate);
		return (-1);
	}
	res = obj->dlopened ? 1 : 0;
	lock_release(rtld_bind_lock, &lockstate);
	return (res);
}

static int
obj_remap_relro(Obj_Entry *obj, int prot)
{
	if (obj->relro_size == 0)
		return (0);

	dbg("Enforcing RELRO for %s (%p -> %p)", obj->path, obj->relro_page,
	    obj->relro_page + obj->relro_size);
	if (obj->relro_size > 0 && mprotect(obj->relro_page, obj->relro_size,
	    prot) == -1) {
		_rtld_error("%s: Cannot set relro protection to %#x: %s",
		    obj->path, prot, rtld_strerror(errno));
		return (-1);
	}
	return (0);
}

static int
obj_disable_relro(Obj_Entry *obj)
{

	return (obj_remap_relro(obj, PROT_READ | PROT_WRITE));
}

static int
obj_enforce_relro(Obj_Entry *obj)
{

	return (obj_remap_relro(obj, PROT_READ));
}

static void
map_stacks_exec(RtldLockState *lockstate)
{
	void (*thr_map_stacks_exec)(void);

	if ((max_stack_flags & PF_X) == 0 || (stack_prot & PROT_EXEC) != 0)
		return;
	thr_map_stacks_exec = (void (*)(void))(uintptr_t)
	    get_program_var_addr("__pthread_map_stacks_exec", lockstate);
	if (thr_map_stacks_exec != NULL) {
		stack_prot |= PROT_EXEC;
		thr_map_stacks_exec();
	}
}

static void
distribute_static_tls(Objlist *list, RtldLockState *lockstate)
{
	Objlist_Entry *elm;
	Obj_Entry *obj;
	void (*distrib)(size_t, void *, size_t, size_t);

	distrib = (void (*)(size_t, void *, size_t, size_t))(uintptr_t)
	    get_program_var_addr("__pthread_distribute_static_tls", lockstate);
	if (distrib == NULL)
		return;
	STAILQ_FOREACH(elm, list, link) {
		obj = elm->obj;
		if (obj->marker || !obj->tls_done || obj->static_tls_copied)
			continue;
		distrib(obj->tlsoffset, obj->tlsinit, obj->tlsinitsize,
		    obj->tlssize);
		obj->static_tls_copied = true;
	}
}

void
symlook_init(SymLook *dst, const char *name)
{

	bzero(dst, sizeof(*dst));
	dst->name = name;
	dst->hash = elf_hash(name);
	dst->hash_gnu = gnu_hash(name);
}

static void
symlook_init_from_req(SymLook *dst, const SymLook *src)
{

	dst->name = src->name;
	dst->hash = src->hash;
	dst->hash_gnu = src->hash_gnu;
	dst->ventry = src->ventry;
	dst->flags = src->flags;
	dst->defobj_out = NULL;
	dst->sym_out = NULL;
	dst->lockstate = src->lockstate;
}

static int
open_binary_fd(const char *argv0, bool search_in_path,
    const char **binpath_res)
{
	char *binpath, *pathenv, *pe, *res1;
	const char *res;
	int fd;

	binpath = NULL;
	res = NULL;
	if (search_in_path && strchr(argv0, '/') == NULL) {
		binpath = xmalloc(PATH_MAX);
		pathenv = getenv("PATH");
		if (pathenv == NULL) {
			_rtld_error("-p and no PATH environment variable");
			rtld_die();
		}
		pathenv = strdup(pathenv);
		if (pathenv == NULL) {
			_rtld_error("Cannot allocate memory");
			rtld_die();
		}
		fd = -1;
		errno = ENOENT;
		while ((pe = strsep(&pathenv, ":")) != NULL) {
			if (strlcpy(binpath, pe, PATH_MAX) >= PATH_MAX)
				continue;
			if (binpath[0] != '\0' &&
			    strlcat(binpath, "/", PATH_MAX) >= PATH_MAX)
				continue;
			if (strlcat(binpath, argv0, PATH_MAX) >= PATH_MAX)
				continue;
			fd = open(binpath, O_RDONLY | O_CLOEXEC | O_VERIFY);
			if (fd != -1 || errno != ENOENT) {
				res = binpath;
				break;
			}
		}
		free(pathenv);
	} else {
		fd = open(argv0, O_RDONLY | O_CLOEXEC | O_VERIFY);
		res = argv0;
	}

	if (fd == -1) {
		_rtld_error("Cannot open %s: %s", argv0, rtld_strerror(errno));
		rtld_die();
	}
	if (res != NULL && res[0] != '/') {
		res1 = xmalloc(PATH_MAX);
		if (realpath(res, res1) != NULL) {
			if (res != argv0)
				free(__DECONST(char *, res));
			res = res1;
		} else {
			free(res1);
		}
	}
	*binpath_res = res;
	return (fd);
}

/*
 * Parse a set of command-line arguments.
 */
static int
parse_args(char* argv[], int argc, bool *use_pathp, int *fdp,
    const char **argv0)
{
	const char *arg;
	char machine[64];
	size_t sz;
	int arglen, fd, i, j, mib[2];
	char opt;
	bool seen_b, seen_f;

	dbg("Parsing command-line arguments");
	*use_pathp = false;
	*fdp = -1;
	seen_b = seen_f = false;

	for (i = 1; i < argc; i++ ) {
		arg = argv[i];
		dbg("argv[%d]: '%s'", i, arg);

		/*
		 * rtld arguments end with an explicit "--" or with the first
		 * non-prefixed argument.
		 */
		if (strcmp(arg, "--") == 0) {
			i++;
			break;
		}
		if (arg[0] != '-')
			break;

		/*
		 * All other arguments are single-character options that can
		 * be combined, so we need to search through `arg` for them.
		 */
		arglen = strlen(arg);
		for (j = 1; j < arglen; j++) {
			opt = arg[j];
			if (opt == 'h') {
				print_usage(argv[0]);
				_exit(0);
			} else if (opt == 'b') {
				if (seen_f) {
					_rtld_error("Both -b and -f specified");
					rtld_die();
				}
				i++;
				*argv0 = argv[i];
				seen_b = true;
				break;
			} else if (opt == 'f') {
				if (seen_b) {
					_rtld_error("Both -b and -f specified");
					rtld_die();
				}

				/*
				 * -f XX can be used to specify a
				 * descriptor for the binary named at
				 * the command line (i.e., the later
				 * argument will specify the process
				 * name but the descriptor is what
				 * will actually be executed).
				 *
				 * -f must be the last option in, e.g., -abcf.
				 */
				if (j != arglen - 1) {
					rtld_fatal("Invalid options: %s", arg);
				}
				i++;
				fd = parse_integer(argv[i]);
				if (fd == -1) {
					rtld_fatal(
					    "Invalid file descriptor: '%s'",
					    argv[i]);
					rtld_die();
				}
				*fdp = fd;
				seen_f = true;
				break;
			} else if (opt == 'p') {
				*use_pathp = true;
			} else if (opt == 't') {
<<<<<<< HEAD
				ld_tracing = "yes";
=======
				trust = false;
>>>>>>> d81f999a
			} else if (opt == 'v') {
				machine[0] = '\0';
				mib[0] = CTL_HW;
				mib[1] = HW_MACHINE;
				sz = sizeof(machine);
				sysctl(mib, nitems(mib), machine, &sz, NULL, 0);
				rtld_printf(
				    "FreeBSD ld-elf.so.1 %s\n"
				    "FreeBSD_version %d\n"
				    "Default lib path %s\n"
				    "Env prefix %s\n"
				    "Hint file %s\n"
				    "libmap file %s\n",
				    machine,
				    __FreeBSD_version, ld_standard_library_path,
				    ld_env_prefix, ld_elf_hints_default,
				    ld_path_libmap_conf);
				_exit(0);
			} else {
				_rtld_error("Invalid argument: '%s'", arg);
				print_usage(argv[0]);
				rtld_die();
			}
		}
	}

	if (!seen_b)
		*argv0 = argv[i];
	return (i);
}

/*
 * Parse a file descriptor number without pulling in more of libc (e.g. atoi).
 */
static int
parse_integer(const char *str)
{
	static const int RADIX = 10;  /* XXXJA: possibly support hex? */
	const char *orig;
	int n;
	char c;

	orig = str;
	n = 0;
	for (c = *str; c != '\0'; c = *++str) {
		if (c < '0' || c > '9')
			return (-1);

		n *= RADIX;
		n += c - '0';
	}

	/* Make sure we actually parsed something. */
	if (str == orig)
		return (-1);
	return (n);
}

static void
print_usage(const char *argv0)
{

	rtld_printf(
	    "Usage: %s [-h] [-b <exe>] [-f <FD>] [-p] [--] <binary> [<args>]\n"
	    "\n"
	    "Options:\n"
	    "  -h        Display this help message\n"
	    "  -b <exe>  Execute <exe> instead of <binary>, arg0 is <binary>\n"
	    "  -f <FD>   Execute <FD> instead of searching for <binary>\n"
	    "  -p        Search in PATH for named binary\n"
<<<<<<< HEAD
	    "  -t        Trace loaded libraries instead of executing <binary>\n"
=======
	    "  -t        Ignore LD_ environment variables\n"
>>>>>>> d81f999a
	    "  -v        Display identification information\n"
	    "  --        End of RTLD options\n"
	    "  <binary>  Name of process to execute\n"
	    "  <args>    Arguments to the executed process\n", argv0);
}

/*
 * Overrides for libc_pic-provided functions.
 */

int
__getosreldate(void)
{
	size_t len;
	int oid[2];
	int error, osrel;

	if (osreldate != 0)
		return (osreldate);

	oid[0] = CTL_KERN;
	oid[1] = KERN_OSRELDATE;
	osrel = 0;
	len = sizeof(osrel);
	error = sysctl(oid, 2, &osrel, &len, NULL, 0);
	if (error == 0 && osrel > 0 && len == sizeof(osrel))
		osreldate = osrel;
	return (osreldate);
}

const char *
rtld_strerror(int errnum)
{

	if (errnum < 0 || errnum >= sys_nerr)
		return ("Unknown error");
	return (sys_errlist[errnum]);
}

/* malloc */
void *
malloc(size_t nbytes)
{

	return (__crt_malloc(nbytes));
}

void *
calloc(size_t num, size_t size)
{

	return (__crt_calloc(num, size));
}

void
free(void *cp)
{

	__crt_free(cp);
}

void *
realloc(void *cp, size_t nbytes)
{

	return (__crt_realloc(cp, nbytes));
}

extern int _rtld_version__FreeBSD_version __exported;
int _rtld_version__FreeBSD_version = __FreeBSD_version;

extern char _rtld_version_laddr_offset __exported;
char _rtld_version_laddr_offset;

extern char _rtld_version_dlpi_tls_data __exported;
char _rtld_version_dlpi_tls_data;<|MERGE_RESOLUTION|>--- conflicted
+++ resolved
@@ -6263,11 +6263,9 @@
 			} else if (opt == 'p') {
 				*use_pathp = true;
 			} else if (opt == 't') {
-<<<<<<< HEAD
 				ld_tracing = "yes";
-=======
+			} else if (opt == 'u') {
 				trust = false;
->>>>>>> d81f999a
 			} else if (opt == 'v') {
 				machine[0] = '\0';
 				mib[0] = CTL_HW;
@@ -6338,11 +6336,8 @@
 	    "  -b <exe>  Execute <exe> instead of <binary>, arg0 is <binary>\n"
 	    "  -f <FD>   Execute <FD> instead of searching for <binary>\n"
 	    "  -p        Search in PATH for named binary\n"
-<<<<<<< HEAD
 	    "  -t        Trace loaded libraries instead of executing <binary>\n"
-=======
-	    "  -t        Ignore LD_ environment variables\n"
->>>>>>> d81f999a
+	    "  -u        Ignore LD_ environment variables\n"
 	    "  -v        Display identification information\n"
 	    "  --        End of RTLD options\n"
 	    "  <binary>  Name of process to execute\n"
