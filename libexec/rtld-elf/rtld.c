/*-
 * SPDX-License-Identifier: BSD-2-Clause-FreeBSD
 *
 * Copyright 1996, 1997, 1998, 1999, 2000 John D. Polstra.
 * Copyright 2003 Alexander Kabaev <kan@FreeBSD.ORG>.
 * Copyright 2009-2013 Konstantin Belousov <kib@FreeBSD.ORG>.
 * Copyright 2012 John Marino <draco@marino.st>.
 * Copyright 2014-2017 The FreeBSD Foundation
 * All rights reserved.
 *
 * Portions of this software were developed by Konstantin Belousov
 * under sponsorship from the FreeBSD Foundation.
 *
 * Redistribution and use in source and binary forms, with or without
 * modification, are permitted provided that the following conditions
 * are met:
 * 1. Redistributions of source code must retain the above copyright
 *    notice, this list of conditions and the following disclaimer.
 * 2. Redistributions in binary form must reproduce the above copyright
 *    notice, this list of conditions and the following disclaimer in the
 *    documentation and/or other materials provided with the distribution.
 *
 * THIS SOFTWARE IS PROVIDED BY THE AUTHOR ``AS IS'' AND ANY EXPRESS OR
 * IMPLIED WARRANTIES, INCLUDING, BUT NOT LIMITED TO, THE IMPLIED WARRANTIES
 * OF MERCHANTABILITY AND FITNESS FOR A PARTICULAR PURPOSE ARE DISCLAIMED.
 * IN NO EVENT SHALL THE AUTHOR BE LIABLE FOR ANY DIRECT, INDIRECT,
 * INCIDENTAL, SPECIAL, EXEMPLARY, OR CONSEQUENTIAL DAMAGES (INCLUDING, BUT
 * NOT LIMITED TO, PROCUREMENT OF SUBSTITUTE GOODS OR SERVICES; LOSS OF USE,
 * DATA, OR PROFITS; OR BUSINESS INTERRUPTION) HOWEVER CAUSED AND ON ANY
 * THEORY OF LIABILITY, WHETHER IN CONTRACT, STRICT LIABILITY, OR TORT
 * (INCLUDING NEGLIGENCE OR OTHERWISE) ARISING IN ANY WAY OUT OF THE USE OF
 * THIS SOFTWARE, EVEN IF ADVISED OF THE POSSIBILITY OF SUCH DAMAGE.
 */

/*
 * Dynamic linker for ELF.
 *
 * John Polstra <jdp@polstra.com>.
 */

#include <sys/cdefs.h>
__FBSDID("$FreeBSD$");

#include <sys/param.h>
#include <sys/mount.h>
#include <sys/mman.h>
#include <sys/stat.h>
#include <sys/sysctl.h>
#include <sys/uio.h>
#include <sys/utsname.h>
#include <sys/ktrace.h>

#ifdef __CHERI_PURE_CAPABILITY__
#include <cheri/cheric.h>
#endif

#include <dlfcn.h>
#include <err.h>
#include <errno.h>
#include <fcntl.h>
#include <signal.h>
#include <stdarg.h>
#include <stdio.h>
#include <stdlib.h>
#include <string.h>
#include <unistd.h>

#include "debug.h"
#include "rtld.h"
#include "libmap.h"
#include "paths.h"
#include "rtld_tls.h"
#include "rtld_printf.h"
#include "rtld_malloc.h"
#include "rtld_utrace.h"
#include "notes.h"
#include "rtld_libc.h"

/* Types. */
typedef void (*func_ptr_type)(void);
typedef void * (*path_enum_proc) (const char *path, size_t len, void *arg);


/* Variables that cannot be static: */
/* TODO: Support the probes based interface?
 * { "init_start", DO_NOTHING },
 * { "init_complete", FULL_RELOAD },
 * { "map_start", DO_NOTHING },
 * { "map_failed", DO_NOTHING },
 * { "reloc_complete", UPDATE_OR_RELOAD },
 * { "unmap_start", DO_NOTHING },
 * { "unmap_complete", FULL_RELOAD },
 */
extern struct r_debug r_debug; /* For GDB */
extern int _thread_autoinit_dummy_decl;
extern void (*__cleanup)(void);

/*
 * Function declarations.
 */
static const char *basename(const char *);
static bool digest_dynamic(Obj_Entry *, int);
static void digest_dynamic1(Obj_Entry *, int, const Elf_Dyn **,
    const Elf_Dyn **, const Elf_Dyn **);
static bool digest_dynamic2(Obj_Entry *, const Elf_Dyn *, const Elf_Dyn *,
    const Elf_Dyn *);
static Obj_Entry *digest_phdr(const Elf_Phdr *, int, dlfunc_t, const char *);
static void distribute_static_tls(Objlist *, RtldLockState *);
static Obj_Entry *dlcheck(void *);
static int dlclose_locked(void *, RtldLockState *);
static Obj_Entry *dlopen_object(const char *name, int fd, Obj_Entry *refobj,
    int lo_flags, int mode, RtldLockState *lockstate);
static Obj_Entry *do_load_object(int, const char *, char *, struct stat *, int);
static int do_search_info(const Obj_Entry *obj, int, struct dl_serinfo *);
static bool donelist_check(DoneList *, const Obj_Entry *);
static void errmsg_restore(char *);
static char *errmsg_save(void);
static void *_fill_search_info(const char *, size_t, void *);
/* Make this a macro to avoid updating all uses of fill_search_info */
#define fill_search_info make_rtld_local_function_pointer(_fill_search_info)

static char *find_library(const char *, const Obj_Entry *, int *);
static const char *gethints(bool);
static void hold_object(Obj_Entry *);
static void unhold_object(Obj_Entry *);
static void init_dag(Obj_Entry *);
static void init_marker(Obj_Entry *);
static void init_pagesizes(Elf_Auxinfo **aux_info);
static void init_rtld(caddr_t, Elf_Auxinfo **);
static void initlist_add_neededs(Needed_Entry *, Objlist *);
static void initlist_add_objects(Obj_Entry *, Obj_Entry *, Objlist *);
static int initlist_objects_ifunc(Objlist *, bool, int, RtldLockState *);
static void linkmap_add(Obj_Entry *);
static void linkmap_delete(Obj_Entry *);
static void load_filtees(Obj_Entry *, int flags, RtldLockState *);
static void unload_filtees(Obj_Entry *, RtldLockState *);
static int load_needed_objects(Obj_Entry *, int);
static int load_preload_objects(void);
static Obj_Entry *load_object(const char *, int fd, const Obj_Entry *, int);
static void map_stacks_exec(RtldLockState *);
static int obj_disable_relro(Obj_Entry *);
static int obj_enforce_relro(Obj_Entry *);
static Obj_Entry *obj_from_addr(const void *);
static void objlist_call_fini(Objlist *, Obj_Entry *, RtldLockState *);
static void objlist_call_init(Objlist *, RtldLockState *);
static void objlist_clear(Objlist *);
static Objlist_Entry *objlist_find(Objlist *, const Obj_Entry *);
static void objlist_init(Objlist *);
static void objlist_push_head(Objlist *, Obj_Entry *);
static void objlist_push_tail(Objlist *, Obj_Entry *);
static void objlist_put_after(Objlist *, Obj_Entry *, Obj_Entry *);
static void objlist_remove(Objlist *, Obj_Entry *);
static int open_binary_fd(const char *argv0, bool search_in_path,
    const char **binpath_res);
static int parse_args(char* argv[], int argc, bool *use_pathp, int *fdp,
    const char **argv0);
static int parse_integer(const char *);
static void *path_enumerate(const char *, path_enum_proc, const char *, void *);
static void print_usage(const char *argv0);
static void release_object(Obj_Entry *);
static int relocate_object_dag(Obj_Entry *root, bool bind_now,
    Obj_Entry *rtldobj, int flags, RtldLockState *lockstate);
static int relocate_object(Obj_Entry *obj, bool bind_now, Obj_Entry *rtldobj,
    int flags, RtldLockState *lockstate);
static int relocate_objects(Obj_Entry *, bool, Obj_Entry *, int,
    RtldLockState *);
static int resolve_object_ifunc(Obj_Entry *, bool, int, RtldLockState *);
static int rtld_dirname(const char *, char *);
static int rtld_dirname_abs(const char *, char *);
static void *rtld_dlopen(const char *name, int fd, int mode);
static void rtld_exit(void);
static void rtld_nop_exit(void);
static char *search_library_path(const char *, const char *, const char *,
    int *);
static char *search_library_pathfds(const char *, const char *, int *);
static const void **get_program_var_addr(const char *, RtldLockState *);
static void set_program_var(const char *, const void *);
static int symlook_default(SymLook *, const Obj_Entry *refobj);
static int symlook_global(SymLook *, DoneList *);
static void symlook_init_from_req(SymLook *, const SymLook *);
static int symlook_list(SymLook *, const Objlist *, DoneList *);
static int symlook_needed(SymLook *, const Needed_Entry *, DoneList *);
static int symlook_obj1_sysv(SymLook *, const Obj_Entry *);
static int symlook_obj1_gnu(SymLook *, const Obj_Entry *);
static void trace_loaded_objects(Obj_Entry *);
static void unlink_object(Obj_Entry *);
static void unload_object(Obj_Entry *, RtldLockState *lockstate);
static void unref_dag(Obj_Entry *);
static void ref_dag(Obj_Entry *);
static char *origin_subst_one(Obj_Entry *, char *, const char *,
    const char *, bool);
static char *origin_subst(Obj_Entry *, const char *);
static bool obj_resolve_origin(Obj_Entry *obj);
static void preinit_main(void);
static int  rtld_verify_versions(const Objlist *);
static int  rtld_verify_object_versions(Obj_Entry *);
static void object_add_name(Obj_Entry *, const char *);
static int  object_match_name(const Obj_Entry *, const char *);
static void ld_utrace_log(int, void *, void *, size_t, int, const char *);
static void rtld_fill_dl_phdr_info(const Obj_Entry *obj,
    struct dl_phdr_info *phdr_info);
static uint32_t gnu_hash(const char *);
static bool matched_symbol(SymLook *, const Obj_Entry *, Sym_Match_Result *,
    const unsigned long);

void r_debug_state(struct r_debug *, struct link_map *) __noinline __exported;
void _r_debug_postinit(struct link_map *) __noinline __exported;

/*
 * Data declarations.
 */
static char *error_message;	/* Message for dlerror(), or NULL */
struct r_debug r_debug __exported;	/* for GDB; */
static bool libmap_disable;	/* Disable libmap */
static bool ld_loadfltr;	/* Immediate filters processing */
static char *libmap_override;	/* Maps to use in addition to libmap.conf */
static bool trust;		/* False for setuid and setgid programs */
static bool dangerous_ld_env;	/* True if environment variables have been
				   used to affect the libraries loaded */
bool ld_bind_not;		/* Disable PLT update */
static char *ld_bind_now;	/* Environment variable for immediate binding */
static char *ld_library_path;	/* Environment variable for search path */
static char *ld_library_dirs;	/* Environment variable for library descriptors */
static char *ld_preload;	/* Environment variable for libraries to
				   load first */
static const char *ld_elf_hints_path;	/* Environment variable for alternative hints path */
static const char *ld_tracing;	/* Called from ldd to print libs */
static char *ld_utrace;		/* Use utrace() to log events. */
static bool ld_skip_init_funcs = false;	/* XXXAR: debug environment variable to verify relocation processing */
static struct obj_entry_q obj_list;	/* Queue of all loaded objects */
static Obj_Entry *obj_main;	/* The main program shared object */
#if !defined(__mips__) || !defined(__CHERI_PURE_CAPABILITY__)
static
#endif
Obj_Entry obj_rtld;	/* The dynamic linker shared object */
static unsigned int obj_count;	/* Number of objects in obj_list */
static unsigned int obj_loads;	/* Number of loads of objects (gen count) */

static Objlist list_global =	/* Objects dlopened with RTLD_GLOBAL */
  STAILQ_HEAD_INITIALIZER(list_global);
static Objlist list_main =	/* Objects loaded at program startup */
  STAILQ_HEAD_INITIALIZER(list_main);
static Objlist list_fini =	/* Objects needing fini() calls */
  STAILQ_HEAD_INITIALIZER(list_fini);

Elf_Sym sym_zero;		/* For resolving undefined weak refs. */

#define GDB_STATE(s,m)	r_debug.r_state = s; r_debug_state(&r_debug,m);

extern Elf_Dyn _DYNAMIC __no_subobject_bounds;
#pragma weak _DYNAMIC

int dlclose(void *) __exported;
char *dlerror(void) __exported;
void *dlopen(const char *, int) __exported;
void *fdlopen(int, int) __exported;
void *dlsym(void *, const char *) __exported;
dlfunc_t dlfunc(void *, const char *) __exported;
void *dlvsym(void *, const char *, const char *) __exported;
int dladdr(const void *, Dl_info *) __exported;
void dllockinit(void *, void *(*)(void *), void (*)(void *), void (*)(void *),
    void (*)(void *), void (*)(void *), void (*)(void *)) __exported;
int dlinfo(void *, int , void *) __exported;
int dl_iterate_phdr(__dl_iterate_hdr_callback, void *) __exported;
int _rtld_addr_phdr(const void *, struct dl_phdr_info *) __exported;
int _rtld_get_stack_prot(void) __exported;
int _rtld_is_dlopened(void *) __exported;
void _rtld_error(const char *, ...) __exported __printflike(1, 2);

/* Only here to fix -Wmissing-prototypes warnings */
int __getosreldate(void);
#ifdef __CHERI_PURE_CAPABILITY__
func_ptr_type _rtld(Elf_Auxinfo *aux, func_ptr_type *exit_proc, Obj_Entry **objp);
#else
func_ptr_type _rtld(Elf_Addr *sp, func_ptr_type *exit_proc, Obj_Entry **objp);
#endif
Elf_Addr _rtld_bind(Obj_Entry *obj, Elf_Size reloff);


int npagesizes;
static int osreldate;
size_t *pagesizes;

static int stack_prot = PROT_READ | PROT_WRITE | RTLD_DEFAULT_STACK_EXEC;
static int max_stack_flags;

/*
 * Global declarations normally provided by crt1.  The dynamic linker is
 * not built with crt1, so we have to provide them ourselves.
 */
char *__progname;
char **environ;

/*
 * Used to pass argc, argv to init functions.
 */
int main_argc;
char **main_argv;

/*
 * Globals to control TLS allocation.
 */
size_t tls_last_offset;		/* Static TLS offset of last module */
size_t tls_last_size;		/* Static TLS size of last module */
size_t tls_static_space;	/* Static TLS space allocated */
static size_t tls_static_max_align;
Elf_Addr tls_dtv_generation = 1;	/* Used to detect when dtv size changes */
int tls_max_index = 1;		/* Largest module index allocated */

static bool ld_library_path_rpath = false;
bool ld_fast_sigblock = false;

/*
 * Globals for path names, and such
 */
const char *ld_elf_hints_default = _PATH_ELF_HINTS;
const char *ld_path_libmap_conf = _PATH_LIBMAP_CONF;
const char *ld_path_rtld = _PATH_RTLD;
const char *ld_standard_library_path = STANDARD_LIBRARY_PATH;
const char *ld_env_prefix = LD_;

static void (*rtld_exit_ptr)(void);

/*
 * Fill in a DoneList with an allocation large enough to hold all of
 * the currently-loaded objects.  Keep this as a macro since it calls
 * alloca and we want that to occur within the scope of the caller.
 */
#define donelist_init(dlp)					\
    ((dlp)->objs = alloca(obj_count * sizeof (dlp)->objs[0]),	\
    assert((dlp)->objs != NULL),				\
    (dlp)->num_alloc = obj_count,				\
    (dlp)->num_used = 0)

#define	LD_UTRACE(e, h, mb, ms, r, n) do {			\
	if (ld_utrace != NULL)					\
		ld_utrace_log(e, h, mb, ms, r, n);		\
} while (0)

static void
ld_utrace_log(int event, void *handle, void *mapbase, size_t mapsize,
    int refcnt, const char *name)
{
	struct utrace_rtld ut;
	static const char rtld_utrace_sig[RTLD_UTRACE_SIG_SZ] = RTLD_UTRACE_SIG;

	memcpy(ut.sig, rtld_utrace_sig, sizeof(ut.sig));
	ut.event = event;
	ut.handle = handle;
	ut.mapbase = mapbase;
	ut.mapsize = mapsize;
	ut.refcnt = refcnt;
	bzero(ut.name, sizeof(ut.name));
	if (name)
		strlcpy(ut.name, name, sizeof(ut.name));
	utrace(&ut, sizeof(ut));
}

#ifdef RTLD_VARIANT_ENV_NAMES
/*
 * construct the env variable based on the type of binary that's
 * running.
 */
static inline const char *
_LD(const char *var)
{
	static char buffer[128];

	strlcpy(buffer, ld_env_prefix, sizeof(buffer));
	strlcat(buffer, var, sizeof(buffer));
	return (buffer);
}
#else
#define _LD(x)	LD_ x
#endif

#ifdef DEBUG
static inline
bool is_env_var_set(const char* varname)
{
	char *env_var;

	env_var = getenv(varname);

	/* return true if the variable is nonnull and not equal to "0" */
	return (env_var != NULL && *env_var != '\0' &&
	    __builtin_strcmp(env_var, "0") != 0);
}
#endif

/*
 * Main entry point for dynamic linking.
 *
 * For CHERI the first argument is a pointer to the ELF "auxiliary vector".
 * For all other architectures the first argument is the stack pointer.
 * The stack is expected to be laid out as described
 * in the SVR4 ABI specification, Intel 386 Processor Supplement.
 * Specifically, the stack pointer points to a word containing
 * ARGC.  Following that in the stack is a null-terminated sequence
 * of pointers to argument strings.  Then comes a null-terminated
 * sequence of pointers to environment strings.  Finally, there is a
 * sequence of "auxiliary vector" entries.
 *
 * The second argument points to a place to store the dynamic linker's
 * exit procedure pointer and the third to a place to store the main
 * program's object.
 *
 * The return value is the main program's entry point.
 */
func_ptr_type
#ifdef __CHERI_PURE_CAPABILITY__
_rtld(Elf_Auxinfo *aux, func_ptr_type *exit_proc, Obj_Entry **objp)
#else
_rtld(Elf_Addr *sp, func_ptr_type *exit_proc, Obj_Entry **objp)
#endif
{
    Elf_Auxinfo *aux_info[AT_COUNT], *auxp;
#ifndef __CHERI_PURE_CAPABILITY__
    Elf_Auxinfo *aux, *auxpf;
#endif
    Objlist_Entry *entry;
    Obj_Entry *last_interposer, *obj, *preload_tail;
    const Elf_Phdr *phdr;
    Objlist initlist;
    RtldLockState lockstate;
    struct stat st;
    Elf_Addr *argcp;
    char **argv, **env, *kexecpath, *library_path_rpath;
    const char *argv0, *binpath;
#ifndef __CHERI_PURE_CAPABILITY__
    char **envp;
#endif
    dlfunc_t imgentry;
    char buf[MAXPATHLEN];
    int argc, fd, i, mib[4], old_osrel, osrel, phnum, rtld_argc;
    size_t sz;
#ifdef __powerpc__
    int old_auxv_format = 1;
#endif
    bool dir_enable, direct_exec, explicit_fd, search_in_path;

    /*
     * On entry, the dynamic linker itself has not been relocated yet.
     * Be very careful not to reference any global data until after
     * init_rtld has returned.  It is OK to reference file-scope statics
     * and string constants, and to call static and global functions.
     */
#ifndef __CHERI_PURE_CAPABILITY__
    /* Find the auxiliary vector on the stack. */
    argcp = sp;
    argc = *sp++;
    argv = (char **) sp;
    sp += argc + 1;	/* Skip over arguments and NULL terminator */
    env = (char **) sp;
    while (*sp++ != 0)	/* Skip over environment, and NULL terminator */
	;
    aux = (Elf_Auxinfo *) sp;
#endif

    /* Digest the auxiliary vector. */
    for (i = 0;  i < AT_COUNT;  i++)
	aux_info[i] = NULL;
    for (auxp = aux;  auxp->a_type != AT_NULL;  auxp++) {
	if (auxp->a_type < AT_COUNT)
	    aux_info[auxp->a_type] = auxp;
#ifdef __powerpc__
	if (auxp->a_type == 23) /* AT_STACKPROT */
	    old_auxv_format = 0;
#endif
    }
#ifdef __CHERI_PURE_CAPABILITY__
    /* CHERI reads these values from auxv instead */
    argcp = &aux_info[AT_ARGC]->a_un.a_val;
    argc = *argcp;
    argv = (char **)aux_info[AT_ARGV]->a_un.a_ptr;
    env = (char **)aux_info[AT_ENVV]->a_un.a_ptr;
#endif

#ifdef __powerpc__
    if (old_auxv_format) {
	/* Remap from old-style auxv numbers. */
	aux_info[23] = aux_info[21];	/* AT_STACKPROT */
	aux_info[21] = aux_info[19];	/* AT_PAGESIZESLEN */
	aux_info[19] = aux_info[17];	/* AT_NCPUS */
	aux_info[17] = aux_info[15];	/* AT_CANARYLEN */
	aux_info[15] = aux_info[13];	/* AT_EXECPATH */
	aux_info[13] = NULL;		/* AT_GID */

	aux_info[20] = aux_info[18];	/* AT_PAGESIZES */
	aux_info[18] = aux_info[16];	/* AT_OSRELDATE */
	aux_info[16] = aux_info[14];	/* AT_CANARY */
	aux_info[14] = NULL;		/* AT_EGID */
    }
#endif

    /* Initialize and relocate ourselves. */
    assert(aux_info[AT_BASE] != NULL);
    assert((vaddr_t)aux_info[AT_BASE]->a_un.a_ptr != 0 && "rtld cannot be mapped at address zero!");
    init_rtld((caddr_t) aux_info[AT_BASE]->a_un.a_ptr, aux_info);

    __progname = obj_rtld.path;
    argv0 = argv[0] != NULL ? argv[0] : "(null)";
    environ = env;
    main_argc = argc;
    main_argv = argv;

    if (aux_info[AT_BSDFLAGS] != NULL &&
	(aux_info[AT_BSDFLAGS]->a_un.a_val & ELF_BSDF_SIGFASTBLK) != 0)
	    ld_fast_sigblock = true;

    trust = !issetugid();
    direct_exec = false;

    md_abi_variant_hook(aux_info);

    fd = -1;
    if (aux_info[AT_EXECFD] != NULL) {
	fd = aux_info[AT_EXECFD]->a_un.a_val;
    } else {
	assert(aux_info[AT_PHDR] != NULL);
	phdr = (const Elf_Phdr *)aux_info[AT_PHDR]->a_un.a_ptr;
	if (phdr == obj_rtld.phdr) {
	    if (!trust) {
		_rtld_error("Tainted process refusing to run binary %s",
		    argv0);
		rtld_die();
	    }
	    direct_exec = true;

	    dbg("opening main program in direct exec mode");
	    if (argc >= 2) {
		rtld_argc = parse_args(argv, argc, &search_in_path, &fd, &argv0);
		explicit_fd = (fd != -1);
		binpath = NULL;
		if (!explicit_fd)
		    fd = open_binary_fd(argv0, search_in_path, &binpath);
		if (fstat(fd, &st) == -1) {
		    rtld_fatal("Failed to fstat FD %d (%s): %s", fd,
		      explicit_fd ? "user-provided descriptor" : argv0,
		      rtld_strerror(errno));
		}

		/*
		 * Rough emulation of the permission checks done by
		 * execve(2), only Unix DACs are checked, ACLs are
		 * ignored.  Preserve the semantic of disabling owner
		 * to execute if owner x bit is cleared, even if
		 * others x bit is enabled.
		 * mmap(2) does not allow to mmap with PROT_EXEC if
		 * binary' file comes from noexec mount.  We cannot
		 * set a text reference on the binary.
		 */
		dir_enable = false;
		if (st.st_uid == geteuid()) {
		    if ((st.st_mode & S_IXUSR) != 0)
			dir_enable = true;
		} else if (st.st_gid == getegid()) {
		    if ((st.st_mode & S_IXGRP) != 0)
			dir_enable = true;
		} else if ((st.st_mode & S_IXOTH) != 0) {
		    dir_enable = true;
		}
		if (!dir_enable) {
		    _rtld_error("No execute permission for binary %s",
		        argv0);
		    if (!ld_tracing)
			rtld_die();
		}

		/*
		 * For direct exec mode, argv[0] is the interpreter
		 * name, we must remove it and shift arguments left
		 * before invoking binary main.  Since stack layout
		 * places environment pointers and aux vectors right
		 * after the terminating NULL, we must shift
		 * environment and aux as well.
		 */
		main_argc = argc - rtld_argc;
		for (i = 0; i <= main_argc; i++)
		    argv[i] = argv[i + rtld_argc];
		*argcp -= rtld_argc;
		/* auxv/envp is not on the stack in CHERI so we don't need this */
#ifndef __CHERI_PURE_CAPABILITY__
		environ = env = envp = argv + main_argc + 1;
		dbg("move env from %p to %p", envp + rtld_argc, envp);
		do {
		    *envp = *(envp + rtld_argc);
		}  while (*envp++ != NULL);
		aux = auxp = (Elf_Auxinfo *)envp;
		auxpf = (Elf_Auxinfo *)(envp + rtld_argc);
		dbg("move aux from %p to %p", auxpf, aux);
		/* XXXKIB insert place for AT_EXECPATH if not present */
		for (;; auxp++, auxpf++) {
		    *auxp = *auxpf;
		    if (auxp->a_type == AT_NULL)
			break;
		}
		/* Since the auxiliary vector has moved, redigest it. */
		for (i = 0;  i < AT_COUNT;  i++)
		    aux_info[i] = NULL;
		for (auxp = aux;  auxp->a_type != AT_NULL;  auxp++) {
		    if (auxp->a_type < AT_COUNT)
			aux_info[auxp->a_type] = auxp;
		}
#endif

		/* Point AT_EXECPATH auxv and aux_info to the binary path. */
		if (binpath == NULL) {
		    aux_info[AT_EXECPATH] = NULL;
		} else {
		    if (aux_info[AT_EXECPATH] == NULL) {
			aux_info[AT_EXECPATH] = xmalloc(sizeof(Elf_Auxinfo));
			aux_info[AT_EXECPATH]->a_type = AT_EXECPATH;
		    }
		    aux_info[AT_EXECPATH]->a_un.a_ptr = __DECONST(void *,
		      binpath);
		}
	    } else {
		_rtld_error("No binary");
		rtld_die();
	    }
	}
    }

    ld_bind_now = getenv(_LD("BIND_NOW"));

    /*
     * If the process is tainted, then we un-set the dangerous environment
     * variables.  The process will be marked as tainted until setuid(2)
     * is called.  If any child process calls setuid(2) we do not want any
     * future processes to honor the potentially un-safe variables.
     */
    if (!trust) {
	if (unsetenv(_LD("PRELOAD")) || unsetenv(_LD("LIBMAP")) ||
	    unsetenv(_LD("LIBRARY_PATH")) || unsetenv(_LD("LIBRARY_PATH_FDS")) ||
	    unsetenv(_LD("LIBMAP_DISABLE")) || unsetenv(_LD("BIND_NOT")) ||
	    unsetenv(_LD("DEBUG")) || unsetenv(_LD("ELF_HINTS_PATH")) ||
	    unsetenv(_LD("SKIP_INIT_FUNCS")) ||
	    unsetenv(_LD("LOADFLTR")) || unsetenv(_LD("LIBRARY_PATH_RPATH"))) {
		rtld_fatal("environment corrupt; aborting");
	}
    }
    if (ld_bind_now == NULL)
	    ld_bind_not = getenv(_LD("BIND_NOT")) != NULL;
    libmap_disable = getenv(_LD("LIBMAP_DISABLE")) != NULL;
    libmap_override = getenv(_LD("LIBMAP"));
    ld_library_path = getenv(_LD("LIBRARY_PATH"));
    ld_library_dirs = getenv(_LD("LIBRARY_PATH_FDS"));
    ld_preload = getenv(_LD("PRELOAD"));
    ld_elf_hints_path = getenv(_LD("ELF_HINTS_PATH"));
    ld_loadfltr = getenv(_LD("LOADFLTR")) != NULL;
    library_path_rpath = getenv(_LD("LIBRARY_PATH_RPATH"));
    ld_skip_init_funcs = getenv(_LD("SKIP_INIT_FUNCS")) != NULL;
    library_path_rpath = getenv(_LD("LIBRARY_PATH_RPATH"));
    if (library_path_rpath != NULL) {
	    if (library_path_rpath[0] == 'y' ||
		library_path_rpath[0] == 'Y' ||
		library_path_rpath[0] == '1')
		    ld_library_path_rpath = true;
	    else
		    ld_library_path_rpath = false;
    }
    dangerous_ld_env = libmap_disable || (libmap_override != NULL) ||
	(ld_library_path != NULL) || (ld_preload != NULL) ||
	(ld_elf_hints_path != NULL) || ld_loadfltr;
    if (!ld_tracing)
	ld_tracing = getenv(_LD("TRACE_LOADED_OBJECTS"));
    ld_utrace = getenv(_LD("UTRACE"));

    if ((ld_elf_hints_path == NULL) || strlen(ld_elf_hints_path) == 0)
	ld_elf_hints_path = ld_elf_hints_default;

#ifdef DEBUG
    if (is_env_var_set(_LD("DEBUG")))
	debug = RTLD_DBG_NO_CATEGORY;
    if (is_env_var_set(_LD("DEBUG_VERBOSE")))
	debug = RTLD_DBG_ALL;
    if (is_env_var_set(_LD("DEBUG_CHERI")))
	debug |= RTLD_DBG_CHERI_PLT | RTLD_DBG_CHERI | RTLD_DBG_CHERI_PLT_VERBOSE;
    if (is_env_var_set(_LD("DEBUG_STATS")))
	debug |= RTLD_DBG_RELOC_STATS;
    if (getenv(_LD("DEBUG_CATEGORIES")))
	debug |= parse_integer(getenv(_LD("DEBUG_CATEGORIES")));
#endif
    dbg("%s is initialized, base address = " PTR_FMT, __progname,
	(caddr_t) aux_info[AT_BASE]->a_un.a_ptr);
    dbg("RTLD dynamic = " PTR_FMT, obj_rtld.dynamic);
    dbg("RTLD pltgot  = " PTR_FMT, obj_rtld.pltgot);

    dbg("initializing thread locks");
    lockdflt_init();

    /*
     * Load the main program, or process its program header if it is
     * already loaded.
     */
    if (fd != -1) {	/* Load the main program. */
	dbg("loading main program");
	obj_main = map_object(fd, argv0, NULL, _PATH_RTLD);
	close(fd);
	if (obj_main == NULL)
	    rtld_die();
	max_stack_flags = obj_main->stack_flags;
    } else {				/* Main program already loaded. */
	dbg("processing main program's program header");
	assert(aux_info[AT_PHDR] != NULL);
	phdr = (const Elf_Phdr *) aux_info[AT_PHDR]->a_un.a_ptr;
	assert(aux_info[AT_PHNUM] != NULL);
	phnum = aux_info[AT_PHNUM]->a_un.a_val;
	assert(aux_info[AT_PHENT] != NULL);
	assert(aux_info[AT_PHENT]->a_un.a_val == sizeof(Elf_Phdr));
	assert(aux_info[AT_ENTRY] != NULL);
	imgentry = (dlfunc_t) aux_info[AT_ENTRY]->a_un.a_ptr;
	dbg("Values from kernel:\n\tAT_PHDR=" PTR_FMT "\n"
	    "\tAT_BASE=" PTR_FMT "\n\tAT_ENTRY=" PTR_FMT "\n",
		phdr, aux_info[AT_BASE]->a_un.a_ptr, (const void *)imgentry);
	if ((obj_main = digest_phdr(phdr, phnum, imgentry, argv0)) ==
	    NULL)
		rtld_die();
	dbg("Parsed values:\n\tmapbase=" PTR_FMT "\n\tmapsize=%#zx"
#ifdef __CHERI_PURE_CAPABILITY__
	    "\n\ttext_rodata=" PTR_FMT
#endif
	    "\n\tvaddrbase=%#zx\n\trelocbase=" PTR_FMT "\n",
	    obj_main->mapbase, obj_main->mapsize,
#ifdef __CHERI_PURE_CAPABILITY__
	    obj_main->text_rodata_cap,
#endif
	    obj_main->vaddrbase, obj_main->relocbase);
    }

    if (aux_info[AT_EXECPATH] != NULL && fd == -1) {
	    kexecpath = aux_info[AT_EXECPATH]->a_un.a_ptr;
	    dbg("AT_EXECPATH %p %s", kexecpath, kexecpath);
	    if (kexecpath[0] == '/')
		    obj_main->path = kexecpath;
	    else if (getcwd(buf, sizeof(buf)) == NULL ||
		     strlcat(buf, "/", sizeof(buf)) >= sizeof(buf) ||
		     strlcat(buf, kexecpath, sizeof(buf)) >= sizeof(buf))
		    obj_main->path = xstrdup(argv0);
	    else
		    obj_main->path = xstrdup(buf);
    } else {
	    dbg("No AT_EXECPATH or direct exec");
	    obj_main->path = xstrdup(argv0);
    }
    dbg("obj_main path %s", obj_main->path);
    obj_main->mainprog = true;

    if (aux_info[AT_STACKPROT] != NULL &&
      aux_info[AT_STACKPROT]->a_un.a_val != 0)
	    stack_prot = aux_info[AT_STACKPROT]->a_un.a_val;

#if !defined(COMPAT_32BIT) && !defined(COMPAT_64BIT) && !defined(COMPAT_CHERI)
    /*
     * Get the actual dynamic linker pathname from the executable if
     * possible.  (It should always be possible.)  That ensures that
     * gdb will find the right dynamic linker even if a non-standard
     * one is being used.
     */
    if (obj_main->interp != NULL &&
      strcmp(obj_main->interp, obj_rtld.path) != 0) {
	free(obj_rtld.path);
	obj_rtld.path = xstrdup(obj_main->interp);
        __progname = obj_rtld.path;
    }
#endif

    if (!digest_dynamic(obj_main, 0))
	rtld_die();
    dbg("%s valid_hash_sysv %d valid_hash_gnu %d dynsymcount %d",
	obj_main->path, obj_main->valid_hash_sysv, obj_main->valid_hash_gnu,
	obj_main->dynsymcount);

    linkmap_add(obj_main);
    linkmap_add(&obj_rtld);

    /* Link the main program into the list of objects. */
    TAILQ_INSERT_HEAD(&obj_list, obj_main, next);
    obj_count++;
    obj_loads++;

    /* Initialize a fake symbol for resolving undefined weak references. */
    sym_zero.st_info = ELF_ST_INFO(STB_GLOBAL, STT_NOTYPE);
    sym_zero.st_shndx = SHN_UNDEF;
    sym_zero.st_value = -(vaddr_t)obj_main->relocbase;

    if (!libmap_disable)
        libmap_disable = (bool)lm_init(libmap_override);

    dbg("loading LD_PRELOAD libraries");
    if (load_preload_objects() == -1)
	rtld_die();
    preload_tail = globallist_curr(TAILQ_LAST(&obj_list, obj_entry_q));

    dbg("loading needed objects");
    if (load_needed_objects(obj_main, ld_tracing != NULL ? RTLD_LO_TRACE :
      0) == -1)
	rtld_die();

    /* Make a list of all objects loaded at startup. */
    last_interposer = obj_main;
    TAILQ_FOREACH(obj, &obj_list, next) {
	if (obj->marker)
	    continue;
	if (obj->z_interpose && obj != obj_main) {
	    objlist_put_after(&list_main, last_interposer, obj);
	    last_interposer = obj;
	} else {
	    objlist_push_tail(&list_main, obj);
	}
    	obj->refcount++;
    }

    dbg("checking for required versions");
    if (rtld_verify_versions(&list_main) == -1 && !ld_tracing)
	rtld_die();

    if (ld_tracing) {		/* We're done */
	trace_loaded_objects(obj_main);
	exit(0);
    }

    if (getenv(_LD("DUMP_REL_PRE")) != NULL) {
       dump_relocations(obj_main);
       exit (0);
    }

    /*
     * Processing tls relocations requires having the tls offsets
     * initialized.  Prepare offsets before starting initial
     * relocation processing.
     */
    dbg("initializing initial thread local storage offsets");
    STAILQ_FOREACH(entry, &list_main, link) {
	/*
	 * Allocate all the initial objects out of the static TLS
	 * block even if they didn't ask for it.
	 */
	allocate_tls_offset(entry->obj);
    }

    if (relocate_objects(obj_main,
      ld_bind_now != NULL && *ld_bind_now != '\0',
      &obj_rtld, SYMLOOK_EARLY, NULL) == -1)
	rtld_die();

#ifndef __CHERI_PURE_CAPABILITY__
    /* Copy relocations are not supported in the purecap ABI */
    dbg("doing copy relocations");
    if (do_copy_relocations(obj_main) == -1)
	rtld_die();
#endif

    if (getenv(_LD("DUMP_REL_POST")) != NULL) {
       dump_relocations(obj_main);
       exit (0);
    }

    ifunc_init(aux);

    /*
     * Setup TLS for main thread.  This must be done after the
     * relocations are processed, since tls initialization section
     * might be the subject for relocations.
     */
    dbg("initializing initial thread local storage");
    allocate_initial_tls(globallist_curr(TAILQ_FIRST(&obj_list)));

    dbg("initializing key program variables");
    set_program_var("__progname", argv[0] != NULL ? basename(argv[0]) : "");
    set_program_var("environ", env);
    set_program_var("__elf_aux_vector", aux);

    /* Make a list of init functions to call. */
    objlist_init(&initlist);
    initlist_add_objects(globallist_curr(TAILQ_FIRST(&obj_list)),
      preload_tail, &initlist);

    r_debug_state(NULL, &obj_main->linkmap); /* say hello to gdb! */

    map_stacks_exec(NULL);

#ifdef __CHERI_PURE_CAPABILITY__
    /* old crt does not exist for CheriABI */
    obj_main->crt_no_init = true;
#else
    if (!obj_main->crt_no_init) {
	/*
	 * Make sure we don't call the main program's init and fini
	 * functions for binaries linked with old crt1 which calls
	 * _init itself.
	 */
	obj_main->init_ptr = obj_main->fini_ptr = NULL;
	obj_main->preinit_array_ptr = obj_main->init_array_ptr =
	    obj_main->fini_array_ptr = NULL;
    }
#endif /* #ifndef __CHERI_PURE_CAPABILITY__ */

    /*
     * Execute MD initializers required before we call the objects'
     * init functions.
     */
    pre_init();

    if (direct_exec) {
	/* Set osrel for direct-execed binary */
	mib[0] = CTL_KERN;
	mib[1] = KERN_PROC;
	mib[2] = KERN_PROC_OSREL;
	mib[3] = getpid();
	osrel = obj_main->osrel;
	sz = sizeof(old_osrel);
	dbg("setting osrel to %d", osrel);
	(void)sysctl(mib, 4, &old_osrel, &sz, &osrel, sizeof(osrel));
    }

    wlock_acquire(rtld_bind_lock, &lockstate);

    dbg("resolving ifuncs");
    if (initlist_objects_ifunc(&initlist, ld_bind_now != NULL &&
      *ld_bind_now != '\0', SYMLOOK_EARLY, &lockstate) == -1)
	rtld_die();

    if (obj_main->crt_no_init)
	preinit_main();
    objlist_call_init(&initlist, &lockstate);
    _r_debug_postinit(&obj_main->linkmap);
    objlist_clear(&initlist);
    dbg("loading filtees");
    TAILQ_FOREACH(obj, &obj_list, next) {
	if (obj->marker)
	    continue;
	if (ld_loadfltr || obj->z_loadfltr)
	    load_filtees(obj, 0, &lockstate);
    }

    dbg("enforcing main obj relro");
    if (obj_enforce_relro(obj_main) == -1)
	rtld_die();

    lock_release(rtld_bind_lock, &lockstate);

    dbg("transferring control to program entry point = " PTR_FMT, obj_main->entry);

    /* Return the exit procedure and the program entry point. */
    if (rtld_exit_ptr == NULL)
	rtld_exit_ptr = make_rtld_function_pointer(rtld_exit);
    *exit_proc = rtld_exit_ptr;
    *objp = obj_main;

#if defined(__mips__) && defined(__CHERI_PURE_CAPABILITY__)
    // ensure that we setup a valid $cgp if the binary is built with -nostartfiles
    // Note: This value should still remain valid after the return since clang
    // won't clobber it. This should ensure that on return from here to
    // rtld_start.S $cgp will be set up correctly. We could also pass another
    // reference argument and store obj_main->captable there but this is easier
    // and should have the same effect.
    const void *entry_cgp = target_cgp_for_func(obj_main, (dlfunc_t)obj_main->entry);
    dbg_cheri("Setting initial $cgp for %s to " PTR_FMT, obj_main->path, entry_cgp);
    assert(cheri_getperm(obj_main->entry) & CHERI_PERM_EXECUTE);
    /* Add memory clobber to ensure that it is done last thing before return
     *
     * TODO: would be nice if we could return pairs in $c3/$c4
     */
    __asm__ volatile("cmove $cgp, %0" :: "C"(entry_cgp): "$c26", "memory");
#endif
    return (func_ptr_type) obj_main->entry;
}

void *
rtld_resolve_ifunc(const Obj_Entry *obj, const Elf_Sym *def)
{
#ifdef __CHERI_PURE_CAPABILITY__
	(void)obj;
	(void)def;
	rtld_fatal("IFUNC is not implemented for CheriABI");
#else

	void *ptr;
	Elf_Addr target;

	ptr = (void *)make_function_pointer(def, obj);
	target = call_ifunc_resolver(ptr);
	return ((void *)target);
#endif
}

/*
 * NB: MIPS uses a private version of this function (_mips_rtld_bind).
 * Changes to this function should be applied there as well.
 */
Elf_Addr
_rtld_bind(Obj_Entry *obj, Elf_Size reloff)
{
    const Elf_Rel *rel;
    const Elf_Sym *def;
    const Obj_Entry *defobj;
    Elf_Addr *where;
    Elf_Addr target;
    RtldLockState lockstate;

    rlock_acquire(rtld_bind_lock, &lockstate);
    if (sigsetjmp(lockstate.env, 0) != 0)
	    lock_upgrade(rtld_bind_lock, &lockstate);
    if (obj->pltrel)
	rel = (const Elf_Rel *)((const char *)obj->pltrel + reloff);
    else
	rel = (const Elf_Rel *)((const char *)obj->pltrela + reloff);

    where = (Elf_Addr *)(obj->relocbase + rel->r_offset);
    def = find_symdef(ELF_R_SYM(rel->r_info), obj, &defobj, SYMLOOK_IN_PLT,
	NULL, &lockstate);
    if (def == NULL)
	rtld_die();
    if (ELF_ST_TYPE(def->st_info) == STT_GNU_IFUNC)
	target = (Elf_Addr)rtld_resolve_ifunc(defobj, def);
    else
	target = (Elf_Addr)(defobj->relocbase + def->st_value);

    dbg("\"%s\" in \"%s\" ==> %p in \"%s\"",
      defobj->strtab + def->st_name, basename(obj->path),
      (void *)(uintptr_t)target, basename(defobj->path));

    /*
     * Write the new contents for the jmpslot. Note that depending on
     * architecture, the value which we need to return back to the
     * lazy binding trampoline may or may not be the target
     * address. The value returned from reloc_jmpslot() is the value
     * that the trampoline needs.
     */
    target = reloc_jmpslot(where, target, defobj, obj, rel);
    lock_release(rtld_bind_lock, &lockstate);
    return target;
}

/*
 * Error reporting function.  Use it like printf.  If formats the message
 * into a buffer, and sets things up so that the next call to dlerror()
 * will return the message.
 */
void
_rtld_error(const char *fmt, ...)
{
    static char buf[512];
    va_list ap;

    va_start(ap, fmt);
    rtld_vsnprintf(buf, sizeof buf, fmt, ap);
    error_message = buf;
    va_end(ap);
    LD_UTRACE(UTRACE_RTLD_ERROR, NULL, NULL, 0, 0, error_message);
}

/*
 * Return a dynamically-allocated copy of the current error message, if any.
 */
static char *
errmsg_save(void)
{
    return error_message == NULL ? NULL : xstrdup(error_message);
}

/*
 * Restore the current error message from a copy which was previously saved
 * by errmsg_save().  The copy is freed.
 */
static void
errmsg_restore(char *saved_msg)
{
    if (saved_msg == NULL)
	error_message = NULL;
    else {
	_rtld_error("%s", saved_msg);
	free(saved_msg);
    }
}

static const char *
basename(const char *name)
{
    const char *p = strrchr(name, '/');
    return p != NULL ? p + 1 : name;
}

static struct utsname uts;

static char *
origin_subst_one(Obj_Entry *obj, char *real, const char *kw,
    const char *subst, bool may_free)
{
	char *p, *p1, *res, *resp;
	int subst_len, kw_len, subst_count, old_len, new_len;

	kw_len = strlen(kw);

	/*
	 * First, count the number of the keyword occurrences, to
	 * preallocate the final string.
	 */
	for (p = real, subst_count = 0;; p = p1 + kw_len, subst_count++) {
		p1 = strstr(p, kw);
		if (p1 == NULL)
			break;
	}

	/*
	 * If the keyword is not found, just return.
	 *
	 * Return non-substituted string if resolution failed.  We
	 * cannot do anything more reasonable, the failure mode of the
	 * caller is unresolved library anyway.
	 */
	if (subst_count == 0 || (obj != NULL && !obj_resolve_origin(obj)))
		return (may_free ? real : xstrdup(real));
	if (obj != NULL)
		subst = obj->origin_path;

	/*
	 * There is indeed something to substitute.  Calculate the
	 * length of the resulting string, and allocate it.
	 */
	subst_len = strlen(subst);
	old_len = strlen(real);
	new_len = old_len + (subst_len - kw_len) * subst_count;
	res = xmalloc(new_len + 1);

	/*
	 * Now, execute the substitution loop.
	 */
	for (p = real, resp = res, *resp = '\0';;) {
		p1 = strstr(p, kw);
		if (p1 != NULL) {
			/* Copy the prefix before keyword. */
			memcpy(resp, p, p1 - p);
			resp += p1 - p;
			/* Keyword replacement. */
			memcpy(resp, subst, subst_len);
			resp += subst_len;
			*resp = '\0';
			p = p1 + kw_len;
		} else
			break;
	}

	/* Copy to the end of string and finish. */
	strcat(resp, p);
	if (may_free)
		free(real);
	return (res);
}

static char *
origin_subst(Obj_Entry *obj, const char *real)
{
	char *res1, *res2, *res3, *res4;

	if (obj == NULL || !trust)
		return (xstrdup(real));
	if (uts.sysname[0] == '\0') {
		if (uname(&uts) != 0) {
			_rtld_error("utsname failed: %d", errno);
			return (NULL);
		}
	}
	/* __DECONST is safe here since without may_free real is unchanged */
	res1 = origin_subst_one(obj, __DECONST(char *, real), "$ORIGIN", NULL,
	    false);
	res2 = origin_subst_one(NULL, res1, "$OSNAME", uts.sysname, true);
	res3 = origin_subst_one(NULL, res2, "$OSREL", uts.release, true);
	res4 = origin_subst_one(NULL, res3, "$PLATFORM", uts.machine, true);
	return (res4);
}

void
rtld_die(void)
{
    const char *msg = dlerror();

    if (msg == NULL)
	msg = "Fatal error";
    rtld_fdputstr(STDERR_FILENO, _BASENAME_RTLD ": ");
    rtld_fdputstr(STDERR_FILENO, msg);
    rtld_fdputchar(STDERR_FILENO, '\n');
    _exit(1);
}

/*
 * Process a shared object's DYNAMIC section, and save the important
 * information in its Obj_Entry structure.
 */
static void
digest_dynamic1(Obj_Entry *obj, int early, const Elf_Dyn **dyn_rpath,
    const Elf_Dyn **dyn_soname, const Elf_Dyn **dyn_runpath)
{
    const Elf_Dyn *dynp;
    Needed_Entry **needed_tail = &obj->needed;
    Needed_Entry **needed_filtees_tail = &obj->needed_filtees;
    Needed_Entry **needed_aux_filtees_tail = &obj->needed_aux_filtees;
    const Elf_Hashelt *hashtab;
    const Elf32_Word *hashval;
    Elf32_Word bkt, nmaskwords;
    int bloom_size32;
    int plttype = DT_REL;

    *dyn_rpath = NULL;
    *dyn_soname = NULL;
    *dyn_runpath = NULL;

    obj->bind_now = false;
    dynp = obj->dynamic;
    if (dynp == NULL)
	return;
    for (;  dynp->d_tag != DT_NULL;  dynp++) {
	switch (dynp->d_tag) {

	case DT_REL:
	    obj->rel = (const Elf_Rel *)(obj->relocbase + dynp->d_un.d_ptr);
	    break;

	case DT_RELSZ:
	    obj->relsize = dynp->d_un.d_val;
	    break;

	case DT_RELENT:
	    assert(dynp->d_un.d_val == sizeof(Elf_Rel));
	    break;

	case DT_JMPREL:
	    obj->pltrel = (const Elf_Rel *)
	      (obj->relocbase + dynp->d_un.d_ptr);
	    break;

	case DT_PLTRELSZ:
	    obj->pltrelsize = dynp->d_un.d_val;
	    break;

	case DT_RELA:
	    obj->rela = (const Elf_Rela *)(obj->relocbase + dynp->d_un.d_ptr);
	    break;

	case DT_RELASZ:
	    obj->relasize = dynp->d_un.d_val;
	    break;

	case DT_RELAENT:
	    assert(dynp->d_un.d_val == sizeof(Elf_Rela));
	    break;

	case DT_PLTREL:
	    plttype = dynp->d_un.d_val;
	    assert(dynp->d_un.d_val == DT_REL || plttype == DT_RELA);
	    break;

	case DT_SYMTAB:
	    obj->symtab = (const Elf_Sym *)
	      (obj->relocbase + dynp->d_un.d_ptr);
	    break;

	case DT_SYMENT:
	    assert(dynp->d_un.d_val == sizeof(Elf_Sym));
	    break;

	case DT_STRTAB:
	    obj->strtab = (const char *)(obj->relocbase + dynp->d_un.d_ptr);
	    break;

	case DT_STRSZ:
	    obj->strsize = dynp->d_un.d_val;
	    break;

	case DT_VERNEED:
	    obj->verneed = (const Elf_Verneed *)(obj->relocbase +
		dynp->d_un.d_val);
	    break;

	case DT_VERNEEDNUM:
	    obj->verneednum = dynp->d_un.d_val;
	    break;

	case DT_VERDEF:
	    obj->verdef = (const Elf_Verdef *)(obj->relocbase +
		dynp->d_un.d_val);
	    break;

	case DT_VERDEFNUM:
	    obj->verdefnum = dynp->d_un.d_val;
	    break;

	case DT_VERSYM:
	    obj->versyms = (const Elf_Versym *)(obj->relocbase +
		dynp->d_un.d_val);
	    break;

	case DT_HASH:
	    {
		hashtab = (const Elf_Hashelt *)(obj->relocbase +
		    dynp->d_un.d_ptr);
		obj->nbuckets = hashtab[0];
		obj->nchains = hashtab[1];
		obj->buckets = hashtab + 2;
		obj->chains = obj->buckets + obj->nbuckets;
		obj->valid_hash_sysv = obj->nbuckets > 0 && obj->nchains > 0 &&
		  obj->buckets != NULL;
	    }
	    break;

	case DT_GNU_HASH:
	    {
		hashtab = (const Elf_Hashelt *)(obj->relocbase +
		    dynp->d_un.d_ptr);
		obj->nbuckets_gnu = hashtab[0];
		obj->symndx_gnu = hashtab[1];
		nmaskwords = hashtab[2];
		bloom_size32 = (__ELF_WORD_SIZE / 32) * nmaskwords;
		obj->maskwords_bm_gnu = nmaskwords - 1;
		obj->shift2_gnu = hashtab[3];
		obj->bloom_gnu = (const Elf_Addr *)(hashtab + 4);
		obj->buckets_gnu = hashtab + 4 + bloom_size32;
		obj->chain_zero_gnu = obj->buckets_gnu + obj->nbuckets_gnu -
		  obj->symndx_gnu;
		/* Number of bitmask words is required to be power of 2 */
		obj->valid_hash_gnu = powerof2(nmaskwords) &&
		    obj->nbuckets_gnu > 0 && obj->buckets_gnu != NULL;
	    }
	    break;

	case DT_NEEDED:
	    if (!obj->rtld) {
		Needed_Entry *nep = NEW(Needed_Entry);
		nep->name = dynp->d_un.d_val;
		nep->obj = NULL;
		nep->next = NULL;

		*needed_tail = nep;
		needed_tail = &nep->next;
	    }
	    break;

	case DT_FILTER:
	    if (!obj->rtld) {
		Needed_Entry *nep = NEW(Needed_Entry);
		nep->name = dynp->d_un.d_val;
		nep->obj = NULL;
		nep->next = NULL;

		*needed_filtees_tail = nep;
		needed_filtees_tail = &nep->next;

		if (obj->linkmap.l_refname == NULL)
		    obj->linkmap.l_refname = (char *)(uintptr_t)dynp->d_un.d_val;
	    }
	    break;

	case DT_AUXILIARY:
	    if (!obj->rtld) {
		Needed_Entry *nep = NEW(Needed_Entry);
		nep->name = dynp->d_un.d_val;
		nep->obj = NULL;
		nep->next = NULL;

		*needed_aux_filtees_tail = nep;
		needed_aux_filtees_tail = &nep->next;
	    }
	    break;

	case DT_PLTGOT:
	    obj->pltgot = (Elf_Addr *)(obj->relocbase + dynp->d_un.d_ptr);
	    break;

	case DT_TEXTREL:
	    obj->textrel = true;
	    break;

	case DT_SYMBOLIC:
	    obj->symbolic = true;
	    break;

	case DT_RPATH:
	    /*
	     * We have to wait until later to process this, because we
	     * might not have gotten the address of the string table yet.
	     */
	    *dyn_rpath = dynp;
	    break;

	case DT_SONAME:
	    *dyn_soname = dynp;
	    break;

	case DT_RUNPATH:
	    *dyn_runpath = dynp;
	    break;

	case DT_INIT:
	    obj->init_ptr = (void*)(obj->relocbase + dynp->d_un.d_ptr);
	    break;

	case DT_PREINIT_ARRAY:
	    obj->preinit_array_ptr = (InitArrayEntry *)(obj->relocbase + dynp->d_un.d_ptr);
	    break;

	case DT_PREINIT_ARRAYSZ:
	    obj->preinit_array_num = dynp->d_un.d_val / sizeof(InitArrayEntry);
	    break;

	case DT_INIT_ARRAY:
	    obj->init_array_ptr = (InitArrayEntry *)(obj->relocbase + dynp->d_un.d_ptr);
	    break;

	case DT_INIT_ARRAYSZ:
	    obj->init_array_num = dynp->d_un.d_val / sizeof(InitArrayEntry);
	    break;

	case DT_FINI:
	    obj->fini_ptr = (void*)(obj->relocbase + dynp->d_un.d_ptr);
	    break;

	case DT_FINI_ARRAY:
	    obj->fini_array_ptr = (InitArrayEntry *)(obj->relocbase + dynp->d_un.d_ptr);
	    break;

	case DT_FINI_ARRAYSZ:
	    obj->fini_array_num = dynp->d_un.d_val / sizeof(InitArrayEntry);
	    break;

	/*
	 * Don't process DT_DEBUG on MIPS as the dynamic section
	 * is mapped read-only. DT_MIPS_RLD_MAP is used instead.
	 */

#ifndef __mips__
	case DT_DEBUG:
	    if (!early)
		dbg("Filling in DT_DEBUG entry");
	    (__DECONST(Elf_Dyn *, dynp))->d_un.d_ptr = (Elf_Addr)&r_debug;
	    break;
#endif

	case DT_FLAGS:
		if (dynp->d_un.d_val & DF_ORIGIN)
		    obj->z_origin = true;
		if (dynp->d_un.d_val & DF_SYMBOLIC)
		    obj->symbolic = true;
		if (dynp->d_un.d_val & DF_TEXTREL)
		    obj->textrel = true;
		if (dynp->d_un.d_val & DF_BIND_NOW)
		    obj->bind_now = true;
		if (dynp->d_un.d_val & DF_STATIC_TLS)
		    obj->static_tls = true;
	    break;
#ifdef __mips__
	case DT_MIPS_LOCAL_GOTNO:
		obj->local_gotno = dynp->d_un.d_val;
		break;

	case DT_MIPS_SYMTABNO:
		obj->symtabno = dynp->d_un.d_val;
		break;

	case DT_MIPS_GOTSYM:
		obj->gotsym = dynp->d_un.d_val;
		break;

	case DT_MIPS_RLD_MAP:
		// We still need to add relocbase for CHERI non-PIE binaries
		// since we need something to derive the pointer from.
		assert((vaddr_t)obj->relocbase == 0);
		// All CheriABI binaries should be PIE so this should be unused.
		*((Elf_Addr *)(obj->relocbase + dynp->d_un.d_ptr)) = (Elf_Addr) &r_debug;
		break;

	case DT_MIPS_RLD_MAP_REL: {
		char* tag_loc;
		// The MIPS_RLD_MAP_REL tag stores the offset to the .rld_map
		// section relative to the address of the tag itself.
#ifdef __CHERI_PURE_CAPABILITY__
		tag_loc = (char*)cheri_copyaddress(obj->relocbase, dynp);
#else
		tag_loc = __DECONST(char*, dynp);
#endif
		dbg("Setting DT_MIPS_RLD_MAP_REL for %s: %p <- %p", obj->path,
		    ((Elf_Addr *)(tag_loc + dynp->d_un.d_val)), &r_debug);
		*((Elf_Addr *)(tag_loc + dynp->d_un.d_val)) = (Elf_Addr) &r_debug;
		break;
	}

	case DT_MIPS_PLTGOT:
		obj->mips_pltgot = (Elf_Addr *)(obj->relocbase +
		    dynp->d_un.d_ptr);
		break;

#ifdef __CHERI_PURE_CAPABILITY__
	case DT_MIPS_CHERI___CAPRELOCS:
	    obj->cap_relocs = (obj->relocbase + dynp->d_un.d_ptr);
	    break;

	case DT_MIPS_CHERI___CAPRELOCSSZ:
	    obj->cap_relocs_size = dynp->d_un.d_val;
	    break;

	case DT_MIPS_CHERI_FLAGS: {
	    size_t flags = dynp->d_un.d_val;
	    unsigned abi = flags & DF_MIPS_CHERI_ABI_MASK;
	    obj->cheri_captable_abi = abi;
	    flags &= ~DF_MIPS_CHERI_ABI_MASK;
	    if (flags & DF_MIPS_CHERI_RELATIVE_CAPRELOCS) {
		flags &= ~DF_MIPS_CHERI_RELATIVE_CAPRELOCS;
		obj->relative_cap_relocs = true;
	    }
	    if ((flags & DF_MIPS_CHERI_CAPTABLE_PER_FILE) ||
	        (flags & DF_MIPS_CHERI_CAPTABLE_PER_FUNC)) {
#if RTLD_SUPPORT_PER_FUNCTION_CAPTABLE == 1
		obj->per_function_captable = true;
#else
		rtld_fatal("Cannot load %s with per-file/per-function "
		    "captable since " _PATH_RTLD " was not compiled with "
		    "-DRTLD_SUPPORT_PER_FUNCTION_CAPTABLE=1", obj->path);
#endif
	    } else if (flags) {
		rtld_fdprintf(STDERR_FILENO, "Unknown DT_MIPS_CHERI_FLAGS in %s"
		    ": 0x%zx", obj->path, (size_t)flags);
	    }
	    break;
	}

	case DT_MIPS_CHERI_CAPTABLE:
	    obj->writable_captable =
	        (struct CheriCapTableEntry*)(obj->relocbase + dynp->d_un.d_ptr);
	    break;

	case DT_MIPS_CHERI_CAPTABLESZ:
	    obj->captable_size = dynp->d_un.d_val;
	    break;

#if RTLD_SUPPORT_PER_FUNCTION_CAPTABLE == 1
	case DT_MIPS_CHERI_CAPTABLE_MAPPING:
	    obj->captable_mapping =
	        (struct CheriCapTableMappingEntry*)(obj->relocbase + dynp->d_un.d_ptr);
	    break;

	case DT_MIPS_CHERI_CAPTABLE_MAPPINGSZ:
	    obj->captable_mapping_size = dynp->d_un.d_val;
	    break;
#endif /* RTLD_SUPPORT_PER_FUNCTION_CAPTABLE == 1 */
#endif /* defined(__CHERI_PURE_CAPABILITY__) */
#endif

#ifdef __powerpc__
#ifdef __powerpc64__
	case DT_PPC64_GLINK:
		obj->glink = (Elf_Addr)(obj->relocbase + dynp->d_un.d_ptr);
		break;
#else
	case DT_PPC_GOT:
		obj->gotptr = (Elf_Addr *)(obj->relocbase + dynp->d_un.d_ptr);
		break;
#endif
#endif

#ifdef __riscv
#ifdef __CHERI_PURE_CAPABILITY__
	case DT_RISCV_CHERI___CAPRELOCS:
		obj->cap_relocs = (obj->relocbase + dynp->d_un.d_ptr);
		break;

	case DT_RISCV_CHERI___CAPRELOCSSZ:
		obj->cap_relocs_size = dynp->d_un.d_val;
		break;
#endif
#endif

	case DT_FLAGS_1:
		if (dynp->d_un.d_val & DF_1_NOOPEN)
		    obj->z_noopen = true;
		if (dynp->d_un.d_val & DF_1_ORIGIN)
		    obj->z_origin = true;
		if (dynp->d_un.d_val & DF_1_GLOBAL)
		    obj->z_global = true;
		if (dynp->d_un.d_val & DF_1_BIND_NOW)
		    obj->bind_now = true;
		if (dynp->d_un.d_val & DF_1_NODELETE)
		    obj->z_nodelete = true;
		if (dynp->d_un.d_val & DF_1_LOADFLTR)
		    obj->z_loadfltr = true;
		if (dynp->d_un.d_val & DF_1_INTERPOSE)
		    obj->z_interpose = true;
		if (dynp->d_un.d_val & DF_1_NODEFLIB)
		    obj->z_nodeflib = true;
		if (dynp->d_un.d_val & DF_1_PIE)
		    obj->z_pie = true;
	    break;

	default:
	    if (!early) {
		dbg("Ignoring d_tag %ld = %#lx", (long)dynp->d_tag,
		    (long)dynp->d_tag);
	    }
	    break;
	}
    }

    obj->traced = false;

    if (plttype == DT_RELA) {
	obj->pltrela = (const Elf_Rela *) obj->pltrel;
	obj->pltrel = NULL;
	obj->pltrelasize = obj->pltrelsize;
	obj->pltrelsize = 0;
    }

    /* Determine size of dynsym table (equal to nchains of sysv hash) */
    if (obj->valid_hash_sysv)
	obj->dynsymcount = obj->nchains;
    else if (obj->valid_hash_gnu) {
	obj->dynsymcount = 0;
	for (bkt = 0; bkt < obj->nbuckets_gnu; bkt++) {
	    if (obj->buckets_gnu[bkt] == 0)
		continue;
	    hashval = &obj->chain_zero_gnu[obj->buckets_gnu[bkt]];
	    do
		obj->dynsymcount++;
	    while ((*hashval++ & 1u) == 0);
	}
	obj->dynsymcount += obj->symndx_gnu;
    }

    if (obj->linkmap.l_refname != NULL)
	obj->linkmap.l_refname = obj->strtab + (unsigned long)obj->
	  linkmap.l_refname;
}

static bool
obj_resolve_origin(Obj_Entry *obj)
{

	if (obj->origin_path != NULL)
		return (true);
	obj->origin_path = xmalloc(PATH_MAX);
	return (rtld_dirname_abs(obj->path, obj->origin_path) != -1);
}

static bool
digest_dynamic2(Obj_Entry *obj, const Elf_Dyn *dyn_rpath,
    const Elf_Dyn *dyn_soname, const Elf_Dyn *dyn_runpath)
{

	if (obj->z_origin && !obj_resolve_origin(obj))
		return (false);

	if (dyn_runpath != NULL) {
		obj->runpath = (const char *)obj->strtab + dyn_runpath->d_un.d_val;
		obj->runpath = origin_subst(obj, obj->runpath);
	} else if (dyn_rpath != NULL) {
		obj->rpath = (const char *)obj->strtab + dyn_rpath->d_un.d_val;
		obj->rpath = origin_subst(obj, obj->rpath);
	}
	if (dyn_soname != NULL)
		object_add_name(obj, obj->strtab + dyn_soname->d_un.d_val);
#ifdef __CHERI_PURE_CAPABILITY__
	// Set tight bounds on the individual members now (for the ones that
	// we iterate over) instead of inheriting the relocbase bounds to avoid
	// any overflows at runtime.
	set_bounds_if_nonnull(obj->rel, obj->relsize);
	set_bounds_if_nonnull(obj->rela, obj->relasize);
	set_bounds_if_nonnull(obj->pltrel, obj->pltrelsize);
	set_bounds_if_nonnull(obj->pltrela, obj->pltrelasize);
	set_bounds_if_nonnull(obj->strtab, obj->strsize);
	set_bounds_if_nonnull(obj->phdr, obj->phsize);

	set_bounds_if_nonnull(obj->preinit_array_ptr,
	    obj->preinit_array_num * sizeof(InitArrayEntry));
	set_bounds_if_nonnull(
	    obj->init_array_ptr, obj->init_array_num * sizeof(InitArrayEntry));
	set_bounds_if_nonnull(
	    obj->fini_array_ptr, obj->fini_array_num * sizeof(InitArrayEntry));

	set_bounds_if_nonnull(obj->cap_relocs, obj->cap_relocs_size);

	/* TODO: Bring the useful ABI features to RISC-V */
#ifdef __mips__
	set_bounds_if_nonnull(obj->writable_captable, obj->captable_size);
	if (cheri_getlength(obj->writable_captable) != obj->captable_size) {
		dbg("Using imprecise bounds for captable: " PTR_FMT
		    " - size was %zd but real size should be %zd",
		    obj->writable_captable,
		    cheri_getlength(obj->writable_captable),
		    obj->captable_size);
	}
#if RTLD_SUPPORT_PER_FUNCTION_CAPTABLE == 1
	set_bounds_if_nonnull(obj->captable_mapping, obj->captable_mapping_size);
#endif
	// Set the target cgp as a read-only version of the .cap_table section
	if (obj->writable_captable)
		obj->_target_cgp = cheri_clearperm(obj->writable_captable, TARGET_CGP_REMOVE_PERMS);

	// Now reduce the bounds on text_rodata_cap: for PLT/FNDESC we can set
	// tight bounds and only need .text, but for PC-relative we have to also
	// include the captable since the text/rodata capability is used for
	// all code pointers, and functions need to be able to access the
	// captable from PCC.
	if (obj->cheri_captable_abi == DF_MIPS_CHERI_ABI_PCREL) {
		// For pcrel ABI we need to include the captable
		dbg("%s: text/rodata start = %#zx, text/rodata end = %#zx, "
		    "captable = " PTR_FMT " (relative to start %#zx), "
		    "current text/rodata cap = " PTR_FMT,
		    obj->path, (size_t)obj->text_rodata_start_offset,
		    (size_t)obj->text_rodata_end_offset, obj->writable_captable,
		    (char *)obj->writable_captable - obj->text_rodata_cap,
		    obj->text_rodata_cap);
		if (obj->writable_captable) {
			// Note: due to capabilities not being precise, the end
			// of the captable may not be the same as captable +
			// cheri_getlen(captable). Use the value we got from
			// DT_MIPS_CHERI_CAPTABLESZ instead
			vaddr_t captable_start_offset = (vaddr_t)(
			    (char *)obj->writable_captable - obj->relocbase);
			rtld_min(obj->text_rodata_start_offset,
			    (vaddr_t)((char *)obj->writable_captable -
				obj->text_rodata_cap));
			vaddr_t captable_end_offset =
			    captable_start_offset + obj->captable_size;
			// Set base to min_offset(.text/.rodata, .captable)
			vaddr_t start_offset = rtld_min(captable_start_offset,
			    obj->text_rodata_start_offset);
			size_t end_offset = rtld_max(
			    captable_end_offset, obj->text_rodata_end_offset);
			size_t precise_size = end_offset - start_offset;
			// Note: not setting precise bounds here since the end
			// of the captable is probably not strongly aligned.
			obj->text_rodata_cap += start_offset;
			obj->text_rodata_cap = cheri_setbounds(
			    obj->text_rodata_cap, precise_size);
			if (cheri_getlength(obj->text_rodata_cap) !=
			    precise_size) {
				dbg("Using imprecise bounds for text/rodata"
				    "/captable: " PTR_FMT
				    " - size was %zd but real size should be %zd",
				    obj->text_rodata_cap,
				    cheri_getlength(obj->text_rodata_cap),
				    precise_size);
			}
		} else {
			dbg("%s: missing DT_CHERI_CAPTABLE so can't set "
			    "sensible bounds on text/rodata -> using full DSO"
			    ": " PTR_FMT, obj->path, obj->text_rodata_cap);
		}
	} else {
		// tight bounds on text_rodata possible since $cgp is live-in
		obj->text_rodata_cap += obj->text_rodata_start_offset;
		// TODO: data-only .so files? Possibly used by icu4c? For now
		// I'll keep this assertion until we hit an error
		rtld_require(obj->text_rodata_end_offset != 0, "No text segment in %s?", obj->path);
		obj->text_rodata_cap = cheri_setbounds(obj->text_rodata_cap,
		    obj->text_rodata_end_offset - obj->text_rodata_start_offset);
	}
	dbg("%s: tightened bounds of text/rodata cap: " PTR_FMT, obj->path,
	    obj->text_rodata_cap);
#endif /* defined(__mips__) */
#endif
	return (true);
}

static bool
digest_dynamic(Obj_Entry *obj, int early)
{
	const Elf_Dyn *dyn_rpath;
	const Elf_Dyn *dyn_soname;
	const Elf_Dyn *dyn_runpath;

	digest_dynamic1(obj, early, &dyn_rpath, &dyn_soname, &dyn_runpath);
	return (digest_dynamic2(obj, dyn_rpath, dyn_soname, dyn_runpath));
}

/*
 * Process a shared object's program header.  This is used only for the
 * main program, when the kernel has already loaded the main program
 * into memory before calling the dynamic linker.  It creates and
 * returns an Obj_Entry structure.
 */
static Obj_Entry *
digest_phdr(const Elf_Phdr *phdr, int phnum, dlfunc_t entry, const char *path)
{
    dbg("%s(0, entry=" PTR_FMT ", phdr=" PTR_FMT ", path=%s)\n", __func__, entry, phdr, path);
    Obj_Entry *obj;
    const Elf_Phdr *phlimit = phdr + phnum;
    const Elf_Phdr *ph;
    caddr_t note_start, note_end;
    int nsegs = 0;

    obj = obj_new();
    for (ph = phdr;  ph < phlimit;  ph++) {
	if (ph->p_type != PT_PHDR)
	    continue;

	obj->phsize = ph->p_memsz;
#ifdef __CHERI_PURE_CAPABILITY__
	obj->phdr = cheri_setbounds(phdr, ph->p_memsz);
#else
	obj->phdr = phdr;
#endif
	obj->relocbase = __DECONST(char *, phdr) - ph->p_vaddr;
	break;
    }
#ifdef __CHERI_PURE_CAPABILITY__
    /*
     * Position dependent binaries can cause relocbase to be unrepresentable.
     * Furthermore, they cannot be used with co-processes. To ease the transition
     * towards being able to run everything as co-processes we now reject
     * loading any positition dependent CheriABI binaries.
     */
    if (cheri_getaddress(obj->relocbase) == 0) {
	_rtld_error("%s: Cannot load position dependent CheriABI binary with "
	     "zero relocation base", path);
	return NULL;
    } else if (!cheri_gettag(obj->relocbase)) {
	_rtld_error("%s: Cannot load CheriABI binary with unrepresentable"
	    "relocation base (" PTR_FMT ")", path, obj->relocbase);
	return NULL;
    }
#endif

    obj->stack_flags = PF_X | PF_R | PF_W;

    for (ph = phdr;  ph < phlimit;  ph++) {
	switch (ph->p_type) {

	case PT_INTERP:
	    obj->interp = (const char *)(ph->p_vaddr + obj->relocbase);
	    break;

	case PT_LOAD:
	    if (nsegs == 0) {	/* First load segment */
		obj->vaddrbase = trunc_page(ph->p_vaddr);
		obj->mapbase = obj->vaddrbase + obj->relocbase;
	    } else {		/* Last load segment */
		obj->mapsize = round_page(ph->p_vaddr + ph->p_memsz) -
		  obj->vaddrbase;
	    }
	    nsegs++;
#ifdef __CHERI_PURE_CAPABILITY__
	    if (!(ph->p_flags & PF_W)) {
		Elf_Addr start_addr = ph->p_vaddr;
		obj->text_rodata_start_offset = rtld_min(start_addr, obj->text_rodata_start_offset);
		obj->text_rodata_end_offset = rtld_max(start_addr + ph->p_memsz, obj->text_rodata_end_offset);
		dbg("%s: processing readonly PT_LOAD[%d], new text/rodata start "
		    " = %zx text/rodata end = %zx", path, nsegs,
		    (size_t)obj->text_rodata_start_offset, (size_t)obj->text_rodata_end_offset);
	    }
#endif
	    break;

	case PT_DYNAMIC:
	    obj->dynamic = (const Elf_Dyn *)(ph->p_vaddr + obj->relocbase);
	    break;

	case PT_TLS:
	    obj->tlsindex = 1;
	    obj->tlssize = ph->p_memsz;
	    obj->tlsalign = ph->p_align;
	    obj->tlsinitsize = ph->p_filesz;
	    obj->tlsinit = (void*)(ph->p_vaddr + obj->relocbase);
	    obj->tlspoffset = ph->p_offset;
	    break;

	case PT_GNU_STACK:
	    obj->stack_flags = ph->p_flags;
	    break;

	case PT_GNU_RELRO:
	    obj->relro_page = obj->relocbase + trunc_page(ph->p_vaddr);
	    obj->relro_size = round_page(ph->p_memsz);
#ifdef __CHERI_PURE_CAPABILITY__
	    obj->text_rodata_start_offset = rtld_min(ph->p_vaddr, obj->text_rodata_start_offset);
	    obj->text_rodata_end_offset = rtld_max(ph->p_vaddr + ph->p_memsz, obj->text_rodata_end_offset);
	    dbg("%s: Adding PT_GNU_RELRO, new text/rodata start "
		" = %zx text/rodata end = %zx", path,
		(size_t)obj->text_rodata_start_offset, (size_t)obj->text_rodata_end_offset);
#endif
	    break;

	case PT_NOTE:
	    note_start = obj->relocbase + ph->p_vaddr;
	    note_end = note_start + ph->p_filesz;
	    digest_notes(obj, (const Elf_Note *)note_start, (const Elf_Note *)note_end);
	    break;
	}
    }
    if (nsegs < 1) {
	_rtld_error("%s: too few PT_LOAD segments", path);
	return NULL;
    }

#ifdef __CHERI_PURE_CAPABILITY__
   obj->relocbase = cheri_setbounds(obj->relocbase, obj->mapsize);
    /*
     * Derive text_rodata cap from AT_ENTRY (but set the address to the beginning
     * of the object). Note: csetbounds is done after parsing .dynamic
     */
    obj->text_rodata_cap = (const char *)cheri_copyaddress(entry, obj->relocbase);
    fix_obj_mapping_cap_permissions(obj, path);
#endif

    obj->entry = entry;
    return obj;
}

void
digest_notes(Obj_Entry *obj, const Elf_Note *note_start, const Elf_Note *note_end)
{
	const Elf_Note *note;
	const char *note_name;
	uintptr_t p;

	for (note = note_start; note < note_end;
	    note = (const Elf_Note *)((const char *)(note + 1) +
	      roundup2(note->n_namesz, sizeof(Elf32_Addr)) +
	      roundup2(note->n_descsz, sizeof(Elf32_Addr)))) {
		if (note->n_namesz != sizeof(NOTE_FREEBSD_VENDOR) ||
		    note->n_descsz != sizeof(int32_t))
			continue;
		if (note->n_type != NT_FREEBSD_ABI_TAG &&
		    note->n_type != NT_FREEBSD_FEATURE_CTL &&
		    note->n_type != NT_FREEBSD_NOINIT_TAG)
			continue;
		note_name = (const char *)(note + 1);
		if (strncmp(NOTE_FREEBSD_VENDOR, note_name,
		    sizeof(NOTE_FREEBSD_VENDOR)) != 0)
			continue;
		switch (note->n_type) {
		case NT_FREEBSD_ABI_TAG:
			/* FreeBSD osrel note */
			p = (uintptr_t)(note + 1);
			p += roundup2(note->n_namesz, sizeof(Elf32_Addr));
			obj->osrel = *(const int32_t *)(p);
			dbg("note osrel %d", obj->osrel);
			break;
		case NT_FREEBSD_FEATURE_CTL:
			/* FreeBSD ABI feature control note */
			p = (uintptr_t)(note + 1);
			p += roundup2(note->n_namesz, sizeof(Elf32_Addr));
			obj->fctl0 = *(const uint32_t *)(p);
			dbg("note fctl0 %#x", obj->fctl0);
			break;
		case NT_FREEBSD_NOINIT_TAG:
			/* FreeBSD 'crt does not call init' note */
			obj->crt_no_init = true;
			dbg("note crt_no_init");
			break;
		}
	}
}

static Obj_Entry *
dlcheck(void *handle)
{
    Obj_Entry *obj;

    TAILQ_FOREACH(obj, &obj_list, next) {
	if (obj == (Obj_Entry *) handle)
	    break;
    }

    if (obj == NULL || obj->refcount == 0 || obj->dl_refcount == 0) {
	_rtld_error("Invalid shared object handle %p", handle);
	return NULL;
    }
    return obj;
}

/*
 * If the given object is already in the donelist, return true.  Otherwise
 * add the object to the list and return false.
 */
static bool
donelist_check(DoneList *dlp, const Obj_Entry *obj)
{
    unsigned int i;

    for (i = 0;  i < dlp->num_used;  i++)
	if (dlp->objs[i] == obj)
	    return true;
    /*
     * Our donelist allocation should always be sufficient.  But if
     * our threads locking isn't working properly, more shared objects
     * could have been loaded since we allocated the list.  That should
     * never happen, but we'll handle it properly just in case it does.
     */
    if (dlp->num_used < dlp->num_alloc)
	dlp->objs[dlp->num_used++] = obj;
    return false;
}

/*
 * Hash function for symbol table lookup.  Don't even think about changing
 * this.  It is specified by the System V ABI.
 */
unsigned long
elf_hash(const char *name)
{
    const unsigned char *p = (const unsigned char *) name;
    unsigned long h = 0;
    unsigned long g;

    while (*p != '\0') {
	h = (h << 4) + *p++;
	if ((g = h & 0xf0000000) != 0)
	    h ^= g >> 24;
	h &= ~g;
    }
    return h;
}

/*
 * The GNU hash function is the Daniel J. Bernstein hash clipped to 32 bits
 * unsigned in case it's implemented with a wider type.
 */
static uint32_t
gnu_hash(const char *s)
{
	uint32_t h;
	unsigned char c;

	h = 5381;
	for (c = *s; c != '\0'; c = *++s)
		h = h * 33 + c;
	return (h & 0xffffffff);
}


/*
 * Find the library with the given name, and return its full pathname.
 * The returned string is dynamically allocated.  Generates an error
 * message and returns NULL if the library cannot be found.
 *
 * If the second argument is non-NULL, then it refers to an already-
 * loaded shared object, whose library search path will be searched.
 *
 * If a library is successfully located via LD_LIBRARY_PATH_FDS, its
 * descriptor (which is close-on-exec) will be passed out via the third
 * argument.
 *
 * The search order is:
 *   DT_RPATH in the referencing file _unless_ DT_RUNPATH is present (1)
 *   DT_RPATH of the main object if DSO without defined DT_RUNPATH (1)
 *   LD_LIBRARY_PATH
 *   DT_RUNPATH in the referencing file
 *   ldconfig hints (if -z nodefaultlib, filter out default library directories
 *	 from list)
 *   /lib:/usr/lib _unless_ the referencing file is linked with -z nodefaultlib
 *
 * (1) Handled in digest_dynamic2 - rpath left NULL if runpath defined.
 */
static char *
find_library(const char *xname, const Obj_Entry *refobj, int *fdp)
{
	char *pathname, *refobj_path;
	const char *name;
	bool nodeflib, objgiven;

	objgiven = refobj != NULL;

	if (libmap_disable || !objgiven ||
	    (name = lm_find(refobj->path, xname)) == NULL)
		name = xname;

	if (strchr(name, '/') != NULL) {	/* Hard coded pathname */
		if (name[0] != '/' && !trust) {
			_rtld_error("Absolute pathname required "
			    "for shared object \"%s\"", name);
			return (NULL);
		}
		return (origin_subst(__DECONST(Obj_Entry *, refobj),
		    __DECONST(char *, name)));
	}

	dbg(" Searching for \"%s\"", name);
	refobj_path = objgiven ? refobj->path : NULL;

	/*
	 * If refobj->rpath != NULL, then refobj->runpath is NULL.  Fall
	 * back to pre-conforming behaviour if user requested so with
	 * LD_LIBRARY_PATH_RPATH environment variable and ignore -z
	 * nodeflib.
	 */
	if (objgiven && refobj->rpath != NULL && ld_library_path_rpath) {
		pathname = search_library_path(name, ld_library_path,
		    refobj_path, fdp);
		if (pathname != NULL)
			return (pathname);
		if (refobj != NULL) {
			pathname = search_library_path(name, refobj->rpath,
			    refobj_path, fdp);
			if (pathname != NULL)
				return (pathname);
		}
		pathname = search_library_pathfds(name, ld_library_dirs, fdp);
		if (pathname != NULL)
			return (pathname);
		pathname = search_library_path(name, gethints(false),
		    refobj_path, fdp);
		if (pathname != NULL)
			return (pathname);
		pathname = search_library_path(name, ld_standard_library_path,
		    refobj_path, fdp);
		if (pathname != NULL)
			return (pathname);
	} else {
		nodeflib = objgiven ? refobj->z_nodeflib : false;
		if (objgiven) {
			pathname = search_library_path(name, refobj->rpath,
			    refobj->path, fdp);
			if (pathname != NULL)
				return (pathname);
		}
		if (objgiven && refobj->runpath == NULL && refobj != obj_main) {
			pathname = search_library_path(name, obj_main->rpath,
			    refobj_path, fdp);
			if (pathname != NULL)
				return (pathname);
		}
		pathname = search_library_path(name, ld_library_path,
		    refobj_path, fdp);
		if (pathname != NULL)
			return (pathname);
		if (objgiven) {
			pathname = search_library_path(name, refobj->runpath,
			    refobj_path, fdp);
			if (pathname != NULL)
				return (pathname);
		}
		pathname = search_library_pathfds(name, ld_library_dirs, fdp);
		if (pathname != NULL)
			return (pathname);
		pathname = search_library_path(name, gethints(nodeflib),
		    refobj_path, fdp);
		if (pathname != NULL)
			return (pathname);
		if (objgiven && !nodeflib) {
			pathname = search_library_path(name,
			    ld_standard_library_path, refobj_path, fdp);
			if (pathname != NULL)
				return (pathname);
		}
	}

	if (objgiven && refobj->path != NULL) {
		_rtld_error("Shared object \"%s\" not found, "
		    "required by \"%s\"", name, basename(refobj->path));
	} else {
		_rtld_error("Shared object \"%s\" not found", name);
	}
	return (NULL);
}

/*
 * Given a symbol number in a referencing object, find the corresponding
 * definition of the symbol.  Returns a pointer to the symbol, or NULL if
 * no definition was found.  Returns a pointer to the Obj_Entry of the
 * defining object via the reference parameter DEFOBJ_OUT.
 */
const Elf_Sym *
find_symdef(unsigned long symnum, const Obj_Entry *refobj,
    const Obj_Entry **defobj_out, int flags, SymCache *cache,
    RtldLockState *lockstate)
{
    const Elf_Sym *ref;
    const Elf_Sym *def;
    const Obj_Entry *defobj;
    const Ver_Entry *ve;
    SymLook req;
    const char *name;
    int res;

    /*
     * If we have already found this symbol, get the information from
     * the cache.
     */
    if (symnum >= refobj->dynsymcount)
	return NULL;	/* Bad object */
    if (cache != NULL && cache[symnum].sym != NULL) {
	*defobj_out = cache[symnum].obj;
	return cache[symnum].sym;
    }

    ref = refobj->symtab + symnum;
    name = refobj->strtab + ref->st_name;
    def = NULL;
    defobj = NULL;
    ve = NULL;

    /*
     * We don't have to do a full scale lookup if the symbol is local.
     * We know it will bind to the instance in this load module; to
     * which we already have a pointer (ie ref). By not doing a lookup,
     * we not only improve performance, but it also avoids unresolvable
     * symbols when local symbols are not in the hash table. This has
     * been seen with the ia64 toolchain.
     */
    if (ELF_ST_BIND(ref->st_info) != STB_LOCAL) {
	if (ELF_ST_TYPE(ref->st_info) == STT_SECTION) {
	    _rtld_error("%s: Bogus symbol table entry %lu", refobj->path,
		symnum);
	}
	symlook_init(&req, name);
	req.flags = flags;
	ve = req.ventry = fetch_ventry(refobj, symnum);
	req.lockstate = lockstate;
	res = symlook_default(&req, refobj);
	if (res == 0) {
	    def = req.sym_out;
	    defobj = req.defobj_out;
	}
    } else {
	def = ref;
	defobj = refobj;
    }

    /*
     * If we found no definition and the reference is weak, treat the
     * symbol as having the value zero.
     */
    if (def == NULL && ELF_ST_BIND(ref->st_info) == STB_WEAK) {
	def = &sym_zero;
	defobj = obj_main;
    }

    if (def != NULL) {
	*defobj_out = defobj;
	/* Record the information in the cache to avoid subsequent lookups. */
	if (cache != NULL) {
	    cache[symnum].sym = def;
	    cache[symnum].obj = defobj;
	}
    } else {
	if (refobj != &obj_rtld)
	    _rtld_error("%s: Undefined symbol \"%s%s%s\"", refobj->path, name,
	      ve != NULL ? "@" : "", ve != NULL ? ve->name : "");
    }
    return def;
}

/*
 * Return the search path from the ldconfig hints file, reading it if
 * necessary.  If nostdlib is true, then the default search paths are
 * not added to result.
 *
 * Returns NULL if there are problems with the hints file,
 * or if the search path there is empty.
 */
static const char *
gethints(bool nostdlib)
{
	static char *filtered_path;
	static const char *hints;
	static struct elfhints_hdr hdr;
	struct fill_search_info_args sargs, hargs;
	struct dl_serinfo smeta, hmeta, *SLPinfo, *hintinfo;
	struct dl_serpath *SLPpath, *hintpath;
	char *p;
	struct stat hint_stat;
	unsigned int SLPndx, hintndx, fndx, fcount;
	int fd;
	size_t flen;
	uint32_t dl;
	bool skip;

	/* First call, read the hints file */
	if (hints == NULL) {
		/* Keep from trying again in case the hints file is bad. */
		hints = "";

		if ((fd = open(ld_elf_hints_path, O_RDONLY | O_CLOEXEC)) == -1)
			return (NULL);

		/*
		 * Check of hdr.dirlistlen value against type limit
		 * intends to pacify static analyzers.  Further
		 * paranoia leads to checks that dirlist is fully
		 * contained in the file range.
		 */
		if (read(fd, &hdr, sizeof hdr) != sizeof hdr ||
		    hdr.magic != ELFHINTS_MAGIC ||
		    hdr.version != 1 || hdr.dirlistlen > UINT_MAX / 2 ||
		    fstat(fd, &hint_stat) == -1) {
cleanup1:
			close(fd);
			hdr.dirlistlen = 0;
			return (NULL);
		}
		dl = hdr.strtab;
		if (dl + hdr.dirlist < dl)
			goto cleanup1;
		dl += hdr.dirlist;
		if (dl + hdr.dirlistlen < dl)
			goto cleanup1;
		dl += hdr.dirlistlen;
		if (dl > hint_stat.st_size)
			goto cleanup1;
		p = xmalloc(hdr.dirlistlen + 1);
		if (pread(fd, p, hdr.dirlistlen + 1,
		    hdr.strtab + hdr.dirlist) != (ssize_t)hdr.dirlistlen + 1 ||
		    p[hdr.dirlistlen] != '\0') {
			free(p);
			goto cleanup1;
		}
		hints = p;
		close(fd);
	}

	/*
	 * If caller agreed to receive list which includes the default
	 * paths, we are done. Otherwise, if we still did not
	 * calculated filtered result, do it now.
	 */
	if (!nostdlib)
		return (hints[0] != '\0' ? hints : NULL);
	if (filtered_path != NULL)
		goto filt_ret;

	/*
	 * Obtain the list of all configured search paths, and the
	 * list of the default paths.
	 *
	 * First estimate the size of the results.
	 */
	smeta.dls_size = __offsetof(struct dl_serinfo, dls_serpath);
	smeta.dls_cnt = 0;
	hmeta.dls_size = __offsetof(struct dl_serinfo, dls_serpath);
	hmeta.dls_cnt = 0;

	sargs.request = RTLD_DI_SERINFOSIZE;
	sargs.serinfo = &smeta;
	hargs.request = RTLD_DI_SERINFOSIZE;
	hargs.serinfo = &hmeta;

	path_enumerate(ld_standard_library_path, fill_search_info, NULL,
	    &sargs);
	path_enumerate(hints, fill_search_info, NULL, &hargs);

	SLPinfo = xmalloc(smeta.dls_size);
	hintinfo = xmalloc(hmeta.dls_size);

	/*
	 * Next fetch both sets of paths.
	 */
	sargs.request = RTLD_DI_SERINFO;
	sargs.serinfo = SLPinfo;
	sargs.serpath = &SLPinfo->dls_serpath[0];
	sargs.strspace = (char *)&SLPinfo->dls_serpath[smeta.dls_cnt];

	hargs.request = RTLD_DI_SERINFO;
	hargs.serinfo = hintinfo;
	hargs.serpath = &hintinfo->dls_serpath[0];
	hargs.strspace = (char *)&hintinfo->dls_serpath[hmeta.dls_cnt];

	path_enumerate(ld_standard_library_path, fill_search_info, NULL,
	    &sargs);
	path_enumerate(hints, fill_search_info, NULL, &hargs);

	/*
	 * Now calculate the difference between two sets, by excluding
	 * standard paths from the full set.
	 */
	fndx = 0;
	fcount = 0;
	filtered_path = xmalloc(hdr.dirlistlen + 1);
	hintpath = &hintinfo->dls_serpath[0];
	for (hintndx = 0; hintndx < hmeta.dls_cnt; hintndx++, hintpath++) {
		skip = false;
		SLPpath = &SLPinfo->dls_serpath[0];
		/*
		 * Check each standard path against current.
		 */
		for (SLPndx = 0; SLPndx < smeta.dls_cnt; SLPndx++, SLPpath++) {
			/* matched, skip the path */
			if (!strcmp(hintpath->dls_name, SLPpath->dls_name)) {
				skip = true;
				break;
			}
		}
		if (skip)
			continue;
		/*
		 * Not matched against any standard path, add the path
		 * to result. Separate consequtive paths with ':'.
		 */
		if (fcount > 0) {
			filtered_path[fndx] = ':';
			fndx++;
		}
		fcount++;
		flen = strlen(hintpath->dls_name);
		strncpy((filtered_path + fndx),	hintpath->dls_name, flen);
		fndx += flen;
	}
	filtered_path[fndx] = '\0';

	free(SLPinfo);
	free(hintinfo);

filt_ret:
	return (filtered_path[0] != '\0' ? filtered_path : NULL);
}

static void
init_dag(Obj_Entry *root)
{
    const Needed_Entry *needed;
    const Objlist_Entry *elm;
    DoneList donelist;

    if (root->dag_inited)
	return;
    donelist_init(&donelist);

    /* Root object belongs to own DAG. */
    objlist_push_tail(&root->dldags, root);
    objlist_push_tail(&root->dagmembers, root);
    donelist_check(&donelist, root);

    /*
     * Add dependencies of root object to DAG in breadth order
     * by exploiting the fact that each new object get added
     * to the tail of the dagmembers list.
     */
    STAILQ_FOREACH(elm, &root->dagmembers, link) {
	for (needed = elm->obj->needed; needed != NULL; needed = needed->next) {
	    if (needed->obj == NULL || donelist_check(&donelist, needed->obj))
		continue;
	    objlist_push_tail(&needed->obj->dldags, root);
	    objlist_push_tail(&root->dagmembers, needed->obj);
	}
    }
    root->dag_inited = true;
}

static void
init_marker(Obj_Entry *marker)
{

	bzero(marker, sizeof(*marker));
	marker->marker = true;
}

Obj_Entry *
globallist_curr(const Obj_Entry *obj)
{

	for (;;) {
		if (obj == NULL)
			return (NULL);
		if (!obj->marker)
			return (__DECONST(Obj_Entry *, obj));
		obj = TAILQ_PREV(obj, obj_entry_q, next);
	}
}

Obj_Entry *
globallist_next(const Obj_Entry *obj)
{

	for (;;) {
		obj = TAILQ_NEXT(obj, next);
		if (obj == NULL)
			return (NULL);
		if (!obj->marker)
			return (__DECONST(Obj_Entry *, obj));
	}
}

/* Prevent the object from being unmapped while the bind lock is dropped. */
static void
hold_object(Obj_Entry *obj)
{

	obj->holdcount++;
}

static void
unhold_object(Obj_Entry *obj)
{

	assert(obj->holdcount > 0);
	if (--obj->holdcount == 0 && obj->unholdfree)
		release_object(obj);
}

static void
process_z(Obj_Entry *root)
{
	const Objlist_Entry *elm;
	Obj_Entry *obj;

	/*
	 * Walk over object DAG and process every dependent object
	 * that is marked as DF_1_NODELETE or DF_1_GLOBAL. They need
	 * to grow their own DAG.
	 *
	 * For DF_1_GLOBAL, DAG is required for symbol lookups in
	 * symlook_global() to work.
	 *
	 * For DF_1_NODELETE, the DAG should have its reference upped.
	 */
	STAILQ_FOREACH(elm, &root->dagmembers, link) {
		obj = elm->obj;
		if (obj == NULL)
			continue;
		if (obj->z_nodelete && !obj->ref_nodel) {
			dbg("obj %s -z nodelete", obj->path);
			init_dag(obj);
			ref_dag(obj);
			obj->ref_nodel = true;
		}
		if (obj->z_global && objlist_find(&list_global, obj) == NULL) {
			dbg("obj %s -z global", obj->path);
			objlist_push_tail(&list_global, obj);
			init_dag(obj);
		}
	}
}

static void
parse_rtld_phdr(Obj_Entry *obj)
{
	const Elf_Phdr *ph;
	Elf_Note *note_start, *note_end;

	obj->stack_flags = PF_X | PF_R | PF_W;
	for (ph = obj->phdr;  (const char *)ph < (const char *)obj->phdr +
	    obj->phsize; ph++) {
		switch (ph->p_type) {
		case PT_GNU_STACK:
			obj->stack_flags = ph->p_flags;
			break;
		case PT_GNU_RELRO:
			obj->relro_page = obj->relocbase +
			    trunc_page(ph->p_vaddr);
			obj->relro_size = round_page(ph->p_memsz);
			break;
		case PT_NOTE:
			note_start = (Elf_Note *)((char *)obj->relocbase + ph->p_vaddr);
			note_end = (Elf_Note *)((char *)note_start + ph->p_filesz);
			digest_notes(obj, note_start, note_end);
			break;
		}
	}
}

/*
 * Initialize the dynamic linker.  The argument is the address at which
 * the dynamic linker has been mapped into memory.  The primary task of
 * this function is to relocate the dynamic linker.
 */
static void
init_rtld(caddr_t mapbase, Elf_Auxinfo **aux_info)
{
    Obj_Entry objtmp;	/* Temporary rtld object */
    const Elf_Ehdr *ehdr;
    const Elf_Dyn *dyn_rpath;
    const Elf_Dyn *dyn_soname;
    const Elf_Dyn *dyn_runpath;

#ifdef RTLD_INIT_PAGESIZES_EARLY
    /* The page size is required by the dynamic memory allocator. */
    init_pagesizes(aux_info);
#endif

#if defined(DEBUG_VERBOSE) && DEBUG_VERBOSE > 1
    /* debug is not initialized yet so dbg() is a no-op -> use printf()*/
    rtld_fdprintf(STDERR_FILENO, "rtld: %s(" PTR_FMT ", %p)\n", __func__, mapbase, aux_info);
#endif

    /*
     * Conjure up an Obj_Entry structure for the dynamic linker.
     *
     * The "path" member can't be initialized yet because string constants
     * cannot yet be accessed. Below we will set it correctly.
     */
    memset(&objtmp, 0, sizeof(objtmp));
    objtmp.path = NULL;
    objtmp.rtld = true;
    objtmp.mapbase = mapbase;
#ifdef PIC
    objtmp.relocbase = mapbase;
#endif

    objtmp.dynamic = rtld_dynamic(&objtmp);
    digest_dynamic1(&objtmp, 1, &dyn_rpath, &dyn_soname, &dyn_runpath);
    assert(objtmp.needed == NULL);
#if !defined(__mips__)
    /* MIPS has a bogus DT_TEXTREL. */
    assert(!objtmp.textrel);
#endif
    ehdr = (Elf_Ehdr *)mapbase;
    objtmp.phdr = (Elf_Phdr *)((char *)mapbase + ehdr->e_phoff);
    objtmp.phsize = ehdr->e_phnum * sizeof(objtmp.phdr[0]);
#ifdef __CHERI_PURE_CAPABILITY__
    /* This was done in _rtld_do___caprelocs_self */
    objtmp.cap_relocs_processed = true;
    /* find the end of rodata/text: */

    for (int i = 0; i < ehdr->e_phnum; i++) {
	const Elf_Phdr *ph = &objtmp.phdr[i];
	if (ph->p_type != PT_LOAD)
	    continue;
	if (!(ph->p_flags & PF_W)) {
	    Elf_Addr start_addr = ph->p_vaddr;
	    objtmp.text_rodata_start_offset = rtld_min(start_addr, objtmp.text_rodata_start_offset);
	    objtmp.text_rodata_end_offset = rtld_max(start_addr + ph->p_memsz, objtmp.text_rodata_end_offset);
#if defined(DEBUG_VERBOSE) && DEBUG_VERBOSE > 3
	    /* debug is not initialized yet so dbg() is a no-op */
	    rtld_fdprintf(STDERR_FILENO, "rtld: processing PT_LOAD phdr[%d], "
		"new text/rodata start  = %zx text/rodata end = %zx\n", i + 1,
		(size_t)objtmp.text_rodata_start_offset, (size_t)objtmp.text_rodata_end_offset);
#endif
	}
    }
    /*
     * Note: no csetbounds yet since we also need to include .cap_table (which
     * is part of the r/w section). Bounds are set after .dynamic is read.
     */
    objtmp.text_rodata_cap = objtmp.relocbase;
    fix_obj_mapping_cap_permissions(&objtmp, "RTLD");
#endif

    /*
     * Temporarily put the dynamic linker entry into the object list, so
     * that symbols can be found.
     */
    relocate_objects(&objtmp, true, &objtmp, 0, NULL);

    /* Initialize the object list. */
    TAILQ_INIT(&obj_list);

#if defined(__CHERI_PURE_CAPABILITY__) && defined(DEBUG_VERBOSE)
    if (objtmp.cap_relocs) {
	extern char __start___cap_relocs, __stop___cap_relocs;
	size_t cap_relocs_size =
	    ((caddr_t)&__stop___cap_relocs - (caddr_t)&__start___cap_relocs);
#if DEBUG_VERBOSE > 3
	rtld_printf("RTLD has DT_CHERI___CAPRELOCS = " PTR_FMT ", __start___cap_relocs"
	    "= " PTR_FMT "\nDT_CHERI___CAPRELOCSSZ = %zd, difference = %zd\n",
	    objtmp.cap_relocs, &__start___cap_relocs, cap_relocs_size,
	    objtmp.cap_relocs_size);
#endif
	assert((vaddr_t)objtmp.cap_relocs == (vaddr_t)&__start___cap_relocs);
	assert(objtmp.cap_relocs_size == cap_relocs_size);
    }
#endif

    /* Now that non-local variables can be accesses, copy out obj_rtld. */
    memcpy(&obj_rtld, &objtmp, sizeof(obj_rtld));

#ifndef RTLD_INIT_PAGESIZES_EARLY
    /* The page size is required by the dynamic memory allocator. */
    init_pagesizes(aux_info);
#endif

    if (aux_info[AT_OSRELDATE] != NULL)
	    osreldate = aux_info[AT_OSRELDATE]->a_un.a_val;

    digest_dynamic2(&obj_rtld, dyn_rpath, dyn_soname, dyn_runpath);

    /* Replace the path with a dynamically allocated copy. */
    obj_rtld.path = xstrdup(ld_path_rtld);

    parse_rtld_phdr(&obj_rtld);
    obj_enforce_relro(&obj_rtld);

    r_debug.r_brk = make_rtld_local_function_pointer(r_debug_state);
    r_debug.r_state = RT_CONSISTENT;
}

/*
 * Retrieve the array of supported page sizes.  The kernel provides the page
 * sizes in increasing order.
 */
static void
init_pagesizes(Elf_Auxinfo **aux_info)
{
	static size_t psa[MAXPAGESIZES];
	int mib[2];
	size_t len, size;

	if (aux_info[AT_PAGESIZES] != NULL && aux_info[AT_PAGESIZESLEN] !=
	    NULL) {
		size = aux_info[AT_PAGESIZESLEN]->a_un.a_val;
		pagesizes = aux_info[AT_PAGESIZES]->a_un.a_ptr;
	} else {
		len = 2;
		if (sysctlnametomib("hw.pagesizes", mib, &len) == 0)
			size = sizeof(psa);
		else {
			/* As a fallback, retrieve the base page size. */
			size = sizeof(psa[0]);
			if (aux_info[AT_PAGESZ] != NULL) {
				psa[0] = aux_info[AT_PAGESZ]->a_un.a_val;
				goto psa_filled;
			} else {
				mib[0] = CTL_HW;
				mib[1] = HW_PAGESIZE;
				len = 2;
			}
		}
		if (sysctl(mib, len, psa, &size, NULL, 0) == -1) {
			rtld_fatal("sysctl for hw.pagesize(s) failed");
		}
psa_filled:
		pagesizes = psa;
	}
	npagesizes = size / sizeof(pagesizes[0]);
	/* Discard any invalid entries at the end of the array. */
	while (npagesizes > 0 && pagesizes[npagesizes - 1] == 0)
		npagesizes--;
}

/*
 * Add the init functions from a needed object list (and its recursive
 * needed objects) to "list".  This is not used directly; it is a helper
 * function for initlist_add_objects().  The write lock must be held
 * when this function is called.
 */
static void
initlist_add_neededs(Needed_Entry *needed, Objlist *list)
{
    /* Recursively process the successor needed objects. */
    if (needed->next != NULL)
	initlist_add_neededs(needed->next, list);

    /* Process the current needed object. */
    if (needed->obj != NULL)
	initlist_add_objects(needed->obj, needed->obj, list);
}

/*
 * Scan all of the DAGs rooted in the range of objects from "obj" to
 * "tail" and add their init functions to "list".  This recurses over
 * the DAGs and ensure the proper init ordering such that each object's
 * needed libraries are initialized before the object itself.  At the
 * same time, this function adds the objects to the global finalization
 * list "list_fini" in the opposite order.  The write lock must be
 * held when this function is called.
 */
static void
initlist_add_objects(Obj_Entry *obj, Obj_Entry *tail, Objlist *list)
{
    Obj_Entry *nobj;

    if (obj->init_scanned || obj->init_done)
	return;
    obj->init_scanned = true;

    /* Recursively process the successor objects. */
    nobj = globallist_next(obj);
    if (nobj != NULL && obj != tail)
	initlist_add_objects(nobj, tail, list);

    /* Recursively process the needed objects. */
    if (obj->needed != NULL)
	initlist_add_neededs(obj->needed, list);
    if (obj->needed_filtees != NULL)
	initlist_add_neededs(obj->needed_filtees, list);
    if (obj->needed_aux_filtees != NULL)
	initlist_add_neededs(obj->needed_aux_filtees, list);

    /* Add the object to the init list. */
    objlist_push_tail(list, obj);

    /* Add the object to the global fini list in the reverse order. */
    if ((obj->fini_ptr != NULL || obj->fini_array_ptr != NULL)
      && !obj->on_fini_list) {
	objlist_push_head(&list_fini, obj);
	obj->on_fini_list = true;
    }
}

#ifndef FPTR_TARGET
#define FPTR_TARGET(f)	((Elf_Addr) (f))
#endif

static void
free_needed_filtees(Needed_Entry *n, RtldLockState *lockstate)
{
    Needed_Entry *needed, *needed1;

    for (needed = n; needed != NULL; needed = needed->next) {
	if (needed->obj != NULL) {
	    dlclose_locked(needed->obj, lockstate);
	    needed->obj = NULL;
	}
    }
    for (needed = n; needed != NULL; needed = needed1) {
	needed1 = needed->next;
	free(needed);
    }
}

static void
unload_filtees(Obj_Entry *obj, RtldLockState *lockstate)
{

	free_needed_filtees(obj->needed_filtees, lockstate);
	obj->needed_filtees = NULL;
	free_needed_filtees(obj->needed_aux_filtees, lockstate);
	obj->needed_aux_filtees = NULL;
	obj->filtees_loaded = false;
}

static void
load_filtee1(Obj_Entry *obj, Needed_Entry *needed, int flags,
    RtldLockState *lockstate)
{

    for (; needed != NULL; needed = needed->next) {
	needed->obj = dlopen_object(obj->strtab + needed->name, -1, obj,
	  flags, ((ld_loadfltr || obj->z_loadfltr) ? RTLD_NOW : RTLD_LAZY) |
	  RTLD_LOCAL, lockstate);
    }
}

static void
load_filtees(Obj_Entry *obj, int flags, RtldLockState *lockstate)
{

    lock_restart_for_upgrade(lockstate);
    if (!obj->filtees_loaded) {
	load_filtee1(obj, obj->needed_filtees, flags, lockstate);
	load_filtee1(obj, obj->needed_aux_filtees, flags, lockstate);
	obj->filtees_loaded = true;
    }
}

static int
process_needed(Obj_Entry *obj, Needed_Entry *needed, int flags)
{
    Obj_Entry *obj1;

    for (; needed != NULL; needed = needed->next) {
	obj1 = needed->obj = load_object(obj->strtab + needed->name, -1, obj,
	  flags & ~RTLD_LO_NOLOAD);
	if (obj1 == NULL && !ld_tracing && (flags & RTLD_LO_FILTEES) == 0)
	    return (-1);
    }
    return (0);
}

/*
 * Given a shared object, traverse its list of needed objects, and load
 * each of them.  Returns 0 on success.  Generates an error message and
 * returns -1 on failure.
 */
static int
load_needed_objects(Obj_Entry *first, int flags)
{
    Obj_Entry *obj;

    for (obj = first; obj != NULL; obj = TAILQ_NEXT(obj, next)) {
	if (obj->marker)
	    continue;
	if (process_needed(obj, obj->needed, flags) == -1)
	    return (-1);
    }
    return (0);
}

static int
load_preload_objects(void)
{
    char *p = ld_preload;
    Obj_Entry *obj;
    static const char delim[] = " \t:;";

    if (p == NULL)
	return 0;

    p += strspn(p, delim);
    while (*p != '\0') {
	size_t len = strcspn(p, delim);
	char savech;

	savech = p[len];
	p[len] = '\0';
	obj = load_object(p, -1, NULL, 0);
	if (obj == NULL)
	    return -1;	/* XXX - cleanup */
	obj->z_interpose = true;
	p[len] = savech;
	p += len;
	p += strspn(p, delim);
    }
    LD_UTRACE(UTRACE_PRELOAD_FINISHED, NULL, NULL, 0, 0, NULL);
    return 0;
}

static const char *
printable_path(const char *path)
{

	return (path == NULL ? "<unknown>" : path);
}

/*
 * Load a shared object into memory, if it is not already loaded.  The
 * object may be specified by name or by user-supplied file descriptor
 * fd_u. In the later case, the fd_u descriptor is not closed, but its
 * duplicate is.
 *
 * Returns a pointer to the Obj_Entry for the object.  Returns NULL
 * on failure.
 */
static Obj_Entry *
load_object(const char *name, int fd_u, const Obj_Entry *refobj, int flags)
{
    Obj_Entry *obj;
    int fd;
    struct stat sb;
    char *path;

    fd = -1;
    if (name != NULL) {
	TAILQ_FOREACH(obj, &obj_list, next) {
	    if (obj->marker || obj->doomed)
		continue;
	    if (object_match_name(obj, name))
		return (obj);
	}

	path = find_library(name, refobj, &fd);
	if (path == NULL)
	    return (NULL);
    } else
	path = NULL;

    if (fd >= 0) {
	/*
	 * search_library_pathfds() opens a fresh file descriptor for the
	 * library, so there is no need to dup().
	 */
    } else if (fd_u == -1) {
	/*
	 * If we didn't find a match by pathname, or the name is not
	 * supplied, open the file and check again by device and inode.
	 * This avoids false mismatches caused by multiple links or ".."
	 * in pathnames.
	 *
	 * To avoid a race, we open the file and use fstat() rather than
	 * using stat().
	 */
	if ((fd = open(path, O_RDONLY | O_CLOEXEC | O_VERIFY)) == -1) {
	    _rtld_error("Cannot open \"%s\"", path);
	    free(path);
	    return (NULL);
	}
    } else {
	fd = fcntl(fd_u, F_DUPFD_CLOEXEC, 0);
	if (fd == -1) {
	    _rtld_error("Cannot dup fd");
	    free(path);
	    return (NULL);
	}
    }
    if (fstat(fd, &sb) == -1) {
	_rtld_error("Cannot fstat \"%s\"", printable_path(path));
	close(fd);
	free(path);
	return NULL;
    }
    TAILQ_FOREACH(obj, &obj_list, next) {
	if (obj->marker || obj->doomed)
	    continue;
	if (obj->ino == sb.st_ino && obj->dev == sb.st_dev)
	    break;
    }
    if (obj != NULL && name != NULL) {
	object_add_name(obj, name);
	free(path);
	close(fd);
	return obj;
    }
    if (flags & RTLD_LO_NOLOAD) {
	free(path);
	close(fd);
	return (NULL);
    }

    /* First use of this object, so we must map it in */
    obj = do_load_object(fd, name, path, &sb, flags);
    if (obj == NULL)
	free(path);
    close(fd);

    return obj;
}

static Obj_Entry *
do_load_object(int fd, const char *name, char *path, struct stat *sbp,
  int flags)
{
    Obj_Entry *obj;
    const char* main_path = NULL;
    struct statfs fs;

    /*
     * but first, make sure that environment variables haven't been
     * used to circumvent the noexec flag on a filesystem.
     */
    if (dangerous_ld_env) {
	if (fstatfs(fd, &fs) != 0) {
	    _rtld_error("Cannot fstatfs \"%s\"", printable_path(path));
	    return NULL;
	}
	if (fs.f_flags & MNT_NOEXEC) {
	    _rtld_error("Cannot execute objects on %s", fs.f_mntonname);
	    return NULL;
	}
    }
    dbg("loading \"%s\"", printable_path(path));
    if (obj_main)
	main_path = obj_main->path;
    obj = map_object(fd, printable_path(path), sbp, printable_path(main_path));
    if (obj == NULL)
        return NULL;

    /*
     * If DT_SONAME is present in the object, digest_dynamic2 already
     * added it to the object names.
     */
    if (name != NULL)
	object_add_name(obj, name);
    obj->path = path;
    if (!digest_dynamic(obj, 0))
	goto errp;
    dbg("%s valid_hash_sysv %d valid_hash_gnu %d dynsymcount %d", obj->path,
	obj->valid_hash_sysv, obj->valid_hash_gnu, obj->dynsymcount);
    if (obj->z_pie && (flags & RTLD_LO_TRACE) == 0) {
	dbg("refusing to load PIE executable \"%s\"", obj->path);
	_rtld_error("Cannot load PIE binary %s as DSO", obj->path);
	goto errp;
    }
    if (obj->z_noopen && (flags & (RTLD_LO_DLOPEN | RTLD_LO_TRACE)) ==
      RTLD_LO_DLOPEN) {
	dbg("refusing to load non-loadable \"%s\"", obj->path);
	_rtld_error("Cannot dlopen non-loadable %s", obj->path);
	goto errp;
    }

    obj->dlopened = (flags & RTLD_LO_DLOPEN) != 0;
    TAILQ_INSERT_TAIL(&obj_list, obj, next);
    obj_count++;
    obj_loads++;
    linkmap_add(obj);	/* for GDB & dlinfo() */
    max_stack_flags |= obj->stack_flags;

    dbg("  %p .. %p: %s", obj->mapbase,
         obj->mapbase + obj->mapsize - 1, obj->path);
    if (obj->textrel)
	dbg("  WARNING: %s has impure text", obj->path);
    LD_UTRACE(UTRACE_LOAD_OBJECT, obj, obj->mapbase, obj->mapsize, 0,
	obj->path);

    return (obj);

errp:
    munmap(obj->mapbase, obj->mapsize);
    obj_free(obj);
    return (NULL);
}

static Obj_Entry *
obj_from_addr(const void *addr)
{
    Obj_Entry *obj;

    TAILQ_FOREACH(obj, &obj_list, next) {
	if (obj->marker)
	    continue;
	if (addr < (void *) obj->mapbase)
	    continue;
	if (addr < (void *)(obj->mapbase + obj->mapsize))
	    return obj;
    }
    return NULL;
}

static void
preinit_main(void)
{
    InitArrayEntry *preinit_addr;
    int index;

    preinit_addr = obj_main->preinit_array_ptr;
    if (preinit_addr == NULL || ld_skip_init_funcs)
	return;

    for (index = 0; index < obj_main->preinit_array_num; index++) {
	if (preinit_addr[index].value != 0 && preinit_addr[index].value != 1) {
	    dbg("calling preinit function for %s at %p", obj_main->path,
		(void*)(uintptr_t)preinit_addr[index].value);
	    LD_UTRACE(UTRACE_INIT_CALL, obj_main,
	      (void *)(intptr_t)preinit_addr[index].value, 0, 0, obj_main->path);
	    call_init_array_pointer(obj_main, preinit_addr[index]);
	}
    }
}

/*
 * Call the finalization functions for each of the objects in "list"
 * belonging to the DAG of "root" and referenced once. If NULL "root"
 * is specified, every finalization function will be called regardless
 * of the reference count and the list elements won't be freed. All of
 * the objects are expected to have non-NULL fini functions.
 */
static void
objlist_call_fini(Objlist *list, Obj_Entry *root, RtldLockState *lockstate)
{
    Objlist_Entry *elm;
    char *saved_msg;
    InitArrayEntry *fini_addr;
    int index;

    assert(root == NULL || root->refcount == 1);

    if (root != NULL)
	root->doomed = true;

    /*
     * Preserve the current error message since a fini function might
     * call into the dynamic linker and overwrite it.
     */
    saved_msg = errmsg_save();
    do {
	STAILQ_FOREACH(elm, list, link) {
	    if (root != NULL && (elm->obj->refcount != 1 ||
	      objlist_find(&root->dagmembers, elm->obj) == NULL))
		continue;
	    /* Remove object from fini list to prevent recursive invocation. */
	    STAILQ_REMOVE(list, elm, Struct_Objlist_Entry, link);
	    /* Ensure that new references cannot be acquired. */
	    elm->obj->doomed = true;

	    hold_object(elm->obj);
	    lock_release(rtld_bind_lock, lockstate);
	    /*
	     * It is legal to have both DT_FINI and DT_FINI_ARRAY defined.
	     * When this happens, DT_FINI_ARRAY is processed first.
	     */
	    /* TODO: we should do a CSetBounds after parsing .dynamic */
	    fini_addr = elm->obj->fini_array_ptr;
	    if (fini_addr != NULL && elm->obj->fini_array_num > 0) {
		for (index = elm->obj->fini_array_num - 1; index >= 0;
		  index--) {
		    if (fini_addr[index].value != 0 && fini_addr[index].value != 1) {
			dbg("calling fini_array function for %s at %p",
			    elm->obj->path, (void*)(uintptr_t)fini_addr[index].value);
			LD_UTRACE(UTRACE_FINI_CALL, elm->obj,
			    (void *)(intptr_t)fini_addr[index].value, 0, 0, elm->obj->path);
			call_fini_array_pointer(elm->obj, fini_addr[index]);
		    }
		}
	    }
	    if (elm->obj->fini_ptr != NULL) {
		dbg("calling fini function for %s at " PTR_FMT, elm->obj->path,
		    (void *)(uintptr_t)elm->obj->fini_ptr);
		LD_UTRACE(UTRACE_FINI_CALL, elm->obj, (void *)(intptr_t)elm->obj->fini_ptr,
		    0, 0, elm->obj->path);
		call_initfini_pointer(elm->obj, elm->obj->fini_ptr);
	    }
	    wlock_acquire(rtld_bind_lock, lockstate);
	    unhold_object(elm->obj);
	    /* No need to free anything if process is going down. */
	    if (root != NULL)
	    	free(elm);
	    /*
	     * We must restart the list traversal after every fini call
	     * because a dlclose() call from the fini function or from
	     * another thread might have modified the reference counts.
	     */
	    break;
	}
    } while (elm != NULL);
    errmsg_restore(saved_msg);
}

/*
 * Call the initialization functions for each of the objects in
 * "list".  All of the objects are expected to have non-NULL init
 * functions.
 */
static void
objlist_call_init(Objlist *list, RtldLockState *lockstate)
{
    Objlist_Entry *elm;
    Obj_Entry *obj;
    char *saved_msg;
    InitArrayEntry *init_addr;
    void (*reg)(void (*)(void));
    int index;

    /*
     * Clean init_scanned flag so that objects can be rechecked and
     * possibly initialized earlier if any of vectors called below
     * cause the change by using dlopen.
     */
    TAILQ_FOREACH(obj, &obj_list, next) {
	if (obj->marker)
	    continue;
	obj->init_scanned = false;
    }

    /*
     * Preserve the current error message since an init function might
     * call into the dynamic linker and overwrite it.
     */
    saved_msg = errmsg_save();
    STAILQ_FOREACH(elm, list, link) {
	if (elm->obj->init_done || ld_skip_init_funcs) /* Initialized early. */
	    continue;
	/*
	 * Race: other thread might try to use this object before current
	 * one completes the initialization. Not much can be done here
	 * without better locking.
	 */
	elm->obj->init_done = true;
	hold_object(elm->obj);
	reg = NULL;
	if (elm->obj == obj_main && obj_main->crt_no_init) {
		reg = (void (*)(void (*)(void)))get_program_var_addr(
		    "__libc_atexit", lockstate);
	}
	lock_release(rtld_bind_lock, lockstate);
	if (reg != NULL) {
		func_ptr_type exit_ptr = make_rtld_function_pointer(rtld_exit);
		dbg("Calling __libc_atexit(rtld_exit (" PTR_FMT "))", (void*)exit_ptr);
		reg(exit_ptr);
		rtld_exit_ptr = make_rtld_function_pointer(rtld_nop_exit);
	}

        /*
         * It is legal to have both DT_INIT and DT_INIT_ARRAY defined.
         * When this happens, DT_INIT is processed first.
         */
	if (elm->obj->init_ptr != NULL) {
	    dbg("calling init function for %s at " PTR_FMT, elm->obj->path,
	        (void *)(uintptr_t)elm->obj->init_ptr);
	    LD_UTRACE(UTRACE_INIT_CALL, elm->obj, (void *)(intptr_t)elm->obj->init_ptr,
	        0, 0, elm->obj->path);
<<<<<<< HEAD
	    /*
	     * Note: GLibc passes argc, argv and envv to _init. Should we also
	     * do this here for compatibility?
	     */
	    call_initfini_pointer(elm->obj, elm->obj->init_ptr);
=======
	    call_init_pointer(elm->obj, elm->obj->init);
>>>>>>> 7f15ee64
	}
	init_addr = elm->obj->init_array_ptr;
	if (init_addr != NULL) {
	    for (index = 0; index < elm->obj->init_array_num; index++) {
		if (init_addr[index].value != 0 && init_addr[index].value != 1) {
		    dbg("calling init array function for %s at %p", elm->obj->path,
			(void *)(uintptr_t)init_addr[index].value);
		    LD_UTRACE(UTRACE_INIT_CALL, elm->obj,
			(void *)(uintptr_t)init_addr[index].value, 0, 0, elm->obj->path);
		    call_init_array_pointer(elm->obj, init_addr[index]);
		}
	    }
	}
	dbg("Done calling init functions for %s", elm->obj->path);
	wlock_acquire(rtld_bind_lock, lockstate);
	unhold_object(elm->obj);
    }
    errmsg_restore(saved_msg);
}

static void
objlist_clear(Objlist *list)
{
    Objlist_Entry *elm;

    while (!STAILQ_EMPTY(list)) {
	elm = STAILQ_FIRST(list);
	STAILQ_REMOVE_HEAD(list, link);
	free(elm);
    }
}

static Objlist_Entry *
objlist_find(Objlist *list, const Obj_Entry *obj)
{
    Objlist_Entry *elm;

    STAILQ_FOREACH(elm, list, link)
	if (elm->obj == obj)
	    return elm;
    return NULL;
}

static void
objlist_init(Objlist *list)
{
    STAILQ_INIT(list);
}

static void
objlist_push_head(Objlist *list, Obj_Entry *obj)
{
    Objlist_Entry *elm;

    elm = NEW(Objlist_Entry);
    elm->obj = obj;
    STAILQ_INSERT_HEAD(list, elm, link);
}

static void
objlist_push_tail(Objlist *list, Obj_Entry *obj)
{
    Objlist_Entry *elm;

    elm = NEW(Objlist_Entry);
    elm->obj = obj;
    STAILQ_INSERT_TAIL(list, elm, link);
}

static void
objlist_put_after(Objlist *list, Obj_Entry *listobj, Obj_Entry *obj)
{
	Objlist_Entry *elm, *listelm;

	STAILQ_FOREACH(listelm, list, link) {
		if (listelm->obj == listobj)
			break;
	}
	elm = NEW(Objlist_Entry);
	elm->obj = obj;
	if (listelm != NULL)
		STAILQ_INSERT_AFTER(list, listelm, elm, link);
	else
		STAILQ_INSERT_TAIL(list, elm, link);
}

static void
objlist_remove(Objlist *list, Obj_Entry *obj)
{
    Objlist_Entry *elm;

    if ((elm = objlist_find(list, obj)) != NULL) {
	STAILQ_REMOVE(list, elm, Struct_Objlist_Entry, link);
	free(elm);
    }
}

/*
 * Relocate dag rooted in the specified object.
 * Returns 0 on success, or -1 on failure.
 */

static int
relocate_object_dag(Obj_Entry *root, bool bind_now, Obj_Entry *rtldobj,
    int flags, RtldLockState *lockstate)
{
	Objlist_Entry *elm;
	int error;

	error = 0;
	STAILQ_FOREACH(elm, &root->dagmembers, link) {
		error = relocate_object(elm->obj, bind_now, rtldobj, flags,
		    lockstate);
		if (error == -1)
			break;
	}
	return (error);
}

/*
 * Prepare for, or clean after, relocating an object marked with
 * DT_TEXTREL or DF_TEXTREL.  Before relocating, all read-only
 * segments are remapped read-write.  After relocations are done, the
 * segment's permissions are returned back to the modes specified in
 * the phdrs.  If any relocation happened, or always for wired
 * program, COW is triggered.
 */
static int
reloc_textrel_prot(Obj_Entry *obj, bool before)
{
	const Elf_Phdr *ph;
	void *base;
	size_t l, sz;
	int prot;

	for (l = obj->phsize / sizeof(*ph), ph = obj->phdr; l > 0;
	    l--, ph++) {
		if (ph->p_type != PT_LOAD || (ph->p_flags & PF_W) != 0)
			continue;
		base = obj->relocbase + trunc_page(ph->p_vaddr);
		sz = round_page(ph->p_vaddr + ph->p_filesz) -
		    trunc_page(ph->p_vaddr);
		prot = convert_prot(ph->p_flags) | (before ? PROT_WRITE : 0);
		if (mprotect(base, sz, prot) == -1) {
			_rtld_error("%s: Cannot write-%sable text segment: %s",
			    obj->path, before ? "en" : "dis",
			    rtld_strerror(errno));
			return (-1);
		}
	}
	return (0);
}

/*
 * Relocate single object.
 * Returns 0 on success, or -1 on failure.
 */
static int
relocate_object(Obj_Entry *obj, bool bind_now, Obj_Entry *rtldobj,
    int flags, RtldLockState *lockstate)
{

	if (obj->relocated)
		return (0);
	obj->relocated = true;
	if (obj != rtldobj)
		dbg("relocating \"%s\"", obj->path);

	if (obj->symtab == NULL || obj->strtab == NULL ||
	    !(obj->valid_hash_sysv || obj->valid_hash_gnu))
		dbg("object %s has no run-time symbol table", obj->path);

	/* There are relocations to the write-protected text segment. */
	if (obj->textrel && reloc_textrel_prot(obj, true) != 0)
		return (-1);

	/* Process the non-PLT non-IFUNC relocations. */
	if (reloc_non_plt(obj, rtldobj, flags, lockstate))
		return (-1);

#ifdef __CHERI_PURE_CAPABILITY__
	/* Process the __cap_relocs section to initialize global capabilities */
	if (obj->cap_relocs_size)
		process___cap_relocs(obj);
#endif

	/* Re-protected the text segment. */
	if (obj->textrel && reloc_textrel_prot(obj, false) != 0)
		return (-1);

	/* Set the special PLT or GOT entries. */
	init_pltgot(obj);

	/* Process the PLT relocations. */
#if defined(__mips__) && defined(__CHERI_PURE_CAPABILITY__)
	/* No reloc_jmpslots for CHERI since it works differently: if BIND_NOW
	 * is set, reloc_plt can avoid allocating trampolines for pc-rel code */
	if (reloc_plt(obj, (obj->bind_now || bind_now), flags, rtldobj,
	    lockstate) == -1)
		return (-1);
#else
	if (reloc_plt(obj, flags, lockstate) == -1)
		return (-1);
	/* Relocate the jump slots if we are doing immediate binding. */
	if ((obj->bind_now || bind_now) && reloc_jmpslots(obj, flags,
	    lockstate) == -1)
		return (-1);
#endif

	if (!obj->mainprog && obj_enforce_relro(obj) == -1)
		return (-1);

	/*
	 * Set up the magic number and version in the Obj_Entry.  These
	 * were checked in the crt1.o from the original ElfKit, so we
	 * set them for backward compatibility.
	 */
	obj->magic = RTLD_MAGIC;
	obj->version = RTLD_VERSION;

	return (0);
}

/*
 * Relocate newly-loaded shared objects.  The argument is a pointer to
 * the Obj_Entry for the first such object.  All objects from the first
 * to the end of the list of objects are relocated.  Returns 0 on success,
 * or -1 on failure.
 */
static int
relocate_objects(Obj_Entry *first, bool bind_now, Obj_Entry *rtldobj,
    int flags, RtldLockState *lockstate)
{
	Obj_Entry *obj;
	int error;

	for (error = 0, obj = first;  obj != NULL;
	    obj = TAILQ_NEXT(obj, next)) {
		if (obj->marker)
			continue;
		error = relocate_object(obj, bind_now, rtldobj, flags,
		    lockstate);
		if (error == -1)
			break;
	}
	return (error);
}

/*
 * The handling of R_MACHINE_IRELATIVE relocations and jumpslots
 * referencing STT_GNU_IFUNC symbols is postponed till the other
 * relocations are done.  The indirect functions specified as
 * ifunc are allowed to call other symbols, so we need to have
 * objects relocated before asking for resolution from indirects.
 *
 * The R_MACHINE_IRELATIVE slots are resolved in greedy fashion,
 * instead of the usual lazy handling of PLT slots.  It is
 * consistent with how GNU does it.
 */
static int
resolve_object_ifunc(Obj_Entry *obj, bool bind_now, int flags,
    RtldLockState *lockstate)
{

	if (obj->ifuncs_resolved)
		return (0);
	obj->ifuncs_resolved = true;
	if (!obj->irelative && !obj->irelative_nonplt &&
	    !((obj->bind_now || bind_now) && obj->gnu_ifunc) &&
	    !obj->non_plt_gnu_ifunc)
		return (0);
	if (obj_disable_relro(obj) == -1 ||
	    (obj->irelative && reloc_iresolve(obj, lockstate) == -1) ||
	    (obj->irelative_nonplt && reloc_iresolve_nonplt(obj,
	    lockstate) == -1) ||
	    ((obj->bind_now || bind_now) && obj->gnu_ifunc &&
	    reloc_gnu_ifunc(obj, flags, lockstate) == -1) ||
	    (obj->non_plt_gnu_ifunc && reloc_non_plt(obj, &obj_rtld,
	    flags | SYMLOOK_IFUNC, lockstate) == -1) ||
	    obj_enforce_relro(obj) == -1)
		return (-1);
	return (0);
}

static int
initlist_objects_ifunc(Objlist *list, bool bind_now, int flags,
    RtldLockState *lockstate)
{
	Objlist_Entry *elm;
	Obj_Entry *obj;

	STAILQ_FOREACH(elm, list, link) {
		obj = elm->obj;
		if (obj->marker)
			continue;
		if (resolve_object_ifunc(obj, bind_now, flags,
		    lockstate) == -1)
			return (-1);
	}
	return (0);
}

/*
 * Cleanup procedure.  It will be called (by the atexit mechanism) just
 * before the process exits.
 */
static __used void
rtld_exit(void)
{
    RtldLockState lockstate;

    wlock_acquire(rtld_bind_lock, &lockstate);
    dbg("rtld_exit()");
    objlist_call_fini(&list_fini, NULL, &lockstate);
    /* No need to remove the items from the list, since we are exiting. */
    if (!libmap_disable)
        lm_fini();
    lock_release(rtld_bind_lock, &lockstate);
}

static __used void
rtld_nop_exit(void)
{
}

/*
 * Iterate over a search path, translate each element, and invoke the
 * callback on the result.
 */
static void *
path_enumerate(const char *path, path_enum_proc callback,
    const char *refobj_path, void *arg)
{
    const char *trans;
    if (path == NULL)
	return (NULL);

    path += strspn(path, ":;");
    while (*path != '\0') {
	size_t len;
	char  *res;

	len = strcspn(path, ":;");
	trans = lm_findn(refobj_path, path, len);
	if (trans)
	    res = callback(trans, strlen(trans), arg);
	else
	    res = callback(path, len, arg);

	if (res != NULL)
	    return (res);

	path += len;
	path += strspn(path, ":;");
    }

    return (NULL);
}

struct try_library_args {
    const char	*name;
    size_t	 namelen;
    char	*buffer;
    size_t	 buflen;
    int		 fd;
};

static __used void *
try_library_path(const char *dir, size_t dirlen, void *param)
{
    struct try_library_args *arg;
    int fd;

    arg = param;
    if (*dir == '/' || trust) {
	char *pathname;

	if (dirlen + 1 + arg->namelen + 1 > arg->buflen)
		return (NULL);

	pathname = arg->buffer;
	strncpy(pathname, dir, dirlen);
	pathname[dirlen] = '/';
	strcpy(pathname + dirlen + 1, arg->name);

	dbg("  Trying \"%s\"", pathname);
	fd = open(pathname, O_RDONLY | O_CLOEXEC | O_VERIFY);
	if (fd >= 0) {
	    dbg("  Opened \"%s\", fd %d", pathname, fd);
	    pathname = xmalloc(dirlen + 1 + arg->namelen + 1);
	    strcpy(pathname, arg->buffer);
	    arg->fd = fd;
	    return (pathname);
	} else {
	    dbg("  Failed to open \"%s\": %s",
		pathname, rtld_strerror(errno));
	}
    }
    return (NULL);
}

static char *
search_library_path(const char *name, const char *path,
    const char *refobj_path, int *fdp)
{
    char *p;
    struct try_library_args arg;

    if (path == NULL)
	return NULL;

    arg.name = name;
    arg.namelen = strlen(name);
    arg.buffer = xmalloc(PATH_MAX);
    arg.buflen = PATH_MAX;
    arg.fd = -1;

    p = path_enumerate(path, make_rtld_local_function_pointer(try_library_path),
        refobj_path, &arg);
    *fdp = arg.fd;

    free(arg.buffer);

    return (p);
}


/*
 * Finds the library with the given name using the directory descriptors
 * listed in the LD_LIBRARY_PATH_FDS environment variable.
 *
 * Returns a freshly-opened close-on-exec file descriptor for the library,
 * or -1 if the library cannot be found.
 */
static char *
search_library_pathfds(const char *name, const char *path, int *fdp)
{
	char *envcopy, *fdstr, *found, *last_token;
	size_t len;
	int dirfd, fd;

	dbg("%s('%s', '%s', fdp)", __func__, name, path);

	/* Don't load from user-specified libdirs into setuid binaries. */
	if (!trust)
		return (NULL);

	/* We can't do anything if LD_LIBRARY_PATH_FDS isn't set. */
	if (path == NULL)
		return (NULL);

	/* LD_LIBRARY_PATH_FDS only works with relative paths. */
	if (name[0] == '/') {
		dbg("Absolute path (%s) passed to %s", name, __func__);
		return (NULL);
	}

	/*
	 * Use strtok_r() to walk the FD:FD:FD list.  This requires a local
	 * copy of the path, as strtok_r rewrites separator tokens
	 * with '\0'.
	 */
	found = NULL;
	envcopy = xstrdup(path);
	for (fdstr = strtok_r(envcopy, ":", &last_token); fdstr != NULL;
	    fdstr = strtok_r(NULL, ":", &last_token)) {
		dirfd = parse_integer(fdstr);
		if (dirfd < 0) {
			_rtld_error("failed to parse directory FD: '%s'",
				fdstr);
			break;
		}
		fd = openat(dirfd, name, O_RDONLY | O_CLOEXEC | O_VERIFY);
		if (fd >= 0) {
			*fdp = fd;
			len = strlen(fdstr) + strlen(name) + 3;
			found = xmalloc(len);
			if (rtld_snprintf(found, len, "#%d/%s", dirfd, name) < 0) {
				_rtld_error("error generating '%d/%s'",
				    dirfd, name);
				rtld_die();
			}
			dbg("open('%s') => %d", found, fd);
			break;
		}
	}
	free(envcopy);

	return (found);
}


int
dlclose(void *handle)
{
	RtldLockState lockstate;
	int error;

	wlock_acquire(rtld_bind_lock, &lockstate);
	error = dlclose_locked(handle, &lockstate);
	lock_release(rtld_bind_lock, &lockstate);
	return (error);
}

static int
dlclose_locked(void *handle, RtldLockState *lockstate)
{
    Obj_Entry *root;

    root = dlcheck(handle);
    if (root == NULL)
	return -1;
    LD_UTRACE(UTRACE_DLCLOSE_START, handle, NULL, 0, root->dl_refcount,
	root->path);

    /* Unreference the object and its dependencies. */
    root->dl_refcount--;

    if (root->refcount == 1) {
	/*
	 * The object will be no longer referenced, so we must unload it.
	 * First, call the fini functions.
	 */
	objlist_call_fini(&list_fini, root, lockstate);

	unref_dag(root);

	/* Finish cleaning up the newly-unreferenced objects. */
	GDB_STATE(RT_DELETE,&root->linkmap);
	unload_object(root, lockstate);
	GDB_STATE(RT_CONSISTENT,NULL);
    } else
	unref_dag(root);

    LD_UTRACE(UTRACE_DLCLOSE_STOP, handle, NULL, 0, 0, NULL);
    return 0;
}

char *
dlerror(void)
{
    char *msg = error_message;
    error_message = NULL;
    return msg;
}

/*
 * This function is deprecated and has no effect.
 */
void
dllockinit(void *context,
    void *(*_lock_create)(void *context) __unused,
    void (*_rlock_acquire)(void *lock) __unused,
    void (*_wlock_acquire)(void *lock)  __unused,
    void (*_lock_release)(void *lock) __unused,
    void (*_lock_destroy)(void *lock) __unused,
    void (*context_destroy)(void *context))
{
    static void *cur_context;
    static void (*cur_context_destroy)(void *);

    /* Just destroy the context from the previous call, if necessary. */
    if (cur_context_destroy != NULL)
	cur_context_destroy(cur_context);
    cur_context = context;
    cur_context_destroy = context_destroy;
}

void *
dlopen(const char *name, int mode)
{

	return (rtld_dlopen(name, -1, mode));
}

void *
fdlopen(int fd, int mode)
{

	return (rtld_dlopen(NULL, fd, mode));
}

static void *
rtld_dlopen(const char *name, int fd, int mode)
{
    RtldLockState lockstate;
    int lo_flags;

    LD_UTRACE(UTRACE_DLOPEN_START, NULL, NULL, 0, mode, name);
    ld_tracing = (mode & RTLD_TRACE) == 0 ? NULL : "1";
    if (ld_tracing != NULL) {
	rlock_acquire(rtld_bind_lock, &lockstate);
	if (sigsetjmp(lockstate.env, 0) != 0)
	    lock_upgrade(rtld_bind_lock, &lockstate);
	environ = __DECONST(char **, *get_program_var_addr("environ", &lockstate));
	lock_release(rtld_bind_lock, &lockstate);
    }
    lo_flags = RTLD_LO_DLOPEN;
    if (mode & RTLD_NODELETE)
	    lo_flags |= RTLD_LO_NODELETE;
    if (mode & RTLD_NOLOAD)
	    lo_flags |= RTLD_LO_NOLOAD;
    if (mode & RTLD_DEEPBIND)
	    lo_flags |= RTLD_LO_DEEPBIND;
    if (ld_tracing != NULL)
	    lo_flags |= RTLD_LO_TRACE | RTLD_LO_IGNSTLS;

    return (dlopen_object(name, fd, obj_main, lo_flags,
      mode & (RTLD_MODEMASK | RTLD_GLOBAL), NULL));
}

static void
dlopen_cleanup(Obj_Entry *obj, RtldLockState *lockstate)
{

	obj->dl_refcount--;
	unref_dag(obj);
	if (obj->refcount == 0)
		unload_object(obj, lockstate);
}

static Obj_Entry *
dlopen_object(const char *name, int fd, Obj_Entry *refobj, int lo_flags,
    int mode, RtldLockState *lockstate)
{
    Obj_Entry *old_obj_tail;
    Obj_Entry *obj;
    Objlist initlist;
    RtldLockState mlockstate;
    int result;

    dbg("dlopen_object name \"%s\" fd %d refobj \"%s\" lo_flags %#x mode %#x",
      name != NULL ? name : "<null>", fd, refobj == NULL ? "<null>" :
      refobj->path, lo_flags, mode);
    objlist_init(&initlist);

    if (lockstate == NULL && !(lo_flags & RTLD_LO_EARLY)) {
	wlock_acquire(rtld_bind_lock, &mlockstate);
	lockstate = &mlockstate;
    }
    GDB_STATE(RT_ADD,NULL);

    old_obj_tail = globallist_curr(TAILQ_LAST(&obj_list, obj_entry_q));
    obj = NULL;
    if (name == NULL && fd == -1) {
	obj = obj_main;
	obj->refcount++;
    } else {
	obj = load_object(name, fd, refobj, lo_flags);
    }

    if (obj) {
	obj->dl_refcount++;
	if (mode & RTLD_GLOBAL && objlist_find(&list_global, obj) == NULL)
	    objlist_push_tail(&list_global, obj);
	if (globallist_next(old_obj_tail) != NULL) {
	    /* We loaded something new. */
	    assert(globallist_next(old_obj_tail) == obj);
	    if ((lo_flags & RTLD_LO_DEEPBIND) != 0)
		obj->symbolic = true;
	    result = 0;
	    if ((lo_flags & (RTLD_LO_EARLY | RTLD_LO_IGNSTLS)) == 0 &&
	      obj->static_tls && !allocate_tls_offset(obj)) {
		_rtld_error("%s: No space available "
		  "for static Thread Local Storage", obj->path);
		result = -1;
	    }
	    if (result != -1)
		result = load_needed_objects(obj, lo_flags & (RTLD_LO_DLOPEN |
		  RTLD_LO_EARLY | RTLD_LO_IGNSTLS | RTLD_LO_TRACE));
	    init_dag(obj);
	    ref_dag(obj);
	    if (result != -1)
		result = rtld_verify_versions(&obj->dagmembers);
	    if (result != -1 && ld_tracing)
		goto trace;
	    if (result == -1 || relocate_object_dag(obj,
	      (mode & RTLD_MODEMASK) == RTLD_NOW, &obj_rtld,
	      (lo_flags & RTLD_LO_EARLY) ? SYMLOOK_EARLY : 0,
	      lockstate) == -1) {
		dlopen_cleanup(obj, lockstate);
		obj = NULL;
	    } else if (lo_flags & RTLD_LO_EARLY) {
		/*
		 * Do not call the init functions for early loaded
		 * filtees.  The image is still not initialized enough
		 * for them to work.
		 *
		 * Our object is found by the global object list and
		 * will be ordered among all init calls done right
		 * before transferring control to main.
		 */
	    } else {
		/* Make list of init functions to call. */
		initlist_add_objects(obj, obj, &initlist);
	    }
	    /*
	     * Process all no_delete or global objects here, given
	     * them own DAGs to prevent their dependencies from being
	     * unloaded.  This has to be done after we have loaded all
	     * of the dependencies, so that we do not miss any.
	     */
	    if (obj != NULL)
		process_z(obj);
	} else {
	    /*
	     * Bump the reference counts for objects on this DAG.  If
	     * this is the first dlopen() call for the object that was
	     * already loaded as a dependency, initialize the dag
	     * starting at it.
	     */
	    init_dag(obj);
	    ref_dag(obj);

	    if ((lo_flags & RTLD_LO_TRACE) != 0)
		goto trace;
	}
	if (obj != NULL && ((lo_flags & RTLD_LO_NODELETE) != 0 ||
	  obj->z_nodelete) && !obj->ref_nodel) {
	    dbg("obj %s nodelete", obj->path);
	    ref_dag(obj);
	    obj->z_nodelete = obj->ref_nodel = true;
	}
    }

    LD_UTRACE(UTRACE_DLOPEN_STOP, obj, NULL, 0, obj ? obj->dl_refcount : 0,
	name);
    GDB_STATE(RT_CONSISTENT,obj ? &obj->linkmap : NULL);

    if ((lo_flags & RTLD_LO_EARLY) == 0) {
	map_stacks_exec(lockstate);
	if (obj != NULL)
	    distribute_static_tls(&initlist, lockstate);
    }

    if (initlist_objects_ifunc(&initlist, (mode & RTLD_MODEMASK) == RTLD_NOW,
      (lo_flags & RTLD_LO_EARLY) ? SYMLOOK_EARLY : 0,
      lockstate) == -1) {
	objlist_clear(&initlist);
	dlopen_cleanup(obj, lockstate);
	if (lockstate == &mlockstate)
	    lock_release(rtld_bind_lock, lockstate);
	return (NULL);
    }

    if (!(lo_flags & RTLD_LO_EARLY)) {
	/* Call the init functions. */
	objlist_call_init(&initlist, lockstate);
    }
    objlist_clear(&initlist);
    if (lockstate == &mlockstate)
	lock_release(rtld_bind_lock, lockstate);
    return obj;
trace:
    trace_loaded_objects(obj);
    if (lockstate == &mlockstate)
	lock_release(rtld_bind_lock, lockstate);
    exit(0);
}

static void *
do_dlsym(void *handle, const char *name, void *retaddr, const Ver_Entry *ve,
    int flags)
{
    DoneList donelist;
    const Obj_Entry *obj, *defobj;
    const Elf_Sym *def;
    SymLook req;
    RtldLockState lockstate;
    tls_index ti;
    void *sym;
    int res;

    def = NULL;
    defobj = NULL;
    symlook_init(&req, name);
    req.ventry = ve;
    req.flags = flags | SYMLOOK_IN_PLT;
    req.lockstate = &lockstate;

    LD_UTRACE(UTRACE_DLSYM_START, handle, NULL, 0, 0, name);
    rlock_acquire(rtld_bind_lock, &lockstate);
    if (sigsetjmp(lockstate.env, 0) != 0)
	    lock_upgrade(rtld_bind_lock, &lockstate);
    if (handle == NULL || handle == RTLD_NEXT ||
	handle == RTLD_DEFAULT || handle == RTLD_SELF) {

	if ((obj = obj_from_addr(retaddr)) == NULL) {
	    _rtld_error("Cannot determine caller's shared object");
	    lock_release(rtld_bind_lock, &lockstate);
	    LD_UTRACE(UTRACE_DLSYM_STOP, handle, NULL, 0, 0, name);
	    return NULL;
	}
	if (handle == NULL) {	/* Just the caller's shared object. */
	    res = symlook_obj(&req, obj);
	    if (res == 0) {
		def = req.sym_out;
		defobj = req.defobj_out;
	    }
	} else if (handle == RTLD_NEXT || /* Objects after caller's */
		   handle == RTLD_SELF) { /* ... caller included */
	    if (handle == RTLD_NEXT)
		obj = globallist_next(obj);
	    for (; obj != NULL; obj = TAILQ_NEXT(obj, next)) {
		if (obj->marker)
		    continue;
		res = symlook_obj(&req, obj);
		if (res == 0) {
		    if (def == NULL ||
		      ELF_ST_BIND(req.sym_out->st_info) != STB_WEAK) {
			def = req.sym_out;
			defobj = req.defobj_out;
			if (ELF_ST_BIND(def->st_info) != STB_WEAK)
			    break;
		    }
		}
	    }
	    /*
	     * Search the dynamic linker itself, and possibly resolve the
	     * symbol from there.  This is how the application links to
	     * dynamic linker services such as dlopen.
	     */
	    if (def == NULL || ELF_ST_BIND(def->st_info) == STB_WEAK) {
		res = symlook_obj(&req, &obj_rtld);
		if (res == 0) {
		    def = req.sym_out;
		    defobj = req.defobj_out;
		}
	    }
	} else {
	    assert(handle == RTLD_DEFAULT);
	    res = symlook_default(&req, obj);
	    if (res == 0) {
		defobj = req.defobj_out;
		def = req.sym_out;
	    }
	}
    } else {
	if ((obj = dlcheck(handle)) == NULL) {
	    lock_release(rtld_bind_lock, &lockstate);
	    LD_UTRACE(UTRACE_DLSYM_STOP, handle, NULL, 0, 0, name);
	    return NULL;
	}

	donelist_init(&donelist);
	if (obj->mainprog) {
            /* Handle obtained by dlopen(NULL, ...) implies global scope. */
	    res = symlook_global(&req, &donelist);
	    if (res == 0) {
		def = req.sym_out;
		defobj = req.defobj_out;
	    }
	    /*
	     * Search the dynamic linker itself, and possibly resolve the
	     * symbol from there.  This is how the application links to
	     * dynamic linker services such as dlopen.
	     */
	    if (def == NULL || ELF_ST_BIND(def->st_info) == STB_WEAK) {
		res = symlook_obj(&req, &obj_rtld);
		if (res == 0) {
		    def = req.sym_out;
		    defobj = req.defobj_out;
		}
	    }
	}
	else {
	    /* Search the whole DAG rooted at the given object. */
	    res = symlook_list(&req, &obj->dagmembers, &donelist);
	    if (res == 0) {
		def = req.sym_out;
		defobj = req.defobj_out;
	    }
	}
    }

    if (def != NULL) {
	lock_release(rtld_bind_lock, &lockstate);

	/*
	 * The value required by the caller is derived from the value
	 * of the symbol. this is simply the relocated value of the
	 * symbol.
	 */
	if (ELF_ST_TYPE(def->st_info) == STT_FUNC) {
	    sym = __DECONST(void*, make_function_pointer(def, defobj));
	    dbg("dlsym(%s) is function: " PTR_FMT, name, sym);
	} else if (ELF_ST_TYPE(def->st_info) == STT_GNU_IFUNC) {
	    sym = rtld_resolve_ifunc(defobj, def);
	    dbg("dlsym(%s) is ifunc. Resolved to: " PTR_FMT, name, sym);
	} else if (ELF_ST_TYPE(def->st_info) == STT_TLS) {
	    ti.ti_module = defobj->tlsindex;
	    ti.ti_offset = def->st_value;
	    sym = __tls_get_addr(&ti);
	    dbg("dlsym(%s) is TLS. Resolved to: " PTR_FMT, name, sym);
	} else {
	    sym = make_data_pointer(def, defobj);
	    dbg("dlsym(%s) is type %d. Resolved to: " PTR_FMT,
		name, ELF_ST_TYPE(def->st_info), sym);
	}
#if defined(__CHERI_PURE_CAPABILITY__) && defined(DEBUG)
	// FIXME: this warning breaks some tests that expect clean stdout/stderr
	// FIXME: See https://github.com/CTSRD-CHERI/cheribsd/issues/257
	if (cheri_getlen(sym) <= 0) {
		rtld_fdprintf(STDERR_FILENO, "Warning: created zero length "
		    "capability for %s (in %s): " PTR_FMT "\n", name, defobj->path, sym);
	}
#endif
	LD_UTRACE(UTRACE_DLSYM_STOP, handle, sym, 0, 0, name);
	return (sym);
    }

    _rtld_error("Undefined symbol \"%s%s%s\"", name, ve != NULL ? "@" : "",
      ve != NULL ? ve->name : "");
    lock_release(rtld_bind_lock, &lockstate);
    LD_UTRACE(UTRACE_DLSYM_STOP, handle, NULL, 0, 0, name);
    return NULL;
}

void *
dlsym(void *handle, const char *name)
{
	return do_dlsym(handle, name, __builtin_return_address(0), NULL,
	    SYMLOOK_DLSYM);
}

dlfunc_t
dlfunc(void *handle, const char *name)
{
	union {
		void *d;
		dlfunc_t f;
	} rv;

	rv.d = do_dlsym(handle, name, __builtin_return_address(0), NULL,
	    SYMLOOK_DLSYM);
	return (rv.f);
}

void *
dlvsym(void *handle, const char *name, const char *version)
{
	Ver_Entry ventry;

	ventry.name = version;
	ventry.file = NULL;
	ventry.hash = elf_hash(version);
	ventry.flags= 0;
	return do_dlsym(handle, name, __builtin_return_address(0), &ventry,
	    SYMLOOK_DLSYM);
}

int
_rtld_addr_phdr(const void *addr, struct dl_phdr_info *phdr_info)
{
    const Obj_Entry *obj;
    RtldLockState lockstate;

    rlock_acquire(rtld_bind_lock, &lockstate);
    obj = obj_from_addr(addr);
    if (obj == NULL) {
        _rtld_error("No shared object contains address");
	lock_release(rtld_bind_lock, &lockstate);
        return (0);
    }
    rtld_fill_dl_phdr_info(obj, phdr_info);
    lock_release(rtld_bind_lock, &lockstate);
    return (1);
}

int
dladdr(const void *addr, Dl_info *info)
{
    const Obj_Entry *obj;
    const Elf_Sym *def;
    void *symbol_addr;
    unsigned long symoffset;
    RtldLockState lockstate;

    rlock_acquire(rtld_bind_lock, &lockstate);
    obj = obj_from_addr(addr);
    if (obj == NULL) {
        _rtld_error("No shared object contains address");
	lock_release(rtld_bind_lock, &lockstate);
        return 0;
    }
    info->dli_fname = obj->path;
    info->dli_fbase = obj->mapbase;
#ifdef __CHERI_PURE_CAPABILITY__
    /* Clear all permissions from dli_fbase to avoid direct access */
    info->dli_fbase = cheri_andperm(info->dli_fbase, 0);
#endif
    info->dli_saddr = (void *)0;
    info->dli_sname = NULL;

    dbg_cat(SYMLOOKUP, "%s: finding name for " PTR_FMT "\n", __func__, addr);
    /*
     * Walk the symbol list looking for the symbol whose address is
     * closest to the address sent in.
     */
    for (symoffset = 0; symoffset < obj->dynsymcount; symoffset++) {
        def = obj->symtab + symoffset;

        /*
         * For skip the symbol if st_shndx is either SHN_UNDEF or
         * SHN_COMMON.
         */
        if (def->st_shndx == SHN_UNDEF || def->st_shndx == SHN_COMMON) {
            dbg_cat(SYMLOOKUP, "%s: skipping %s/%p (" PTR_FMT ")\n", __func__,
                obj->strtab + def->st_name, symbol_addr, symbol_addr);
            continue;
        }

        /*
         * If the symbol is greater than the specified address, or if it
         * is further away from addr than the current nearest symbol,
         * then reject it.
         */
        symbol_addr = obj->relocbase + def->st_value;
#ifdef __CHERI_PURE_CAPABILITY__
        /* Clear all permissions from the symbol_addr */
        symbol_addr = cheri_andperm(symbol_addr, 0);
#endif
        if ((vaddr_t)symbol_addr > (vaddr_t)addr || (vaddr_t)symbol_addr < (vaddr_t)info->dli_saddr)
            continue;

        dbg_cat(SYMLOOKUP, "%s: Found partial match for %s (" PTR_FMT ")\n", __func__,
            obj->strtab + def->st_name, symbol_addr);
        /* Update our idea of the nearest symbol. */
        info->dli_sname = obj->strtab + def->st_name;
        info->dli_saddr = symbol_addr;

        /* Exact match? */
        if ((vaddr_t)info->dli_saddr == (vaddr_t)addr) {
            dbg_cat(SYMLOOKUP, "%s: Found exact match for %s (" PTR_FMT ")\n", __func__,
                obj->strtab + def->st_name, symbol_addr);
            break;
        }
    }
    lock_release(rtld_bind_lock, &lockstate);
    return 1;
}

int
dlinfo(void *handle, int request, void *p)
{
    const Obj_Entry *obj;
    RtldLockState lockstate;
    int error;

    rlock_acquire(rtld_bind_lock, &lockstate);

    if (handle == NULL || handle == RTLD_SELF) {
	void *retaddr;

	retaddr = __builtin_return_address(0);	/* __GNUC__ only */
	if ((obj = obj_from_addr(retaddr)) == NULL)
	    _rtld_error("Cannot determine caller's shared object");
    } else
	obj = dlcheck(handle);

    if (obj == NULL) {
	lock_release(rtld_bind_lock, &lockstate);
	return (-1);
    }

    error = 0;
    switch (request) {
    case RTLD_DI_LINKMAP:
	*((struct link_map const **)p) = &obj->linkmap;
	break;
    case RTLD_DI_ORIGIN:
	error = rtld_dirname(obj->path, p);
	break;

    case RTLD_DI_SERINFOSIZE:
    case RTLD_DI_SERINFO:
	error = do_search_info(obj, request, (struct dl_serinfo *)p);
	break;

    default:
	_rtld_error("Invalid request %d passed to dlinfo()", request);
	error = -1;
    }

    lock_release(rtld_bind_lock, &lockstate);

    return (error);
}

static void
rtld_fill_dl_phdr_info(const Obj_Entry *obj, struct dl_phdr_info *phdr_info)
{

#ifdef __CHERI_PURE_CAPABILITY__
	phdr_info->dlpi_addr = (uintptr_t)cheri_andperm(obj->relocbase,
	    CHERI_PERM_LOAD | CHERI_PERM_LOAD_CAP);
	phdr_info->dlpi_phdr = cheri_andperm(obj->phdr, CHERI_PERM_LOAD |
	    CHERI_PERM_LOAD_CAP);
#else
	phdr_info->dlpi_addr = (Elf_Addr)obj->relocbase;
	phdr_info->dlpi_phdr = obj->phdr;
#endif
	phdr_info->dlpi_name = obj->path;
	phdr_info->dlpi_phnum = obj->phsize / sizeof(obj->phdr[0]);
	phdr_info->dlpi_tls_modid = obj->tlsindex;
	phdr_info->dlpi_tls_data = obj->tlsinit;
	phdr_info->dlpi_adds = obj_loads;
	phdr_info->dlpi_subs = obj_loads - obj_count;
}

int
dl_iterate_phdr(__dl_iterate_hdr_callback callback, void *param)
{
	struct dl_phdr_info phdr_info;
	Obj_Entry *obj, marker;
	RtldLockState bind_lockstate, phdr_lockstate;
	int error;

	init_marker(&marker);
	error = 0;

	wlock_acquire(rtld_phdr_lock, &phdr_lockstate);
	wlock_acquire(rtld_bind_lock, &bind_lockstate);
	for (obj = globallist_curr(TAILQ_FIRST(&obj_list)); obj != NULL;) {
		TAILQ_INSERT_AFTER(&obj_list, obj, &marker, next);
		rtld_fill_dl_phdr_info(obj, &phdr_info);
		hold_object(obj);
		lock_release(rtld_bind_lock, &bind_lockstate);

		error = callback(&phdr_info, sizeof phdr_info, param);

		wlock_acquire(rtld_bind_lock, &bind_lockstate);
		unhold_object(obj);
		obj = globallist_next(&marker);
		TAILQ_REMOVE(&obj_list, &marker, next);
		if (error != 0) {
			lock_release(rtld_bind_lock, &bind_lockstate);
			lock_release(rtld_phdr_lock, &phdr_lockstate);
			return (error);
		}
	}

	if (error == 0) {
		rtld_fill_dl_phdr_info(&obj_rtld, &phdr_info);
		lock_release(rtld_bind_lock, &bind_lockstate);
		error = callback(&phdr_info, sizeof(phdr_info), param);
	}
	lock_release(rtld_phdr_lock, &phdr_lockstate);
	return (error);
}

static __used void *
_fill_search_info(const char *dir, size_t dirlen, void *param)
{
    struct fill_search_info_args *arg;

    arg = param;

    if (arg->request == RTLD_DI_SERINFOSIZE) {
	arg->serinfo->dls_cnt ++;
	arg->serinfo->dls_size += sizeof(struct dl_serpath) + dirlen + 1;
    } else {
	struct dl_serpath *s_entry;

	s_entry = arg->serpath;
	s_entry->dls_name  = arg->strspace;
	s_entry->dls_flags = arg->flags;

	strncpy(arg->strspace, dir, dirlen);
	arg->strspace[dirlen] = '\0';

	arg->strspace += dirlen + 1;
	arg->serpath++;
    }

    return (NULL);
}

static int
do_search_info(const Obj_Entry *obj, int request, struct dl_serinfo *info)
{
    struct dl_serinfo _info;
    struct fill_search_info_args args;

    args.request = RTLD_DI_SERINFOSIZE;
    args.serinfo = &_info;

    _info.dls_size = __offsetof(struct dl_serinfo, dls_serpath);
    _info.dls_cnt  = 0;

    path_enumerate(obj->rpath, fill_search_info, NULL, &args);
    path_enumerate(ld_library_path, fill_search_info, NULL, &args);
    path_enumerate(obj->runpath, fill_search_info, NULL, &args);
    path_enumerate(gethints(obj->z_nodeflib), fill_search_info, NULL, &args);
    if (!obj->z_nodeflib)
      path_enumerate(ld_standard_library_path, fill_search_info, NULL, &args);


    if (request == RTLD_DI_SERINFOSIZE) {
	info->dls_size = _info.dls_size;
	info->dls_cnt = _info.dls_cnt;
	return (0);
    }

    if (info->dls_cnt != _info.dls_cnt || info->dls_size != _info.dls_size) {
	_rtld_error("Uninitialized Dl_serinfo struct passed to dlinfo()");
	return (-1);
    }

    args.request  = RTLD_DI_SERINFO;
    args.serinfo  = info;
    args.serpath  = &info->dls_serpath[0];
    args.strspace = (char *)&info->dls_serpath[_info.dls_cnt];

    args.flags = LA_SER_RUNPATH;
    if (path_enumerate(obj->rpath, fill_search_info, NULL, &args) != NULL)
	return (-1);

    args.flags = LA_SER_LIBPATH;
    if (path_enumerate(ld_library_path, fill_search_info, NULL, &args) != NULL)
	return (-1);

    args.flags = LA_SER_RUNPATH;
    if (path_enumerate(obj->runpath, fill_search_info, NULL, &args) != NULL)
	return (-1);

    args.flags = LA_SER_CONFIG;
    if (path_enumerate(gethints(obj->z_nodeflib), fill_search_info, NULL, &args)
      != NULL)
	return (-1);

    args.flags = LA_SER_DEFAULT;
    if (!obj->z_nodeflib && path_enumerate(ld_standard_library_path,
      fill_search_info, NULL, &args) != NULL)
	return (-1);
    return (0);
}

static int
rtld_dirname(const char *path, char *bname)
{
    const char *endp;

    /* Empty or NULL string gets treated as "." */
    if (path == NULL || *path == '\0') {
	bname[0] = '.';
	bname[1] = '\0';
	return (0);
    }

    /* Strip trailing slashes */
    endp = path + strlen(path) - 1;
    while (endp > path && *endp == '/')
	endp--;

    /* Find the start of the dir */
    while (endp > path && *endp != '/')
	endp--;

    /* Either the dir is "/" or there are no slashes */
    if (endp == path) {
	bname[0] = *endp == '/' ? '/' : '.';
	bname[1] = '\0';
	return (0);
    } else {
	do {
	    endp--;
	} while (endp > path && *endp == '/');
    }

    if (endp - path + 2 > PATH_MAX)
    {
	_rtld_error("Filename is too long: %s", path);
	return(-1);
    }

    strncpy(bname, path, endp - path + 1);
    bname[endp - path + 1] = '\0';
    return (0);
}

static int
rtld_dirname_abs(const char *path, char *base)
{
	char *last;

	if (realpath(path, base) == NULL) {
		_rtld_error("realpath \"%s\" failed (%s)", path,
		    rtld_strerror(errno));
		return (-1);
	}
	dbg("%s -> %s", path, base);
	last = strrchr(base, '/');
	if (last == NULL) {
		_rtld_error("non-abs result from realpath \"%s\"", path);
		return (-1);
	}
	if (last != base)
		*last = '\0';
	return (0);
}

static void
linkmap_add(Obj_Entry *obj)
{
	struct link_map *l, *prev;

	dbg("Adding %s to linkmap", printable_path(obj->path));
	l = &obj->linkmap;
	l->l_name = obj->path;
	l->l_base = obj->mapbase;
	l->l_ld = obj->dynamic;
	l->l_addr = obj->relocbase;

	if (r_debug.r_map == NULL) {
		r_debug.r_map = l;
		return;
	}

	/*
	 * Scan to the end of the list, but not past the entry for the
	 * dynamic linker, which we want to keep at the very end.
	 */
	for (prev = r_debug.r_map;
	    prev->l_next != NULL && prev->l_next != &obj_rtld.linkmap;
	     prev = prev->l_next)
		;

	/* Link in the new entry. */
	l->l_prev = prev;
	l->l_next = prev->l_next;
	if (l->l_next != NULL)
		l->l_next->l_prev = l;
	prev->l_next = l;
}

static void
linkmap_delete(Obj_Entry *obj)
{
	struct link_map *l;

	l = &obj->linkmap;
	if (l->l_prev == NULL) {
		if ((r_debug.r_map = l->l_next) != NULL)
			l->l_next->l_prev = NULL;
		return;
	}

	if ((l->l_prev->l_next = l->l_next) != NULL)
		l->l_next->l_prev = l->l_prev;
}

/*
 * Function for the debugger to set a breakpoint on to gain control.
 *
 * The two parameters allow the debugger to easily find and determine
 * what the runtime loader is doing and to whom it is doing it.
 *
 * When the loadhook trap is hit (r_debug_state, set at program
 * initialization), the arguments can be found on the stack:
 *
 *  +8   struct link_map *m
 *  +4   struct r_debug  *rd
 *  +0   RetAddr
 */
void
r_debug_state(struct r_debug* rd __unused, struct link_map *m  __unused)
{
    /*
     * The following is a hack to force the compiler to emit calls to
     * this function, even when optimizing.  If the function is empty,
     * the compiler is not obliged to emit any code for calls to it,
     * even when marked __noinline.  However, gdb depends on those
     * calls being made.
     */
    __compiler_membar();
}

/*
 * A function called after init routines have completed. This can be used to
 * break before a program's entry routine is called, and can be used when
 * main is not available in the symbol table.
 */
void
_r_debug_postinit(struct link_map *m __unused)
{

	/* See r_debug_state(). */
	__compiler_membar();
}

static void
release_object(Obj_Entry *obj)
{

	if (obj->holdcount > 0) {
		obj->unholdfree = true;
		return;
	}
	munmap(obj->mapbase, obj->mapsize);
	linkmap_delete(obj);
	obj_free(obj);
}

/*
 * Get address of the pointer variable in the main program.
 * Prefer non-weak symbol over the weak one.
 */
static const void **
get_program_var_addr(const char *name, RtldLockState *lockstate)
{
    SymLook req;
    DoneList donelist;

    symlook_init(&req, name);
    req.lockstate = lockstate;
    donelist_init(&donelist);
    if (symlook_global(&req, &donelist) != 0)
	return (NULL);
    if (ELF_ST_TYPE(req.sym_out->st_info) == STT_FUNC)
	return ((const void **)make_function_pointer(req.sym_out,
	  req.defobj_out));
    else if (ELF_ST_TYPE(req.sym_out->st_info) == STT_GNU_IFUNC)
	return ((const void **)rtld_resolve_ifunc(req.defobj_out, req.sym_out));
    else
	return (const void **)make_data_pointer(req.sym_out, req.defobj_out);
}

/*
 * Set a pointer variable in the main program to the given value.  This
 * is used to set key variables such as "environ" before any of the
 * init functions are called.
 */
static void
set_program_var(const char *name, const void *value)
{
    const void **addr;

    if ((addr = get_program_var_addr(name, NULL)) != NULL) {
	dbg("\"%s\": *%p <-- %p", name, addr, value);
	*addr = value;
    }
}

/*
 * Search the global objects, including dependencies and main object,
 * for the given symbol.
 */
static int
symlook_global(SymLook *req, DoneList *donelist)
{
    SymLook req1;
    const Objlist_Entry *elm;
    int res;

    symlook_init_from_req(&req1, req);

    /* Search all objects loaded at program start up. */
    if (req->defobj_out == NULL ||
      ELF_ST_BIND(req->sym_out->st_info) == STB_WEAK) {
	res = symlook_list(&req1, &list_main, donelist);
	if (res == 0 && (req->defobj_out == NULL ||
	  ELF_ST_BIND(req1.sym_out->st_info) != STB_WEAK)) {
	    req->sym_out = req1.sym_out;
	    req->defobj_out = req1.defobj_out;
	    assert(req->defobj_out != NULL);
	}
    }

    /* Search all DAGs whose roots are RTLD_GLOBAL objects. */
    STAILQ_FOREACH(elm, &list_global, link) {
	if (req->defobj_out != NULL &&
	  ELF_ST_BIND(req->sym_out->st_info) != STB_WEAK)
	    break;
	res = symlook_list(&req1, &elm->obj->dagmembers, donelist);
	if (res == 0 && (req->defobj_out == NULL ||
	  ELF_ST_BIND(req1.sym_out->st_info) != STB_WEAK)) {
	    req->sym_out = req1.sym_out;
	    req->defobj_out = req1.defobj_out;
	    assert(req->defobj_out != NULL);
	}
    }

    return (req->sym_out != NULL ? 0 : ESRCH);
}

/*
 * Given a symbol name in a referencing object, find the corresponding
 * definition of the symbol.  Returns a pointer to the symbol, or NULL if
 * no definition was found.  Returns a pointer to the Obj_Entry of the
 * defining object via the reference parameter DEFOBJ_OUT.
 */
static int
symlook_default(SymLook *req, const Obj_Entry *refobj)
{
    DoneList donelist;
    const Objlist_Entry *elm;
    SymLook req1;
    int res;

    donelist_init(&donelist);
    symlook_init_from_req(&req1, req);

    /*
     * Look first in the referencing object if linked symbolically,
     * and similarly handle protected symbols.
     */
    res = symlook_obj(&req1, refobj);
    if (res == 0 && (refobj->symbolic ||
      ELF_ST_VISIBILITY(req1.sym_out->st_other) == STV_PROTECTED)) {
	req->sym_out = req1.sym_out;
	req->defobj_out = req1.defobj_out;
	assert(req->defobj_out != NULL);
    }
    if (refobj->symbolic || req->defobj_out != NULL)
	donelist_check(&donelist, refobj);

    symlook_global(req, &donelist);

    /* Search all dlopened DAGs containing the referencing object. */
    STAILQ_FOREACH(elm, &refobj->dldags, link) {
	if (req->sym_out != NULL &&
	  ELF_ST_BIND(req->sym_out->st_info) != STB_WEAK)
	    break;
	res = symlook_list(&req1, &elm->obj->dagmembers, &donelist);
	if (res == 0 && (req->sym_out == NULL ||
	  ELF_ST_BIND(req1.sym_out->st_info) != STB_WEAK)) {
	    req->sym_out = req1.sym_out;
	    req->defobj_out = req1.defobj_out;
	    assert(req->defobj_out != NULL);
	}
    }

    /*
     * Search the dynamic linker itself, and possibly resolve the
     * symbol from there.  This is how the application links to
     * dynamic linker services such as dlopen.
     */
    if (req->sym_out == NULL ||
      ELF_ST_BIND(req->sym_out->st_info) == STB_WEAK) {
	res = symlook_obj(&req1, &obj_rtld);
	if (res == 0) {
	    req->sym_out = req1.sym_out;
	    req->defobj_out = req1.defobj_out;
	    assert(req->defobj_out != NULL);
	}
    }

    return (req->sym_out != NULL ? 0 : ESRCH);
}

static int
symlook_list(SymLook *req, const Objlist *objlist, DoneList *dlp)
{
    const Elf_Sym *def;
    const Obj_Entry *defobj;
    const Objlist_Entry *elm;
    SymLook req1;
    int res;

    def = NULL;
    defobj = NULL;
    STAILQ_FOREACH(elm, objlist, link) {
	if (donelist_check(dlp, elm->obj))
	    continue;
	symlook_init_from_req(&req1, req);
	if ((res = symlook_obj(&req1, elm->obj)) == 0) {
	    if (def == NULL || ELF_ST_BIND(req1.sym_out->st_info) != STB_WEAK) {
		def = req1.sym_out;
		defobj = req1.defobj_out;
		if (ELF_ST_BIND(def->st_info) != STB_WEAK)
		    break;
	    }
	}
    }
    if (def != NULL) {
	req->sym_out = def;
	req->defobj_out = defobj;
	return (0);
    }
    return (ESRCH);
}

/*
 * Search the chain of DAGS cointed to by the given Needed_Entry
 * for a symbol of the given name.  Each DAG is scanned completely
 * before advancing to the next one.  Returns a pointer to the symbol,
 * or NULL if no definition was found.
 */
static int
symlook_needed(SymLook *req, const Needed_Entry *needed, DoneList *dlp)
{
    const Elf_Sym *def;
    const Needed_Entry *n;
    const Obj_Entry *defobj;
    SymLook req1;
    int res;

    def = NULL;
    defobj = NULL;
    symlook_init_from_req(&req1, req);
    for (n = needed; n != NULL; n = n->next) {
	if (n->obj == NULL ||
	    (res = symlook_list(&req1, &n->obj->dagmembers, dlp)) != 0)
	    continue;
	if (def == NULL || ELF_ST_BIND(req1.sym_out->st_info) != STB_WEAK) {
	    def = req1.sym_out;
	    defobj = req1.defobj_out;
	    if (ELF_ST_BIND(def->st_info) != STB_WEAK)
		break;
	}
    }
    if (def != NULL) {
	req->sym_out = def;
	req->defobj_out = defobj;
	return (0);
    }
    return (ESRCH);
}

/*
 * Search the symbol table of a single shared object for a symbol of
 * the given name and version, if requested.  Returns a pointer to the
 * symbol, or NULL if no definition was found.  If the object is
 * filter, return filtered symbol from filtee.
 *
 * The symbol's hash value is passed in for efficiency reasons; that
 * eliminates many recomputations of the hash value.
 */
int
symlook_obj(SymLook *req, const Obj_Entry *obj)
{
    DoneList donelist;
    SymLook req1;
    int flags, res, mres;

    /*
     * If there is at least one valid hash at this point, we prefer to
     * use the faster GNU version if available.
     */
    if (obj->valid_hash_gnu)
	mres = symlook_obj1_gnu(req, obj);
    else if (obj->valid_hash_sysv)
	mres = symlook_obj1_sysv(req, obj);
    else
	return (EINVAL);

    if (mres == 0) {
	if (obj->needed_filtees != NULL) {
	    flags = (req->flags & SYMLOOK_EARLY) ? RTLD_LO_EARLY : 0;
	    load_filtees(__DECONST(Obj_Entry *, obj), flags, req->lockstate);
	    donelist_init(&donelist);
	    symlook_init_from_req(&req1, req);
	    res = symlook_needed(&req1, obj->needed_filtees, &donelist);
	    if (res == 0) {
		req->sym_out = req1.sym_out;
		req->defobj_out = req1.defobj_out;
	    }
	    return (res);
	}
	if (obj->needed_aux_filtees != NULL) {
	    flags = (req->flags & SYMLOOK_EARLY) ? RTLD_LO_EARLY : 0;
	    load_filtees(__DECONST(Obj_Entry *, obj), flags, req->lockstate);
	    donelist_init(&donelist);
	    symlook_init_from_req(&req1, req);
	    res = symlook_needed(&req1, obj->needed_aux_filtees, &donelist);
	    if (res == 0) {
		req->sym_out = req1.sym_out;
		req->defobj_out = req1.defobj_out;
		return (res);
	    }
	}
    }
    return (mres);
}

/* Symbol match routine common to both hash functions */
static bool
matched_symbol(SymLook *req, const Obj_Entry *obj, Sym_Match_Result *result,
    const unsigned long symnum)
{
	Elf_Versym verndx;
	const Elf_Sym *symp;
	const char *strp;

	symp = obj->symtab + symnum;
	strp = obj->strtab + symp->st_name;

	switch (ELF_ST_TYPE(symp->st_info)) {
	case STT_FUNC:
	case STT_NOTYPE:
	case STT_OBJECT:
	case STT_COMMON:
	case STT_GNU_IFUNC:
		if (symp->st_value == 0)
			return (false);
		/* fallthrough */
	case STT_TLS:
		if (symp->st_shndx != SHN_UNDEF)
			break;
#ifndef __mips__
		else if (((req->flags & SYMLOOK_IN_PLT) == 0) &&
		    (ELF_ST_TYPE(symp->st_info) == STT_FUNC))
			break;
#endif
		/* fallthrough */
	default:
		return (false);
	}
	if (req->name[0] != strp[0] || strcmp(req->name, strp) != 0)
		return (false);

	if (req->ventry == NULL) {
		if (obj->versyms != NULL) {
			verndx = VER_NDX(obj->versyms[symnum]);
			if (verndx > obj->vernum) {
				_rtld_error(
				    "%s: symbol %s references wrong version %d",
				    obj->path, obj->strtab + symnum, verndx);
				return (false);
			}
			/*
			 * If we are not called from dlsym (i.e. this
			 * is a normal relocation from unversioned
			 * binary), accept the symbol immediately if
			 * it happens to have first version after this
			 * shared object became versioned.  Otherwise,
			 * if symbol is versioned and not hidden,
			 * remember it. If it is the only symbol with
			 * this name exported by the shared object, it
			 * will be returned as a match by the calling
			 * function. If symbol is global (verndx < 2)
			 * accept it unconditionally.
			 */
			if ((req->flags & SYMLOOK_DLSYM) == 0 &&
			    verndx == VER_NDX_GIVEN) {
				result->sym_out = symp;
				return (true);
			}
			else if (verndx >= VER_NDX_GIVEN) {
				if ((obj->versyms[symnum] & VER_NDX_HIDDEN)
				    == 0) {
					if (result->vsymp == NULL)
						result->vsymp = symp;
					result->vcount++;
				}
				return (false);
			}
		}
		result->sym_out = symp;
		return (true);
	}
	if (obj->versyms == NULL) {
		if (object_match_name(obj, req->ventry->name)) {
			_rtld_error("%s: object %s should provide version %s "
			    "for symbol %s", obj_rtld.path, obj->path,
			    req->ventry->name, obj->strtab + symnum);
			return (false);
		}
	} else {
		verndx = VER_NDX(obj->versyms[symnum]);
		if (verndx > obj->vernum) {
			_rtld_error("%s: symbol %s references wrong version %d",
			    obj->path, obj->strtab + symnum, verndx);
			return (false);
		}
		if (obj->vertab[verndx].hash != req->ventry->hash ||
		    strcmp(obj->vertab[verndx].name, req->ventry->name)) {
			/*
			 * Version does not match. Look if this is a
			 * global symbol and if it is not hidden. If
			 * global symbol (verndx < 2) is available,
			 * use it. Do not return symbol if we are
			 * called by dlvsym, because dlvsym looks for
			 * a specific version and default one is not
			 * what dlvsym wants.
			 */
			if ((req->flags & SYMLOOK_DLSYM) ||
			    (verndx >= VER_NDX_GIVEN) ||
			    (obj->versyms[symnum] & VER_NDX_HIDDEN))
				return (false);
		}
	}
	result->sym_out = symp;
	return (true);
}

/*
 * Search for symbol using SysV hash function.
 * obj->buckets is known not to be NULL at this point; the test for this was
 * performed with the obj->valid_hash_sysv assignment.
 */
static int
symlook_obj1_sysv(SymLook *req, const Obj_Entry *obj)
{
	unsigned long symnum;
	Sym_Match_Result matchres;

	matchres.sym_out = NULL;
	matchres.vsymp = NULL;
	matchres.vcount = 0;

	for (symnum = obj->buckets[req->hash % obj->nbuckets];
	    symnum != STN_UNDEF; symnum = obj->chains[symnum]) {
		if (symnum >= obj->nchains)
			return (ESRCH);	/* Bad object */

		if (matched_symbol(req, obj, &matchres, symnum)) {
			req->sym_out = matchres.sym_out;
			req->defobj_out = obj;
			return (0);
		}
	}
	if (matchres.vcount == 1) {
		req->sym_out = matchres.vsymp;
		req->defobj_out = obj;
		return (0);
	}
	return (ESRCH);
}

/* Search for symbol using GNU hash function */
static int
symlook_obj1_gnu(SymLook *req, const Obj_Entry *obj)
{
	Elf_Addr bloom_word;
	const Elf32_Word *hashval;
	Elf32_Word bucket;
	Sym_Match_Result matchres;
	unsigned int h1, h2;
	unsigned long symnum;

	matchres.sym_out = NULL;
	matchres.vsymp = NULL;
	matchres.vcount = 0;

	/* Pick right bitmask word from Bloom filter array */
	bloom_word = obj->bloom_gnu[(req->hash_gnu / __ELF_WORD_SIZE) &
	    obj->maskwords_bm_gnu];

	/* Calculate modulus word size of gnu hash and its derivative */
	h1 = req->hash_gnu & (__ELF_WORD_SIZE - 1);
	h2 = ((req->hash_gnu >> obj->shift2_gnu) & (__ELF_WORD_SIZE - 1));

	/* Filter out the "definitely not in set" queries */
	if (((bloom_word >> h1) & (bloom_word >> h2) & 1) == 0)
		return (ESRCH);

	/* Locate hash chain and corresponding value element*/
	bucket = obj->buckets_gnu[req->hash_gnu % obj->nbuckets_gnu];
	if (bucket == 0)
		return (ESRCH);
	hashval = &obj->chain_zero_gnu[bucket];
	do {
		if (((*hashval ^ req->hash_gnu) >> 1) == 0) {
			symnum = hashval - obj->chain_zero_gnu;
			if (matched_symbol(req, obj, &matchres, symnum)) {
				req->sym_out = matchres.sym_out;
				req->defobj_out = obj;
				return (0);
			}
		}
	} while ((*hashval++ & 1) == 0);
	if (matchres.vcount == 1) {
		req->sym_out = matchres.vsymp;
		req->defobj_out = obj;
		return (0);
	}
	return (ESRCH);
}

static void
trace_loaded_objects(Obj_Entry *obj)
{
    const char *fmt1, *fmt2, *fmt, *main_local, *list_containers;
    int c;

    if ((main_local = getenv(_LD("TRACE_LOADED_OBJECTS_PROGNAME"))) == NULL)
	main_local = "";

    if ((fmt1 = getenv(_LD("TRACE_LOADED_OBJECTS_FMT1"))) == NULL)
	fmt1 = "\t%o => %p (%x)\n";

    if ((fmt2 = getenv(_LD("TRACE_LOADED_OBJECTS_FMT2"))) == NULL)
	fmt2 = "\t%o (%x)\n";

    list_containers = getenv(_LD("TRACE_LOADED_OBJECTS_ALL"));

    for (; obj != NULL; obj = TAILQ_NEXT(obj, next)) {
	Needed_Entry *needed;
	const char *name, *path;
	bool is_lib;

	if (obj->marker)
	    continue;
	if (list_containers && obj->needed != NULL)
	    rtld_printf("%s:\n", obj->path);
	for (needed = obj->needed; needed; needed = needed->next) {
	    if (needed->obj != NULL) {
		if (needed->obj->traced && !list_containers)
		    continue;
		needed->obj->traced = true;
		path = needed->obj->path;
	    } else
		path = "not found";

	    name = obj->strtab + needed->name;
	    is_lib = strncmp(name, "lib", 3) == 0;	/* XXX - bogus */

	    fmt = is_lib ? fmt1 : fmt2;
	    while ((c = *fmt++) != '\0') {
		switch (c) {
		default:
		    rtld_putchar(c);
		    continue;
		case '\\':
		    switch (c = *fmt) {
		    case '\0':
			continue;
		    case 'n':
			rtld_putchar('\n');
			break;
		    case 't':
			rtld_putchar('\t');
			break;
		    }
		    break;
		case '%':
		    switch (c = *fmt) {
		    case '\0':
			continue;
		    case '%':
		    default:
			rtld_putchar(c);
			break;
		    case 'A':
			rtld_putstr(main_local);
			break;
		    case 'a':
			rtld_putstr(obj_main->path);
			break;
		    case 'o':
			rtld_putstr(name);
			break;
#if 0
		    case 'm':
			rtld_printf("%d", sodp->sod_major);
			break;
		    case 'n':
			rtld_printf("%d", sodp->sod_minor);
			break;
#endif
		    case 'p':
			rtld_putstr(path);
			break;
		    case 'x':
			rtld_printf("%p", needed->obj ? needed->obj->mapbase :
			  0);
			break;
		    }
		    break;
		}
		++fmt;
	    }
	}
    }
}

/*
 * Unload a dlopened object and its dependencies from memory and from
 * our data structures.  It is assumed that the DAG rooted in the
 * object has already been unreferenced, and that the object has a
 * reference count of 0.
 */
static void
unload_object(Obj_Entry *root, RtldLockState *lockstate)
{
	Obj_Entry marker, *obj, *next;

	assert(root->refcount == 0);

	/*
	 * Pass over the DAG removing unreferenced objects from
	 * appropriate lists.
	 */
	unlink_object(root);

	/* Unmap all objects that are no longer referenced. */
	for (obj = TAILQ_FIRST(&obj_list); obj != NULL; obj = next) {
		next = TAILQ_NEXT(obj, next);
		if (obj->marker || obj->refcount != 0)
			continue;
		LD_UTRACE(UTRACE_UNLOAD_OBJECT, obj, obj->mapbase,
		    obj->mapsize, 0, obj->path);
		dbg("unloading \"%s\"", obj->path);
		/*
		 * Unlink the object now to prevent new references from
		 * being acquired while the bind lock is dropped in
		 * recursive dlclose() invocations.
		 */
		TAILQ_REMOVE(&obj_list, obj, next);
		obj_count--;

		if (obj->filtees_loaded) {
			if (next != NULL) {
				init_marker(&marker);
				TAILQ_INSERT_BEFORE(next, &marker, next);
				unload_filtees(obj, lockstate);
				next = TAILQ_NEXT(&marker, next);
				TAILQ_REMOVE(&obj_list, &marker, next);
			} else
				unload_filtees(obj, lockstate);
		}
		release_object(obj);
	}
}

static void
unlink_object(Obj_Entry *root)
{
    Objlist_Entry *elm;

    if (root->refcount == 0) {
	/* Remove the object from the RTLD_GLOBAL list. */
	objlist_remove(&list_global, root);

    	/* Remove the object from all objects' DAG lists. */
    	STAILQ_FOREACH(elm, &root->dagmembers, link) {
	    objlist_remove(&elm->obj->dldags, root);
	    if (elm->obj != root)
		unlink_object(elm->obj);
	}
    }
}

static void
ref_dag(Obj_Entry *root)
{
    Objlist_Entry *elm;

    assert(root->dag_inited);
    STAILQ_FOREACH(elm, &root->dagmembers, link)
	elm->obj->refcount++;
}

static void
unref_dag(Obj_Entry *root)
{
    Objlist_Entry *elm;

    assert(root->dag_inited);
    STAILQ_FOREACH(elm, &root->dagmembers, link)
	elm->obj->refcount--;
}

/*
 * Common code for MD __tls_get_addr().
 */
static void *tls_get_addr_slow(uintptr_t **, int, size_t) __noinline;
static void *
tls_get_addr_slow(uintptr_t **dtvp, int index, size_t offset)
{
    uintptr_t *newdtv, *dtv;
    RtldLockState lockstate;
    int to_copy;

    dtv = *dtvp;
    /* Check dtv generation in case new modules have arrived */
    if (dtv[0] != tls_dtv_generation) {
	wlock_acquire(rtld_bind_lock, &lockstate);
	newdtv = xcalloc(tls_max_index + 2, sizeof(newdtv[0]));
	to_copy = dtv[1];
	if (to_copy > tls_max_index)
	    to_copy = tls_max_index;
	memcpy(&newdtv[2], &dtv[2], to_copy * sizeof(newdtv[0]));
	newdtv[0] = tls_dtv_generation;
	newdtv[1] = tls_max_index;
	free(dtv);
	lock_release(rtld_bind_lock, &lockstate);
	dtv = *dtvp = newdtv;
    }

    /* Dynamically allocate module TLS if necessary */
    if (dtv[index + 1] == 0) {
	/* Signal safe, wlock will block out signals. */
	wlock_acquire(rtld_bind_lock, &lockstate);
	if (!dtv[index + 1])
	    dtv[index + 1] = (uintptr_t)allocate_module_tls(index);
	lock_release(rtld_bind_lock, &lockstate);
    }
    return ((void *)(dtv[index + 1] + offset));
}

void *
tls_get_addr_common(uintptr_t **dtvp, int index, size_t offset)
{
	uintptr_t *dtv;

	dtv = *dtvp;
	/* Check dtv generation in case new modules have arrived */
	if (__predict_true(dtv[0] == tls_dtv_generation &&
	    dtv[index + 1] != 0))
		return ((void *)(dtv[index + 1] + offset));
	return (tls_get_addr_slow(dtvp, index, offset));
}

#if defined(__aarch64__) || defined(__arm__) || defined(__mips__) || \
    defined(__powerpc__) || defined(__riscv)

/*
 * Return pointer to allocated TLS block
 */
static void *
get_tls_block_ptr(void *tcb, size_t tcbsize)
{
    size_t extra_size, post_size, pre_size, tls_block_size;
    size_t tls_init_align;

    tls_init_align = rtld_max(obj_main->tlsalign, 1);

    /* Compute fragments sizes. */
    extra_size = tcbsize - TLS_TCB_SIZE;
    post_size = calculate_tls_post_size(tls_init_align);
    tls_block_size = tcbsize + post_size;
    pre_size = roundup2(tls_block_size, tls_init_align) - tls_block_size;

    return ((char *)tcb - pre_size - extra_size);
}

/*
 * Allocate Static TLS using the Variant I method.
 *
 * For details on the layout, see lib/libc/gen/tls.c.
 *
 * NB: rtld's tls_static_space variable includes TLS_TCB_SIZE and post_size as
 *     it is based on tls_last_offset, and TLS offsets here are really TCB
 *     offsets, whereas libc's tls_static_space is just the executable's static
 *     TLS segment.
 */
void *
allocate_tls(Obj_Entry *objs, void *oldtcb, size_t tcbsize, size_t tcbalign)
{
    Obj_Entry *obj;
    char *tls_block;
    uintptr_t *dtv, **tcb;
    char *addr;
    Elf_Addr i;
    size_t extra_size, maxalign, post_size, pre_size, tls_block_size;
    size_t tls_init_align, tls_init_offset;

    if (oldtcb != NULL && tcbsize == TLS_TCB_SIZE)
	return (oldtcb);

    assert(tcbsize >= TLS_TCB_SIZE);
    maxalign = rtld_max(tcbalign, tls_static_max_align);
    tls_init_align = rtld_max(obj_main->tlsalign, 1);

    /* Compute fragmets sizes. */
    extra_size = tcbsize - TLS_TCB_SIZE;
    post_size = calculate_tls_post_size(tls_init_align);
    tls_block_size = tcbsize + post_size;
    pre_size = roundup2(tls_block_size, tls_init_align) - tls_block_size;
    tls_block_size += pre_size + tls_static_space - TLS_TCB_SIZE - post_size;

    /* Allocate whole TLS block */
    tls_block = malloc_aligned(tls_block_size, maxalign, 0);
    tcb = (uintptr_t **)(tls_block + pre_size + extra_size);

    if (oldtcb != NULL) {
	memcpy(tls_block, get_tls_block_ptr(oldtcb, tcbsize),
	    tls_block_size);
	free_aligned(get_tls_block_ptr(oldtcb, tcbsize));

	/* Adjust the DTV. */
	dtv = tcb[0];
	for (i = 0; i < dtv[1]; i++) {
	    if (dtv[i+2] >= (Elf_Addr)oldtcb &&
		dtv[i+2] < (Elf_Addr)oldtcb + tls_static_space) {
		dtv[i+2] = (uintptr_t)tcb + ((Elf_Addr)dtv[i+2] - (Elf_Addr)oldtcb);
	    }
	}
    } else {
	dtv = xcalloc(tls_max_index + 2, sizeof(void *));
	tcb[0] = dtv;
	dtv[0] = (uintptr_t)tls_dtv_generation;
	dtv[1] = (uintptr_t)tls_max_index;

	for (obj = globallist_curr(objs); obj != NULL;
	  obj = globallist_next(obj)) {
	    if (obj->tlsoffset == 0)
		continue;
	    tls_init_offset = obj->tlspoffset & (obj->tlsalign - 1);
	    addr = (char *)tcb + obj->tlsoffset;
	    if (tls_init_offset > 0)
		memset((void *)addr, 0, tls_init_offset);
	    if (obj->tlsinitsize > 0) {
		memcpy((void *)(addr + tls_init_offset), obj->tlsinit,
		    obj->tlsinitsize);
	    }
	    if (obj->tlssize > obj->tlsinitsize) {
		memset((void *)(addr + tls_init_offset + obj->tlsinitsize),
		    0, obj->tlssize - obj->tlsinitsize - tls_init_offset);
	    }
	    dtv[obj->tlsindex + 1] = (uintptr_t)addr;
	}
    }

    return (tcb);
}

void
free_tls(void *tcb, size_t tcbsize, size_t tcbalign __unused)
{
    char **dtv;
    char *tlsstart, *tlsend;
    size_t post_size;
    size_t dtvsize, i, tls_init_align;

    assert(tcbsize >= TLS_TCB_SIZE);
    tls_init_align = rtld_max(obj_main->tlsalign, 1);

    /* Compute fragments sizes. */
    post_size = calculate_tls_post_size(tls_init_align);

    tlsstart = (char *)tcb + TLS_TCB_SIZE + post_size;
    tlsend = (char *)tcb + tls_static_space;

    dtv = *(void **)tcb;
    dtvsize = (size_t)dtv[1];
    for (i = 0; i < dtvsize; i++) {
	if (dtv[i+2] && (dtv[i+2] < tlsstart || dtv[i+2] >= tlsend)) {
	    free((void*)dtv[i+2]);
	}
    }
    free(dtv);
    free_aligned(get_tls_block_ptr(tcb, tcbsize));
}

#endif

#if defined(__i386__) || defined(__amd64__)

/*
 * Allocate Static TLS using the Variant II method.
 */
void *
allocate_tls(Obj_Entry *objs, void *oldtls, size_t tcbsize, size_t tcbalign)
{
    Obj_Entry *obj;
    size_t size, ralign;
    char *tls;
    Elf_Addr *dtv, *olddtv;
    Elf_Addr segbase, oldsegbase, addr;
    size_t i;

    ralign = tcbalign;
    if (tls_static_max_align > ralign)
	    ralign = tls_static_max_align;
    size = roundup(tls_static_space, ralign) + roundup(tcbsize, ralign);

    assert(tcbsize >= 2*sizeof(Elf_Addr));
    tls = malloc_aligned(size, ralign, 0 /* XXX */);
    dtv = xcalloc(tls_max_index + 2, sizeof(Elf_Addr));

    segbase = (Elf_Addr)(tls + roundup(tls_static_space, ralign));
    ((Elf_Addr*)segbase)[0] = segbase;
    ((Elf_Addr*)segbase)[1] = (Elf_Addr) dtv;

    dtv[0] = tls_dtv_generation;
    dtv[1] = tls_max_index;

    if (oldtls) {
	/*
	 * Copy the static TLS block over whole.
	 */
	oldsegbase = (Elf_Addr) oldtls;
	memcpy((void *)(segbase - tls_static_space),
	       (const void *)(oldsegbase - tls_static_space),
	       tls_static_space);

	/*
	 * If any dynamic TLS blocks have been created tls_get_addr(),
	 * move them over.
	 */
	olddtv = ((Elf_Addr**)oldsegbase)[1];
	for (i = 0; i < olddtv[1]; i++) {
	    if (olddtv[i+2] < oldsegbase - size || olddtv[i+2] > oldsegbase) {
		dtv[i+2] = olddtv[i+2];
		olddtv[i+2] = 0;
	    }
	}

	/*
	 * We assume that this block was the one we created with
	 * allocate_initial_tls().
	 */
	free_tls(oldtls, 2*sizeof(Elf_Addr), sizeof(Elf_Addr));
    } else {
	for (obj = objs; obj != NULL; obj = TAILQ_NEXT(obj, next)) {
		if (obj->marker || obj->tlsoffset == 0)
			continue;
		addr = segbase - obj->tlsoffset;
		memset((void*)(addr + obj->tlsinitsize),
		       0, obj->tlssize - obj->tlsinitsize);
		if (obj->tlsinit) {
		    memcpy((void*) addr, obj->tlsinit, obj->tlsinitsize);
		    obj->static_tls_copied = true;
		}
		dtv[obj->tlsindex + 1] = addr;
	}
    }

    return (void*) segbase;
}

void
free_tls(void *tls, size_t tcbsize  __unused, size_t tcbalign)
{
    Elf_Addr* dtv;
    size_t size, ralign;
    int dtvsize, i;
    Elf_Addr tlsstart, tlsend;

    /*
     * Figure out the size of the initial TLS block so that we can
     * find stuff which ___tls_get_addr() allocated dynamically.
     */
    ralign = tcbalign;
    if (tls_static_max_align > ralign)
	    ralign = tls_static_max_align;
    size = roundup(tls_static_space, ralign);

    dtv = ((Elf_Addr**)tls)[1];
    dtvsize = dtv[1];
    tlsend = (Elf_Addr) tls;
    tlsstart = tlsend - size;
    for (i = 0; i < dtvsize; i++) {
	if (dtv[i + 2] != 0 && (dtv[i + 2] < tlsstart || dtv[i + 2] > tlsend)) {
		free_aligned((void *)dtv[i + 2]);
	}
    }

    free_aligned((void *)tlsstart);
    free((void*) dtv);
}

#endif

/*
 * Allocate TLS block for module with given index.
 */
void *
allocate_module_tls(int index)
{
	Obj_Entry *obj;
	char *p;

	TAILQ_FOREACH(obj, &obj_list, next) {
		if (obj->marker)
			continue;
		if (obj->tlsindex == index)
			break;
	}
	if (obj == NULL) {
		_rtld_error("Can't find module with TLS index %d", index);
		rtld_die();
	}

	p = malloc_aligned(obj->tlssize, obj->tlsalign, obj->tlspoffset);
	memcpy(p, obj->tlsinit, obj->tlsinitsize);
	memset(p + obj->tlsinitsize, 0, obj->tlssize - obj->tlsinitsize);
	return (p);
}

bool
allocate_tls_offset(Obj_Entry *obj)
{
    size_t off;

    if (obj->tls_done)
	return true;

    if (obj->tlssize == 0) {
	obj->tls_done = true;
	return true;
    }

    if (tls_last_offset == 0)
	off = calculate_first_tls_offset(obj->tlssize, obj->tlsalign,
	  obj->tlspoffset);
    else
	off = calculate_tls_offset(tls_last_offset, tls_last_size,
	  obj->tlssize, obj->tlsalign, obj->tlspoffset);

    /*
     * If we have already fixed the size of the static TLS block, we
     * must stay within that size. When allocating the static TLS, we
     * leave a small amount of space spare to be used for dynamically
     * loading modules which use static TLS.
     */
    if (tls_static_space != 0) {
	if (calculate_tls_end(off, obj->tlssize) > tls_static_space)
	    return false;
    } else if (obj->tlsalign > tls_static_max_align) {
	    tls_static_max_align = obj->tlsalign;
    }

    tls_last_offset = obj->tlsoffset = off;
    tls_last_size = obj->tlssize;
    obj->tls_done = true;

    return true;
}

void
free_tls_offset(Obj_Entry *obj)
{

    /*
     * If we were the last thing to allocate out of the static TLS
     * block, we give our space back to the 'allocator'. This is a
     * simplistic workaround to allow libGL.so.1 to be loaded and
     * unloaded multiple times.
     */
    if (calculate_tls_end(obj->tlsoffset, obj->tlssize)
	== calculate_tls_end(tls_last_offset, tls_last_size)) {
	tls_last_offset -= obj->tlssize;
	tls_last_size = 0;
    }
}

void *
_rtld_allocate_tls(void *oldtls, size_t tcbsize, size_t tcbalign)
{
    void *ret;
    RtldLockState lockstate;

    wlock_acquire(rtld_bind_lock, &lockstate);
    ret = allocate_tls(globallist_curr(TAILQ_FIRST(&obj_list)), oldtls,
      tcbsize, tcbalign);
    lock_release(rtld_bind_lock, &lockstate);
    return (ret);
}

void
_rtld_free_tls(void *tcb, size_t tcbsize, size_t tcbalign)
{
    RtldLockState lockstate;

    wlock_acquire(rtld_bind_lock, &lockstate);
    free_tls(tcb, tcbsize, tcbalign);
    lock_release(rtld_bind_lock, &lockstate);
}

static void
object_add_name(Obj_Entry *obj, const char *name)
{
    Name_Entry *entry;
    size_t len;

    len = strlen(name);
    entry = malloc(sizeof(Name_Entry) + len);

    if (entry != NULL) {
	strcpy(entry->name, name);
	STAILQ_INSERT_TAIL(&obj->names, entry, link);
    }
}

static int
object_match_name(const Obj_Entry *obj, const char *name)
{
    Name_Entry *entry;

    STAILQ_FOREACH(entry, &obj->names, link) {
	if (strcmp(name, entry->name) == 0)
	    return (1);
    }
    return (0);
}

static Obj_Entry *
locate_dependency(const Obj_Entry *obj, const char *name)
{
    const Objlist_Entry *entry;
    const Needed_Entry *needed;

    STAILQ_FOREACH(entry, &list_main, link) {
	if (object_match_name(entry->obj, name))
	    return entry->obj;
    }

    for (needed = obj->needed;  needed != NULL;  needed = needed->next) {
	if (strcmp(obj->strtab + needed->name, name) == 0 ||
	  (needed->obj != NULL && object_match_name(needed->obj, name))) {
	    /*
	     * If there is DT_NEEDED for the name we are looking for,
	     * we are all set.  Note that object might not be found if
	     * dependency was not loaded yet, so the function can
	     * return NULL here.  This is expected and handled
	     * properly by the caller.
	     */
	    return (needed->obj);
	}
    }
    rtld_fatal("%s: Unexpected inconsistency: dependency %s not found",
	obj->path, name);
}

static int
check_object_provided_version(Obj_Entry *refobj, const Obj_Entry *depobj,
    const Elf_Vernaux *vna)
{
    const Elf_Verdef *vd;
    const char *vername;

    vername = refobj->strtab + vna->vna_name;
    vd = depobj->verdef;
    if (vd == NULL) {
	_rtld_error("%s: version %s required by %s not defined",
	    depobj->path, vername, refobj->path);
	return (-1);
    }
    for (;;) {
	if (vd->vd_version != VER_DEF_CURRENT) {
	    _rtld_error("%s: Unsupported version %d of Elf_Verdef entry",
		depobj->path, vd->vd_version);
	    return (-1);
	}
	if (vna->vna_hash == vd->vd_hash) {
	    const Elf_Verdaux *aux = (const Elf_Verdaux *)
		((const char *)vd + vd->vd_aux);
	    if (strcmp(vername, depobj->strtab + aux->vda_name) == 0)
		return (0);
	}
	if (vd->vd_next == 0)
	    break;
	vd = (const Elf_Verdef *)((const char *)vd + vd->vd_next);
    }
    if (vna->vna_flags & VER_FLG_WEAK)
	return (0);
    _rtld_error("%s: version %s required by %s not found",
	depobj->path, vername, refobj->path);
    return (-1);
}

static int
rtld_verify_object_versions(Obj_Entry *obj)
{
    const Elf_Verneed *vn;
    const Elf_Verdef  *vd;
    const Elf_Verdaux *vda;
    const Elf_Vernaux *vna;
    const Obj_Entry *depobj;
    int maxvernum, vernum;

    if (obj->ver_checked)
	return (0);
    obj->ver_checked = true;

    maxvernum = 0;
    /*
     * Walk over defined and required version records and figure out
     * max index used by any of them. Do very basic sanity checking
     * while there.
     */
    vn = obj->verneed;
    while (vn != NULL) {
	if (vn->vn_version != VER_NEED_CURRENT) {
	    _rtld_error("%s: Unsupported version %d of Elf_Verneed entry",
		obj->path, vn->vn_version);
	    return (-1);
	}
	vna = (const Elf_Vernaux *)((const char *)vn + vn->vn_aux);
	for (;;) {
	    vernum = VER_NEED_IDX(vna->vna_other);
	    if (vernum > maxvernum)
		maxvernum = vernum;
	    if (vna->vna_next == 0)
		 break;
	    vna = (const Elf_Vernaux *)((const char *)vna + vna->vna_next);
	}
	if (vn->vn_next == 0)
	    break;
	vn = (const Elf_Verneed *)((const char *)vn + vn->vn_next);
    }

    vd = obj->verdef;
    while (vd != NULL) {
	if (vd->vd_version != VER_DEF_CURRENT) {
	    _rtld_error("%s: Unsupported version %d of Elf_Verdef entry",
		obj->path, vd->vd_version);
	    return (-1);
	}
	vernum = VER_DEF_IDX(vd->vd_ndx);
	if (vernum > maxvernum)
		maxvernum = vernum;
	if (vd->vd_next == 0)
	    break;
	vd = (const Elf_Verdef *)((const char *)vd + vd->vd_next);
    }

    if (maxvernum == 0)
	return (0);

    /*
     * Store version information in array indexable by version index.
     * Verify that object version requirements are satisfied along the
     * way.
     */
    obj->vernum = maxvernum + 1;
    obj->vertab = xcalloc(obj->vernum, sizeof(Ver_Entry));

    vd = obj->verdef;
    while (vd != NULL) {
	if ((vd->vd_flags & VER_FLG_BASE) == 0) {
	    vernum = VER_DEF_IDX(vd->vd_ndx);
	    assert(vernum <= maxvernum);
	    vda = (const Elf_Verdaux *)((const char *)vd + vd->vd_aux);
	    obj->vertab[vernum].hash = vd->vd_hash;
	    obj->vertab[vernum].name = obj->strtab + vda->vda_name;
	    obj->vertab[vernum].file = NULL;
	    obj->vertab[vernum].flags = 0;
	}
	if (vd->vd_next == 0)
	    break;
	vd = (const Elf_Verdef *)((const char *)vd + vd->vd_next);
    }

    vn = obj->verneed;
    while (vn != NULL) {
	depobj = locate_dependency(obj, obj->strtab + vn->vn_file);
	if (depobj == NULL)
	    return (-1);
	vna = (const Elf_Vernaux *)((const char *)vn + vn->vn_aux);
	for (;;) {
	    if (check_object_provided_version(obj, depobj, vna))
		return (-1);
	    vernum = VER_NEED_IDX(vna->vna_other);
	    assert(vernum <= maxvernum);
	    obj->vertab[vernum].hash = vna->vna_hash;
	    obj->vertab[vernum].name = obj->strtab + vna->vna_name;
	    obj->vertab[vernum].file = obj->strtab + vn->vn_file;
	    obj->vertab[vernum].flags = (vna->vna_other & VER_NEED_HIDDEN) ?
		VER_INFO_HIDDEN : 0;
	    if (vna->vna_next == 0)
		 break;
	    vna = (const Elf_Vernaux *)((const char *)vna + vna->vna_next);
	}
	if (vn->vn_next == 0)
	    break;
	vn = (const Elf_Verneed *)((const char *)vn + vn->vn_next);
    }
    return 0;
}

static int
rtld_verify_versions(const Objlist *objlist)
{
    Objlist_Entry *entry;
    int rc;

    rc = 0;
    STAILQ_FOREACH(entry, objlist, link) {
	/*
	 * Skip dummy objects or objects that have their version requirements
	 * already checked.
	 */
	if (entry->obj->strtab == NULL || entry->obj->vertab != NULL)
	    continue;
	if (rtld_verify_object_versions(entry->obj) == -1) {
	    rc = -1;
	    if (ld_tracing == NULL)
		break;
	}
    }
    if (rc == 0 || ld_tracing != NULL)
    	rc = rtld_verify_object_versions(&obj_rtld);
    return rc;
}

const Ver_Entry *
fetch_ventry(const Obj_Entry *obj, unsigned long symnum)
{
    Elf_Versym vernum;

    if (obj->vertab) {
	vernum = VER_NDX(obj->versyms[symnum]);
	if (vernum >= obj->vernum) {
	    _rtld_error("%s: symbol %s has wrong verneed value %d",
		obj->path, obj->strtab + symnum, vernum);
	} else if (obj->vertab[vernum].hash != 0) {
	    return &obj->vertab[vernum];
	}
    }
    return NULL;
}

int
_rtld_get_stack_prot(void)
{

	return (stack_prot);
}

int
_rtld_is_dlopened(void *arg)
{
	Obj_Entry *obj;
	RtldLockState lockstate;
	int res;

	rlock_acquire(rtld_bind_lock, &lockstate);
	obj = dlcheck(arg);
	if (obj == NULL)
		obj = obj_from_addr(arg);
	if (obj == NULL) {
		_rtld_error("No shared object contains address");
		lock_release(rtld_bind_lock, &lockstate);
		return (-1);
	}
	res = obj->dlopened ? 1 : 0;
	lock_release(rtld_bind_lock, &lockstate);
	return (res);
}

static int
obj_remap_relro(Obj_Entry *obj, int prot)
{
	if (obj->relro_size == 0)
		return (0);

	dbg("Enforcing RELRO for %s (%p -> %p)", obj->path, obj->relro_page,
	    obj->relro_page + obj->relro_size);
	if (obj->relro_size > 0 && mprotect(obj->relro_page, obj->relro_size,
	    prot) == -1) {
		_rtld_error("%s: Cannot set relro protection to %#x: %s",
		    obj->path, prot, rtld_strerror(errno));
		return (-1);
	}
	return (0);
}

static int
obj_disable_relro(Obj_Entry *obj)
{

	return (obj_remap_relro(obj, PROT_READ | PROT_WRITE));
}

static int
obj_enforce_relro(Obj_Entry *obj)
{

	return (obj_remap_relro(obj, PROT_READ));
}

static void
map_stacks_exec(RtldLockState *lockstate)
{
	void (*thr_map_stacks_exec)(void);

	if ((max_stack_flags & PF_X) == 0 || (stack_prot & PROT_EXEC) != 0)
		return;
	thr_map_stacks_exec = (void (*)(void))(uintptr_t)
	    get_program_var_addr("__pthread_map_stacks_exec", lockstate);
	if (thr_map_stacks_exec != NULL) {
		stack_prot |= PROT_EXEC;
		thr_map_stacks_exec();
	}
}

static void
distribute_static_tls(Objlist *list, RtldLockState *lockstate)
{
	Objlist_Entry *elm;
	Obj_Entry *obj;
	void (*distrib)(size_t, void *, size_t, size_t);

	distrib = (void (*)(size_t, void *, size_t, size_t))(uintptr_t)
	    get_program_var_addr("__pthread_distribute_static_tls", lockstate);
	if (distrib == NULL)
		return;
	STAILQ_FOREACH(elm, list, link) {
		obj = elm->obj;
		if (obj->marker || !obj->tls_done || obj->static_tls_copied)
			continue;
		distrib(obj->tlsoffset, obj->tlsinit, obj->tlsinitsize,
		    obj->tlssize);
		obj->static_tls_copied = true;
	}
}

void
symlook_init(SymLook *dst, const char *name)
{

	bzero(dst, sizeof(*dst));
	dst->name = name;
	dst->hash = elf_hash(name);
	dst->hash_gnu = gnu_hash(name);
}

static void
symlook_init_from_req(SymLook *dst, const SymLook *src)
{

	dst->name = src->name;
	dst->hash = src->hash;
	dst->hash_gnu = src->hash_gnu;
	dst->ventry = src->ventry;
	dst->flags = src->flags;
	dst->defobj_out = NULL;
	dst->sym_out = NULL;
	dst->lockstate = src->lockstate;
}

static int
open_binary_fd(const char *argv0, bool search_in_path,
    const char **binpath_res)
{
	char *binpath, *pathenv, *pe, *res1;
	const char *res;
	int fd;

	binpath = NULL;
	res = NULL;
	if (search_in_path && strchr(argv0, '/') == NULL) {
		binpath = xmalloc(PATH_MAX);
		pathenv = getenv("PATH");
		if (pathenv == NULL) {
			_rtld_error("-p and no PATH environment variable");
			rtld_die();
		}
		pathenv = strdup(pathenv);
		if (pathenv == NULL) {
			_rtld_error("Cannot allocate memory");
			rtld_die();
		}
		fd = -1;
		errno = ENOENT;
		while ((pe = strsep(&pathenv, ":")) != NULL) {
			if (strlcpy(binpath, pe, PATH_MAX) >= PATH_MAX)
				continue;
			if (binpath[0] != '\0' &&
			    strlcat(binpath, "/", PATH_MAX) >= PATH_MAX)
				continue;
			if (strlcat(binpath, argv0, PATH_MAX) >= PATH_MAX)
				continue;
			fd = open(binpath, O_RDONLY | O_CLOEXEC | O_VERIFY);
			if (fd != -1 || errno != ENOENT) {
				res = binpath;
				break;
			}
		}
		free(pathenv);
	} else {
		fd = open(argv0, O_RDONLY | O_CLOEXEC | O_VERIFY);
		res = argv0;
	}

	if (fd == -1) {
		_rtld_error("Cannot open %s: %s", argv0, rtld_strerror(errno));
		rtld_die();
	}
	if (res != NULL && res[0] != '/') {
		res1 = xmalloc(PATH_MAX);
		if (realpath(res, res1) != NULL) {
			if (res != argv0)
				free(__DECONST(char *, res));
			res = res1;
		} else {
			free(res1);
		}
	}
	*binpath_res = res;
	return (fd);
}

/*
 * Parse a set of command-line arguments.
 */
static int
parse_args(char* argv[], int argc, bool *use_pathp, int *fdp,
    const char **argv0)
{
	const char *arg;
	char machine[64];
	size_t sz;
	int arglen, fd, i, j, mib[2];
	char opt;
	bool seen_b, seen_f;

	dbg("Parsing command-line arguments");
	*use_pathp = false;
	*fdp = -1;
	seen_b = seen_f = false;

	for (i = 1; i < argc; i++ ) {
		arg = argv[i];
		dbg("argv[%d]: '%s'", i, arg);

		/*
		 * rtld arguments end with an explicit "--" or with the first
		 * non-prefixed argument.
		 */
		if (strcmp(arg, "--") == 0) {
			i++;
			break;
		}
		if (arg[0] != '-')
			break;

		/*
		 * All other arguments are single-character options that can
		 * be combined, so we need to search through `arg` for them.
		 */
		arglen = strlen(arg);
		for (j = 1; j < arglen; j++) {
			opt = arg[j];
			if (opt == 'h') {
				print_usage(argv[0]);
				_exit(0);
			} else if (opt == 'b') {
				if (seen_f) {
					_rtld_error("Both -b and -f specified");
					rtld_die();
				}
				i++;
				*argv0 = argv[i];
				seen_b = true;
				break;
			} else if (opt == 'f') {
				if (seen_b) {
					_rtld_error("Both -b and -f specified");
					rtld_die();
				}

				/*
				 * -f XX can be used to specify a
				 * descriptor for the binary named at
				 * the command line (i.e., the later
				 * argument will specify the process
				 * name but the descriptor is what
				 * will actually be executed).
				 *
				 * -f must be the last option in, e.g., -abcf.
				 */
				if (j != arglen - 1) {
					rtld_fatal("Invalid options: %s", arg);
				}
				i++;
				fd = parse_integer(argv[i]);
				if (fd == -1) {
					rtld_fatal(
					    "Invalid file descriptor: '%s'",
					    argv[i]);
					rtld_die();
				}
				*fdp = fd;
				seen_f = true;
				break;
			} else if (opt == 'p') {
				*use_pathp = true;
			} else if (opt == 't') {
				ld_tracing = "yes";
			} else if (opt == 'v') {
				machine[0] = '\0';
				mib[0] = CTL_HW;
				mib[1] = HW_MACHINE;
				sz = sizeof(machine);
				sysctl(mib, nitems(mib), machine, &sz, NULL, 0);
				rtld_printf(
				    "FreeBSD ld-elf.so.1 %s\n"
				    "FreeBSD_version %d\n"
				    "Default lib path %s\n"
				    "Env prefix %s\n"
				    "Hint file %s\n"
				    "libmap file %s\n",
				    machine,
				    __FreeBSD_version, ld_standard_library_path,
				    ld_env_prefix, ld_elf_hints_default,
				    ld_path_libmap_conf);
				_exit(0);
			} else {
				_rtld_error("Invalid argument: '%s'", arg);
				print_usage(argv[0]);
				rtld_die();
			}
		}
	}

	if (!seen_b)
		*argv0 = argv[i];
	return (i);
}

/*
 * Parse a file descriptor number without pulling in more of libc (e.g. atoi).
 */
static int
parse_integer(const char *str)
{
	static const int RADIX = 10;  /* XXXJA: possibly support hex? */
	const char *orig;
	int n;
	char c;

	orig = str;
	n = 0;
	for (c = *str; c != '\0'; c = *++str) {
		if (c < '0' || c > '9')
			return (-1);

		n *= RADIX;
		n += c - '0';
	}

	/* Make sure we actually parsed something. */
	if (str == orig)
		return (-1);
	return (n);
}

static void
print_usage(const char *argv0)
{

	rtld_printf(
	    "Usage: %s [-h] [-b <exe>] [-f <FD>] [-p] [--] <binary> [<args>]\n"
	    "\n"
	    "Options:\n"
	    "  -h        Display this help message\n"
	    "  -b <exe>  Execute <exe> instead of <binary>, arg0 is <binary>\n"
	    "  -f <FD>   Execute <FD> instead of searching for <binary>\n"
	    "  -p        Search in PATH for named binary\n"
	    "  -t        Trace loaded libraries instead of executing <binary>\n"
	    "  -v        Display identification information\n"
	    "  --        End of RTLD options\n"
	    "  <binary>  Name of process to execute\n"
	    "  <args>    Arguments to the executed process\n", argv0);
}

/*
 * Overrides for libc_pic-provided functions.
 */

int
__getosreldate(void)
{
	size_t len;
	int oid[2];
	int error, osrel;

	if (osreldate != 0)
		return (osreldate);

	oid[0] = CTL_KERN;
	oid[1] = KERN_OSRELDATE;
	osrel = 0;
	len = sizeof(osrel);
	error = sysctl(oid, 2, &osrel, &len, NULL, 0);
	if (error == 0 && osrel > 0 && len == sizeof(osrel))
		osreldate = osrel;
	return (osreldate);
}

const char *
rtld_strerror(int errnum)
{

	if (errnum < 0 || errnum >= sys_nerr)
		return ("Unknown error");
	return (sys_errlist[errnum]);
}

/* malloc */
void *
malloc(size_t nbytes)
{

	return (__crt_malloc(nbytes));
}

void *
calloc(size_t num, size_t size)
{

	return (__crt_calloc(num, size));
}

void
free(void *cp)
{

	__crt_free(cp);
}

void *
realloc(void *cp, size_t nbytes)
{

	return (__crt_realloc(cp, nbytes));
}

extern int _rtld_version__FreeBSD_version __exported;
int _rtld_version__FreeBSD_version = __FreeBSD_version;

extern char _rtld_version_laddr_offset __exported;
char _rtld_version_laddr_offset;<|MERGE_RESOLUTION|>--- conflicted
+++ resolved
@@ -3245,15 +3245,7 @@
 	        (void *)(uintptr_t)elm->obj->init_ptr);
 	    LD_UTRACE(UTRACE_INIT_CALL, elm->obj, (void *)(intptr_t)elm->obj->init_ptr,
 	        0, 0, elm->obj->path);
-<<<<<<< HEAD
-	    /*
-	     * Note: GLibc passes argc, argv and envv to _init. Should we also
-	     * do this here for compatibility?
-	     */
-	    call_initfini_pointer(elm->obj, elm->obj->init_ptr);
-=======
-	    call_init_pointer(elm->obj, elm->obj->init);
->>>>>>> 7f15ee64
+	    call_init_pointer(elm->obj, elm->obj->init_ptr);
 	}
 	init_addr = elm->obj->init_array_ptr;
 	if (init_addr != NULL) {
