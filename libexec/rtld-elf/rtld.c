--- conflicted
+++ resolved
@@ -178,7 +178,7 @@
 static int symlook_needed(SymLook *, const Needed_Entry *, DoneList *);
 static int symlook_obj1_sysv(SymLook *, const Obj_Entry *);
 static int symlook_obj1_gnu(SymLook *, const Obj_Entry *);
-static void *tls_get_addr_slow(Elf_Addr **, int, size_t, bool) __noinline;
+static void *tls_get_addr_slow(uintptr_t **, int, size_t, bool) __noinline;
 static void trace_loaded_objects(Obj_Entry *);
 static void unlink_object(Obj_Entry *);
 static void unload_object(Obj_Entry *, RtldLockState *lockstate);
@@ -5338,14 +5338,8 @@
 /*
  * Common code for MD __tls_get_addr().
  */
-<<<<<<< HEAD
-static void *tls_get_addr_slow(uintptr_t **, int, size_t) __noinline;
 static void *
-tls_get_addr_slow(uintptr_t **dtvp, int index, size_t offset)
-=======
-static void *
-tls_get_addr_slow(Elf_Addr **dtvp, int index, size_t offset, bool locked)
->>>>>>> 89508048
+tls_get_addr_slow(uintptr_t **dtvp, int index, size_t offset, bool locked)
 {
 	uintptr_t *newdtv, *dtv;
 	RtldLockState lockstate;
@@ -5354,14 +5348,9 @@
 	dtv = *dtvp;
 	/* Check dtv generation in case new modules have arrived */
 	if (dtv[0] != tls_dtv_generation) {
-<<<<<<< HEAD
-		wlock_acquire(rtld_bind_lock, &lockstate);
-		newdtv = xcalloc(tls_max_index + 2, sizeof(newdtv[0]));
-=======
 		if (!locked)
 			wlock_acquire(rtld_bind_lock, &lockstate);
-		newdtv = xcalloc(tls_max_index + 2, sizeof(Elf_Addr));
->>>>>>> 89508048
+		newdtv = xcalloc(tls_max_index + 2, sizeof(newdtv[0]));
 		to_copy = dtv[1];
 		if (to_copy > tls_max_index)
 			to_copy = tls_max_index;
@@ -5380,14 +5369,9 @@
 		if (!locked)
 			wlock_acquire(rtld_bind_lock, &lockstate);
 		if (!dtv[index + 1])
-<<<<<<< HEAD
 			dtv[index + 1] = (uintptr_t)allocate_module_tls(index);
-		lock_release(rtld_bind_lock, &lockstate);
-=======
-			dtv[index + 1] = (Elf_Addr)allocate_module_tls(index);
 		if (!locked)
 			lock_release(rtld_bind_lock, &lockstate);
->>>>>>> 89508048
 	}
 	return ((void *)(dtv[index + 1] + offset));
 }
