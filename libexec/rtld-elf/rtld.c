--- conflicted
+++ resolved
@@ -1883,8 +1883,8 @@
 
 	case PT_GNU_RELRO:
 	    obj->relro_page = obj->relocbase + trunc_page(ph->p_vaddr);
-<<<<<<< HEAD
-	    obj->relro_size = round_page(ph->p_memsz);
+	    obj->relro_size = trunc_page(ph->p_vaddr + ph->p_memsz) -
+	      trunc_page(ph->p_vaddr);
 #ifdef __CHERI_PURE_CAPABILITY__
 	    obj->text_rodata_start_offset = rtld_min(ph->p_vaddr, obj->text_rodata_start_offset);
 	    obj->text_rodata_end_offset = rtld_max(ph->p_vaddr + ph->p_memsz, obj->text_rodata_end_offset);
@@ -1892,10 +1892,6 @@
 		" = %zx text/rodata end = %zx", path,
 		(size_t)obj->text_rodata_start_offset, (size_t)obj->text_rodata_end_offset);
 #endif
-=======
-	    obj->relro_size = trunc_page(ph->p_vaddr + ph->p_memsz) -
-	      trunc_page(ph->p_vaddr);
->>>>>>> c9f833ab
 	    break;
 
 	case PT_NOTE:
