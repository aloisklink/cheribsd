--- conflicted
+++ resolved
@@ -794,14 +794,9 @@
 
     dangerous_ld_env = libmap_disable || libmap_override != NULL ||
 	ld_library_path != NULL || ld_preload != NULL ||
-<<<<<<< HEAD
-	ld_elf_hints_path != NULL || ld_loadfltr || ld_dynamic_weak;
+	ld_elf_hints_path != NULL || ld_loadfltr || !ld_dynamic_weak;
     if (!ld_tracing)
 	ld_tracing = ld_get_env_var(LD_TRACE_LOADED_OBJECTS);
-=======
-	ld_elf_hints_path != NULL || ld_loadfltr || !ld_dynamic_weak;
-    ld_tracing = ld_get_env_var(LD_TRACE_LOADED_OBJECTS);
->>>>>>> 8363963a
     ld_utrace = ld_get_env_var(LD_UTRACE);
 
     set_ld_elf_hints_path();
