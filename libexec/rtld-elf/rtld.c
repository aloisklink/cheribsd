--- conflicted
+++ resolved
@@ -2534,7 +2534,7 @@
 parse_rtld_phdr(Obj_Entry *obj)
 {
 	const Elf_Phdr *ph;
-	Elf_Addr note_start, note_end;
+	Elf_Note *note_start, *note_end;
 
 	obj->stack_flags = PF_X | PF_R | PF_W;
 	for (ph = obj->phdr;  (const char *)ph < (const char *)obj->phdr +
@@ -2549,8 +2549,8 @@
 			obj->relro_size = round_page(ph->p_memsz);
 			break;
 		case PT_NOTE:
-			note_start = (Elf_Addr)obj->relocbase + ph->p_vaddr;
-			note_end = note_start + ph->p_filesz;
+			note_start = (Elf_Note *)((char *)obj->relocbase + ph->p_vaddr);
+			note_end = (Elf_Note *)((char *)note_start + ph->p_filesz);
 			digest_notes(obj, note_start, note_end);
 			break;
 		}
@@ -2675,13 +2675,9 @@
     /* Replace the path with a dynamically allocated copy. */
     obj_rtld.path = xstrdup(ld_path_rtld);
 
-<<<<<<< HEAD
+    parse_rtld_phdr(&obj_rtld);
+
     r_debug.r_brk = make_rtld_local_function_pointer(r_debug_state);
-=======
-    parse_rtld_phdr(&obj_rtld);
-
-    r_debug.r_brk = r_debug_state;
->>>>>>> 9f4b06e5
     r_debug.r_state = RT_CONSISTENT;
 }
 
