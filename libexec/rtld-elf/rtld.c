/*-
 * SPDX-License-Identifier: BSD-2-Clause-FreeBSD
 *
 * Copyright 1996, 1997, 1998, 1999, 2000 John D. Polstra.
 * Copyright 2003 Alexander Kabaev <kan@FreeBSD.ORG>.
 * Copyright 2009-2013 Konstantin Belousov <kib@FreeBSD.ORG>.
 * Copyright 2012 John Marino <draco@marino.st>.
 * Copyright 2014-2017 The FreeBSD Foundation
 * All rights reserved.
 *
 * Portions of this software were developed by Konstantin Belousov
 * under sponsorship from the FreeBSD Foundation.
 *
 * Redistribution and use in source and binary forms, with or without
 * modification, are permitted provided that the following conditions
 * are met:
 * 1. Redistributions of source code must retain the above copyright
 *    notice, this list of conditions and the following disclaimer.
 * 2. Redistributions in binary form must reproduce the above copyright
 *    notice, this list of conditions and the following disclaimer in the
 *    documentation and/or other materials provided with the distribution.
 *
 * THIS SOFTWARE IS PROVIDED BY THE AUTHOR ``AS IS'' AND ANY EXPRESS OR
 * IMPLIED WARRANTIES, INCLUDING, BUT NOT LIMITED TO, THE IMPLIED WARRANTIES
 * OF MERCHANTABILITY AND FITNESS FOR A PARTICULAR PURPOSE ARE DISCLAIMED.
 * IN NO EVENT SHALL THE AUTHOR BE LIABLE FOR ANY DIRECT, INDIRECT,
 * INCIDENTAL, SPECIAL, EXEMPLARY, OR CONSEQUENTIAL DAMAGES (INCLUDING, BUT
 * NOT LIMITED TO, PROCUREMENT OF SUBSTITUTE GOODS OR SERVICES; LOSS OF USE,
 * DATA, OR PROFITS; OR BUSINESS INTERRUPTION) HOWEVER CAUSED AND ON ANY
 * THEORY OF LIABILITY, WHETHER IN CONTRACT, STRICT LIABILITY, OR TORT
 * (INCLUDING NEGLIGENCE OR OTHERWISE) ARISING IN ANY WAY OUT OF THE USE OF
 * THIS SOFTWARE, EVEN IF ADVISED OF THE POSSIBILITY OF SUCH DAMAGE.
 */

/*
 * Dynamic linker for ELF.
 *
 * John Polstra <jdp@polstra.com>.
 */

#include <sys/cdefs.h>
__FBSDID("$FreeBSD$");

#include <sys/param.h>
#include <sys/mount.h>
#include <sys/mman.h>
#include <sys/stat.h>
#include <sys/sysctl.h>
#include <sys/uio.h>
#include <sys/utsname.h>
#include <sys/ktrace.h>

#ifdef __CHERI_PURE_CAPABILITY__
#include <cheri/cheric.h>
#endif

#include <dlfcn.h>
#include <err.h>
#include <errno.h>
#include <fcntl.h>
#include <signal.h>
#include <stdarg.h>
#include <stdio.h>
#include <stdlib.h>
#include <string.h>
#include <unistd.h>

#include "debug.h"
#include "rtld.h"
#include "libmap.h"
#include "paths.h"
#include "rtld_tls.h"
#include "rtld_printf.h"
#include "rtld_malloc.h"
#include "rtld_utrace.h"
#include "notes.h"
#include "rtld_libc.h"

/* Types. */
typedef void (*func_ptr_type)(void);
typedef void * (*path_enum_proc) (const char *path, size_t len, void *arg);


/* Variables that cannot be static: */
/* TODO: Support the probes based interface?
 * { "init_start", DO_NOTHING },
 * { "init_complete", FULL_RELOAD },
 * { "map_start", DO_NOTHING },
 * { "map_failed", DO_NOTHING },
 * { "reloc_complete", UPDATE_OR_RELOAD },
 * { "unmap_start", DO_NOTHING },
 * { "unmap_complete", FULL_RELOAD },
 */
extern struct r_debug r_debug; /* For GDB */
extern int _thread_autoinit_dummy_decl;
extern void (*__cleanup)(void);

/*
 * Function declarations.
 */
static const char *basename(const char *);
static bool digest_dynamic(Obj_Entry *, int);
static void digest_dynamic1(Obj_Entry *, int, const Elf_Dyn **,
    const Elf_Dyn **, const Elf_Dyn **);
static bool digest_dynamic2(Obj_Entry *, const Elf_Dyn *, const Elf_Dyn *,
    const Elf_Dyn *);
static Obj_Entry *digest_phdr(const Elf_Phdr *, int, dlfunc_t, const char *);
static void distribute_static_tls(Objlist *, RtldLockState *);
static Obj_Entry *dlcheck(void *);
static int dlclose_locked(void *, RtldLockState *);
static Obj_Entry *dlopen_object(const char *name, int fd, Obj_Entry *refobj,
    int lo_flags, int mode, RtldLockState *lockstate);
static Obj_Entry *do_load_object(int, const char *, char *, struct stat *, int);
static int do_search_info(const Obj_Entry *obj, int, struct dl_serinfo *);
static bool donelist_check(DoneList *, const Obj_Entry *);
static void errmsg_restore(char *);
static char *errmsg_save(void);
static void *_fill_search_info(const char *, size_t, void *);
/* Make this a macro to avoid updating all uses of fill_search_info */
#define fill_search_info make_rtld_local_function_pointer(_fill_search_info)

static char *find_library(const char *, const Obj_Entry *, int *);
static const char *gethints(bool);
static void hold_object(Obj_Entry *);
static void unhold_object(Obj_Entry *);
static void init_dag(Obj_Entry *);
static void init_marker(Obj_Entry *);
static void init_pagesizes(Elf_Auxinfo **aux_info);
static void init_rtld(caddr_t, Elf_Auxinfo **);
static void initlist_add_neededs(Needed_Entry *, Objlist *);
static void initlist_add_objects(Obj_Entry *, Obj_Entry *, Objlist *);
static int initlist_objects_ifunc(Objlist *, bool, int, RtldLockState *);
static void linkmap_add(Obj_Entry *);
static void linkmap_delete(Obj_Entry *);
static void load_filtees(Obj_Entry *, int flags, RtldLockState *);
static void unload_filtees(Obj_Entry *, RtldLockState *);
static int load_needed_objects(Obj_Entry *, int);
static int load_preload_objects(void);
static Obj_Entry *load_object(const char *, int fd, const Obj_Entry *, int);
static void map_stacks_exec(RtldLockState *);
static int obj_disable_relro(Obj_Entry *);
static int obj_enforce_relro(Obj_Entry *);
static Obj_Entry *obj_from_addr(const void *);
static void objlist_call_fini(Objlist *, Obj_Entry *, RtldLockState *);
static void objlist_call_init(Objlist *, RtldLockState *);
static void objlist_clear(Objlist *);
static Objlist_Entry *objlist_find(Objlist *, const Obj_Entry *);
static void objlist_init(Objlist *);
static void objlist_push_head(Objlist *, Obj_Entry *);
static void objlist_push_tail(Objlist *, Obj_Entry *);
static void objlist_put_after(Objlist *, Obj_Entry *, Obj_Entry *);
static void objlist_remove(Objlist *, Obj_Entry *);
static int open_binary_fd(const char *argv0, bool search_in_path,
    const char **binpath_res);
static int parse_args(char* argv[], int argc, bool *use_pathp, int *fdp);
static int parse_integer(const char *);
static void *path_enumerate(const char *, path_enum_proc, const char *, void *);
static void print_usage(const char *argv0);
static void release_object(Obj_Entry *);
static int relocate_object_dag(Obj_Entry *root, bool bind_now,
    Obj_Entry *rtldobj, int flags, RtldLockState *lockstate);
static int relocate_object(Obj_Entry *obj, bool bind_now, Obj_Entry *rtldobj,
    int flags, RtldLockState *lockstate);
static int relocate_objects(Obj_Entry *, bool, Obj_Entry *, int,
    RtldLockState *);
static int resolve_object_ifunc(Obj_Entry *, bool, int, RtldLockState *);
static int rtld_dirname(const char *, char *);
static int rtld_dirname_abs(const char *, char *);
static void *rtld_dlopen(const char *name, int fd, int mode);
static void rtld_exit(void);
static void rtld_nop_exit(void);
static char *search_library_path(const char *, const char *, const char *,
    int *);
static char *search_library_pathfds(const char *, const char *, int *);
static const void **get_program_var_addr(const char *, RtldLockState *);
static void set_program_var(const char *, const void *);
static int symlook_default(SymLook *, const Obj_Entry *refobj);
static int symlook_global(SymLook *, DoneList *);
static void symlook_init_from_req(SymLook *, const SymLook *);
static int symlook_list(SymLook *, const Objlist *, DoneList *);
static int symlook_needed(SymLook *, const Needed_Entry *, DoneList *);
static int symlook_obj1_sysv(SymLook *, const Obj_Entry *);
static int symlook_obj1_gnu(SymLook *, const Obj_Entry *);
static void trace_loaded_objects(Obj_Entry *);
static void unlink_object(Obj_Entry *);
static void unload_object(Obj_Entry *, RtldLockState *lockstate);
static void unref_dag(Obj_Entry *);
static void ref_dag(Obj_Entry *);
static char *origin_subst_one(Obj_Entry *, char *, const char *,
    const char *, bool);
static char *origin_subst(Obj_Entry *, const char *);
static bool obj_resolve_origin(Obj_Entry *obj);
static void preinit_main(void);
static int  rtld_verify_versions(const Objlist *);
static int  rtld_verify_object_versions(Obj_Entry *);
static void object_add_name(Obj_Entry *, const char *);
static int  object_match_name(const Obj_Entry *, const char *);
static void ld_utrace_log(int, void *, void *, size_t, int, const char *);
static void rtld_fill_dl_phdr_info(const Obj_Entry *obj,
    struct dl_phdr_info *phdr_info);
static uint32_t gnu_hash(const char *);
static bool matched_symbol(SymLook *, const Obj_Entry *, Sym_Match_Result *,
    const unsigned long);

void r_debug_state(struct r_debug *, struct link_map *) __noinline __exported;
void _r_debug_postinit(struct link_map *) __noinline __exported;

/*
 * Data declarations.
 */
static char *error_message;	/* Message for dlerror(), or NULL */
struct r_debug r_debug __exported;	/* for GDB; */
static bool libmap_disable;	/* Disable libmap */
static bool ld_loadfltr;	/* Immediate filters processing */
static char *libmap_override;	/* Maps to use in addition to libmap.conf */
static bool trust;		/* False for setuid and setgid programs */
static bool dangerous_ld_env;	/* True if environment variables have been
				   used to affect the libraries loaded */
bool ld_bind_not;		/* Disable PLT update */
static char *ld_bind_now;	/* Environment variable for immediate binding */
static char *ld_library_path;	/* Environment variable for search path */
static char *ld_library_dirs;	/* Environment variable for library descriptors */
static char *ld_preload;	/* Environment variable for libraries to
				   load first */
static const char *ld_elf_hints_path;	/* Environment variable for alternative hints path */
static const char *ld_tracing;	/* Called from ldd to print libs */
static char *ld_utrace;		/* Use utrace() to log events. */
static bool ld_skip_init_funcs = false;	/* XXXAR: debug environment variable to verify relocation processing */
static struct obj_entry_q obj_list;	/* Queue of all loaded objects */
static Obj_Entry *obj_main;	/* The main program shared object */
#if !defined(__mips__) || !defined(__CHERI_PURE_CAPABILITY__)
static
#endif
Obj_Entry obj_rtld;	/* The dynamic linker shared object */
static unsigned int obj_count;	/* Number of objects in obj_list */
static unsigned int obj_loads;	/* Number of loads of objects (gen count) */

static Objlist list_global =	/* Objects dlopened with RTLD_GLOBAL */
  STAILQ_HEAD_INITIALIZER(list_global);
static Objlist list_main =	/* Objects loaded at program startup */
  STAILQ_HEAD_INITIALIZER(list_main);
static Objlist list_fini =	/* Objects needing fini() calls */
  STAILQ_HEAD_INITIALIZER(list_fini);

Elf_Sym sym_zero;		/* For resolving undefined weak refs. */

#define GDB_STATE(s,m)	r_debug.r_state = s; r_debug_state(&r_debug,m);

extern Elf_Dyn _DYNAMIC __no_subobject_bounds;
#pragma weak _DYNAMIC

int dlclose(void *) __exported;
char *dlerror(void) __exported;
void *dlopen(const char *, int) __exported;
void *fdlopen(int, int) __exported;
void *dlsym(void *, const char *) __exported;
dlfunc_t dlfunc(void *, const char *) __exported;
void *dlvsym(void *, const char *, const char *) __exported;
int dladdr(const void *, Dl_info *) __exported;
void dllockinit(void *, void *(*)(void *), void (*)(void *), void (*)(void *),
    void (*)(void *), void (*)(void *), void (*)(void *)) __exported;
int dlinfo(void *, int , void *) __exported;
int dl_iterate_phdr(__dl_iterate_hdr_callback, void *) __exported;
int _rtld_addr_phdr(const void *, struct dl_phdr_info *) __exported;
int _rtld_get_stack_prot(void) __exported;
int _rtld_is_dlopened(void *) __exported;
void _rtld_error(const char *, ...) __exported __printflike(1, 2);

/* Only here to fix -Wmissing-prototypes warnings */
int __getosreldate(void);
#ifdef __CHERI_PURE_CAPABILITY__
func_ptr_type _rtld(Elf_Auxinfo *aux, func_ptr_type *exit_proc, Obj_Entry **objp);
#else
func_ptr_type _rtld(Elf_Addr *sp, func_ptr_type *exit_proc, Obj_Entry **objp);
#endif
Elf_Addr _rtld_bind(Obj_Entry *obj, Elf_Size reloff);


int npagesizes;
static int osreldate;
size_t *pagesizes;

static int stack_prot = PROT_READ | PROT_WRITE | RTLD_DEFAULT_STACK_EXEC;
static int max_stack_flags;

/*
 * Global declarations normally provided by crt1.  The dynamic linker is
 * not built with crt1, so we have to provide them ourselves.
 */
char *__progname;
char **environ;

/*
 * Used to pass argc, argv to init functions.
 */
int main_argc;
char **main_argv;

/*
 * Globals to control TLS allocation.
 */
size_t tls_last_offset;		/* Static TLS offset of last module */
size_t tls_last_size;		/* Static TLS size of last module */
size_t tls_static_space;	/* Static TLS space allocated */
static size_t tls_static_max_align;
Elf_Addr tls_dtv_generation = 1;	/* Used to detect when dtv size changes */
int tls_max_index = 1;		/* Largest module index allocated */

static bool ld_library_path_rpath = false;
bool ld_fast_sigblock = false;

/*
 * Globals for path names, and such
 */
const char *ld_elf_hints_default = _PATH_ELF_HINTS;
const char *ld_path_libmap_conf = _PATH_LIBMAP_CONF;
const char *ld_path_rtld = _PATH_RTLD;
const char *ld_standard_library_path = STANDARD_LIBRARY_PATH;
const char *ld_env_prefix = LD_;

static void (*rtld_exit_ptr)(void);

/*
 * Fill in a DoneList with an allocation large enough to hold all of
 * the currently-loaded objects.  Keep this as a macro since it calls
 * alloca and we want that to occur within the scope of the caller.
 */
#define donelist_init(dlp)					\
    ((dlp)->objs = alloca(obj_count * sizeof (dlp)->objs[0]),	\
    assert((dlp)->objs != NULL),				\
    (dlp)->num_alloc = obj_count,				\
    (dlp)->num_used = 0)

#define	LD_UTRACE(e, h, mb, ms, r, n) do {			\
	if (ld_utrace != NULL)					\
		ld_utrace_log(e, h, mb, ms, r, n);		\
} while (0)

static void
ld_utrace_log(int event, void *handle, void *mapbase, size_t mapsize,
    int refcnt, const char *name)
{
	struct utrace_rtld ut;
	static const char rtld_utrace_sig[RTLD_UTRACE_SIG_SZ] = RTLD_UTRACE_SIG;

	memcpy(ut.sig, rtld_utrace_sig, sizeof(ut.sig));
	ut.event = event;
	ut.handle = handle;
	ut.mapbase = mapbase;
	ut.mapsize = mapsize;
	ut.refcnt = refcnt;
	bzero(ut.name, sizeof(ut.name));
	if (name)
		strlcpy(ut.name, name, sizeof(ut.name));
	utrace(&ut, sizeof(ut));
}

#ifdef RTLD_VARIANT_ENV_NAMES
/*
 * construct the env variable based on the type of binary that's
 * running.
 */
static inline const char *
_LD(const char *var)
{
	static char buffer[128];

	strlcpy(buffer, ld_env_prefix, sizeof(buffer));
	strlcat(buffer, var, sizeof(buffer));
	return (buffer);
}
#else
#define _LD(x)	LD_ x
#endif

#ifdef DEBUG
static inline
bool is_env_var_set(const char* varname)
{
	char *env_var;

	env_var = getenv(varname);

	/* return true if the variable is nonnull and not equal to "0" */
	return (env_var != NULL && *env_var != '\0' &&
	    __builtin_strcmp(env_var, "0") != 0);
}
#endif

/*
 * Main entry point for dynamic linking.
 *
 * For CHERI the first argument is a pointer to the ELF "auxiliary vector".
 * For all other architectures the first argument is the stack pointer.
 * The stack is expected to be laid out as described
 * in the SVR4 ABI specification, Intel 386 Processor Supplement.
 * Specifically, the stack pointer points to a word containing
 * ARGC.  Following that in the stack is a null-terminated sequence
 * of pointers to argument strings.  Then comes a null-terminated
 * sequence of pointers to environment strings.  Finally, there is a
 * sequence of "auxiliary vector" entries.
 *
 * The second argument points to a place to store the dynamic linker's
 * exit procedure pointer and the third to a place to store the main
 * program's object.
 *
 * The return value is the main program's entry point.
 */
func_ptr_type
#ifdef __CHERI_PURE_CAPABILITY__
_rtld(Elf_Auxinfo *aux, func_ptr_type *exit_proc, Obj_Entry **objp)
#else
_rtld(Elf_Addr *sp, func_ptr_type *exit_proc, Obj_Entry **objp)
#endif
{
    Elf_Auxinfo *aux_info[AT_COUNT], *auxp;
#ifndef __CHERI_PURE_CAPABILITY__
    Elf_Auxinfo *aux, *auxpf;
#endif
    Objlist_Entry *entry;
    Obj_Entry *last_interposer, *obj, *preload_tail;
    const Elf_Phdr *phdr;
    Objlist initlist;
    RtldLockState lockstate;
    struct stat st;
    Elf_Addr *argcp;
    char **argv, **env, *kexecpath, *library_path_rpath;
    const char *argv0, *binpath;
#ifndef __CHERI_PURE_CAPABILITY__
    char **envp;
#endif
    dlfunc_t imgentry;
    char buf[MAXPATHLEN];
    int argc, fd, i, phnum, rtld_argc;
#ifdef __powerpc__
    int old_auxv_format = 1;
#endif
    bool dir_enable, explicit_fd, search_in_path;

    /*
     * On entry, the dynamic linker itself has not been relocated yet.
     * Be very careful not to reference any global data until after
     * init_rtld has returned.  It is OK to reference file-scope statics
     * and string constants, and to call static and global functions.
     */
#ifndef __CHERI_PURE_CAPABILITY__
    /* Find the auxiliary vector on the stack. */
    argcp = sp;
    argc = *sp++;
    argv = (char **) sp;
    sp += argc + 1;	/* Skip over arguments and NULL terminator */
    env = (char **) sp;
    while (*sp++ != 0)	/* Skip over environment, and NULL terminator */
	;
    aux = (Elf_Auxinfo *) sp;
#endif

    /* Digest the auxiliary vector. */
    for (i = 0;  i < AT_COUNT;  i++)
	aux_info[i] = NULL;
    for (auxp = aux;  auxp->a_type != AT_NULL;  auxp++) {
	if (auxp->a_type < AT_COUNT)
	    aux_info[auxp->a_type] = auxp;
#ifdef __powerpc__
	if (auxp->a_type == 23) /* AT_STACKPROT */
	    old_auxv_format = 0;
#endif
    }
#ifdef __CHERI_PURE_CAPABILITY__
    /* CHERI reads these values from auxv instead */
    argcp = &aux_info[AT_ARGC]->a_un.a_val;
    argc = *argcp;
    argv = (char **)aux_info[AT_ARGV]->a_un.a_ptr;
    env = (char **)aux_info[AT_ENVV]->a_un.a_ptr;
#endif

#ifdef __powerpc__
    if (old_auxv_format) {
	/* Remap from old-style auxv numbers. */
	aux_info[23] = aux_info[21];	/* AT_STACKPROT */
	aux_info[21] = aux_info[19];	/* AT_PAGESIZESLEN */
	aux_info[19] = aux_info[17];	/* AT_NCPUS */
	aux_info[17] = aux_info[15];	/* AT_CANARYLEN */
	aux_info[15] = aux_info[13];	/* AT_EXECPATH */
	aux_info[13] = NULL;		/* AT_GID */

	aux_info[20] = aux_info[18];	/* AT_PAGESIZES */
	aux_info[18] = aux_info[16];	/* AT_OSRELDATE */
	aux_info[16] = aux_info[14];	/* AT_CANARY */
	aux_info[14] = NULL;		/* AT_EGID */
    }
#endif

    /* Initialize and relocate ourselves. */
    assert(aux_info[AT_BASE] != NULL);
    assert((vaddr_t)aux_info[AT_BASE]->a_un.a_ptr != 0 && "rtld cannot be mapped at address zero!");
    init_rtld((caddr_t) aux_info[AT_BASE]->a_un.a_ptr, aux_info);

    __progname = obj_rtld.path;
    argv0 = argv[0] != NULL ? argv[0] : "(null)";
    environ = env;
    main_argc = argc;
    main_argv = argv;

    if (aux_info[AT_BSDFLAGS] != NULL &&
	(aux_info[AT_BSDFLAGS]->a_un.a_val & ELF_BSDF_SIGFASTBLK) != 0)
	    ld_fast_sigblock = true;

    trust = !issetugid();

    md_abi_variant_hook(aux_info);

    fd = -1;
    if (aux_info[AT_EXECFD] != NULL) {
	fd = aux_info[AT_EXECFD]->a_un.a_val;
    } else {
	assert(aux_info[AT_PHDR] != NULL);
	phdr = (const Elf_Phdr *)aux_info[AT_PHDR]->a_un.a_ptr;
	if (phdr == obj_rtld.phdr) {
	    if (!trust) {
		_rtld_error("Tainted process refusing to run binary %s",
		    argv0);
		rtld_die();
	    }
	    dbg("opening main program in direct exec mode");
	    if (argc >= 2) {
		rtld_argc = parse_args(argv, argc, &search_in_path, &fd);
		argv0 = argv[rtld_argc];
		explicit_fd = (fd != -1);
		binpath = NULL;
		if (!explicit_fd)
		    fd = open_binary_fd(argv0, search_in_path, &binpath);
		if (fstat(fd, &st) == -1) {
		    rtld_fatal("Failed to fstat FD %d (%s): %s", fd,
		      explicit_fd ? "user-provided descriptor" : argv0,
		      rtld_strerror(errno));
		}

		/*
		 * Rough emulation of the permission checks done by
		 * execve(2), only Unix DACs are checked, ACLs are
		 * ignored.  Preserve the semantic of disabling owner
		 * to execute if owner x bit is cleared, even if
		 * others x bit is enabled.
		 * mmap(2) does not allow to mmap with PROT_EXEC if
		 * binary' file comes from noexec mount.  We cannot
		 * set a text reference on the binary.
		 */
		dir_enable = false;
		if (st.st_uid == geteuid()) {
		    if ((st.st_mode & S_IXUSR) != 0)
			dir_enable = true;
		} else if (st.st_gid == getegid()) {
		    if ((st.st_mode & S_IXGRP) != 0)
			dir_enable = true;
		} else if ((st.st_mode & S_IXOTH) != 0) {
		    dir_enable = true;
		}
		if (!dir_enable) {
		    _rtld_error("No execute permission for binary %s",
		        argv0);
		    if (!ld_tracing)
			rtld_die();
		}

		/*
		 * For direct exec mode, argv[0] is the interpreter
		 * name, we must remove it and shift arguments left
		 * before invoking binary main.  Since stack layout
		 * places environment pointers and aux vectors right
		 * after the terminating NULL, we must shift
		 * environment and aux as well.
		 */
		main_argc = argc - rtld_argc;
		for (i = 0; i <= main_argc; i++)
		    argv[i] = argv[i + rtld_argc];
		*argcp -= rtld_argc;
		/* auxv/envp is not on the stack in CHERI so we don't need this */
#ifndef __CHERI_PURE_CAPABILITY__
		environ = env = envp = argv + main_argc + 1;
		dbg("move env from %p to %p", envp + rtld_argc, envp);
		do {
		    *envp = *(envp + rtld_argc);
		}  while (*envp++ != NULL);
		aux = auxp = (Elf_Auxinfo *)envp;
		auxpf = (Elf_Auxinfo *)(envp + rtld_argc);
		dbg("move aux from %p to %p", auxpf, aux);
		/* XXXKIB insert place for AT_EXECPATH if not present */
		for (;; auxp++, auxpf++) {
		    *auxp = *auxpf;
		    if (auxp->a_type == AT_NULL)
			break;
		}
		/* Since the auxiliary vector has moved, redigest it. */
		for (i = 0;  i < AT_COUNT;  i++)
		    aux_info[i] = NULL;
		for (auxp = aux;  auxp->a_type != AT_NULL;  auxp++) {
		    if (auxp->a_type < AT_COUNT)
			aux_info[auxp->a_type] = auxp;
		}
#endif

		/* Point AT_EXECPATH auxv and aux_info to the binary path. */
		if (binpath == NULL) {
		    aux_info[AT_EXECPATH] = NULL;
		} else {
		    if (aux_info[AT_EXECPATH] == NULL) {
			aux_info[AT_EXECPATH] = xmalloc(sizeof(Elf_Auxinfo));
			aux_info[AT_EXECPATH]->a_type = AT_EXECPATH;
		    }
		    aux_info[AT_EXECPATH]->a_un.a_ptr = __DECONST(void *,
		      binpath);
		}
	    } else {
		_rtld_error("No binary");
		rtld_die();
	    }
	}
    }

    ld_bind_now = getenv(_LD("BIND_NOW"));

    /*
     * If the process is tainted, then we un-set the dangerous environment
     * variables.  The process will be marked as tainted until setuid(2)
     * is called.  If any child process calls setuid(2) we do not want any
     * future processes to honor the potentially un-safe variables.
     */
    if (!trust) {
	if (unsetenv(_LD("PRELOAD")) || unsetenv(_LD("LIBMAP")) ||
	    unsetenv(_LD("LIBRARY_PATH")) || unsetenv(_LD("LIBRARY_PATH_FDS")) ||
	    unsetenv(_LD("LIBMAP_DISABLE")) || unsetenv(_LD("BIND_NOT")) ||
	    unsetenv(_LD("DEBUG")) || unsetenv(_LD("ELF_HINTS_PATH")) ||
	    unsetenv(_LD("SKIP_INIT_FUNCS")) ||
	    unsetenv(_LD("LOADFLTR")) || unsetenv(_LD("LIBRARY_PATH_RPATH"))) {
		rtld_fatal("environment corrupt; aborting");
	}
    }
    if (ld_bind_now == NULL)
	    ld_bind_not = getenv(_LD("BIND_NOT")) != NULL;
    libmap_disable = getenv(_LD("LIBMAP_DISABLE")) != NULL;
    libmap_override = getenv(_LD("LIBMAP"));
    ld_library_path = getenv(_LD("LIBRARY_PATH"));
    ld_library_dirs = getenv(_LD("LIBRARY_PATH_FDS"));
    ld_preload = getenv(_LD("PRELOAD"));
    ld_elf_hints_path = getenv(_LD("ELF_HINTS_PATH"));
    ld_loadfltr = getenv(_LD("LOADFLTR")) != NULL;
    library_path_rpath = getenv(_LD("LIBRARY_PATH_RPATH"));
    ld_skip_init_funcs = getenv(_LD("SKIP_INIT_FUNCS")) != NULL;
    library_path_rpath = getenv(_LD("LIBRARY_PATH_RPATH"));
    if (library_path_rpath != NULL) {
	    if (library_path_rpath[0] == 'y' ||
		library_path_rpath[0] == 'Y' ||
		library_path_rpath[0] == '1')
		    ld_library_path_rpath = true;
	    else
		    ld_library_path_rpath = false;
    }
    dangerous_ld_env = libmap_disable || (libmap_override != NULL) ||
	(ld_library_path != NULL) || (ld_preload != NULL) ||
	(ld_elf_hints_path != NULL) || ld_loadfltr;
    if (!ld_tracing)
	ld_tracing = getenv(_LD("TRACE_LOADED_OBJECTS"));
    ld_utrace = getenv(_LD("UTRACE"));

    if ((ld_elf_hints_path == NULL) || strlen(ld_elf_hints_path) == 0)
	ld_elf_hints_path = ld_elf_hints_default;

#ifdef DEBUG
    if (is_env_var_set(_LD("DEBUG")))
	debug = RTLD_DBG_NO_CATEGORY;
    if (is_env_var_set(_LD("DEBUG_VERBOSE")))
	debug = RTLD_DBG_ALL;
    if (is_env_var_set(_LD("DEBUG_CHERI")))
	debug |= RTLD_DBG_CHERI_PLT | RTLD_DBG_CHERI | RTLD_DBG_CHERI_PLT_VERBOSE;
    if (is_env_var_set(_LD("DEBUG_STATS")))
	debug |= RTLD_DBG_RELOC_STATS;
    if (getenv(_LD("DEBUG_CATEGORIES")))
	debug |= parse_integer(getenv(_LD("DEBUG_CATEGORIES")));
#endif
    dbg("%s is initialized, base address = " PTR_FMT, __progname,
	(caddr_t) aux_info[AT_BASE]->a_un.a_ptr);
    dbg("RTLD dynamic = " PTR_FMT, obj_rtld.dynamic);
    dbg("RTLD pltgot  = " PTR_FMT, obj_rtld.pltgot);

    dbg("initializing thread locks");
    lockdflt_init();

    /*
     * Load the main program, or process its program header if it is
     * already loaded.
     */
    if (fd != -1) {	/* Load the main program. */
	dbg("loading main program");
	obj_main = map_object(fd, argv0, NULL, _PATH_RTLD);
	close(fd);
	if (obj_main == NULL)
	    rtld_die();
	max_stack_flags = obj_main->stack_flags;
    } else {				/* Main program already loaded. */
	dbg("processing main program's program header");
	assert(aux_info[AT_PHDR] != NULL);
	phdr = (const Elf_Phdr *) aux_info[AT_PHDR]->a_un.a_ptr;
	assert(aux_info[AT_PHNUM] != NULL);
	phnum = aux_info[AT_PHNUM]->a_un.a_val;
	assert(aux_info[AT_PHENT] != NULL);
	assert(aux_info[AT_PHENT]->a_un.a_val == sizeof(Elf_Phdr));
	assert(aux_info[AT_ENTRY] != NULL);
	imgentry = (dlfunc_t) aux_info[AT_ENTRY]->a_un.a_ptr;
	dbg("Values from kernel:\n\tAT_PHDR=" PTR_FMT "\n"
	    "\tAT_BASE=" PTR_FMT "\n\tAT_ENTRY=" PTR_FMT "\n",
		phdr, aux_info[AT_BASE]->a_un.a_ptr, (const void *)imgentry);
	if ((obj_main = digest_phdr(phdr, phnum, imgentry, argv0)) ==
	    NULL)
		rtld_die();
	dbg("Parsed values:\n\tmapbase=" PTR_FMT "\n\tmapsize=%#zx"
#ifdef __CHERI_PURE_CAPABILITY__
	    "\n\ttext_rodata=" PTR_FMT
#endif
	    "\n\tvaddrbase=%#zx\n\trelocbase=" PTR_FMT "\n",
	    obj_main->mapbase, obj_main->mapsize,
#ifdef __CHERI_PURE_CAPABILITY__
	    obj_main->text_rodata_cap,
#endif
	    obj_main->vaddrbase, obj_main->relocbase);
    }

    if (aux_info[AT_EXECPATH] != NULL && fd == -1) {
	    kexecpath = aux_info[AT_EXECPATH]->a_un.a_ptr;
	    dbg("AT_EXECPATH %p %s", kexecpath, kexecpath);
	    if (kexecpath[0] == '/')
		    obj_main->path = kexecpath;
	    else if (getcwd(buf, sizeof(buf)) == NULL ||
		     strlcat(buf, "/", sizeof(buf)) >= sizeof(buf) ||
		     strlcat(buf, kexecpath, sizeof(buf)) >= sizeof(buf))
		    obj_main->path = xstrdup(argv0);
	    else
		    obj_main->path = xstrdup(buf);
    } else {
	    dbg("No AT_EXECPATH or direct exec");
	    obj_main->path = xstrdup(argv0);
    }
    dbg("obj_main path %s", obj_main->path);
    obj_main->mainprog = true;

    if (aux_info[AT_STACKPROT] != NULL &&
      aux_info[AT_STACKPROT]->a_un.a_val != 0)
	    stack_prot = aux_info[AT_STACKPROT]->a_un.a_val;

#if !defined(COMPAT_32BIT) && !defined(COMPAT_64BIT)
    /*
     * Get the actual dynamic linker pathname from the executable if
     * possible.  (It should always be possible.)  That ensures that
     * gdb will find the right dynamic linker even if a non-standard
     * one is being used.
     */
    if (obj_main->interp != NULL &&
      strcmp(obj_main->interp, obj_rtld.path) != 0) {
	free(obj_rtld.path);
	obj_rtld.path = xstrdup(obj_main->interp);
        __progname = obj_rtld.path;
    }
#endif

    if (!digest_dynamic(obj_main, 0))
	rtld_die();
    dbg("%s valid_hash_sysv %d valid_hash_gnu %d dynsymcount %d",
	obj_main->path, obj_main->valid_hash_sysv, obj_main->valid_hash_gnu,
	obj_main->dynsymcount);

    linkmap_add(obj_main);
    linkmap_add(&obj_rtld);

    /* Link the main program into the list of objects. */
    TAILQ_INSERT_HEAD(&obj_list, obj_main, next);
    obj_count++;
    obj_loads++;

    /* Initialize a fake symbol for resolving undefined weak references. */
    sym_zero.st_info = ELF_ST_INFO(STB_GLOBAL, STT_NOTYPE);
    sym_zero.st_shndx = SHN_UNDEF;
    sym_zero.st_value = -(vaddr_t)obj_main->relocbase;

    if (!libmap_disable)
        libmap_disable = (bool)lm_init(libmap_override);

    dbg("loading LD_PRELOAD libraries");
    if (load_preload_objects() == -1)
	rtld_die();
    preload_tail = globallist_curr(TAILQ_LAST(&obj_list, obj_entry_q));

    dbg("loading needed objects");
    if (load_needed_objects(obj_main, 0) == -1)
	rtld_die();

    /* Make a list of all objects loaded at startup. */
    last_interposer = obj_main;
    TAILQ_FOREACH(obj, &obj_list, next) {
	if (obj->marker)
	    continue;
	if (obj->z_interpose && obj != obj_main) {
	    objlist_put_after(&list_main, last_interposer, obj);
	    last_interposer = obj;
	} else {
	    objlist_push_tail(&list_main, obj);
	}
    	obj->refcount++;
    }

    dbg("checking for required versions");
    if (rtld_verify_versions(&list_main) == -1 && !ld_tracing)
	rtld_die();

    if (ld_tracing) {		/* We're done */
	trace_loaded_objects(obj_main);
	exit(0);
    }

    if (getenv(_LD("DUMP_REL_PRE")) != NULL) {
       dump_relocations(obj_main);
       exit (0);
    }

    /*
     * Processing tls relocations requires having the tls offsets
     * initialized.  Prepare offsets before starting initial
     * relocation processing.
     */
    dbg("initializing initial thread local storage offsets");
    STAILQ_FOREACH(entry, &list_main, link) {
	/*
	 * Allocate all the initial objects out of the static TLS
	 * block even if they didn't ask for it.
	 */
	allocate_tls_offset(entry->obj);
    }

    if (relocate_objects(obj_main,
      ld_bind_now != NULL && *ld_bind_now != '\0',
      &obj_rtld, SYMLOOK_EARLY, NULL) == -1)
	rtld_die();

#ifndef __CHERI_PURE_CAPABILITY__
    /* Copy relocations are not supported in the purecap ABI */
    dbg("doing copy relocations");
    if (do_copy_relocations(obj_main) == -1)
	rtld_die();
#endif

    if (getenv(_LD("DUMP_REL_POST")) != NULL) {
       dump_relocations(obj_main);
       exit (0);
    }

    ifunc_init(aux);

    /*
     * Setup TLS for main thread.  This must be done after the
     * relocations are processed, since tls initialization section
     * might be the subject for relocations.
     */
    dbg("initializing initial thread local storage");
    allocate_initial_tls(globallist_curr(TAILQ_FIRST(&obj_list)));

    dbg("initializing key program variables");
    set_program_var("__progname", argv[0] != NULL ? basename(argv[0]) : "");
    set_program_var("environ", env);
    set_program_var("__elf_aux_vector", aux);

    /* Make a list of init functions to call. */
    objlist_init(&initlist);
    initlist_add_objects(globallist_curr(TAILQ_FIRST(&obj_list)),
      preload_tail, &initlist);

    r_debug_state(NULL, &obj_main->linkmap); /* say hello to gdb! */

    map_stacks_exec(NULL);

#ifdef __CHERI_PURE_CAPABILITY__
    /* old crt does not exist for CheriABI */
    obj_main->crt_no_init = true;
#else
    if (!obj_main->crt_no_init) {
	/*
	 * Make sure we don't call the main program's init and fini
	 * functions for binaries linked with old crt1 which calls
	 * _init itself.
	 */
	obj_main->init_ptr = obj_main->fini_ptr = NULL;
	obj_main->preinit_array_ptr = obj_main->init_array_ptr =
	    obj_main->fini_array_ptr = NULL;
    }
#endif /* #ifndef __CHERI_PURE_CAPABILITY__ */

    /*
     * Execute MD initializers required before we call the objects'
     * init functions.
     */
    pre_init();

    wlock_acquire(rtld_bind_lock, &lockstate);

    dbg("resolving ifuncs");
    if (initlist_objects_ifunc(&initlist, ld_bind_now != NULL &&
      *ld_bind_now != '\0', SYMLOOK_EARLY, &lockstate) == -1)
	rtld_die();

    if (obj_main->crt_no_init)
	preinit_main();
    objlist_call_init(&initlist, &lockstate);
    _r_debug_postinit(&obj_main->linkmap);
    objlist_clear(&initlist);
    dbg("loading filtees");
    TAILQ_FOREACH(obj, &obj_list, next) {
	if (obj->marker)
	    continue;
	if (ld_loadfltr || obj->z_loadfltr)
	    load_filtees(obj, 0, &lockstate);
    }

    dbg("enforcing main obj relro");
    if (obj_enforce_relro(obj_main) == -1)
	rtld_die();

    lock_release(rtld_bind_lock, &lockstate);

    dbg("transferring control to program entry point = " PTR_FMT, obj_main->entry);

    /* Return the exit procedure and the program entry point. */
    if (rtld_exit_ptr == NULL)
	rtld_exit_ptr = make_rtld_function_pointer(rtld_exit);
    *exit_proc = rtld_exit_ptr;
    *objp = obj_main;

#if defined(__mips__) && defined(__CHERI_PURE_CAPABILITY__)
    // ensure that we setup a valid $cgp if the binary is built with -nostartfiles
    // Note: This value should still remain valid after the return since clang
    // won't clobber it. This should ensure that on return from here to
    // rtld_start.S $cgp will be set up correctly. We could also pass another
    // reference argument and store obj_main->captable there but this is easier
    // and should have the same effect.
    const void *entry_cgp = target_cgp_for_func(obj_main, (dlfunc_t)obj_main->entry);
    dbg_cheri("Setting initial $cgp for %s to " PTR_FMT, obj_main->path, entry_cgp);
    assert(cheri_getperm(obj_main->entry) & CHERI_PERM_EXECUTE);
    /* Add memory clobber to ensure that it is done last thing before return
     *
     * TODO: would be nice if we could return pairs in $c3/$c4
     */
    __asm__ volatile("cmove $cgp, %0" :: "C"(entry_cgp): "$c26", "memory");
#endif
    return (func_ptr_type) obj_main->entry;
}

void *
rtld_resolve_ifunc(const Obj_Entry *obj, const Elf_Sym *def)
{
#ifdef __CHERI_PURE_CAPABILITY__
	(void)obj;
	(void)def;
	rtld_fatal("IFUNC is not implemented for CheriABI");
#else

	void *ptr;
	Elf_Addr target;

	ptr = (void *)make_function_pointer(def, obj);
	target = call_ifunc_resolver(ptr);
	return ((void *)target);
#endif
}

/*
 * NB: MIPS uses a private version of this function (_mips_rtld_bind).
 * Changes to this function should be applied there as well.
 */
Elf_Addr
_rtld_bind(Obj_Entry *obj, Elf_Size reloff)
{
    const Elf_Rel *rel;
    const Elf_Sym *def;
    const Obj_Entry *defobj;
    Elf_Addr *where;
    Elf_Addr target;
    RtldLockState lockstate;

    rlock_acquire(rtld_bind_lock, &lockstate);
    if (sigsetjmp(lockstate.env, 0) != 0)
	    lock_upgrade(rtld_bind_lock, &lockstate);
    if (obj->pltrel)
	rel = (const Elf_Rel *)((const char *)obj->pltrel + reloff);
    else
	rel = (const Elf_Rel *)((const char *)obj->pltrela + reloff);

    where = (Elf_Addr *)(obj->relocbase + rel->r_offset);
    def = find_symdef(ELF_R_SYM(rel->r_info), obj, &defobj, SYMLOOK_IN_PLT,
	NULL, &lockstate);
    if (def == NULL)
	rtld_die();
    if (ELF_ST_TYPE(def->st_info) == STT_GNU_IFUNC)
	target = (Elf_Addr)rtld_resolve_ifunc(defobj, def);
    else
	target = (Elf_Addr)(defobj->relocbase + def->st_value);

    dbg("\"%s\" in \"%s\" ==> %p in \"%s\"",
      defobj->strtab + def->st_name, basename(obj->path),
      (void *)(uintptr_t)target, basename(defobj->path));

    /*
     * Write the new contents for the jmpslot. Note that depending on
     * architecture, the value which we need to return back to the
     * lazy binding trampoline may or may not be the target
     * address. The value returned from reloc_jmpslot() is the value
     * that the trampoline needs.
     */
    target = reloc_jmpslot(where, target, defobj, obj, rel);
    lock_release(rtld_bind_lock, &lockstate);
    return target;
}

/*
 * Error reporting function.  Use it like printf.  If formats the message
 * into a buffer, and sets things up so that the next call to dlerror()
 * will return the message.
 */
void
_rtld_error(const char *fmt, ...)
{
    static char buf[512];
    va_list ap;

    va_start(ap, fmt);
    rtld_vsnprintf(buf, sizeof buf, fmt, ap);
    error_message = buf;
    va_end(ap);
    LD_UTRACE(UTRACE_RTLD_ERROR, NULL, NULL, 0, 0, error_message);
}

/*
 * Return a dynamically-allocated copy of the current error message, if any.
 */
static char *
errmsg_save(void)
{
    return error_message == NULL ? NULL : xstrdup(error_message);
}

/*
 * Restore the current error message from a copy which was previously saved
 * by errmsg_save().  The copy is freed.
 */
static void
errmsg_restore(char *saved_msg)
{
    if (saved_msg == NULL)
	error_message = NULL;
    else {
	_rtld_error("%s", saved_msg);
	free(saved_msg);
    }
}

static const char *
basename(const char *name)
{
    const char *p = strrchr(name, '/');
    return p != NULL ? p + 1 : name;
}

static struct utsname uts;

static char *
origin_subst_one(Obj_Entry *obj, char *real, const char *kw,
    const char *subst, bool may_free)
{
	char *p, *p1, *res, *resp;
	int subst_len, kw_len, subst_count, old_len, new_len;

	kw_len = strlen(kw);

	/*
	 * First, count the number of the keyword occurrences, to
	 * preallocate the final string.
	 */
	for (p = real, subst_count = 0;; p = p1 + kw_len, subst_count++) {
		p1 = strstr(p, kw);
		if (p1 == NULL)
			break;
	}

	/*
	 * If the keyword is not found, just return.
	 *
	 * Return non-substituted string if resolution failed.  We
	 * cannot do anything more reasonable, the failure mode of the
	 * caller is unresolved library anyway.
	 */
	if (subst_count == 0 || (obj != NULL && !obj_resolve_origin(obj)))
		return (may_free ? real : xstrdup(real));
	if (obj != NULL)
		subst = obj->origin_path;

	/*
	 * There is indeed something to substitute.  Calculate the
	 * length of the resulting string, and allocate it.
	 */
	subst_len = strlen(subst);
	old_len = strlen(real);
	new_len = old_len + (subst_len - kw_len) * subst_count;
	res = xmalloc(new_len + 1);

	/*
	 * Now, execute the substitution loop.
	 */
	for (p = real, resp = res, *resp = '\0';;) {
		p1 = strstr(p, kw);
		if (p1 != NULL) {
			/* Copy the prefix before keyword. */
			memcpy(resp, p, p1 - p);
			resp += p1 - p;
			/* Keyword replacement. */
			memcpy(resp, subst, subst_len);
			resp += subst_len;
			*resp = '\0';
			p = p1 + kw_len;
		} else
			break;
	}

	/* Copy to the end of string and finish. */
	strcat(resp, p);
	if (may_free)
		free(real);
	return (res);
}

static char *
origin_subst(Obj_Entry *obj, const char *real)
{
	char *res1, *res2, *res3, *res4;

	if (obj == NULL || !trust)
		return (xstrdup(real));
	if (uts.sysname[0] == '\0') {
		if (uname(&uts) != 0) {
			_rtld_error("utsname failed: %d", errno);
			return (NULL);
		}
	}
	/* __DECONST is safe here since without may_free real is unchanged */
	res1 = origin_subst_one(obj, __DECONST(char *, real), "$ORIGIN", NULL,
	    false);
	res2 = origin_subst_one(NULL, res1, "$OSNAME", uts.sysname, true);
	res3 = origin_subst_one(NULL, res2, "$OSREL", uts.release, true);
	res4 = origin_subst_one(NULL, res3, "$PLATFORM", uts.machine, true);
	return (res4);
}

void
rtld_die(void)
{
    const char *msg = dlerror();

    if (msg == NULL)
	msg = "Fatal error";
    rtld_fdputstr(STDERR_FILENO, _BASENAME_RTLD ": ");
    rtld_fdputstr(STDERR_FILENO, msg);
    rtld_fdputchar(STDERR_FILENO, '\n');
    _exit(1);
}

/*
 * Process a shared object's DYNAMIC section, and save the important
 * information in its Obj_Entry structure.
 */
static void
digest_dynamic1(Obj_Entry *obj, int early, const Elf_Dyn **dyn_rpath,
    const Elf_Dyn **dyn_soname, const Elf_Dyn **dyn_runpath)
{
    const Elf_Dyn *dynp;
    Needed_Entry **needed_tail = &obj->needed;
    Needed_Entry **needed_filtees_tail = &obj->needed_filtees;
    Needed_Entry **needed_aux_filtees_tail = &obj->needed_aux_filtees;
    const Elf_Hashelt *hashtab;
    const Elf32_Word *hashval;
    Elf32_Word bkt, nmaskwords;
    int bloom_size32;
    int plttype = DT_REL;

    *dyn_rpath = NULL;
    *dyn_soname = NULL;
    *dyn_runpath = NULL;

    obj->bind_now = false;
    for (dynp = obj->dynamic;  dynp->d_tag != DT_NULL;  dynp++) {
	switch (dynp->d_tag) {

	case DT_REL:
	    obj->rel = (const Elf_Rel *)(obj->relocbase + dynp->d_un.d_ptr);
	    break;

	case DT_RELSZ:
	    obj->relsize = dynp->d_un.d_val;
	    break;

	case DT_RELENT:
	    assert(dynp->d_un.d_val == sizeof(Elf_Rel));
	    break;

	case DT_JMPREL:
	    obj->pltrel = (const Elf_Rel *)
	      (obj->relocbase + dynp->d_un.d_ptr);
	    break;

	case DT_PLTRELSZ:
	    obj->pltrelsize = dynp->d_un.d_val;
	    break;

	case DT_RELA:
	    obj->rela = (const Elf_Rela *)(obj->relocbase + dynp->d_un.d_ptr);
	    break;

	case DT_RELASZ:
	    obj->relasize = dynp->d_un.d_val;
	    break;

	case DT_RELAENT:
	    assert(dynp->d_un.d_val == sizeof(Elf_Rela));
	    break;

	case DT_PLTREL:
	    plttype = dynp->d_un.d_val;
	    assert(dynp->d_un.d_val == DT_REL || plttype == DT_RELA);
	    break;

	case DT_SYMTAB:
	    obj->symtab = (const Elf_Sym *)
	      (obj->relocbase + dynp->d_un.d_ptr);
	    break;

	case DT_SYMENT:
	    assert(dynp->d_un.d_val == sizeof(Elf_Sym));
	    break;

	case DT_STRTAB:
	    obj->strtab = (const char *)(obj->relocbase + dynp->d_un.d_ptr);
	    break;

	case DT_STRSZ:
	    obj->strsize = dynp->d_un.d_val;
	    break;

	case DT_VERNEED:
	    obj->verneed = (const Elf_Verneed *)(obj->relocbase +
		dynp->d_un.d_val);
	    break;

	case DT_VERNEEDNUM:
	    obj->verneednum = dynp->d_un.d_val;
	    break;

	case DT_VERDEF:
	    obj->verdef = (const Elf_Verdef *)(obj->relocbase +
		dynp->d_un.d_val);
	    break;

	case DT_VERDEFNUM:
	    obj->verdefnum = dynp->d_un.d_val;
	    break;

	case DT_VERSYM:
	    obj->versyms = (const Elf_Versym *)(obj->relocbase +
		dynp->d_un.d_val);
	    break;

	case DT_HASH:
	    {
		hashtab = (const Elf_Hashelt *)(obj->relocbase +
		    dynp->d_un.d_ptr);
		obj->nbuckets = hashtab[0];
		obj->nchains = hashtab[1];
		obj->buckets = hashtab + 2;
		obj->chains = obj->buckets + obj->nbuckets;
		obj->valid_hash_sysv = obj->nbuckets > 0 && obj->nchains > 0 &&
		  obj->buckets != NULL;
	    }
	    break;

	case DT_GNU_HASH:
	    {
		hashtab = (const Elf_Hashelt *)(obj->relocbase +
		    dynp->d_un.d_ptr);
		obj->nbuckets_gnu = hashtab[0];
		obj->symndx_gnu = hashtab[1];
		nmaskwords = hashtab[2];
		bloom_size32 = (__ELF_WORD_SIZE / 32) * nmaskwords;
		obj->maskwords_bm_gnu = nmaskwords - 1;
		obj->shift2_gnu = hashtab[3];
		obj->bloom_gnu = (const Elf_Addr *)(hashtab + 4);
		obj->buckets_gnu = hashtab + 4 + bloom_size32;
		obj->chain_zero_gnu = obj->buckets_gnu + obj->nbuckets_gnu -
		  obj->symndx_gnu;
		/* Number of bitmask words is required to be power of 2 */
		obj->valid_hash_gnu = powerof2(nmaskwords) &&
		    obj->nbuckets_gnu > 0 && obj->buckets_gnu != NULL;
	    }
	    break;

	case DT_NEEDED:
	    if (!obj->rtld) {
		Needed_Entry *nep = NEW(Needed_Entry);
		nep->name = dynp->d_un.d_val;
		nep->obj = NULL;
		nep->next = NULL;

		*needed_tail = nep;
		needed_tail = &nep->next;
	    }
	    break;

	case DT_FILTER:
	    if (!obj->rtld) {
		Needed_Entry *nep = NEW(Needed_Entry);
		nep->name = dynp->d_un.d_val;
		nep->obj = NULL;
		nep->next = NULL;

		*needed_filtees_tail = nep;
		needed_filtees_tail = &nep->next;

		if (obj->linkmap.l_refname == NULL)
		    obj->linkmap.l_refname = (char *)(uintptr_t)dynp->d_un.d_val;
	    }
	    break;

	case DT_AUXILIARY:
	    if (!obj->rtld) {
		Needed_Entry *nep = NEW(Needed_Entry);
		nep->name = dynp->d_un.d_val;
		nep->obj = NULL;
		nep->next = NULL;

		*needed_aux_filtees_tail = nep;
		needed_aux_filtees_tail = &nep->next;
	    }
	    break;

	case DT_PLTGOT:
	    obj->pltgot = (Elf_Addr *)(obj->relocbase + dynp->d_un.d_ptr);
	    break;

	case DT_TEXTREL:
	    obj->textrel = true;
	    break;

	case DT_SYMBOLIC:
	    obj->symbolic = true;
	    break;

	case DT_RPATH:
	    /*
	     * We have to wait until later to process this, because we
	     * might not have gotten the address of the string table yet.
	     */
	    *dyn_rpath = dynp;
	    break;

	case DT_SONAME:
	    *dyn_soname = dynp;
	    break;

	case DT_RUNPATH:
	    *dyn_runpath = dynp;
	    break;

	case DT_INIT:
	    obj->init_ptr = (void*)(obj->relocbase + dynp->d_un.d_ptr);
	    break;

	case DT_PREINIT_ARRAY:
	    obj->preinit_array_ptr = (InitArrayEntry *)(obj->relocbase + dynp->d_un.d_ptr);
	    break;

	case DT_PREINIT_ARRAYSZ:
	    obj->preinit_array_num = dynp->d_un.d_val / sizeof(InitArrayEntry);
	    break;

	case DT_INIT_ARRAY:
	    obj->init_array_ptr = (InitArrayEntry *)(obj->relocbase + dynp->d_un.d_ptr);
	    break;

	case DT_INIT_ARRAYSZ:
	    obj->init_array_num = dynp->d_un.d_val / sizeof(InitArrayEntry);
	    break;

	case DT_FINI:
	    obj->fini_ptr = (void*)(obj->relocbase + dynp->d_un.d_ptr);
	    break;

	case DT_FINI_ARRAY:
	    obj->fini_array_ptr = (InitArrayEntry *)(obj->relocbase + dynp->d_un.d_ptr);
	    break;

	case DT_FINI_ARRAYSZ:
	    obj->fini_array_num = dynp->d_un.d_val / sizeof(InitArrayEntry);
	    break;

	/*
	 * Don't process DT_DEBUG on MIPS as the dynamic section
	 * is mapped read-only. DT_MIPS_RLD_MAP is used instead.
	 */

#ifndef __mips__
	case DT_DEBUG:
	    if (!early)
		dbg("Filling in DT_DEBUG entry");
	    (__DECONST(Elf_Dyn *, dynp))->d_un.d_ptr = (Elf_Addr)&r_debug;
	    break;
#endif

	case DT_FLAGS:
		if (dynp->d_un.d_val & DF_ORIGIN)
		    obj->z_origin = true;
		if (dynp->d_un.d_val & DF_SYMBOLIC)
		    obj->symbolic = true;
		if (dynp->d_un.d_val & DF_TEXTREL)
		    obj->textrel = true;
		if (dynp->d_un.d_val & DF_BIND_NOW)
		    obj->bind_now = true;
		if (dynp->d_un.d_val & DF_STATIC_TLS)
		    obj->static_tls = true;
	    break;
#ifdef __mips__
	case DT_MIPS_LOCAL_GOTNO:
		obj->local_gotno = dynp->d_un.d_val;
		break;

	case DT_MIPS_SYMTABNO:
		obj->symtabno = dynp->d_un.d_val;
		break;

	case DT_MIPS_GOTSYM:
		obj->gotsym = dynp->d_un.d_val;
		break;

	case DT_MIPS_RLD_MAP:
		// We still need to add relocbase for CHERI non-PIE binaries
		// since we need something to derive the pointer from.
		assert((vaddr_t)obj->relocbase == 0);
		// All CheriABI binaries should be PIE so this should be unused.
		*((Elf_Addr *)(obj->relocbase + dynp->d_un.d_ptr)) = (Elf_Addr) &r_debug;
		break;

	case DT_MIPS_RLD_MAP_REL: {
		char* tag_loc;
		// The MIPS_RLD_MAP_REL tag stores the offset to the .rld_map
		// section relative to the address of the tag itself.
#ifdef __CHERI_PURE_CAPABILITY__
		tag_loc = (char*)cheri_copyaddress(obj->relocbase, dynp);
#else
		tag_loc = __DECONST(char*, dynp);
#endif
		dbg("Setting DT_MIPS_RLD_MAP_REL for %s: %p <- %p", obj->path,
		    ((Elf_Addr *)(tag_loc + dynp->d_un.d_val)), &r_debug);
		*((Elf_Addr *)(tag_loc + dynp->d_un.d_val)) = (Elf_Addr) &r_debug;
		break;
	}

	case DT_MIPS_PLTGOT:
		obj->mips_pltgot = (Elf_Addr *)(obj->relocbase +
		    dynp->d_un.d_ptr);
		break;

#ifdef __CHERI_PURE_CAPABILITY__
	case DT_MIPS_CHERI___CAPRELOCS:
	    obj->cap_relocs = (obj->relocbase + dynp->d_un.d_ptr);
	    break;

	case DT_MIPS_CHERI___CAPRELOCSSZ:
	    obj->cap_relocs_size = dynp->d_un.d_val;
	    break;

	case DT_MIPS_CHERI_FLAGS: {
	    size_t flags = dynp->d_un.d_val;
	    unsigned abi = flags & DF_MIPS_CHERI_ABI_MASK;
	    obj->cheri_captable_abi = abi;
	    flags &= ~DF_MIPS_CHERI_ABI_MASK;
	    if (flags & DF_MIPS_CHERI_RELATIVE_CAPRELOCS) {
		flags &= ~DF_MIPS_CHERI_RELATIVE_CAPRELOCS;
		obj->relative_cap_relocs = true;
	    }
	    if ((flags & DF_MIPS_CHERI_CAPTABLE_PER_FILE) ||
	        (flags & DF_MIPS_CHERI_CAPTABLE_PER_FUNC)) {
#if RTLD_SUPPORT_PER_FUNCTION_CAPTABLE == 1
		obj->per_function_captable = true;
#else
		rtld_fatal("Cannot load %s with per-file/per-function "
		    "captable since " _PATH_RTLD " was not compiled with "
		    "-DRTLD_SUPPORT_PER_FUNCTION_CAPTABLE=1", obj->path);
#endif
	    } else if (flags) {
		rtld_fdprintf(STDERR_FILENO, "Unknown DT_MIPS_CHERI_FLAGS in %s"
		    ": 0x%zx", obj->path, (size_t)flags);
	    }
	    break;
	}

	case DT_MIPS_CHERI_CAPTABLE:
	    obj->writable_captable =
	        (struct CheriCapTableEntry*)(obj->relocbase + dynp->d_un.d_ptr);
	    break;

	case DT_MIPS_CHERI_CAPTABLESZ:
	    obj->captable_size = dynp->d_un.d_val;
	    break;

#if RTLD_SUPPORT_PER_FUNCTION_CAPTABLE == 1
	case DT_MIPS_CHERI_CAPTABLE_MAPPING:
	    obj->captable_mapping =
	        (struct CheriCapTableMappingEntry*)(obj->relocbase + dynp->d_un.d_ptr);
	    break;

	case DT_MIPS_CHERI_CAPTABLE_MAPPINGSZ:
	    obj->captable_mapping_size = dynp->d_un.d_val;
	    break;
#endif /* RTLD_SUPPORT_PER_FUNCTION_CAPTABLE == 1 */
#endif /* defined(__CHERI_PURE_CAPABILITY__) */
#endif

#ifdef __powerpc__
#ifdef __powerpc64__
	case DT_PPC64_GLINK:
		obj->glink = (Elf_Addr)(obj->relocbase + dynp->d_un.d_ptr);
		break;
#else
	case DT_PPC_GOT:
		obj->gotptr = (Elf_Addr *)(obj->relocbase + dynp->d_un.d_ptr);
		break;
#endif
#endif

#ifdef __riscv
#ifdef __CHERI_PURE_CAPABILITY__
	case DT_RISCV_CHERI___CAPRELOCS:
		obj->cap_relocs = (obj->relocbase + dynp->d_un.d_ptr);
		break;

	case DT_RISCV_CHERI___CAPRELOCSSZ:
		obj->cap_relocs_size = dynp->d_un.d_val;
		break;
#endif
#endif

	case DT_FLAGS_1:
		if (dynp->d_un.d_val & DF_1_NOOPEN)
		    obj->z_noopen = true;
		if (dynp->d_un.d_val & DF_1_ORIGIN)
		    obj->z_origin = true;
		if (dynp->d_un.d_val & DF_1_GLOBAL)
		    obj->z_global = true;
		if (dynp->d_un.d_val & DF_1_BIND_NOW)
		    obj->bind_now = true;
		if (dynp->d_un.d_val & DF_1_NODELETE)
		    obj->z_nodelete = true;
		if (dynp->d_un.d_val & DF_1_LOADFLTR)
		    obj->z_loadfltr = true;
		if (dynp->d_un.d_val & DF_1_INTERPOSE)
		    obj->z_interpose = true;
		if (dynp->d_un.d_val & DF_1_NODEFLIB)
		    obj->z_nodeflib = true;
	    break;

	default:
	    if (!early) {
		dbg("Ignoring d_tag %ld = %#lx", (long)dynp->d_tag,
		    (long)dynp->d_tag);
	    }
	    break;
	}
    }

    obj->traced = false;

    if (plttype == DT_RELA) {
	obj->pltrela = (const Elf_Rela *) obj->pltrel;
	obj->pltrel = NULL;
	obj->pltrelasize = obj->pltrelsize;
	obj->pltrelsize = 0;
    }

    /* Determine size of dynsym table (equal to nchains of sysv hash) */
    if (obj->valid_hash_sysv)
	obj->dynsymcount = obj->nchains;
    else if (obj->valid_hash_gnu) {
	obj->dynsymcount = 0;
	for (bkt = 0; bkt < obj->nbuckets_gnu; bkt++) {
	    if (obj->buckets_gnu[bkt] == 0)
		continue;
	    hashval = &obj->chain_zero_gnu[obj->buckets_gnu[bkt]];
	    do
		obj->dynsymcount++;
	    while ((*hashval++ & 1u) == 0);
	}
	obj->dynsymcount += obj->symndx_gnu;
    }

    if (obj->linkmap.l_refname != NULL)
	obj->linkmap.l_refname = obj->strtab + (unsigned long)obj->
	  linkmap.l_refname;
}

static bool
obj_resolve_origin(Obj_Entry *obj)
{

	if (obj->origin_path != NULL)
		return (true);
	obj->origin_path = xmalloc(PATH_MAX);
	return (rtld_dirname_abs(obj->path, obj->origin_path) != -1);
}

static bool
digest_dynamic2(Obj_Entry *obj, const Elf_Dyn *dyn_rpath,
    const Elf_Dyn *dyn_soname, const Elf_Dyn *dyn_runpath)
{

	if (obj->z_origin && !obj_resolve_origin(obj))
		return (false);

	if (dyn_runpath != NULL) {
		obj->runpath = (const char *)obj->strtab + dyn_runpath->d_un.d_val;
		obj->runpath = origin_subst(obj, obj->runpath);
	} else if (dyn_rpath != NULL) {
		obj->rpath = (const char *)obj->strtab + dyn_rpath->d_un.d_val;
		obj->rpath = origin_subst(obj, obj->rpath);
	}
	if (dyn_soname != NULL)
		object_add_name(obj, obj->strtab + dyn_soname->d_un.d_val);
#ifdef __CHERI_PURE_CAPABILITY__
	// Set tight bounds on the individual members now (for the ones that
	// we iterate over) instead of inheriting the relocbase bounds to avoid
	// any overflows at runtime.
	set_bounds_if_nonnull(obj->rel, obj->relsize);
	set_bounds_if_nonnull(obj->rela, obj->relasize);
	set_bounds_if_nonnull(obj->pltrel, obj->pltrelsize);
	set_bounds_if_nonnull(obj->pltrela, obj->pltrelasize);
	set_bounds_if_nonnull(obj->strtab, obj->strsize);
	set_bounds_if_nonnull(obj->phdr, obj->phsize);

	set_bounds_if_nonnull(obj->preinit_array_ptr,
	    obj->preinit_array_num * sizeof(InitArrayEntry));
	set_bounds_if_nonnull(
	    obj->init_array_ptr, obj->init_array_num * sizeof(InitArrayEntry));
	set_bounds_if_nonnull(
	    obj->fini_array_ptr, obj->fini_array_num * sizeof(InitArrayEntry));

	set_bounds_if_nonnull(obj->cap_relocs, obj->cap_relocs_size);

	/* TODO: Bring the useful ABI features to RISC-V */
#ifdef __mips__
	set_bounds_if_nonnull(obj->writable_captable, obj->captable_size);
	if (cheri_getlength(obj->writable_captable) != obj->captable_size) {
		dbg("Using imprecise bounds for captable: " PTR_FMT
		    " - size was %zd but real size should be %zd",
		    obj->writable_captable,
		    cheri_getlength(obj->writable_captable),
		    obj->captable_size);
	}
#if RTLD_SUPPORT_PER_FUNCTION_CAPTABLE == 1
	set_bounds_if_nonnull(obj->captable_mapping, obj->captable_mapping_size);
#endif
	// Set the target cgp as a read-only version of the .cap_table section
	if (obj->writable_captable)
		obj->_target_cgp = cheri_clearperm(obj->writable_captable, TARGET_CGP_REMOVE_PERMS);

	// Now reduce the bounds on text_rodata_cap: for PLT/FNDESC we can set
	// tight bounds and only need .text, but for PC-relative we have to also
	// include the captable since the text/rodata capability is used for
	// all code pointers, and functions need to be able to access the
	// captable from PCC.
	if (obj->cheri_captable_abi == DF_MIPS_CHERI_ABI_PCREL) {
		// For pcrel ABI we need to include the captable
		dbg("%s: text/rodata start = %#zx, text/rodata end = %#zx, "
		    "captable = " PTR_FMT " (relative to start %#zx), "
		    "current text/rodata cap = " PTR_FMT,
		    obj->path, (size_t)obj->text_rodata_start_offset,
		    (size_t)obj->text_rodata_end_offset, obj->writable_captable,
		    (char *)obj->writable_captable - obj->text_rodata_cap,
		    obj->text_rodata_cap);
		if (obj->writable_captable) {
			// Note: due to capabilities not being precise, the end
			// of the captable may not be the same as captable +
			// cheri_getlen(captable). Use the value we got from
			// DT_MIPS_CHERI_CAPTABLESZ instead
			vaddr_t captable_start_offset = (vaddr_t)(
			    (char *)obj->writable_captable - obj->relocbase);
			rtld_min(obj->text_rodata_start_offset,
			    (vaddr_t)((char *)obj->writable_captable -
				obj->text_rodata_cap));
			vaddr_t captable_end_offset =
			    captable_start_offset + obj->captable_size;
			// Set base to min_offset(.text/.rodata, .captable)
			vaddr_t start_offset = rtld_min(captable_start_offset,
			    obj->text_rodata_start_offset);
			size_t end_offset = rtld_max(
			    captable_end_offset, obj->text_rodata_end_offset);
			size_t precise_size = end_offset - start_offset;
			// Note: not setting precise bounds here since the end
			// of the captable is probably not strongly aligned.
			obj->text_rodata_cap += start_offset;
			obj->text_rodata_cap = cheri_setbounds_sametype(
			    obj->text_rodata_cap, precise_size);
			if (cheri_getlength(obj->text_rodata_cap) !=
			    precise_size) {
				dbg("Using imprecise bounds for text/rodata"
				    "/captable: " PTR_FMT
				    " - size was %zd but real size should be %zd",
				    obj->text_rodata_cap,
				    cheri_getlength(obj->text_rodata_cap),
				    precise_size);
			}
		} else {
			dbg("%s: missing DT_CHERI_CAPTABLE so can't set "
			    "sensible bounds on text/rodata -> using full DSO"
			    ": " PTR_FMT, obj->path, obj->text_rodata_cap);
		}
	} else {
		// tight bounds on text_rodata possible since $cgp is live-in
		obj->text_rodata_cap += obj->text_rodata_start_offset;
		// TODO: data-only .so files? Possibly used by icu4c? For now
		// I'll keep this assertion until we hit an error
		rtld_require(obj->text_rodata_end_offset != 0, "No text segment in %s?", obj->path);
		obj->text_rodata_cap = cheri_setbounds_sametype(
		   obj->text_rodata_cap, obj->text_rodata_end_offset - obj->text_rodata_start_offset);
	}
	dbg("%s: tightened bounds of text/rodata cap: " PTR_FMT, obj->path,
	    obj->text_rodata_cap);
#endif /* defined(__mips__) */
#endif
	return (true);
}

static bool
digest_dynamic(Obj_Entry *obj, int early)
{
	const Elf_Dyn *dyn_rpath;
	const Elf_Dyn *dyn_soname;
	const Elf_Dyn *dyn_runpath;

	digest_dynamic1(obj, early, &dyn_rpath, &dyn_soname, &dyn_runpath);
	return (digest_dynamic2(obj, dyn_rpath, dyn_soname, dyn_runpath));
}

/*
 * Process a shared object's program header.  This is used only for the
 * main program, when the kernel has already loaded the main program
 * into memory before calling the dynamic linker.  It creates and
 * returns an Obj_Entry structure.
 */
static Obj_Entry *
digest_phdr(const Elf_Phdr *phdr, int phnum, dlfunc_t entry, const char *path)
{
    dbg("%s(0, entry=" PTR_FMT ", phdr=" PTR_FMT ", path=%s)\n", __func__, entry, phdr, path);
    Obj_Entry *obj;
    const Elf_Phdr *phlimit = phdr + phnum;
    const Elf_Phdr *ph;
    caddr_t note_start, note_end;
    int nsegs = 0;

    obj = obj_new();
    for (ph = phdr;  ph < phlimit;  ph++) {
	if (ph->p_type != PT_PHDR)
	    continue;

	obj->phsize = ph->p_memsz;
#ifdef __CHERI_PURE_CAPABILITY__
	obj->phdr = cheri_setbounds(phdr, ph->p_memsz);
#else
	obj->phdr = phdr;
#endif
	obj->relocbase = __DECONST(char *, phdr) - ph->p_vaddr;
	break;
    }
#ifdef __CHERI_PURE_CAPABILITY__
    /*
     * Position dependent binaries can cause relocbase to be unrepresentable.
     * Furthermore, they cannot be used with co-processes. To ease the transition
     * towards being able to run everything as co-processes we now reject
     * loading any positition dependent CheriABI binaries.
     */
    if (cheri_getaddress(obj->relocbase) == 0) {
	_rtld_error("%s: Cannot load position dependent CheriABI binary with "
	     "zero relocation base", path);
	return NULL;
    } else if (!cheri_gettag(obj->relocbase)) {
	_rtld_error("%s: Cannot load CheriABI binary with unrepresentable"
	    "relocation base (" PTR_FMT ")", path, obj->relocbase);
	return NULL;
    }
#endif

    obj->stack_flags = PF_X | PF_R | PF_W;

    for (ph = phdr;  ph < phlimit;  ph++) {
	switch (ph->p_type) {

	case PT_INTERP:
	    obj->interp = (const char *)(ph->p_vaddr + obj->relocbase);
	    break;

	case PT_LOAD:
	    if (nsegs == 0) {	/* First load segment */
		obj->vaddrbase = trunc_page(ph->p_vaddr);
		obj->mapbase = obj->vaddrbase + obj->relocbase;
	    } else {		/* Last load segment */
		obj->mapsize = round_page(ph->p_vaddr + ph->p_memsz) -
		  obj->vaddrbase;
	    }
	    nsegs++;
#ifdef __CHERI_PURE_CAPABILITY__
	    if (!(ph->p_flags & PF_W)) {
		Elf_Addr start_addr = ph->p_vaddr;
		obj->text_rodata_start_offset = rtld_min(start_addr, obj->text_rodata_start_offset);
		obj->text_rodata_end_offset = rtld_max(start_addr + ph->p_memsz, obj->text_rodata_end_offset);
		dbg("%s: processing readonly PT_LOAD[%d], new text/rodata start "
		    " = %zx text/rodata end = %zx", path, nsegs,
		    (size_t)obj->text_rodata_start_offset, (size_t)obj->text_rodata_end_offset);
	    }
#endif
	    break;

	case PT_DYNAMIC:
	    obj->dynamic = (const Elf_Dyn *)(ph->p_vaddr + obj->relocbase);
	    break;

	case PT_TLS:
	    obj->tlsindex = 1;
	    obj->tlssize = ph->p_memsz;
	    obj->tlsalign = ph->p_align;
	    obj->tlsinitsize = ph->p_filesz;
	    obj->tlsinit = (void*)(ph->p_vaddr + obj->relocbase);
	    obj->tlspoffset = ph->p_offset;
	    break;

	case PT_GNU_STACK:
	    obj->stack_flags = ph->p_flags;
	    break;

	case PT_GNU_RELRO:
	    obj->relro_page = obj->relocbase + trunc_page(ph->p_vaddr);
	    obj->relro_size = round_page(ph->p_memsz);
#ifdef __CHERI_PURE_CAPABILITY__
	    obj->text_rodata_start_offset = rtld_min(ph->p_vaddr, obj->text_rodata_start_offset);
	    obj->text_rodata_end_offset = rtld_max(ph->p_vaddr + ph->p_memsz, obj->text_rodata_end_offset);
	    dbg("%s: Adding PT_GNU_RELRO, new text/rodata start "
		" = %zx text/rodata end = %zx", path,
		(size_t)obj->text_rodata_start_offset, (size_t)obj->text_rodata_end_offset);
#endif
	    break;

	case PT_NOTE:
	    note_start = obj->relocbase + ph->p_vaddr;
	    note_end = note_start + ph->p_filesz;
	    digest_notes(obj, (const Elf_Note *)note_start, (const Elf_Note *)note_end);
	    break;
	}
    }
    if (nsegs < 1) {
	_rtld_error("%s: too few PT_LOAD segments", path);
	return NULL;
    }

#ifdef __CHERI_PURE_CAPABILITY__
   obj->relocbase = cheri_setbounds(obj->relocbase, obj->mapsize);
    /*
     * Derive text_rodata cap from AT_ENTRY (but set the address to the beginning
     * of the object). Note: csetbounds is done after parsing .dynamic
     */
    obj->text_rodata_cap = cheri_copyaddress(entry, obj->relocbase);
    fix_obj_mapping_cap_permissions(obj, path);
#endif

    obj->entry = entry;
    return obj;
}

void
digest_notes(Obj_Entry *obj, const Elf_Note *note_start, const Elf_Note *note_end)
{
	const Elf_Note *note;
	const char *note_name;
	uintptr_t p;

	for (note = note_start; note < note_end;
	    note = (const Elf_Note *)((const char *)(note + 1) +
	      roundup2(note->n_namesz, sizeof(Elf32_Addr)) +
	      roundup2(note->n_descsz, sizeof(Elf32_Addr)))) {
		if (note->n_namesz != sizeof(NOTE_FREEBSD_VENDOR) ||
		    note->n_descsz != sizeof(int32_t))
			continue;
		if (note->n_type != NT_FREEBSD_ABI_TAG &&
		    note->n_type != NT_FREEBSD_FEATURE_CTL &&
		    note->n_type != NT_FREEBSD_NOINIT_TAG)
			continue;
		note_name = (const char *)(note + 1);
		if (strncmp(NOTE_FREEBSD_VENDOR, note_name,
		    sizeof(NOTE_FREEBSD_VENDOR)) != 0)
			continue;
		switch (note->n_type) {
		case NT_FREEBSD_ABI_TAG:
			/* FreeBSD osrel note */
			p = (uintptr_t)(note + 1);
			p += roundup2(note->n_namesz, sizeof(Elf32_Addr));
			obj->osrel = *(const int32_t *)(p);
			dbg("note osrel %d", obj->osrel);
			break;
		case NT_FREEBSD_FEATURE_CTL:
			/* FreeBSD ABI feature control note */
			p = (uintptr_t)(note + 1);
			p += roundup2(note->n_namesz, sizeof(Elf32_Addr));
			obj->fctl0 = *(const uint32_t *)(p);
			dbg("note fctl0 %#x", obj->fctl0);
			break;
		case NT_FREEBSD_NOINIT_TAG:
			/* FreeBSD 'crt does not call init' note */
			obj->crt_no_init = true;
			dbg("note crt_no_init");
			break;
		}
	}
}

static Obj_Entry *
dlcheck(void *handle)
{
    Obj_Entry *obj;

    TAILQ_FOREACH(obj, &obj_list, next) {
	if (obj == (Obj_Entry *) handle)
	    break;
    }

    if (obj == NULL || obj->refcount == 0 || obj->dl_refcount == 0) {
	_rtld_error("Invalid shared object handle %p", handle);
	return NULL;
    }
    return obj;
}

/*
 * If the given object is already in the donelist, return true.  Otherwise
 * add the object to the list and return false.
 */
static bool
donelist_check(DoneList *dlp, const Obj_Entry *obj)
{
    unsigned int i;

    for (i = 0;  i < dlp->num_used;  i++)
	if (dlp->objs[i] == obj)
	    return true;
    /*
     * Our donelist allocation should always be sufficient.  But if
     * our threads locking isn't working properly, more shared objects
     * could have been loaded since we allocated the list.  That should
     * never happen, but we'll handle it properly just in case it does.
     */
    if (dlp->num_used < dlp->num_alloc)
	dlp->objs[dlp->num_used++] = obj;
    return false;
}

/*
 * Hash function for symbol table lookup.  Don't even think about changing
 * this.  It is specified by the System V ABI.
 */
unsigned long
elf_hash(const char *name)
{
    const unsigned char *p = (const unsigned char *) name;
    unsigned long h = 0;
    unsigned long g;

    while (*p != '\0') {
	h = (h << 4) + *p++;
	if ((g = h & 0xf0000000) != 0)
	    h ^= g >> 24;
	h &= ~g;
    }
    return h;
}

/*
 * The GNU hash function is the Daniel J. Bernstein hash clipped to 32 bits
 * unsigned in case it's implemented with a wider type.
 */
static uint32_t
gnu_hash(const char *s)
{
	uint32_t h;
	unsigned char c;

	h = 5381;
	for (c = *s; c != '\0'; c = *++s)
		h = h * 33 + c;
	return (h & 0xffffffff);
}


/*
 * Find the library with the given name, and return its full pathname.
 * The returned string is dynamically allocated.  Generates an error
 * message and returns NULL if the library cannot be found.
 *
 * If the second argument is non-NULL, then it refers to an already-
 * loaded shared object, whose library search path will be searched.
 *
 * If a library is successfully located via LD_LIBRARY_PATH_FDS, its
 * descriptor (which is close-on-exec) will be passed out via the third
 * argument.
 *
 * The search order is:
 *   DT_RPATH in the referencing file _unless_ DT_RUNPATH is present (1)
 *   DT_RPATH of the main object if DSO without defined DT_RUNPATH (1)
 *   LD_LIBRARY_PATH
 *   DT_RUNPATH in the referencing file
 *   ldconfig hints (if -z nodefaultlib, filter out default library directories
 *	 from list)
 *   /lib:/usr/lib _unless_ the referencing file is linked with -z nodefaultlib
 *
 * (1) Handled in digest_dynamic2 - rpath left NULL if runpath defined.
 */
static char *
find_library(const char *xname, const Obj_Entry *refobj, int *fdp)
{
	char *pathname, *refobj_path;
	const char *name;
	bool nodeflib, objgiven;

	objgiven = refobj != NULL;

	if (libmap_disable || !objgiven ||
	    (name = lm_find(refobj->path, xname)) == NULL)
		name = xname;

	if (strchr(name, '/') != NULL) {	/* Hard coded pathname */
		if (name[0] != '/' && !trust) {
			_rtld_error("Absolute pathname required "
			    "for shared object \"%s\"", name);
			return (NULL);
		}
		return (origin_subst(__DECONST(Obj_Entry *, refobj),
		    __DECONST(char *, name)));
	}

	dbg(" Searching for \"%s\"", name);
	refobj_path = objgiven ? refobj->path : NULL;

	/*
	 * If refobj->rpath != NULL, then refobj->runpath is NULL.  Fall
	 * back to pre-conforming behaviour if user requested so with
	 * LD_LIBRARY_PATH_RPATH environment variable and ignore -z
	 * nodeflib.
	 */
	if (objgiven && refobj->rpath != NULL && ld_library_path_rpath) {
		pathname = search_library_path(name, ld_library_path,
		    refobj_path, fdp);
		if (pathname != NULL)
			return (pathname);
		if (refobj != NULL) {
			pathname = search_library_path(name, refobj->rpath,
			    refobj_path, fdp);
			if (pathname != NULL)
				return (pathname);
		}
		pathname = search_library_pathfds(name, ld_library_dirs, fdp);
		if (pathname != NULL)
			return (pathname);
		pathname = search_library_path(name, gethints(false),
		    refobj_path, fdp);
		if (pathname != NULL)
			return (pathname);
		pathname = search_library_path(name, ld_standard_library_path,
		    refobj_path, fdp);
		if (pathname != NULL)
			return (pathname);
	} else {
		nodeflib = objgiven ? refobj->z_nodeflib : false;
		if (objgiven) {
			pathname = search_library_path(name, refobj->rpath,
			    refobj->path, fdp);
			if (pathname != NULL)
				return (pathname);
		}
		if (objgiven && refobj->runpath == NULL && refobj != obj_main) {
			pathname = search_library_path(name, obj_main->rpath,
			    refobj_path, fdp);
			if (pathname != NULL)
				return (pathname);
		}
		pathname = search_library_path(name, ld_library_path,
		    refobj_path, fdp);
		if (pathname != NULL)
			return (pathname);
		if (objgiven) {
			pathname = search_library_path(name, refobj->runpath,
			    refobj_path, fdp);
			if (pathname != NULL)
				return (pathname);
		}
		pathname = search_library_pathfds(name, ld_library_dirs, fdp);
		if (pathname != NULL)
			return (pathname);
		pathname = search_library_path(name, gethints(nodeflib),
		    refobj_path, fdp);
		if (pathname != NULL)
			return (pathname);
		if (objgiven && !nodeflib) {
			pathname = search_library_path(name,
			    ld_standard_library_path, refobj_path, fdp);
			if (pathname != NULL)
				return (pathname);
		}
	}

	if (objgiven && refobj->path != NULL) {
		_rtld_error("Shared object \"%s\" not found, "
		    "required by \"%s\"", name, basename(refobj->path));
	} else {
		_rtld_error("Shared object \"%s\" not found", name);
	}
	return (NULL);
}

/*
 * Given a symbol number in a referencing object, find the corresponding
 * definition of the symbol.  Returns a pointer to the symbol, or NULL if
 * no definition was found.  Returns a pointer to the Obj_Entry of the
 * defining object via the reference parameter DEFOBJ_OUT.
 */
const Elf_Sym *
find_symdef(unsigned long symnum, const Obj_Entry *refobj,
    const Obj_Entry **defobj_out, int flags, SymCache *cache,
    RtldLockState *lockstate)
{
    const Elf_Sym *ref;
    const Elf_Sym *def;
    const Obj_Entry *defobj;
    const Ver_Entry *ve;
    SymLook req;
    const char *name;
    int res;

    /*
     * If we have already found this symbol, get the information from
     * the cache.
     */
    if (symnum >= refobj->dynsymcount)
	return NULL;	/* Bad object */
    if (cache != NULL && cache[symnum].sym != NULL) {
	*defobj_out = cache[symnum].obj;
	return cache[symnum].sym;
    }

    ref = refobj->symtab + symnum;
    name = refobj->strtab + ref->st_name;
    def = NULL;
    defobj = NULL;
    ve = NULL;

    /*
     * We don't have to do a full scale lookup if the symbol is local.
     * We know it will bind to the instance in this load module; to
     * which we already have a pointer (ie ref). By not doing a lookup,
     * we not only improve performance, but it also avoids unresolvable
     * symbols when local symbols are not in the hash table. This has
     * been seen with the ia64 toolchain.
     */
    if (ELF_ST_BIND(ref->st_info) != STB_LOCAL) {
	if (ELF_ST_TYPE(ref->st_info) == STT_SECTION) {
	    _rtld_error("%s: Bogus symbol table entry %lu", refobj->path,
		symnum);
	}
	symlook_init(&req, name);
	req.flags = flags;
	ve = req.ventry = fetch_ventry(refobj, symnum);
	req.lockstate = lockstate;
	res = symlook_default(&req, refobj);
	if (res == 0) {
	    def = req.sym_out;
	    defobj = req.defobj_out;
	}
    } else {
	def = ref;
	defobj = refobj;
    }

    /*
     * If we found no definition and the reference is weak, treat the
     * symbol as having the value zero.
     */
    if (def == NULL && ELF_ST_BIND(ref->st_info) == STB_WEAK) {
	def = &sym_zero;
	defobj = obj_main;
    }

    if (def != NULL) {
	*defobj_out = defobj;
	/* Record the information in the cache to avoid subsequent lookups. */
	if (cache != NULL) {
	    cache[symnum].sym = def;
	    cache[symnum].obj = defobj;
	}
    } else {
	if (refobj != &obj_rtld)
	    _rtld_error("%s: Undefined symbol \"%s%s%s\"", refobj->path, name,
	      ve != NULL ? "@" : "", ve != NULL ? ve->name : "");
    }
    return def;
}

/*
 * Return the search path from the ldconfig hints file, reading it if
 * necessary.  If nostdlib is true, then the default search paths are
 * not added to result.
 *
 * Returns NULL if there are problems with the hints file,
 * or if the search path there is empty.
 */
static const char *
gethints(bool nostdlib)
{
	static char *filtered_path;
	static const char *hints;
	static struct elfhints_hdr hdr;
	struct fill_search_info_args sargs, hargs;
	struct dl_serinfo smeta, hmeta, *SLPinfo, *hintinfo;
	struct dl_serpath *SLPpath, *hintpath;
	char *p;
	struct stat hint_stat;
	unsigned int SLPndx, hintndx, fndx, fcount;
	int fd;
	size_t flen;
	uint32_t dl;
	bool skip;

	/* First call, read the hints file */
	if (hints == NULL) {
		/* Keep from trying again in case the hints file is bad. */
		hints = "";

		if ((fd = open(ld_elf_hints_path, O_RDONLY | O_CLOEXEC)) == -1)
			return (NULL);

		/*
		 * Check of hdr.dirlistlen value against type limit
		 * intends to pacify static analyzers.  Further
		 * paranoia leads to checks that dirlist is fully
		 * contained in the file range.
		 */
		if (read(fd, &hdr, sizeof hdr) != sizeof hdr ||
		    hdr.magic != ELFHINTS_MAGIC ||
		    hdr.version != 1 || hdr.dirlistlen > UINT_MAX / 2 ||
		    fstat(fd, &hint_stat) == -1) {
cleanup1:
			close(fd);
			hdr.dirlistlen = 0;
			return (NULL);
		}
		dl = hdr.strtab;
		if (dl + hdr.dirlist < dl)
			goto cleanup1;
		dl += hdr.dirlist;
		if (dl + hdr.dirlistlen < dl)
			goto cleanup1;
		dl += hdr.dirlistlen;
		if (dl > hint_stat.st_size)
			goto cleanup1;
		p = xmalloc(hdr.dirlistlen + 1);
		if (pread(fd, p, hdr.dirlistlen + 1,
		    hdr.strtab + hdr.dirlist) != (ssize_t)hdr.dirlistlen + 1 ||
		    p[hdr.dirlistlen] != '\0') {
			free(p);
			goto cleanup1;
		}
		hints = p;
		close(fd);
	}

	/*
	 * If caller agreed to receive list which includes the default
	 * paths, we are done. Otherwise, if we still did not
	 * calculated filtered result, do it now.
	 */
	if (!nostdlib)
		return (hints[0] != '\0' ? hints : NULL);
	if (filtered_path != NULL)
		goto filt_ret;

	/*
	 * Obtain the list of all configured search paths, and the
	 * list of the default paths.
	 *
	 * First estimate the size of the results.
	 */
	smeta.dls_size = __offsetof(struct dl_serinfo, dls_serpath);
	smeta.dls_cnt = 0;
	hmeta.dls_size = __offsetof(struct dl_serinfo, dls_serpath);
	hmeta.dls_cnt = 0;

	sargs.request = RTLD_DI_SERINFOSIZE;
	sargs.serinfo = &smeta;
	hargs.request = RTLD_DI_SERINFOSIZE;
	hargs.serinfo = &hmeta;

	path_enumerate(ld_standard_library_path, fill_search_info, NULL,
	    &sargs);
	path_enumerate(hints, fill_search_info, NULL, &hargs);

	SLPinfo = xmalloc(smeta.dls_size);
	hintinfo = xmalloc(hmeta.dls_size);

	/*
	 * Next fetch both sets of paths.
	 */
	sargs.request = RTLD_DI_SERINFO;
	sargs.serinfo = SLPinfo;
	sargs.serpath = &SLPinfo->dls_serpath[0];
	sargs.strspace = (char *)&SLPinfo->dls_serpath[smeta.dls_cnt];

	hargs.request = RTLD_DI_SERINFO;
	hargs.serinfo = hintinfo;
	hargs.serpath = &hintinfo->dls_serpath[0];
	hargs.strspace = (char *)&hintinfo->dls_serpath[hmeta.dls_cnt];

	path_enumerate(ld_standard_library_path, fill_search_info, NULL,
	    &sargs);
	path_enumerate(hints, fill_search_info, NULL, &hargs);

	/*
	 * Now calculate the difference between two sets, by excluding
	 * standard paths from the full set.
	 */
	fndx = 0;
	fcount = 0;
	filtered_path = xmalloc(hdr.dirlistlen + 1);
	hintpath = &hintinfo->dls_serpath[0];
	for (hintndx = 0; hintndx < hmeta.dls_cnt; hintndx++, hintpath++) {
		skip = false;
		SLPpath = &SLPinfo->dls_serpath[0];
		/*
		 * Check each standard path against current.
		 */
		for (SLPndx = 0; SLPndx < smeta.dls_cnt; SLPndx++, SLPpath++) {
			/* matched, skip the path */
			if (!strcmp(hintpath->dls_name, SLPpath->dls_name)) {
				skip = true;
				break;
			}
		}
		if (skip)
			continue;
		/*
		 * Not matched against any standard path, add the path
		 * to result. Separate consequtive paths with ':'.
		 */
		if (fcount > 0) {
			filtered_path[fndx] = ':';
			fndx++;
		}
		fcount++;
		flen = strlen(hintpath->dls_name);
		strncpy((filtered_path + fndx),	hintpath->dls_name, flen);
		fndx += flen;
	}
	filtered_path[fndx] = '\0';

	free(SLPinfo);
	free(hintinfo);

filt_ret:
	return (filtered_path[0] != '\0' ? filtered_path : NULL);
}

static void
init_dag(Obj_Entry *root)
{
    const Needed_Entry *needed;
    const Objlist_Entry *elm;
    DoneList donelist;

    if (root->dag_inited)
	return;
    donelist_init(&donelist);

    /* Root object belongs to own DAG. */
    objlist_push_tail(&root->dldags, root);
    objlist_push_tail(&root->dagmembers, root);
    donelist_check(&donelist, root);

    /*
     * Add dependencies of root object to DAG in breadth order
     * by exploiting the fact that each new object get added
     * to the tail of the dagmembers list.
     */
    STAILQ_FOREACH(elm, &root->dagmembers, link) {
	for (needed = elm->obj->needed; needed != NULL; needed = needed->next) {
	    if (needed->obj == NULL || donelist_check(&donelist, needed->obj))
		continue;
	    objlist_push_tail(&needed->obj->dldags, root);
	    objlist_push_tail(&root->dagmembers, needed->obj);
	}
    }
    root->dag_inited = true;
}

static void
init_marker(Obj_Entry *marker)
{

	bzero(marker, sizeof(*marker));
	marker->marker = true;
}

Obj_Entry *
globallist_curr(const Obj_Entry *obj)
{

	for (;;) {
		if (obj == NULL)
			return (NULL);
		if (!obj->marker)
			return (__DECONST(Obj_Entry *, obj));
		obj = TAILQ_PREV(obj, obj_entry_q, next);
	}
}

Obj_Entry *
globallist_next(const Obj_Entry *obj)
{

	for (;;) {
		obj = TAILQ_NEXT(obj, next);
		if (obj == NULL)
			return (NULL);
		if (!obj->marker)
			return (__DECONST(Obj_Entry *, obj));
	}
}

/* Prevent the object from being unmapped while the bind lock is dropped. */
static void
hold_object(Obj_Entry *obj)
{

	obj->holdcount++;
}

static void
unhold_object(Obj_Entry *obj)
{

	assert(obj->holdcount > 0);
	if (--obj->holdcount == 0 && obj->unholdfree)
		release_object(obj);
}

static void
process_z(Obj_Entry *root)
{
	const Objlist_Entry *elm;
	Obj_Entry *obj;

	/*
	 * Walk over object DAG and process every dependent object
	 * that is marked as DF_1_NODELETE or DF_1_GLOBAL. They need
	 * to grow their own DAG.
	 *
	 * For DF_1_GLOBAL, DAG is required for symbol lookups in
	 * symlook_global() to work.
	 *
	 * For DF_1_NODELETE, the DAG should have its reference upped.
	 */
	STAILQ_FOREACH(elm, &root->dagmembers, link) {
		obj = elm->obj;
		if (obj == NULL)
			continue;
		if (obj->z_nodelete && !obj->ref_nodel) {
			dbg("obj %s -z nodelete", obj->path);
			init_dag(obj);
			ref_dag(obj);
			obj->ref_nodel = true;
		}
		if (obj->z_global && objlist_find(&list_global, obj) == NULL) {
			dbg("obj %s -z global", obj->path);
			objlist_push_tail(&list_global, obj);
			init_dag(obj);
		}
	}
}
/*
 * Initialize the dynamic linker.  The argument is the address at which
 * the dynamic linker has been mapped into memory.  The primary task of
 * this function is to relocate the dynamic linker.
 */
static void
init_rtld(caddr_t mapbase, Elf_Auxinfo **aux_info)
{
    Obj_Entry objtmp;	/* Temporary rtld object */
    const Elf_Ehdr *ehdr;
    const Elf_Dyn *dyn_rpath;
    const Elf_Dyn *dyn_soname;
    const Elf_Dyn *dyn_runpath;

#ifdef RTLD_INIT_PAGESIZES_EARLY
    /* The page size is required by the dynamic memory allocator. */
    init_pagesizes(aux_info);
#endif

#if defined(DEBUG_VERBOSE) && DEBUG_VERBOSE > 1
    /* debug is not initialized yet so dbg() is a no-op -> use printf()*/
    rtld_fdprintf(STDERR_FILENO, "rtld: %s(" PTR_FMT ", %p)\n", __func__, mapbase, aux_info);
#endif

    /*
     * Conjure up an Obj_Entry structure for the dynamic linker.
     *
     * The "path" member can't be initialized yet because string constants
     * cannot yet be accessed. Below we will set it correctly.
     */
    memset(&objtmp, 0, sizeof(objtmp));
    objtmp.path = NULL;
    objtmp.rtld = true;
    objtmp.mapbase = mapbase;
#ifdef PIC
    objtmp.relocbase = mapbase;
#endif

    objtmp.dynamic = rtld_dynamic(&objtmp);
    digest_dynamic1(&objtmp, 1, &dyn_rpath, &dyn_soname, &dyn_runpath);
    assert(objtmp.needed == NULL);
#if !defined(__mips__)
    /* MIPS has a bogus DT_TEXTREL. */
    assert(!objtmp.textrel);
#endif
    ehdr = (Elf_Ehdr *)mapbase;
    objtmp.phdr = (Elf_Phdr *)((char *)mapbase + ehdr->e_phoff);
    objtmp.phsize = ehdr->e_phnum * sizeof(objtmp.phdr[0]);
#ifdef __CHERI_PURE_CAPABILITY__
    /* This was done in _rtld_do___caprelocs_self */
    objtmp.cap_relocs_processed = true;
    /* find the end of rodata/text: */

    for (int i = 0; i < ehdr->e_phnum; i++) {
	const Elf_Phdr *ph = &objtmp.phdr[i];
	if (ph->p_type != PT_LOAD)
	    continue;
	if (!(ph->p_flags & PF_W)) {
	    Elf_Addr start_addr = ph->p_vaddr;
	    objtmp.text_rodata_start_offset = rtld_min(start_addr, objtmp.text_rodata_start_offset);
	    objtmp.text_rodata_end_offset = rtld_max(start_addr + ph->p_memsz, objtmp.text_rodata_end_offset);
#if defined(DEBUG_VERBOSE) && DEBUG_VERBOSE > 3
	    /* debug is not initialized yet so dbg() is a no-op */
	    rtld_fdprintf(STDERR_FILENO, "rtld: processing PT_LOAD phdr[%d], "
		"new text/rodata start  = %zx text/rodata end = %zx\n", i + 1,
		(size_t)objtmp.text_rodata_start_offset, (size_t)objtmp.text_rodata_end_offset);
#endif
	}
    }
    /*
     * Note: no csetbounds yet since we also need to include .cap_table (which
     * is part of the r/w section). Bounds are set after .dynamic is read.
     */
    objtmp.text_rodata_cap = objtmp.relocbase;
    fix_obj_mapping_cap_permissions(&objtmp, "RTLD");
#endif

    /*
     * Temporarily put the dynamic linker entry into the object list, so
     * that symbols can be found.
     */
    relocate_objects(&objtmp, true, &objtmp, 0, NULL);

    /* Initialize the object list. */
    TAILQ_INIT(&obj_list);

#if defined(__CHERI_PURE_CAPABILITY__) && defined(DEBUG_VERBOSE)
    if (objtmp.cap_relocs) {
	extern char __start___cap_relocs, __stop___cap_relocs;
	size_t cap_relocs_size =
	    ((caddr_t)&__stop___cap_relocs - (caddr_t)&__start___cap_relocs);
#if DEBUG_VERBOSE > 3
	rtld_printf("RTLD has DT_CHERI___CAPRELOCS = " PTR_FMT ", __start___cap_relocs"
	    "= " PTR_FMT "\nDT_CHERI___CAPRELOCSSZ = %zd, difference = %zd\n",
	    objtmp.cap_relocs, &__start___cap_relocs, cap_relocs_size,
	    objtmp.cap_relocs_size);
#endif
	assert((vaddr_t)objtmp.cap_relocs == (vaddr_t)&__start___cap_relocs);
	assert(objtmp.cap_relocs_size == cap_relocs_size);
    }
#endif

    /* Now that non-local variables can be accesses, copy out obj_rtld. */
    memcpy(&obj_rtld, &objtmp, sizeof(obj_rtld));

#ifndef RTLD_INIT_PAGESIZES_EARLY
    /* The page size is required by the dynamic memory allocator. */
    init_pagesizes(aux_info);
#endif

    if (aux_info[AT_OSRELDATE] != NULL)
	    osreldate = aux_info[AT_OSRELDATE]->a_un.a_val;

    digest_dynamic2(&obj_rtld, dyn_rpath, dyn_soname, dyn_runpath);

    /* Replace the path with a dynamically allocated copy. */
    obj_rtld.path = xstrdup(ld_path_rtld);

    r_debug.r_brk = make_rtld_local_function_pointer(r_debug_state);
    r_debug.r_state = RT_CONSISTENT;
}

/*
 * Retrieve the array of supported page sizes.  The kernel provides the page
 * sizes in increasing order.
 */
static void
init_pagesizes(Elf_Auxinfo **aux_info)
{
	static size_t psa[MAXPAGESIZES];
	int mib[2];
	size_t len, size;

	if (aux_info[AT_PAGESIZES] != NULL && aux_info[AT_PAGESIZESLEN] !=
	    NULL) {
		size = aux_info[AT_PAGESIZESLEN]->a_un.a_val;
		pagesizes = aux_info[AT_PAGESIZES]->a_un.a_ptr;
	} else {
		len = 2;
		if (sysctlnametomib("hw.pagesizes", mib, &len) == 0)
			size = sizeof(psa);
		else {
			/* As a fallback, retrieve the base page size. */
			size = sizeof(psa[0]);
			if (aux_info[AT_PAGESZ] != NULL) {
				psa[0] = aux_info[AT_PAGESZ]->a_un.a_val;
				goto psa_filled;
			} else {
				mib[0] = CTL_HW;
				mib[1] = HW_PAGESIZE;
				len = 2;
			}
		}
		if (sysctl(mib, len, psa, &size, NULL, 0) == -1) {
			rtld_fatal("sysctl for hw.pagesize(s) failed");
		}
psa_filled:
		pagesizes = psa;
	}
	npagesizes = size / sizeof(pagesizes[0]);
	/* Discard any invalid entries at the end of the array. */
	while (npagesizes > 0 && pagesizes[npagesizes - 1] == 0)
		npagesizes--;
}

/*
 * Add the init functions from a needed object list (and its recursive
 * needed objects) to "list".  This is not used directly; it is a helper
 * function for initlist_add_objects().  The write lock must be held
 * when this function is called.
 */
static void
initlist_add_neededs(Needed_Entry *needed, Objlist *list)
{
    /* Recursively process the successor needed objects. */
    if (needed->next != NULL)
	initlist_add_neededs(needed->next, list);

    /* Process the current needed object. */
    if (needed->obj != NULL)
	initlist_add_objects(needed->obj, needed->obj, list);
}

/*
 * Scan all of the DAGs rooted in the range of objects from "obj" to
 * "tail" and add their init functions to "list".  This recurses over
 * the DAGs and ensure the proper init ordering such that each object's
 * needed libraries are initialized before the object itself.  At the
 * same time, this function adds the objects to the global finalization
 * list "list_fini" in the opposite order.  The write lock must be
 * held when this function is called.
 */
static void
initlist_add_objects(Obj_Entry *obj, Obj_Entry *tail, Objlist *list)
{
    Obj_Entry *nobj;

    if (obj->init_scanned || obj->init_done)
	return;
    obj->init_scanned = true;

    /* Recursively process the successor objects. */
    nobj = globallist_next(obj);
    if (nobj != NULL && obj != tail)
	initlist_add_objects(nobj, tail, list);

    /* Recursively process the needed objects. */
    if (obj->needed != NULL)
	initlist_add_neededs(obj->needed, list);
    if (obj->needed_filtees != NULL)
	initlist_add_neededs(obj->needed_filtees, list);
    if (obj->needed_aux_filtees != NULL)
	initlist_add_neededs(obj->needed_aux_filtees, list);

    /* Add the object to the init list. */
    objlist_push_tail(list, obj);

    /* Add the object to the global fini list in the reverse order. */
    if ((obj->fini_ptr != NULL || obj->fini_array_ptr != NULL)
      && !obj->on_fini_list) {
	objlist_push_head(&list_fini, obj);
	obj->on_fini_list = true;
    }
}

#ifndef FPTR_TARGET
#define FPTR_TARGET(f)	((Elf_Addr) (f))
#endif

static void
free_needed_filtees(Needed_Entry *n, RtldLockState *lockstate)
{
    Needed_Entry *needed, *needed1;

    for (needed = n; needed != NULL; needed = needed->next) {
	if (needed->obj != NULL) {
	    dlclose_locked(needed->obj, lockstate);
	    needed->obj = NULL;
	}
    }
    for (needed = n; needed != NULL; needed = needed1) {
	needed1 = needed->next;
	free(needed);
    }
}

static void
unload_filtees(Obj_Entry *obj, RtldLockState *lockstate)
{

	free_needed_filtees(obj->needed_filtees, lockstate);
	obj->needed_filtees = NULL;
	free_needed_filtees(obj->needed_aux_filtees, lockstate);
	obj->needed_aux_filtees = NULL;
	obj->filtees_loaded = false;
}

static void
load_filtee1(Obj_Entry *obj, Needed_Entry *needed, int flags,
    RtldLockState *lockstate)
{

    for (; needed != NULL; needed = needed->next) {
	needed->obj = dlopen_object(obj->strtab + needed->name, -1, obj,
	  flags, ((ld_loadfltr || obj->z_loadfltr) ? RTLD_NOW : RTLD_LAZY) |
	  RTLD_LOCAL, lockstate);
    }
}

static void
load_filtees(Obj_Entry *obj, int flags, RtldLockState *lockstate)
{

    lock_restart_for_upgrade(lockstate);
    if (!obj->filtees_loaded) {
	load_filtee1(obj, obj->needed_filtees, flags, lockstate);
	load_filtee1(obj, obj->needed_aux_filtees, flags, lockstate);
	obj->filtees_loaded = true;
    }
}

static int
process_needed(Obj_Entry *obj, Needed_Entry *needed, int flags)
{
    Obj_Entry *obj1;

    for (; needed != NULL; needed = needed->next) {
	obj1 = needed->obj = load_object(obj->strtab + needed->name, -1, obj,
	  flags & ~RTLD_LO_NOLOAD);
	if (obj1 == NULL && !ld_tracing && (flags & RTLD_LO_FILTEES) == 0)
	    return (-1);
    }
    return (0);
}

/*
 * Given a shared object, traverse its list of needed objects, and load
 * each of them.  Returns 0 on success.  Generates an error message and
 * returns -1 on failure.
 */
static int
load_needed_objects(Obj_Entry *first, int flags)
{
    Obj_Entry *obj;

    for (obj = first; obj != NULL; obj = TAILQ_NEXT(obj, next)) {
	if (obj->marker)
	    continue;
	if (process_needed(obj, obj->needed, flags) == -1)
	    return (-1);
    }
    return (0);
}

static int
load_preload_objects(void)
{
    char *p = ld_preload;
    Obj_Entry *obj;
    static const char delim[] = " \t:;";

    if (p == NULL)
	return 0;

    p += strspn(p, delim);
    while (*p != '\0') {
	size_t len = strcspn(p, delim);
	char savech;

	savech = p[len];
	p[len] = '\0';
	obj = load_object(p, -1, NULL, 0);
	if (obj == NULL)
	    return -1;	/* XXX - cleanup */
	obj->z_interpose = true;
	p[len] = savech;
	p += len;
	p += strspn(p, delim);
    }
    LD_UTRACE(UTRACE_PRELOAD_FINISHED, NULL, NULL, 0, 0, NULL);
    return 0;
}

static const char *
printable_path(const char *path)
{

	return (path == NULL ? "<unknown>" : path);
}

/*
 * Load a shared object into memory, if it is not already loaded.  The
 * object may be specified by name or by user-supplied file descriptor
 * fd_u. In the later case, the fd_u descriptor is not closed, but its
 * duplicate is.
 *
 * Returns a pointer to the Obj_Entry for the object.  Returns NULL
 * on failure.
 */
static Obj_Entry *
load_object(const char *name, int fd_u, const Obj_Entry *refobj, int flags)
{
    Obj_Entry *obj;
    int fd;
    struct stat sb;
    char *path;

    fd = -1;
    if (name != NULL) {
	TAILQ_FOREACH(obj, &obj_list, next) {
	    if (obj->marker || obj->doomed)
		continue;
	    if (object_match_name(obj, name))
		return (obj);
	}

	path = find_library(name, refobj, &fd);
	if (path == NULL)
	    return (NULL);
    } else
	path = NULL;

    if (fd >= 0) {
	/*
	 * search_library_pathfds() opens a fresh file descriptor for the
	 * library, so there is no need to dup().
	 */
    } else if (fd_u == -1) {
	/*
	 * If we didn't find a match by pathname, or the name is not
	 * supplied, open the file and check again by device and inode.
	 * This avoids false mismatches caused by multiple links or ".."
	 * in pathnames.
	 *
	 * To avoid a race, we open the file and use fstat() rather than
	 * using stat().
	 */
	if ((fd = open(path, O_RDONLY | O_CLOEXEC | O_VERIFY)) == -1) {
	    _rtld_error("Cannot open \"%s\"", path);
	    free(path);
	    return (NULL);
	}
    } else {
	fd = fcntl(fd_u, F_DUPFD_CLOEXEC, 0);
	if (fd == -1) {
	    _rtld_error("Cannot dup fd");
	    free(path);
	    return (NULL);
	}
    }
    if (fstat(fd, &sb) == -1) {
	_rtld_error("Cannot fstat \"%s\"", printable_path(path));
	close(fd);
	free(path);
	return NULL;
    }
    TAILQ_FOREACH(obj, &obj_list, next) {
	if (obj->marker || obj->doomed)
	    continue;
	if (obj->ino == sb.st_ino && obj->dev == sb.st_dev)
	    break;
    }
    if (obj != NULL && name != NULL) {
	object_add_name(obj, name);
	free(path);
	close(fd);
	return obj;
    }
    if (flags & RTLD_LO_NOLOAD) {
	free(path);
	close(fd);
	return (NULL);
    }

    /* First use of this object, so we must map it in */
    obj = do_load_object(fd, name, path, &sb, flags);
    if (obj == NULL)
	free(path);
    close(fd);

    return obj;
}

static Obj_Entry *
do_load_object(int fd, const char *name, char *path, struct stat *sbp,
  int flags)
{
    Obj_Entry *obj;
    const char* main_path = NULL;
    struct statfs fs;

    /*
     * but first, make sure that environment variables haven't been
     * used to circumvent the noexec flag on a filesystem.
     */
    if (dangerous_ld_env) {
	if (fstatfs(fd, &fs) != 0) {
	    _rtld_error("Cannot fstatfs \"%s\"", printable_path(path));
	    return NULL;
	}
	if (fs.f_flags & MNT_NOEXEC) {
	    _rtld_error("Cannot execute objects on %s", fs.f_mntonname);
	    return NULL;
	}
    }
    dbg("loading \"%s\"", printable_path(path));
    if (obj_main)
	main_path = obj_main->path;
    obj = map_object(fd, printable_path(path), sbp, printable_path(main_path));
    if (obj == NULL)
        return NULL;

    /*
     * If DT_SONAME is present in the object, digest_dynamic2 already
     * added it to the object names.
     */
    if (name != NULL)
	object_add_name(obj, name);
    obj->path = path;
    if (!digest_dynamic(obj, 0))
	goto errp;
    dbg("%s valid_hash_sysv %d valid_hash_gnu %d dynsymcount %d", obj->path,
	obj->valid_hash_sysv, obj->valid_hash_gnu, obj->dynsymcount);
    if (obj->z_noopen && (flags & (RTLD_LO_DLOPEN | RTLD_LO_TRACE)) ==
      RTLD_LO_DLOPEN) {
	dbg("refusing to load non-loadable \"%s\"", obj->path);
	_rtld_error("Cannot dlopen non-loadable %s", obj->path);
	goto errp;
    }

    obj->dlopened = (flags & RTLD_LO_DLOPEN) != 0;
    TAILQ_INSERT_TAIL(&obj_list, obj, next);
    obj_count++;
    obj_loads++;
    linkmap_add(obj);	/* for GDB & dlinfo() */
    max_stack_flags |= obj->stack_flags;

    dbg("  %p .. %p: %s", obj->mapbase,
         obj->mapbase + obj->mapsize - 1, obj->path);
    if (obj->textrel)
	dbg("  WARNING: %s has impure text", obj->path);
    LD_UTRACE(UTRACE_LOAD_OBJECT, obj, obj->mapbase, obj->mapsize, 0,
	obj->path);

    return (obj);

errp:
    munmap(obj->mapbase, obj->mapsize);
    obj_free(obj);
    return (NULL);
}

static Obj_Entry *
obj_from_addr(const void *addr)
{
    Obj_Entry *obj;

    TAILQ_FOREACH(obj, &obj_list, next) {
	if (obj->marker)
	    continue;
	if (addr < (void *) obj->mapbase)
	    continue;
	if (addr < (void *)(obj->mapbase + obj->mapsize))
	    return obj;
    }
    return NULL;
}

static void
preinit_main(void)
{
    InitArrayEntry *preinit_addr;
    int index;

    preinit_addr = obj_main->preinit_array_ptr;
    if (preinit_addr == NULL || ld_skip_init_funcs)
	return;

    for (index = 0; index < obj_main->preinit_array_num; index++) {
	if (preinit_addr[index].value != 0 && preinit_addr[index].value != 1) {
	    dbg("calling preinit function for %s at %p", obj_main->path,
		(void*)(uintptr_t)preinit_addr[index].value);
	    LD_UTRACE(UTRACE_INIT_CALL, obj_main,
	      (void *)(intptr_t)preinit_addr[index].value, 0, 0, obj_main->path);
	    call_init_array_pointer(obj_main, preinit_addr[index]);
	}
    }
}

/*
 * Call the finalization functions for each of the objects in "list"
 * belonging to the DAG of "root" and referenced once. If NULL "root"
 * is specified, every finalization function will be called regardless
 * of the reference count and the list elements won't be freed. All of
 * the objects are expected to have non-NULL fini functions.
 */
static void
objlist_call_fini(Objlist *list, Obj_Entry *root, RtldLockState *lockstate)
{
    Objlist_Entry *elm;
    char *saved_msg;
    InitArrayEntry *fini_addr;
    int index;

    assert(root == NULL || root->refcount == 1);

    if (root != NULL)
	root->doomed = true;

    /*
     * Preserve the current error message since a fini function might
     * call into the dynamic linker and overwrite it.
     */
    saved_msg = errmsg_save();
    do {
	STAILQ_FOREACH(elm, list, link) {
	    if (root != NULL && (elm->obj->refcount != 1 ||
	      objlist_find(&root->dagmembers, elm->obj) == NULL))
		continue;
	    /* Remove object from fini list to prevent recursive invocation. */
	    STAILQ_REMOVE(list, elm, Struct_Objlist_Entry, link);
	    /* Ensure that new references cannot be acquired. */
	    elm->obj->doomed = true;

	    hold_object(elm->obj);
	    lock_release(rtld_bind_lock, lockstate);
	    /*
	     * It is legal to have both DT_FINI and DT_FINI_ARRAY defined.
	     * When this happens, DT_FINI_ARRAY is processed first.
	     */
	    /* TODO: we should do a CSetBounds after parsing .dynamic */
	    fini_addr = elm->obj->fini_array_ptr;
	    if (fini_addr != NULL && elm->obj->fini_array_num > 0) {
		for (index = elm->obj->fini_array_num - 1; index >= 0;
		  index--) {
		    if (fini_addr[index].value != 0 && fini_addr[index].value != 1) {
			dbg("calling fini_array function for %s at %p",
			    elm->obj->path, (void*)(uintptr_t)fini_addr[index].value);
			LD_UTRACE(UTRACE_FINI_CALL, elm->obj,
			    (void *)(intptr_t)fini_addr[index].value, 0, 0, elm->obj->path);
			call_fini_array_pointer(elm->obj, fini_addr[index]);
		    }
		}
	    }
	    if (elm->obj->fini_ptr != NULL) {
		dbg("calling fini function for %s at " PTR_FMT, elm->obj->path,
		    (void *)(uintptr_t)elm->obj->fini_ptr);
		LD_UTRACE(UTRACE_FINI_CALL, elm->obj, (void *)(intptr_t)elm->obj->fini_ptr,
		    0, 0, elm->obj->path);
		call_initfini_pointer(elm->obj, elm->obj->fini_ptr);
	    }
	    wlock_acquire(rtld_bind_lock, lockstate);
	    unhold_object(elm->obj);
	    /* No need to free anything if process is going down. */
	    if (root != NULL)
	    	free(elm);
	    /*
	     * We must restart the list traversal after every fini call
	     * because a dlclose() call from the fini function or from
	     * another thread might have modified the reference counts.
	     */
	    break;
	}
    } while (elm != NULL);
    errmsg_restore(saved_msg);
}

/*
 * Call the initialization functions for each of the objects in
 * "list".  All of the objects are expected to have non-NULL init
 * functions.
 */
static void
objlist_call_init(Objlist *list, RtldLockState *lockstate)
{
    Objlist_Entry *elm;
    Obj_Entry *obj;
    char *saved_msg;
    InitArrayEntry *init_addr;
    void (*reg)(void (*)(void));
    int index;

    /*
     * Clean init_scanned flag so that objects can be rechecked and
     * possibly initialized earlier if any of vectors called below
     * cause the change by using dlopen.
     */
    TAILQ_FOREACH(obj, &obj_list, next) {
	if (obj->marker)
	    continue;
	obj->init_scanned = false;
    }

    /*
     * Preserve the current error message since an init function might
     * call into the dynamic linker and overwrite it.
     */
    saved_msg = errmsg_save();
    STAILQ_FOREACH(elm, list, link) {
	if (elm->obj->init_done || ld_skip_init_funcs) /* Initialized early. */
	    continue;
	/*
	 * Race: other thread might try to use this object before current
	 * one completes the initialization. Not much can be done here
	 * without better locking.
	 */
	elm->obj->init_done = true;
	hold_object(elm->obj);
	reg = NULL;
	if (elm->obj == obj_main && obj_main->crt_no_init) {
		reg = (void (*)(void (*)(void)))get_program_var_addr(
		    "__libc_atexit", lockstate);
	}
	lock_release(rtld_bind_lock, lockstate);
	if (reg != NULL) {
		func_ptr_type exit_ptr = make_rtld_function_pointer(rtld_exit);
		dbg("Calling __libc_atexit(rtld_exit (" PTR_FMT "))", (void*)exit_ptr);
		reg(exit_ptr);
		rtld_exit_ptr = make_rtld_function_pointer(rtld_nop_exit);
	}

        /*
         * It is legal to have both DT_INIT and DT_INIT_ARRAY defined.
         * When this happens, DT_INIT is processed first.
         */
	if (elm->obj->init_ptr != NULL) {
	    dbg("calling init function for %s at " PTR_FMT, elm->obj->path,
	        (void *)(uintptr_t)elm->obj->init_ptr);
	    LD_UTRACE(UTRACE_INIT_CALL, elm->obj, (void *)(intptr_t)elm->obj->init_ptr,
	        0, 0, elm->obj->path);
	    /*
	     * Note: GLibc passes argc, argv and envv to _init. Should we also
	     * do this here for compatibility?
	     */
	    call_initfini_pointer(elm->obj, elm->obj->init_ptr);
	}
	init_addr = elm->obj->init_array_ptr;
	if (init_addr != NULL) {
	    for (index = 0; index < elm->obj->init_array_num; index++) {
		if (init_addr[index].value != 0 && init_addr[index].value != 1) {
		    dbg("calling init array function for %s at %p", elm->obj->path,
			(void *)(uintptr_t)init_addr[index].value);
		    LD_UTRACE(UTRACE_INIT_CALL, elm->obj,
			(void *)(uintptr_t)init_addr[index].value, 0, 0, elm->obj->path);
		    call_init_array_pointer(elm->obj, init_addr[index]);
		}
	    }
	}
	dbg("Done calling init functions for %s", elm->obj->path);
	wlock_acquire(rtld_bind_lock, lockstate);
	unhold_object(elm->obj);
    }
    errmsg_restore(saved_msg);
}

static void
objlist_clear(Objlist *list)
{
    Objlist_Entry *elm;

    while (!STAILQ_EMPTY(list)) {
	elm = STAILQ_FIRST(list);
	STAILQ_REMOVE_HEAD(list, link);
	free(elm);
    }
}

static Objlist_Entry *
objlist_find(Objlist *list, const Obj_Entry *obj)
{
    Objlist_Entry *elm;

    STAILQ_FOREACH(elm, list, link)
	if (elm->obj == obj)
	    return elm;
    return NULL;
}

static void
objlist_init(Objlist *list)
{
    STAILQ_INIT(list);
}

static void
objlist_push_head(Objlist *list, Obj_Entry *obj)
{
    Objlist_Entry *elm;

    elm = NEW(Objlist_Entry);
    elm->obj = obj;
    STAILQ_INSERT_HEAD(list, elm, link);
}

static void
objlist_push_tail(Objlist *list, Obj_Entry *obj)
{
    Objlist_Entry *elm;

    elm = NEW(Objlist_Entry);
    elm->obj = obj;
    STAILQ_INSERT_TAIL(list, elm, link);
}

static void
objlist_put_after(Objlist *list, Obj_Entry *listobj, Obj_Entry *obj)
{
	Objlist_Entry *elm, *listelm;

	STAILQ_FOREACH(listelm, list, link) {
		if (listelm->obj == listobj)
			break;
	}
	elm = NEW(Objlist_Entry);
	elm->obj = obj;
	if (listelm != NULL)
		STAILQ_INSERT_AFTER(list, listelm, elm, link);
	else
		STAILQ_INSERT_TAIL(list, elm, link);
}

static void
objlist_remove(Objlist *list, Obj_Entry *obj)
{
    Objlist_Entry *elm;

    if ((elm = objlist_find(list, obj)) != NULL) {
	STAILQ_REMOVE(list, elm, Struct_Objlist_Entry, link);
	free(elm);
    }
}

/*
 * Relocate dag rooted in the specified object.
 * Returns 0 on success, or -1 on failure.
 */

static int
relocate_object_dag(Obj_Entry *root, bool bind_now, Obj_Entry *rtldobj,
    int flags, RtldLockState *lockstate)
{
	Objlist_Entry *elm;
	int error;

	error = 0;
	STAILQ_FOREACH(elm, &root->dagmembers, link) {
		error = relocate_object(elm->obj, bind_now, rtldobj, flags,
		    lockstate);
		if (error == -1)
			break;
	}
	return (error);
}

/*
 * Prepare for, or clean after, relocating an object marked with
 * DT_TEXTREL or DF_TEXTREL.  Before relocating, all read-only
 * segments are remapped read-write.  After relocations are done, the
 * segment's permissions are returned back to the modes specified in
 * the phdrs.  If any relocation happened, or always for wired
 * program, COW is triggered.
 */
static int
reloc_textrel_prot(Obj_Entry *obj, bool before)
{
	const Elf_Phdr *ph;
	void *base;
	size_t l, sz;
	int prot;

	for (l = obj->phsize / sizeof(*ph), ph = obj->phdr; l > 0;
	    l--, ph++) {
		if (ph->p_type != PT_LOAD || (ph->p_flags & PF_W) != 0)
			continue;
		base = obj->relocbase + trunc_page(ph->p_vaddr);
		sz = round_page(ph->p_vaddr + ph->p_filesz) -
		    trunc_page(ph->p_vaddr);
		prot = convert_prot(ph->p_flags) | (before ? PROT_WRITE : 0);
		if (mprotect(base, sz, prot) == -1) {
			_rtld_error("%s: Cannot write-%sable text segment: %s",
			    obj->path, before ? "en" : "dis",
			    rtld_strerror(errno));
			return (-1);
		}
	}
	return (0);
}

/*
 * Relocate single object.
 * Returns 0 on success, or -1 on failure.
 */
static int
relocate_object(Obj_Entry *obj, bool bind_now, Obj_Entry *rtldobj,
    int flags, RtldLockState *lockstate)
{

	if (obj->relocated)
		return (0);
	obj->relocated = true;
	if (obj != rtldobj)
		dbg("relocating \"%s\"", obj->path);

	if (obj->symtab == NULL || obj->strtab == NULL ||
	    !(obj->valid_hash_sysv || obj->valid_hash_gnu)) {
		_rtld_error("%s: Shared object has no run-time symbol table",
			    obj->path);
		return (-1);
	}

	/* There are relocations to the write-protected text segment. */
	if (obj->textrel && reloc_textrel_prot(obj, true) != 0)
		return (-1);

	/* Process the non-PLT non-IFUNC relocations. */
	if (reloc_non_plt(obj, rtldobj, flags, lockstate))
		return (-1);

#ifdef __CHERI_PURE_CAPABILITY__
	/* Process the __cap_relocs section to initialize global capabilities */
	if (obj->cap_relocs_size)
		process___cap_relocs(obj);
#endif

	/* Re-protected the text segment. */
	if (obj->textrel && reloc_textrel_prot(obj, false) != 0)
		return (-1);

	/* Set the special PLT or GOT entries. */
	init_pltgot(obj);

	/* Process the PLT relocations. */
#if defined(__mips__) && defined(__CHERI_PURE_CAPABILITY__)
	/* No reloc_jmpslots for CHERI since it works differently: if BIND_NOW
	 * is set, reloc_plt can avoid allocating trampolines for pc-rel code */
	if (reloc_plt(obj, (obj->bind_now || bind_now), flags, rtldobj,
	    lockstate) == -1)
		return (-1);
#else
	if (reloc_plt(obj, flags, lockstate) == -1)
		return (-1);
	/* Relocate the jump slots if we are doing immediate binding. */
	if ((obj->bind_now || bind_now) && reloc_jmpslots(obj, flags,
	    lockstate) == -1)
		return (-1);
#endif

	if (!obj->mainprog && obj_enforce_relro(obj) == -1)
		return (-1);

	/*
	 * Set up the magic number and version in the Obj_Entry.  These
	 * were checked in the crt1.o from the original ElfKit, so we
	 * set them for backward compatibility.
	 */
	obj->magic = RTLD_MAGIC;
	obj->version = RTLD_VERSION;

	return (0);
}

/*
 * Relocate newly-loaded shared objects.  The argument is a pointer to
 * the Obj_Entry for the first such object.  All objects from the first
 * to the end of the list of objects are relocated.  Returns 0 on success,
 * or -1 on failure.
 */
static int
relocate_objects(Obj_Entry *first, bool bind_now, Obj_Entry *rtldobj,
    int flags, RtldLockState *lockstate)
{
	Obj_Entry *obj;
	int error;

	for (error = 0, obj = first;  obj != NULL;
	    obj = TAILQ_NEXT(obj, next)) {
		if (obj->marker)
			continue;
		error = relocate_object(obj, bind_now, rtldobj, flags,
		    lockstate);
		if (error == -1)
			break;
	}
	return (error);
}

/*
 * The handling of R_MACHINE_IRELATIVE relocations and jumpslots
 * referencing STT_GNU_IFUNC symbols is postponed till the other
 * relocations are done.  The indirect functions specified as
 * ifunc are allowed to call other symbols, so we need to have
 * objects relocated before asking for resolution from indirects.
 *
 * The R_MACHINE_IRELATIVE slots are resolved in greedy fashion,
 * instead of the usual lazy handling of PLT slots.  It is
 * consistent with how GNU does it.
 */
static int
resolve_object_ifunc(Obj_Entry *obj, bool bind_now, int flags,
    RtldLockState *lockstate)
{

	if (obj->ifuncs_resolved)
		return (0);
	obj->ifuncs_resolved = true;
	if (!obj->irelative && !obj->irelative_nonplt &&
	    !((obj->bind_now || bind_now) && obj->gnu_ifunc))
		return (0);
	if (obj_disable_relro(obj) == -1 ||
	    (obj->irelative && reloc_iresolve(obj, lockstate) == -1) ||
	    (obj->irelative_nonplt && reloc_iresolve_nonplt(obj,
	    lockstate) == -1) ||
	    ((obj->bind_now || bind_now) && obj->gnu_ifunc &&
	    reloc_gnu_ifunc(obj, flags, lockstate) == -1) ||
	    obj_enforce_relro(obj) == -1)
		return (-1);
	return (0);
}

static int
initlist_objects_ifunc(Objlist *list, bool bind_now, int flags,
    RtldLockState *lockstate)
{
	Objlist_Entry *elm;
	Obj_Entry *obj;

	STAILQ_FOREACH(elm, list, link) {
		obj = elm->obj;
		if (obj->marker)
			continue;
		if (resolve_object_ifunc(obj, bind_now, flags,
		    lockstate) == -1)
			return (-1);
	}
	return (0);
}

/*
 * Cleanup procedure.  It will be called (by the atexit mechanism) just
 * before the process exits.
 */
static __used void
rtld_exit(void)
{
    RtldLockState lockstate;

    wlock_acquire(rtld_bind_lock, &lockstate);
    dbg("rtld_exit()");
    objlist_call_fini(&list_fini, NULL, &lockstate);
    /* No need to remove the items from the list, since we are exiting. */
    if (!libmap_disable)
        lm_fini();
    lock_release(rtld_bind_lock, &lockstate);
}

static __used void
rtld_nop_exit(void)
{
}

/*
 * Iterate over a search path, translate each element, and invoke the
 * callback on the result.
 */
static void *
path_enumerate(const char *path, path_enum_proc callback,
    const char *refobj_path, void *arg)
{
    const char *trans;
    if (path == NULL)
	return (NULL);

    path += strspn(path, ":;");
    while (*path != '\0') {
	size_t len;
	char  *res;

	len = strcspn(path, ":;");
	trans = lm_findn(refobj_path, path, len);
	if (trans)
	    res = callback(trans, strlen(trans), arg);
	else
	    res = callback(path, len, arg);

	if (res != NULL)
	    return (res);

	path += len;
	path += strspn(path, ":;");
    }

    return (NULL);
}

struct try_library_args {
    const char	*name;
    size_t	 namelen;
    char	*buffer;
    size_t	 buflen;
    int		 fd;
};

static __used void *
try_library_path(const char *dir, size_t dirlen, void *param)
{
    struct try_library_args *arg;
    int fd;

    arg = param;
    if (*dir == '/' || trust) {
	char *pathname;

	if (dirlen + 1 + arg->namelen + 1 > arg->buflen)
		return (NULL);

	pathname = arg->buffer;
	strncpy(pathname, dir, dirlen);
	pathname[dirlen] = '/';
	strcpy(pathname + dirlen + 1, arg->name);

	dbg("  Trying \"%s\"", pathname);
	fd = open(pathname, O_RDONLY | O_CLOEXEC | O_VERIFY);
	if (fd >= 0) {
	    dbg("  Opened \"%s\", fd %d", pathname, fd);
	    pathname = xmalloc(dirlen + 1 + arg->namelen + 1);
	    strcpy(pathname, arg->buffer);
	    arg->fd = fd;
	    return (pathname);
	} else {
	    dbg("  Failed to open \"%s\": %s",
		pathname, rtld_strerror(errno));
	}
    }
    return (NULL);
}

static char *
search_library_path(const char *name, const char *path,
    const char *refobj_path, int *fdp)
{
    char *p;
    struct try_library_args arg;

    if (path == NULL)
	return NULL;

    arg.name = name;
    arg.namelen = strlen(name);
    arg.buffer = xmalloc(PATH_MAX);
    arg.buflen = PATH_MAX;
    arg.fd = -1;

    p = path_enumerate(path, make_rtld_local_function_pointer(try_library_path),
        refobj_path, &arg);
    *fdp = arg.fd;

    free(arg.buffer);

    return (p);
}


/*
 * Finds the library with the given name using the directory descriptors
 * listed in the LD_LIBRARY_PATH_FDS environment variable.
 *
 * Returns a freshly-opened close-on-exec file descriptor for the library,
 * or -1 if the library cannot be found.
 */
static char *
search_library_pathfds(const char *name, const char *path, int *fdp)
{
	char *envcopy, *fdstr, *found, *last_token;
	size_t len;
	int dirfd, fd;

	dbg("%s('%s', '%s', fdp)", __func__, name, path);

	/* Don't load from user-specified libdirs into setuid binaries. */
	if (!trust)
		return (NULL);

	/* We can't do anything if LD_LIBRARY_PATH_FDS isn't set. */
	if (path == NULL)
		return (NULL);

	/* LD_LIBRARY_PATH_FDS only works with relative paths. */
	if (name[0] == '/') {
		dbg("Absolute path (%s) passed to %s", name, __func__);
		return (NULL);
	}

	/*
	 * Use strtok_r() to walk the FD:FD:FD list.  This requires a local
	 * copy of the path, as strtok_r rewrites separator tokens
	 * with '\0'.
	 */
	found = NULL;
	envcopy = xstrdup(path);
	for (fdstr = strtok_r(envcopy, ":", &last_token); fdstr != NULL;
	    fdstr = strtok_r(NULL, ":", &last_token)) {
		dirfd = parse_integer(fdstr);
		if (dirfd < 0) {
			_rtld_error("failed to parse directory FD: '%s'",
				fdstr);
			break;
		}
		fd = openat(dirfd, name, O_RDONLY | O_CLOEXEC | O_VERIFY);
		if (fd >= 0) {
			*fdp = fd;
			len = strlen(fdstr) + strlen(name) + 3;
			found = xmalloc(len);
			if (rtld_snprintf(found, len, "#%d/%s", dirfd, name) < 0) {
				_rtld_error("error generating '%d/%s'",
				    dirfd, name);
				rtld_die();
			}
			dbg("open('%s') => %d", found, fd);
			break;
		}
	}
	free(envcopy);

	return (found);
}


int
dlclose(void *handle)
{
	RtldLockState lockstate;
	int error;

	wlock_acquire(rtld_bind_lock, &lockstate);
	error = dlclose_locked(handle, &lockstate);
	lock_release(rtld_bind_lock, &lockstate);
	return (error);
}

static int
dlclose_locked(void *handle, RtldLockState *lockstate)
{
    Obj_Entry *root;

    root = dlcheck(handle);
    if (root == NULL)
	return -1;
    LD_UTRACE(UTRACE_DLCLOSE_START, handle, NULL, 0, root->dl_refcount,
	root->path);

    /* Unreference the object and its dependencies. */
    root->dl_refcount--;

    if (root->refcount == 1) {
	/*
	 * The object will be no longer referenced, so we must unload it.
	 * First, call the fini functions.
	 */
	objlist_call_fini(&list_fini, root, lockstate);

	unref_dag(root);

	/* Finish cleaning up the newly-unreferenced objects. */
	GDB_STATE(RT_DELETE,&root->linkmap);
	unload_object(root, lockstate);
	GDB_STATE(RT_CONSISTENT,NULL);
    } else
	unref_dag(root);

    LD_UTRACE(UTRACE_DLCLOSE_STOP, handle, NULL, 0, 0, NULL);
    return 0;
}

char *
dlerror(void)
{
    char *msg = error_message;
    error_message = NULL;
    return msg;
}

/*
 * This function is deprecated and has no effect.
 */
void
dllockinit(void *context,
    void *(*_lock_create)(void *context) __unused,
    void (*_rlock_acquire)(void *lock) __unused,
    void (*_wlock_acquire)(void *lock)  __unused,
    void (*_lock_release)(void *lock) __unused,
    void (*_lock_destroy)(void *lock) __unused,
    void (*context_destroy)(void *context))
{
    static void *cur_context;
    static void (*cur_context_destroy)(void *);

    /* Just destroy the context from the previous call, if necessary. */
    if (cur_context_destroy != NULL)
	cur_context_destroy(cur_context);
    cur_context = context;
    cur_context_destroy = context_destroy;
}

void *
dlopen(const char *name, int mode)
{

	return (rtld_dlopen(name, -1, mode));
}

void *
fdlopen(int fd, int mode)
{

	return (rtld_dlopen(NULL, fd, mode));
}

static void *
rtld_dlopen(const char *name, int fd, int mode)
{
    RtldLockState lockstate;
    int lo_flags;

    LD_UTRACE(UTRACE_DLOPEN_START, NULL, NULL, 0, mode, name);
    ld_tracing = (mode & RTLD_TRACE) == 0 ? NULL : "1";
    if (ld_tracing != NULL) {
	rlock_acquire(rtld_bind_lock, &lockstate);
	if (sigsetjmp(lockstate.env, 0) != 0)
	    lock_upgrade(rtld_bind_lock, &lockstate);
	environ = __DECONST(char **, *get_program_var_addr("environ", &lockstate));
	lock_release(rtld_bind_lock, &lockstate);
    }
    lo_flags = RTLD_LO_DLOPEN;
    if (mode & RTLD_NODELETE)
	    lo_flags |= RTLD_LO_NODELETE;
    if (mode & RTLD_NOLOAD)
	    lo_flags |= RTLD_LO_NOLOAD;
    if (mode & RTLD_DEEPBIND)
	    lo_flags |= RTLD_LO_DEEPBIND;
    if (ld_tracing != NULL)
	    lo_flags |= RTLD_LO_TRACE | RTLD_LO_IGNSTLS;

    return (dlopen_object(name, fd, obj_main, lo_flags,
      mode & (RTLD_MODEMASK | RTLD_GLOBAL), NULL));
}

static void
dlopen_cleanup(Obj_Entry *obj, RtldLockState *lockstate)
{

	obj->dl_refcount--;
	unref_dag(obj);
	if (obj->refcount == 0)
		unload_object(obj, lockstate);
}

static Obj_Entry *
dlopen_object(const char *name, int fd, Obj_Entry *refobj, int lo_flags,
    int mode, RtldLockState *lockstate)
{
    Obj_Entry *old_obj_tail;
    Obj_Entry *obj;
    Objlist initlist;
    RtldLockState mlockstate;
    int result;

    objlist_init(&initlist);

    if (lockstate == NULL && !(lo_flags & RTLD_LO_EARLY)) {
	wlock_acquire(rtld_bind_lock, &mlockstate);
	lockstate = &mlockstate;
    }
    GDB_STATE(RT_ADD,NULL);

    old_obj_tail = globallist_curr(TAILQ_LAST(&obj_list, obj_entry_q));
    obj = NULL;
    if (name == NULL && fd == -1) {
	obj = obj_main;
	obj->refcount++;
    } else {
	obj = load_object(name, fd, refobj, lo_flags);
    }

    if (obj) {
	obj->dl_refcount++;
	if (mode & RTLD_GLOBAL && objlist_find(&list_global, obj) == NULL)
	    objlist_push_tail(&list_global, obj);
	if (globallist_next(old_obj_tail) != NULL) {
	    /* We loaded something new. */
	    assert(globallist_next(old_obj_tail) == obj);
	    if ((lo_flags & RTLD_LO_DEEPBIND) != 0)
		obj->symbolic = true;
	    result = 0;
	    if ((lo_flags & (RTLD_LO_EARLY | RTLD_LO_IGNSTLS)) == 0 &&
	      obj->static_tls && !allocate_tls_offset(obj)) {
		_rtld_error("%s: No space available "
		  "for static Thread Local Storage", obj->path);
		result = -1;
	    }
	    if (result != -1)
		result = load_needed_objects(obj, lo_flags & (RTLD_LO_DLOPEN |
		    RTLD_LO_EARLY | RTLD_LO_IGNSTLS));
	    init_dag(obj);
	    ref_dag(obj);
	    if (result != -1)
		result = rtld_verify_versions(&obj->dagmembers);
	    if (result != -1 && ld_tracing)
		goto trace;
	    if (result == -1 || relocate_object_dag(obj,
	      (mode & RTLD_MODEMASK) == RTLD_NOW, &obj_rtld,
	      (lo_flags & RTLD_LO_EARLY) ? SYMLOOK_EARLY : 0,
	      lockstate) == -1) {
		dlopen_cleanup(obj, lockstate);
		obj = NULL;
	    } else if (lo_flags & RTLD_LO_EARLY) {
		/*
		 * Do not call the init functions for early loaded
		 * filtees.  The image is still not initialized enough
		 * for them to work.
		 *
		 * Our object is found by the global object list and
		 * will be ordered among all init calls done right
		 * before transferring control to main.
		 */
	    } else {
		/* Make list of init functions to call. */
		initlist_add_objects(obj, obj, &initlist);
	    }
	    /*
	     * Process all no_delete or global objects here, given
	     * them own DAGs to prevent their dependencies from being
	     * unloaded.  This has to be done after we have loaded all
	     * of the dependencies, so that we do not miss any.
	     */
	    if (obj != NULL)
		process_z(obj);
	} else {
	    /*
	     * Bump the reference counts for objects on this DAG.  If
	     * this is the first dlopen() call for the object that was
	     * already loaded as a dependency, initialize the dag
	     * starting at it.
	     */
	    init_dag(obj);
	    ref_dag(obj);

	    if ((lo_flags & RTLD_LO_TRACE) != 0)
		goto trace;
	}
	if (obj != NULL && ((lo_flags & RTLD_LO_NODELETE) != 0 ||
	  obj->z_nodelete) && !obj->ref_nodel) {
	    dbg("obj %s nodelete", obj->path);
	    ref_dag(obj);
	    obj->z_nodelete = obj->ref_nodel = true;
	}
    }

    LD_UTRACE(UTRACE_DLOPEN_STOP, obj, NULL, 0, obj ? obj->dl_refcount : 0,
	name);
    GDB_STATE(RT_CONSISTENT,obj ? &obj->linkmap : NULL);

    if ((lo_flags & RTLD_LO_EARLY) == 0) {
	map_stacks_exec(lockstate);
	if (obj != NULL)
	    distribute_static_tls(&initlist, lockstate);
    }

    if (initlist_objects_ifunc(&initlist, (mode & RTLD_MODEMASK) == RTLD_NOW,
      (lo_flags & RTLD_LO_EARLY) ? SYMLOOK_EARLY : 0,
      lockstate) == -1) {
	objlist_clear(&initlist);
	dlopen_cleanup(obj, lockstate);
	if (lockstate == &mlockstate)
	    lock_release(rtld_bind_lock, lockstate);
	return (NULL);
    }

    if (!(lo_flags & RTLD_LO_EARLY)) {
	/* Call the init functions. */
	objlist_call_init(&initlist, lockstate);
    }
    objlist_clear(&initlist);
    if (lockstate == &mlockstate)
	lock_release(rtld_bind_lock, lockstate);
    return obj;
trace:
    trace_loaded_objects(obj);
    if (lockstate == &mlockstate)
	lock_release(rtld_bind_lock, lockstate);
    exit(0);
}

static void *
do_dlsym(void *handle, const char *name, void *retaddr, const Ver_Entry *ve,
    int flags)
{
    DoneList donelist;
    const Obj_Entry *obj, *defobj;
    const Elf_Sym *def;
    SymLook req;
    RtldLockState lockstate;
    tls_index ti;
    void *sym;
    int res;

    def = NULL;
    defobj = NULL;
    symlook_init(&req, name);
    req.ventry = ve;
    req.flags = flags | SYMLOOK_IN_PLT;
    req.lockstate = &lockstate;

    LD_UTRACE(UTRACE_DLSYM_START, handle, NULL, 0, 0, name);
    rlock_acquire(rtld_bind_lock, &lockstate);
    if (sigsetjmp(lockstate.env, 0) != 0)
	    lock_upgrade(rtld_bind_lock, &lockstate);
    if (handle == NULL || handle == RTLD_NEXT ||
	handle == RTLD_DEFAULT || handle == RTLD_SELF) {

	if ((obj = obj_from_addr(retaddr)) == NULL) {
	    _rtld_error("Cannot determine caller's shared object");
	    lock_release(rtld_bind_lock, &lockstate);
	    LD_UTRACE(UTRACE_DLSYM_STOP, handle, NULL, 0, 0, name);
	    return NULL;
	}
	if (handle == NULL) {	/* Just the caller's shared object. */
	    res = symlook_obj(&req, obj);
	    if (res == 0) {
		def = req.sym_out;
		defobj = req.defobj_out;
	    }
	} else if (handle == RTLD_NEXT || /* Objects after caller's */
		   handle == RTLD_SELF) { /* ... caller included */
	    if (handle == RTLD_NEXT)
		obj = globallist_next(obj);
	    for (; obj != NULL; obj = TAILQ_NEXT(obj, next)) {
		if (obj->marker)
		    continue;
		res = symlook_obj(&req, obj);
		if (res == 0) {
		    if (def == NULL ||
		      ELF_ST_BIND(req.sym_out->st_info) != STB_WEAK) {
			def = req.sym_out;
			defobj = req.defobj_out;
			if (ELF_ST_BIND(def->st_info) != STB_WEAK)
			    break;
		    }
		}
	    }
	    /*
	     * Search the dynamic linker itself, and possibly resolve the
	     * symbol from there.  This is how the application links to
	     * dynamic linker services such as dlopen.
	     */
	    if (def == NULL || ELF_ST_BIND(def->st_info) == STB_WEAK) {
		res = symlook_obj(&req, &obj_rtld);
		if (res == 0) {
		    def = req.sym_out;
		    defobj = req.defobj_out;
		}
	    }
	} else {
	    assert(handle == RTLD_DEFAULT);
	    res = symlook_default(&req, obj);
	    if (res == 0) {
		defobj = req.defobj_out;
		def = req.sym_out;
	    }
	}
    } else {
	if ((obj = dlcheck(handle)) == NULL) {
	    lock_release(rtld_bind_lock, &lockstate);
	    LD_UTRACE(UTRACE_DLSYM_STOP, handle, NULL, 0, 0, name);
	    return NULL;
	}

	donelist_init(&donelist);
	if (obj->mainprog) {
            /* Handle obtained by dlopen(NULL, ...) implies global scope. */
	    res = symlook_global(&req, &donelist);
	    if (res == 0) {
		def = req.sym_out;
		defobj = req.defobj_out;
	    }
	    /*
	     * Search the dynamic linker itself, and possibly resolve the
	     * symbol from there.  This is how the application links to
	     * dynamic linker services such as dlopen.
	     */
	    if (def == NULL || ELF_ST_BIND(def->st_info) == STB_WEAK) {
		res = symlook_obj(&req, &obj_rtld);
		if (res == 0) {
		    def = req.sym_out;
		    defobj = req.defobj_out;
		}
	    }
	}
	else {
	    /* Search the whole DAG rooted at the given object. */
	    res = symlook_list(&req, &obj->dagmembers, &donelist);
	    if (res == 0) {
		def = req.sym_out;
		defobj = req.defobj_out;
	    }
	}
    }

    if (def != NULL) {
	lock_release(rtld_bind_lock, &lockstate);

	/*
	 * The value required by the caller is derived from the value
	 * of the symbol. this is simply the relocated value of the
	 * symbol.
	 */
	if (ELF_ST_TYPE(def->st_info) == STT_FUNC) {
	    sym = __DECONST(void*, make_function_pointer(def, defobj));
	    dbg("dlsym(%s) is function: " PTR_FMT, name, sym);
	} else if (ELF_ST_TYPE(def->st_info) == STT_GNU_IFUNC) {
	    sym = rtld_resolve_ifunc(defobj, def);
	    dbg("dlsym(%s) is ifunc. Resolved to: " PTR_FMT, name, sym);
	} else if (ELF_ST_TYPE(def->st_info) == STT_TLS) {
	    ti.ti_module = defobj->tlsindex;
	    ti.ti_offset = def->st_value;
	    sym = __tls_get_addr(&ti);
	    dbg("dlsym(%s) is TLS. Resolved to: " PTR_FMT, name, sym);
	} else {
	    sym = make_data_pointer(def, defobj);
	    dbg("dlsym(%s) is type %d. Resolved to: " PTR_FMT,
		name, ELF_ST_TYPE(def->st_info), sym);
	}
#if defined(__CHERI_PURE_CAPABILITY__) && defined(DEBUG)
	// FIXME: this warning breaks some tests that expect clean stdout/stderr
	// FIXME: See https://github.com/CTSRD-CHERI/cheribsd/issues/257
	if (cheri_getlen(sym) <= 0) {
		rtld_fdprintf(STDERR_FILENO, "Warning: created zero length "
		    "capability for %s (in %s): " PTR_FMT "\n", name, defobj->path, sym);
	}
#endif
	LD_UTRACE(UTRACE_DLSYM_STOP, handle, sym, 0, 0, name);
	return (sym);
    }

    _rtld_error("Undefined symbol \"%s%s%s\"", name, ve != NULL ? "@" : "",
      ve != NULL ? ve->name : "");
    lock_release(rtld_bind_lock, &lockstate);
    LD_UTRACE(UTRACE_DLSYM_STOP, handle, NULL, 0, 0, name);
    return NULL;
}

void *
dlsym(void *handle, const char *name)
{
	return do_dlsym(handle, name, __builtin_return_address(0), NULL,
	    SYMLOOK_DLSYM);
}

dlfunc_t
dlfunc(void *handle, const char *name)
{
	union {
		void *d;
		dlfunc_t f;
	} rv;

	rv.d = do_dlsym(handle, name, __builtin_return_address(0), NULL,
	    SYMLOOK_DLSYM);
	return (rv.f);
}

void *
dlvsym(void *handle, const char *name, const char *version)
{
	Ver_Entry ventry;

	ventry.name = version;
	ventry.file = NULL;
	ventry.hash = elf_hash(version);
	ventry.flags= 0;
	return do_dlsym(handle, name, __builtin_return_address(0), &ventry,
	    SYMLOOK_DLSYM);
}

int
_rtld_addr_phdr(const void *addr, struct dl_phdr_info *phdr_info)
{
    const Obj_Entry *obj;
    RtldLockState lockstate;

    rlock_acquire(rtld_bind_lock, &lockstate);
    obj = obj_from_addr(addr);
    if (obj == NULL) {
        _rtld_error("No shared object contains address");
	lock_release(rtld_bind_lock, &lockstate);
        return (0);
    }
    rtld_fill_dl_phdr_info(obj, phdr_info);
    lock_release(rtld_bind_lock, &lockstate);
    return (1);
}

int
dladdr(const void *addr, Dl_info *info)
{
    const Obj_Entry *obj;
    const Elf_Sym *def;
    void *symbol_addr;
    unsigned long symoffset;
    RtldLockState lockstate;

    rlock_acquire(rtld_bind_lock, &lockstate);
    obj = obj_from_addr(addr);
    if (obj == NULL) {
        _rtld_error("No shared object contains address");
	lock_release(rtld_bind_lock, &lockstate);
        return 0;
    }
    info->dli_fname = obj->path;
    info->dli_fbase = obj->mapbase;
#ifdef __CHERI_PURE_CAPABILITY__
    /* Clear all permissions from dli_fbase to avoid direct access */
    info->dli_fbase = cheri_andperm(info->dli_fbase, 0);
#endif
    info->dli_saddr = (void *)0;
    info->dli_sname = NULL;

    dbg_cat(SYMLOOKUP, "%s: finding name for " PTR_FMT "\n", __func__, addr);
    /*
     * Walk the symbol list looking for the symbol whose address is
     * closest to the address sent in.
     */
    for (symoffset = 0; symoffset < obj->dynsymcount; symoffset++) {
        def = obj->symtab + symoffset;

        /*
         * For skip the symbol if st_shndx is either SHN_UNDEF or
         * SHN_COMMON.
         */
        if (def->st_shndx == SHN_UNDEF || def->st_shndx == SHN_COMMON) {
            dbg_cat(SYMLOOKUP, "%s: skipping %s/%p (" PTR_FMT ")\n", __func__,
                obj->strtab + def->st_name, symbol_addr, symbol_addr);
            continue;
        }

        /*
         * If the symbol is greater than the specified address, or if it
         * is further away from addr than the current nearest symbol,
         * then reject it.
         */
        symbol_addr = obj->relocbase + def->st_value;
#ifdef __CHERI_PURE_CAPABILITY__
        /* Clear all permissions from the symbol_addr */
        symbol_addr = cheri_andperm(symbol_addr, 0);
#endif
        if ((vaddr_t)symbol_addr > (vaddr_t)addr || (vaddr_t)symbol_addr < (vaddr_t)info->dli_saddr)
            continue;

        dbg_cat(SYMLOOKUP, "%s: Found partial match for %s (" PTR_FMT ")\n", __func__,
            obj->strtab + def->st_name, symbol_addr);
        /* Update our idea of the nearest symbol. */
        info->dli_sname = obj->strtab + def->st_name;
        info->dli_saddr = symbol_addr;

        /* Exact match? */
        if ((vaddr_t)info->dli_saddr == (vaddr_t)addr) {
            dbg_cat(SYMLOOKUP, "%s: Found exact match for %s (" PTR_FMT ")\n", __func__,
                obj->strtab + def->st_name, symbol_addr);
            break;
        }
    }
    lock_release(rtld_bind_lock, &lockstate);
    return 1;
}

int
dlinfo(void *handle, int request, void *p)
{
    const Obj_Entry *obj;
    RtldLockState lockstate;
    int error;

    rlock_acquire(rtld_bind_lock, &lockstate);

    if (handle == NULL || handle == RTLD_SELF) {
	void *retaddr;

	retaddr = __builtin_return_address(0);	/* __GNUC__ only */
	if ((obj = obj_from_addr(retaddr)) == NULL)
	    _rtld_error("Cannot determine caller's shared object");
    } else
	obj = dlcheck(handle);

    if (obj == NULL) {
	lock_release(rtld_bind_lock, &lockstate);
	return (-1);
    }

    error = 0;
    switch (request) {
    case RTLD_DI_LINKMAP:
	*((struct link_map const **)p) = &obj->linkmap;
	break;
    case RTLD_DI_ORIGIN:
	error = rtld_dirname(obj->path, p);
	break;

    case RTLD_DI_SERINFOSIZE:
    case RTLD_DI_SERINFO:
	error = do_search_info(obj, request, (struct dl_serinfo *)p);
	break;

    default:
	_rtld_error("Invalid request %d passed to dlinfo()", request);
	error = -1;
    }

    lock_release(rtld_bind_lock, &lockstate);

    return (error);
}

static void
rtld_fill_dl_phdr_info(const Obj_Entry *obj, struct dl_phdr_info *phdr_info)
{

#ifdef __CHERI_PURE_CAPABILITY__
	phdr_info->dlpi_addr = (uintptr_t)cheri_andperm(obj->relocbase,
	    CHERI_PERM_LOAD | CHERI_PERM_LOAD_CAP);
	phdr_info->dlpi_phdr = cheri_andperm(obj->phdr, CHERI_PERM_LOAD |
	    CHERI_PERM_LOAD_CAP);
#else
	phdr_info->dlpi_addr = (Elf_Addr)obj->relocbase;
	phdr_info->dlpi_phdr = obj->phdr;
#endif
	phdr_info->dlpi_name = obj->path;
	phdr_info->dlpi_phnum = obj->phsize / sizeof(obj->phdr[0]);
	phdr_info->dlpi_tls_modid = obj->tlsindex;
	phdr_info->dlpi_tls_data = obj->tlsinit;
	phdr_info->dlpi_adds = obj_loads;
	phdr_info->dlpi_subs = obj_loads - obj_count;
}

int
dl_iterate_phdr(__dl_iterate_hdr_callback callback, void *param)
{
	struct dl_phdr_info phdr_info;
	Obj_Entry *obj, marker;
	RtldLockState bind_lockstate, phdr_lockstate;
	int error;

	init_marker(&marker);
	error = 0;

	wlock_acquire(rtld_phdr_lock, &phdr_lockstate);
	wlock_acquire(rtld_bind_lock, &bind_lockstate);
	for (obj = globallist_curr(TAILQ_FIRST(&obj_list)); obj != NULL;) {
		TAILQ_INSERT_AFTER(&obj_list, obj, &marker, next);
		rtld_fill_dl_phdr_info(obj, &phdr_info);
		hold_object(obj);
		lock_release(rtld_bind_lock, &bind_lockstate);

		error = callback(&phdr_info, sizeof phdr_info, param);

		wlock_acquire(rtld_bind_lock, &bind_lockstate);
		unhold_object(obj);
		obj = globallist_next(&marker);
		TAILQ_REMOVE(&obj_list, &marker, next);
		if (error != 0) {
			lock_release(rtld_bind_lock, &bind_lockstate);
			lock_release(rtld_phdr_lock, &phdr_lockstate);
			return (error);
		}
	}

	if (error == 0) {
		rtld_fill_dl_phdr_info(&obj_rtld, &phdr_info);
		lock_release(rtld_bind_lock, &bind_lockstate);
		error = callback(&phdr_info, sizeof(phdr_info), param);
	}
	lock_release(rtld_phdr_lock, &phdr_lockstate);
	return (error);
}

static __used void *
_fill_search_info(const char *dir, size_t dirlen, void *param)
{
    struct fill_search_info_args *arg;

    arg = param;

    if (arg->request == RTLD_DI_SERINFOSIZE) {
	arg->serinfo->dls_cnt ++;
	arg->serinfo->dls_size += sizeof(struct dl_serpath) + dirlen + 1;
    } else {
	struct dl_serpath *s_entry;

	s_entry = arg->serpath;
	s_entry->dls_name  = arg->strspace;
	s_entry->dls_flags = arg->flags;

	strncpy(arg->strspace, dir, dirlen);
	arg->strspace[dirlen] = '\0';

	arg->strspace += dirlen + 1;
	arg->serpath++;
    }

    return (NULL);
}

static int
do_search_info(const Obj_Entry *obj, int request, struct dl_serinfo *info)
{
    struct dl_serinfo _info;
    struct fill_search_info_args args;

    args.request = RTLD_DI_SERINFOSIZE;
    args.serinfo = &_info;

    _info.dls_size = __offsetof(struct dl_serinfo, dls_serpath);
    _info.dls_cnt  = 0;

    path_enumerate(obj->rpath, fill_search_info, NULL, &args);
    path_enumerate(ld_library_path, fill_search_info, NULL, &args);
    path_enumerate(obj->runpath, fill_search_info, NULL, &args);
    path_enumerate(gethints(obj->z_nodeflib), fill_search_info, NULL, &args);
    if (!obj->z_nodeflib)
      path_enumerate(ld_standard_library_path, fill_search_info, NULL, &args);


    if (request == RTLD_DI_SERINFOSIZE) {
	info->dls_size = _info.dls_size;
	info->dls_cnt = _info.dls_cnt;
	return (0);
    }

    if (info->dls_cnt != _info.dls_cnt || info->dls_size != _info.dls_size) {
	_rtld_error("Uninitialized Dl_serinfo struct passed to dlinfo()");
	return (-1);
    }

    args.request  = RTLD_DI_SERINFO;
    args.serinfo  = info;
    args.serpath  = &info->dls_serpath[0];
    args.strspace = (char *)&info->dls_serpath[_info.dls_cnt];

    args.flags = LA_SER_RUNPATH;
    if (path_enumerate(obj->rpath, fill_search_info, NULL, &args) != NULL)
	return (-1);

    args.flags = LA_SER_LIBPATH;
    if (path_enumerate(ld_library_path, fill_search_info, NULL, &args) != NULL)
	return (-1);

    args.flags = LA_SER_RUNPATH;
    if (path_enumerate(obj->runpath, fill_search_info, NULL, &args) != NULL)
	return (-1);

    args.flags = LA_SER_CONFIG;
    if (path_enumerate(gethints(obj->z_nodeflib), fill_search_info, NULL, &args)
      != NULL)
	return (-1);

    args.flags = LA_SER_DEFAULT;
    if (!obj->z_nodeflib && path_enumerate(ld_standard_library_path,
      fill_search_info, NULL, &args) != NULL)
	return (-1);
    return (0);
}

static int
rtld_dirname(const char *path, char *bname)
{
    const char *endp;

    /* Empty or NULL string gets treated as "." */
    if (path == NULL || *path == '\0') {
	bname[0] = '.';
	bname[1] = '\0';
	return (0);
    }

    /* Strip trailing slashes */
    endp = path + strlen(path) - 1;
    while (endp > path && *endp == '/')
	endp--;

    /* Find the start of the dir */
    while (endp > path && *endp != '/')
	endp--;

    /* Either the dir is "/" or there are no slashes */
    if (endp == path) {
	bname[0] = *endp == '/' ? '/' : '.';
	bname[1] = '\0';
	return (0);
    } else {
	do {
	    endp--;
	} while (endp > path && *endp == '/');
    }

    if (endp - path + 2 > PATH_MAX)
    {
	_rtld_error("Filename is too long: %s", path);
	return(-1);
    }

    strncpy(bname, path, endp - path + 1);
    bname[endp - path + 1] = '\0';
    return (0);
}

static int
rtld_dirname_abs(const char *path, char *base)
{
	char *last;

	if (realpath(path, base) == NULL) {
		_rtld_error("realpath \"%s\" failed (%s)", path,
		    rtld_strerror(errno));
		return (-1);
	}
	dbg("%s -> %s", path, base);
	last = strrchr(base, '/');
	if (last == NULL) {
		_rtld_error("non-abs result from realpath \"%s\"", path);
		return (-1);
	}
	if (last != base)
		*last = '\0';
	return (0);
}

static void
linkmap_add(Obj_Entry *obj)
{
	struct link_map *l, *prev;

	dbg("Adding %s to linkmap", printable_path(obj->path));
	l = &obj->linkmap;
	l->l_name = obj->path;
	l->l_base = obj->mapbase;
	l->l_ld = obj->dynamic;
	l->l_addr = obj->relocbase;

	if (r_debug.r_map == NULL) {
		r_debug.r_map = l;
		return;
	}

	/*
	 * Scan to the end of the list, but not past the entry for the
	 * dynamic linker, which we want to keep at the very end.
	 */
	for (prev = r_debug.r_map;
	    prev->l_next != NULL && prev->l_next != &obj_rtld.linkmap;
	     prev = prev->l_next)
		;

	/* Link in the new entry. */
	l->l_prev = prev;
	l->l_next = prev->l_next;
	if (l->l_next != NULL)
		l->l_next->l_prev = l;
	prev->l_next = l;
}

static void
linkmap_delete(Obj_Entry *obj)
{
	struct link_map *l;

	l = &obj->linkmap;
	if (l->l_prev == NULL) {
		if ((r_debug.r_map = l->l_next) != NULL)
			l->l_next->l_prev = NULL;
		return;
	}

	if ((l->l_prev->l_next = l->l_next) != NULL)
		l->l_next->l_prev = l->l_prev;
}

/*
 * Function for the debugger to set a breakpoint on to gain control.
 *
 * The two parameters allow the debugger to easily find and determine
 * what the runtime loader is doing and to whom it is doing it.
 *
 * When the loadhook trap is hit (r_debug_state, set at program
 * initialization), the arguments can be found on the stack:
 *
 *  +8   struct link_map *m
 *  +4   struct r_debug  *rd
 *  +0   RetAddr
 */
void
r_debug_state(struct r_debug* rd __unused, struct link_map *m  __unused)
{
    /*
     * The following is a hack to force the compiler to emit calls to
     * this function, even when optimizing.  If the function is empty,
     * the compiler is not obliged to emit any code for calls to it,
     * even when marked __noinline.  However, gdb depends on those
     * calls being made.
     */
    __compiler_membar();
}

/*
 * A function called after init routines have completed. This can be used to
 * break before a program's entry routine is called, and can be used when
 * main is not available in the symbol table.
 */
void
_r_debug_postinit(struct link_map *m __unused)
{

	/* See r_debug_state(). */
	__compiler_membar();
}

static void
release_object(Obj_Entry *obj)
{

	if (obj->holdcount > 0) {
		obj->unholdfree = true;
		return;
	}
	munmap(obj->mapbase, obj->mapsize);
	linkmap_delete(obj);
	obj_free(obj);
}

/*
 * Get address of the pointer variable in the main program.
 * Prefer non-weak symbol over the weak one.
 */
static const void **
get_program_var_addr(const char *name, RtldLockState *lockstate)
{
    SymLook req;
    DoneList donelist;

    symlook_init(&req, name);
    req.lockstate = lockstate;
    donelist_init(&donelist);
    if (symlook_global(&req, &donelist) != 0)
	return (NULL);
    if (ELF_ST_TYPE(req.sym_out->st_info) == STT_FUNC)
	return ((const void **)make_function_pointer(req.sym_out,
	  req.defobj_out));
    else if (ELF_ST_TYPE(req.sym_out->st_info) == STT_GNU_IFUNC)
	return ((const void **)rtld_resolve_ifunc(req.defobj_out, req.sym_out));
    else
	return (const void **)make_data_pointer(req.sym_out, req.defobj_out);
}

/*
 * Set a pointer variable in the main program to the given value.  This
 * is used to set key variables such as "environ" before any of the
 * init functions are called.
 */
static void
set_program_var(const char *name, const void *value)
{
    const void **addr;

    if ((addr = get_program_var_addr(name, NULL)) != NULL) {
	dbg("\"%s\": *%p <-- %p", name, addr, value);
	*addr = value;
    }
}

/*
 * Search the global objects, including dependencies and main object,
 * for the given symbol.
 */
static int
symlook_global(SymLook *req, DoneList *donelist)
{
    SymLook req1;
    const Objlist_Entry *elm;
    int res;

    symlook_init_from_req(&req1, req);

    /* Search all objects loaded at program start up. */
    if (req->defobj_out == NULL ||
      ELF_ST_BIND(req->sym_out->st_info) == STB_WEAK) {
	res = symlook_list(&req1, &list_main, donelist);
	if (res == 0 && (req->defobj_out == NULL ||
	  ELF_ST_BIND(req1.sym_out->st_info) != STB_WEAK)) {
	    req->sym_out = req1.sym_out;
	    req->defobj_out = req1.defobj_out;
	    assert(req->defobj_out != NULL);
	}
    }

    /* Search all DAGs whose roots are RTLD_GLOBAL objects. */
    STAILQ_FOREACH(elm, &list_global, link) {
	if (req->defobj_out != NULL &&
	  ELF_ST_BIND(req->sym_out->st_info) != STB_WEAK)
	    break;
	res = symlook_list(&req1, &elm->obj->dagmembers, donelist);
	if (res == 0 && (req->defobj_out == NULL ||
	  ELF_ST_BIND(req1.sym_out->st_info) != STB_WEAK)) {
	    req->sym_out = req1.sym_out;
	    req->defobj_out = req1.defobj_out;
	    assert(req->defobj_out != NULL);
	}
    }

    return (req->sym_out != NULL ? 0 : ESRCH);
}

/*
 * Given a symbol name in a referencing object, find the corresponding
 * definition of the symbol.  Returns a pointer to the symbol, or NULL if
 * no definition was found.  Returns a pointer to the Obj_Entry of the
 * defining object via the reference parameter DEFOBJ_OUT.
 */
static int
symlook_default(SymLook *req, const Obj_Entry *refobj)
{
    DoneList donelist;
    const Objlist_Entry *elm;
    SymLook req1;
    int res;

    donelist_init(&donelist);
    symlook_init_from_req(&req1, req);

    /*
     * Look first in the referencing object if linked symbolically,
     * and similarly handle protected symbols.
     */
    res = symlook_obj(&req1, refobj);
    if (res == 0 && (refobj->symbolic ||
      ELF_ST_VISIBILITY(req1.sym_out->st_other) == STV_PROTECTED)) {
	req->sym_out = req1.sym_out;
	req->defobj_out = req1.defobj_out;
	assert(req->defobj_out != NULL);
    }
    if (refobj->symbolic || req->defobj_out != NULL)
	donelist_check(&donelist, refobj);

    symlook_global(req, &donelist);

    /* Search all dlopened DAGs containing the referencing object. */
    STAILQ_FOREACH(elm, &refobj->dldags, link) {
	if (req->sym_out != NULL &&
	  ELF_ST_BIND(req->sym_out->st_info) != STB_WEAK)
	    break;
	res = symlook_list(&req1, &elm->obj->dagmembers, &donelist);
	if (res == 0 && (req->sym_out == NULL ||
	  ELF_ST_BIND(req1.sym_out->st_info) != STB_WEAK)) {
	    req->sym_out = req1.sym_out;
	    req->defobj_out = req1.defobj_out;
	    assert(req->defobj_out != NULL);
	}
    }

    /*
     * Search the dynamic linker itself, and possibly resolve the
     * symbol from there.  This is how the application links to
     * dynamic linker services such as dlopen.
     */
    if (req->sym_out == NULL ||
      ELF_ST_BIND(req->sym_out->st_info) == STB_WEAK) {
	res = symlook_obj(&req1, &obj_rtld);
	if (res == 0) {
	    req->sym_out = req1.sym_out;
	    req->defobj_out = req1.defobj_out;
	    assert(req->defobj_out != NULL);
	}
    }

    return (req->sym_out != NULL ? 0 : ESRCH);
}

static int
symlook_list(SymLook *req, const Objlist *objlist, DoneList *dlp)
{
    const Elf_Sym *def;
    const Obj_Entry *defobj;
    const Objlist_Entry *elm;
    SymLook req1;
    int res;

    def = NULL;
    defobj = NULL;
    STAILQ_FOREACH(elm, objlist, link) {
	if (donelist_check(dlp, elm->obj))
	    continue;
	symlook_init_from_req(&req1, req);
	if ((res = symlook_obj(&req1, elm->obj)) == 0) {
	    if (def == NULL || ELF_ST_BIND(req1.sym_out->st_info) != STB_WEAK) {
		def = req1.sym_out;
		defobj = req1.defobj_out;
		if (ELF_ST_BIND(def->st_info) != STB_WEAK)
		    break;
	    }
	}
    }
    if (def != NULL) {
	req->sym_out = def;
	req->defobj_out = defobj;
	return (0);
    }
    return (ESRCH);
}

/*
 * Search the chain of DAGS cointed to by the given Needed_Entry
 * for a symbol of the given name.  Each DAG is scanned completely
 * before advancing to the next one.  Returns a pointer to the symbol,
 * or NULL if no definition was found.
 */
static int
symlook_needed(SymLook *req, const Needed_Entry *needed, DoneList *dlp)
{
    const Elf_Sym *def;
    const Needed_Entry *n;
    const Obj_Entry *defobj;
    SymLook req1;
    int res;

    def = NULL;
    defobj = NULL;
    symlook_init_from_req(&req1, req);
    for (n = needed; n != NULL; n = n->next) {
	if (n->obj == NULL ||
	    (res = symlook_list(&req1, &n->obj->dagmembers, dlp)) != 0)
	    continue;
	if (def == NULL || ELF_ST_BIND(req1.sym_out->st_info) != STB_WEAK) {
	    def = req1.sym_out;
	    defobj = req1.defobj_out;
	    if (ELF_ST_BIND(def->st_info) != STB_WEAK)
		break;
	}
    }
    if (def != NULL) {
	req->sym_out = def;
	req->defobj_out = defobj;
	return (0);
    }
    return (ESRCH);
}

/*
 * Search the symbol table of a single shared object for a symbol of
 * the given name and version, if requested.  Returns a pointer to the
 * symbol, or NULL if no definition was found.  If the object is
 * filter, return filtered symbol from filtee.
 *
 * The symbol's hash value is passed in for efficiency reasons; that
 * eliminates many recomputations of the hash value.
 */
int
symlook_obj(SymLook *req, const Obj_Entry *obj)
{
    DoneList donelist;
    SymLook req1;
    int flags, res, mres;

    /*
     * If there is at least one valid hash at this point, we prefer to
     * use the faster GNU version if available.
     */
    if (obj->valid_hash_gnu)
	mres = symlook_obj1_gnu(req, obj);
    else if (obj->valid_hash_sysv)
	mres = symlook_obj1_sysv(req, obj);
    else
	return (EINVAL);

    if (mres == 0) {
	if (obj->needed_filtees != NULL) {
	    flags = (req->flags & SYMLOOK_EARLY) ? RTLD_LO_EARLY : 0;
	    load_filtees(__DECONST(Obj_Entry *, obj), flags, req->lockstate);
	    donelist_init(&donelist);
	    symlook_init_from_req(&req1, req);
	    res = symlook_needed(&req1, obj->needed_filtees, &donelist);
	    if (res == 0) {
		req->sym_out = req1.sym_out;
		req->defobj_out = req1.defobj_out;
	    }
	    return (res);
	}
	if (obj->needed_aux_filtees != NULL) {
	    flags = (req->flags & SYMLOOK_EARLY) ? RTLD_LO_EARLY : 0;
	    load_filtees(__DECONST(Obj_Entry *, obj), flags, req->lockstate);
	    donelist_init(&donelist);
	    symlook_init_from_req(&req1, req);
	    res = symlook_needed(&req1, obj->needed_aux_filtees, &donelist);
	    if (res == 0) {
		req->sym_out = req1.sym_out;
		req->defobj_out = req1.defobj_out;
		return (res);
	    }
	}
    }
    return (mres);
}

/* Symbol match routine common to both hash functions */
static bool
matched_symbol(SymLook *req, const Obj_Entry *obj, Sym_Match_Result *result,
    const unsigned long symnum)
{
	Elf_Versym verndx;
	const Elf_Sym *symp;
	const char *strp;

	symp = obj->symtab + symnum;
	strp = obj->strtab + symp->st_name;

	switch (ELF_ST_TYPE(symp->st_info)) {
	case STT_FUNC:
	case STT_NOTYPE:
	case STT_OBJECT:
	case STT_COMMON:
	case STT_GNU_IFUNC:
		if (symp->st_value == 0)
			return (false);
		/* fallthrough */
	case STT_TLS:
		if (symp->st_shndx != SHN_UNDEF)
			break;
#ifndef __mips__
		else if (((req->flags & SYMLOOK_IN_PLT) == 0) &&
		    (ELF_ST_TYPE(symp->st_info) == STT_FUNC))
			break;
#endif
		/* fallthrough */
	default:
		return (false);
	}
	if (req->name[0] != strp[0] || strcmp(req->name, strp) != 0)
		return (false);

	if (req->ventry == NULL) {
		if (obj->versyms != NULL) {
			verndx = VER_NDX(obj->versyms[symnum]);
			if (verndx > obj->vernum) {
				_rtld_error(
				    "%s: symbol %s references wrong version %d",
				    obj->path, obj->strtab + symnum, verndx);
				return (false);
			}
			/*
			 * If we are not called from dlsym (i.e. this
			 * is a normal relocation from unversioned
			 * binary), accept the symbol immediately if
			 * it happens to have first version after this
			 * shared object became versioned.  Otherwise,
			 * if symbol is versioned and not hidden,
			 * remember it. If it is the only symbol with
			 * this name exported by the shared object, it
			 * will be returned as a match by the calling
			 * function. If symbol is global (verndx < 2)
			 * accept it unconditionally.
			 */
			if ((req->flags & SYMLOOK_DLSYM) == 0 &&
			    verndx == VER_NDX_GIVEN) {
				result->sym_out = symp;
				return (true);
			}
			else if (verndx >= VER_NDX_GIVEN) {
				if ((obj->versyms[symnum] & VER_NDX_HIDDEN)
				    == 0) {
					if (result->vsymp == NULL)
						result->vsymp = symp;
					result->vcount++;
				}
				return (false);
			}
		}
		result->sym_out = symp;
		return (true);
	}
	if (obj->versyms == NULL) {
		if (object_match_name(obj, req->ventry->name)) {
			_rtld_error("%s: object %s should provide version %s "
			    "for symbol %s", obj_rtld.path, obj->path,
			    req->ventry->name, obj->strtab + symnum);
			return (false);
		}
	} else {
		verndx = VER_NDX(obj->versyms[symnum]);
		if (verndx > obj->vernum) {
			_rtld_error("%s: symbol %s references wrong version %d",
			    obj->path, obj->strtab + symnum, verndx);
			return (false);
		}
		if (obj->vertab[verndx].hash != req->ventry->hash ||
		    strcmp(obj->vertab[verndx].name, req->ventry->name)) {
			/*
			 * Version does not match. Look if this is a
			 * global symbol and if it is not hidden. If
			 * global symbol (verndx < 2) is available,
			 * use it. Do not return symbol if we are
			 * called by dlvsym, because dlvsym looks for
			 * a specific version and default one is not
			 * what dlvsym wants.
			 */
			if ((req->flags & SYMLOOK_DLSYM) ||
			    (verndx >= VER_NDX_GIVEN) ||
			    (obj->versyms[symnum] & VER_NDX_HIDDEN))
				return (false);
		}
	}
	result->sym_out = symp;
	return (true);
}

/*
 * Search for symbol using SysV hash function.
 * obj->buckets is known not to be NULL at this point; the test for this was
 * performed with the obj->valid_hash_sysv assignment.
 */
static int
symlook_obj1_sysv(SymLook *req, const Obj_Entry *obj)
{
	unsigned long symnum;
	Sym_Match_Result matchres;

	matchres.sym_out = NULL;
	matchres.vsymp = NULL;
	matchres.vcount = 0;

	for (symnum = obj->buckets[req->hash % obj->nbuckets];
	    symnum != STN_UNDEF; symnum = obj->chains[symnum]) {
		if (symnum >= obj->nchains)
			return (ESRCH);	/* Bad object */

		if (matched_symbol(req, obj, &matchres, symnum)) {
			req->sym_out = matchres.sym_out;
			req->defobj_out = obj;
			return (0);
		}
	}
	if (matchres.vcount == 1) {
		req->sym_out = matchres.vsymp;
		req->defobj_out = obj;
		return (0);
	}
	return (ESRCH);
}

/* Search for symbol using GNU hash function */
static int
symlook_obj1_gnu(SymLook *req, const Obj_Entry *obj)
{
	Elf_Addr bloom_word;
	const Elf32_Word *hashval;
	Elf32_Word bucket;
	Sym_Match_Result matchres;
	unsigned int h1, h2;
	unsigned long symnum;

	matchres.sym_out = NULL;
	matchres.vsymp = NULL;
	matchres.vcount = 0;

	/* Pick right bitmask word from Bloom filter array */
	bloom_word = obj->bloom_gnu[(req->hash_gnu / __ELF_WORD_SIZE) &
	    obj->maskwords_bm_gnu];

	/* Calculate modulus word size of gnu hash and its derivative */
	h1 = req->hash_gnu & (__ELF_WORD_SIZE - 1);
	h2 = ((req->hash_gnu >> obj->shift2_gnu) & (__ELF_WORD_SIZE - 1));

	/* Filter out the "definitely not in set" queries */
	if (((bloom_word >> h1) & (bloom_word >> h2) & 1) == 0)
		return (ESRCH);

	/* Locate hash chain and corresponding value element*/
	bucket = obj->buckets_gnu[req->hash_gnu % obj->nbuckets_gnu];
	if (bucket == 0)
		return (ESRCH);
	hashval = &obj->chain_zero_gnu[bucket];
	do {
		if (((*hashval ^ req->hash_gnu) >> 1) == 0) {
			symnum = hashval - obj->chain_zero_gnu;
			if (matched_symbol(req, obj, &matchres, symnum)) {
				req->sym_out = matchres.sym_out;
				req->defobj_out = obj;
				return (0);
			}
		}
	} while ((*hashval++ & 1) == 0);
	if (matchres.vcount == 1) {
		req->sym_out = matchres.vsymp;
		req->defobj_out = obj;
		return (0);
	}
	return (ESRCH);
}

static void
trace_loaded_objects(Obj_Entry *obj)
{
    const char *fmt1, *fmt2, *fmt, *main_local, *list_containers;
    int c;

    if ((main_local = getenv(_LD("TRACE_LOADED_OBJECTS_PROGNAME"))) == NULL)
	main_local = "";

    if ((fmt1 = getenv(_LD("TRACE_LOADED_OBJECTS_FMT1"))) == NULL)
	fmt1 = "\t%o => %p (%x)\n";

    if ((fmt2 = getenv(_LD("TRACE_LOADED_OBJECTS_FMT2"))) == NULL)
	fmt2 = "\t%o (%x)\n";

    list_containers = getenv(_LD("TRACE_LOADED_OBJECTS_ALL"));

    for (; obj != NULL; obj = TAILQ_NEXT(obj, next)) {
	Needed_Entry *needed;
	const char *name, *path;
	bool is_lib;

	if (obj->marker)
	    continue;
	if (list_containers && obj->needed != NULL)
	    rtld_printf("%s:\n", obj->path);
	for (needed = obj->needed; needed; needed = needed->next) {
	    if (needed->obj != NULL) {
		if (needed->obj->traced && !list_containers)
		    continue;
		needed->obj->traced = true;
		path = needed->obj->path;
	    } else
		path = "not found";

	    name = obj->strtab + needed->name;
	    is_lib = strncmp(name, "lib", 3) == 0;	/* XXX - bogus */

	    fmt = is_lib ? fmt1 : fmt2;
	    while ((c = *fmt++) != '\0') {
		switch (c) {
		default:
		    rtld_putchar(c);
		    continue;
		case '\\':
		    switch (c = *fmt) {
		    case '\0':
			continue;
		    case 'n':
			rtld_putchar('\n');
			break;
		    case 't':
			rtld_putchar('\t');
			break;
		    }
		    break;
		case '%':
		    switch (c = *fmt) {
		    case '\0':
			continue;
		    case '%':
		    default:
			rtld_putchar(c);
			break;
		    case 'A':
			rtld_putstr(main_local);
			break;
		    case 'a':
			rtld_putstr(obj_main->path);
			break;
		    case 'o':
			rtld_putstr(name);
			break;
#if 0
		    case 'm':
			rtld_printf("%d", sodp->sod_major);
			break;
		    case 'n':
			rtld_printf("%d", sodp->sod_minor);
			break;
#endif
		    case 'p':
			rtld_putstr(path);
			break;
		    case 'x':
			rtld_printf("%p", needed->obj ? needed->obj->mapbase :
			  0);
			break;
		    }
		    break;
		}
		++fmt;
	    }
	}
    }
}

/*
 * Unload a dlopened object and its dependencies from memory and from
 * our data structures.  It is assumed that the DAG rooted in the
 * object has already been unreferenced, and that the object has a
 * reference count of 0.
 */
static void
unload_object(Obj_Entry *root, RtldLockState *lockstate)
{
	Obj_Entry marker, *obj, *next;

	assert(root->refcount == 0);

	/*
	 * Pass over the DAG removing unreferenced objects from
	 * appropriate lists.
	 */
	unlink_object(root);

	/* Unmap all objects that are no longer referenced. */
	for (obj = TAILQ_FIRST(&obj_list); obj != NULL; obj = next) {
		next = TAILQ_NEXT(obj, next);
		if (obj->marker || obj->refcount != 0)
			continue;
		LD_UTRACE(UTRACE_UNLOAD_OBJECT, obj, obj->mapbase,
		    obj->mapsize, 0, obj->path);
		dbg("unloading \"%s\"", obj->path);
		/*
		 * Unlink the object now to prevent new references from
		 * being acquired while the bind lock is dropped in
		 * recursive dlclose() invocations.
		 */
		TAILQ_REMOVE(&obj_list, obj, next);
		obj_count--;

		if (obj->filtees_loaded) {
			if (next != NULL) {
				init_marker(&marker);
				TAILQ_INSERT_BEFORE(next, &marker, next);
				unload_filtees(obj, lockstate);
				next = TAILQ_NEXT(&marker, next);
				TAILQ_REMOVE(&obj_list, &marker, next);
			} else
				unload_filtees(obj, lockstate);
		}
		release_object(obj);
	}
}

static void
unlink_object(Obj_Entry *root)
{
    Objlist_Entry *elm;

    if (root->refcount == 0) {
	/* Remove the object from the RTLD_GLOBAL list. */
	objlist_remove(&list_global, root);

    	/* Remove the object from all objects' DAG lists. */
    	STAILQ_FOREACH(elm, &root->dagmembers, link) {
	    objlist_remove(&elm->obj->dldags, root);
	    if (elm->obj != root)
		unlink_object(elm->obj);
	}
    }
}

static void
ref_dag(Obj_Entry *root)
{
    Objlist_Entry *elm;

    assert(root->dag_inited);
    STAILQ_FOREACH(elm, &root->dagmembers, link)
	elm->obj->refcount++;
}

static void
unref_dag(Obj_Entry *root)
{
    Objlist_Entry *elm;

    assert(root->dag_inited);
    STAILQ_FOREACH(elm, &root->dagmembers, link)
	elm->obj->refcount--;
}

/*
 * Common code for MD __tls_get_addr().
 */
static void *tls_get_addr_slow(uintptr_t **, int, size_t) __noinline;
static void *
tls_get_addr_slow(uintptr_t **dtvp, int index, size_t offset)
{
    uintptr_t *newdtv, *dtv;
    RtldLockState lockstate;
    int to_copy;

    dtv = *dtvp;
    /* Check dtv generation in case new modules have arrived */
    if (dtv[0] != tls_dtv_generation) {
	wlock_acquire(rtld_bind_lock, &lockstate);
	newdtv = xcalloc(tls_max_index + 2, sizeof(Elf_Addr));
	to_copy = dtv[1];
	if (to_copy > tls_max_index)
	    to_copy = tls_max_index;
	memcpy(&newdtv[2], &dtv[2], to_copy * sizeof(Elf_Addr));
	newdtv[0] = tls_dtv_generation;
	newdtv[1] = tls_max_index;
	free(dtv);
	lock_release(rtld_bind_lock, &lockstate);
	dtv = *dtvp = newdtv;
    }

    /* Dynamically allocate module TLS if necessary */
    if (dtv[index + 1] == 0) {
	/* Signal safe, wlock will block out signals. */
	wlock_acquire(rtld_bind_lock, &lockstate);
	if (!dtv[index + 1])
	    dtv[index + 1] = (Elf_Addr)allocate_module_tls(index);
	lock_release(rtld_bind_lock, &lockstate);
    }
    return ((void *)(dtv[index + 1] + offset));
}

void *
tls_get_addr_common(uintptr_t **dtvp, int index, size_t offset)
{
	uintptr_t *dtv;

	dtv = *dtvp;
	/* Check dtv generation in case new modules have arrived */
	if (__predict_true(dtv[0] == tls_dtv_generation &&
	    dtv[index + 1] != 0))
		return ((void *)(dtv[index + 1] + offset));
	return (tls_get_addr_slow(dtvp, index, offset));
}

#if defined(__aarch64__) || defined(__arm__) || defined(__mips__) || \
    defined(__powerpc__) || defined(__riscv)

/*
 * Return pointer to allocated TLS block
 */
static void *
get_tls_block_ptr(void *tcb, size_t tcbsize)
{
    size_t extra_size, post_size, pre_size, tls_block_size;
    size_t tls_init_align;

    tls_init_align = rtld_max(obj_main->tlsalign, 1);

    /* Compute fragments sizes. */
    extra_size = tcbsize - TLS_TCB_SIZE;
    post_size = calculate_tls_post_size(tls_init_align);
    tls_block_size = tcbsize + post_size;
    pre_size = roundup2(tls_block_size, tls_init_align) - tls_block_size;

    return ((char *)tcb - pre_size - extra_size);
}

/*
 * Allocate Static TLS using the Variant I method.
 *
 * For details on the layout, see lib/libc/gen/tls.c.
 *
 * NB: rtld's tls_static_space variable includes TLS_TCB_SIZE and post_size as
 *     it is based on tls_last_offset, and TLS offsets here are really TCB
 *     offsets, whereas libc's tls_static_space is just the executable's static
 *     TLS segment.
 */
void *
allocate_tls(Obj_Entry *objs, void *oldtcb, size_t tcbsize, size_t tcbalign)
{
    Obj_Entry *obj;
    char *tls_block;
    uintptr_t *dtv, **tcb;
    char *addr;
    Elf_Addr i;
    size_t extra_size, maxalign, post_size, pre_size, tls_block_size;
    size_t tls_init_align, tls_init_offset;

    if (oldtcb != NULL && tcbsize == TLS_TCB_SIZE)
	return (oldtcb);

    assert(tcbsize >= TLS_TCB_SIZE);
    maxalign = rtld_max(tcbalign, tls_static_max_align);
    tls_init_align = rtld_max(obj_main->tlsalign, 1);

    /* Compute fragmets sizes. */
    extra_size = tcbsize - TLS_TCB_SIZE;
    post_size = calculate_tls_post_size(tls_init_align);
    tls_block_size = tcbsize + post_size;
    pre_size = roundup2(tls_block_size, tls_init_align) - tls_block_size;
    tls_block_size += pre_size + tls_static_space - TLS_TCB_SIZE - post_size;

    /* Allocate whole TLS block */
    tls_block = malloc_aligned(tls_block_size, maxalign, 0);
    tcb = (uintptr_t **)(tls_block + pre_size + extra_size);

    if (oldtcb != NULL) {
	memcpy(tls_block, get_tls_block_ptr(oldtcb, tcbsize),
	    tls_block_size);
	free_aligned(get_tls_block_ptr(oldtcb, tcbsize));

	/* Adjust the DTV. */
	dtv = tcb[0];
	for (i = 0; i < dtv[1]; i++) {
	    if (dtv[i+2] >= (Elf_Addr)oldtcb &&
		dtv[i+2] < (Elf_Addr)oldtcb + tls_static_space) {
		dtv[i+2] = (uintptr_t)tcb + ((Elf_Addr)dtv[i+2] - (Elf_Addr)oldtcb);
	    }
	}
    } else {
	dtv = xcalloc(tls_max_index + 2, sizeof(void *));
	tcb[0] = dtv;
	dtv[0] = (uintptr_t)tls_dtv_generation;
	dtv[1] = (uintptr_t)tls_max_index;

	for (obj = globallist_curr(objs); obj != NULL;
	  obj = globallist_next(obj)) {
	    if (obj->tlsoffset == 0)
		continue;
	    tls_init_offset = obj->tlspoffset & (obj->tlsalign - 1);
	    addr = (char *)tcb + obj->tlsoffset;
	    if (tls_init_offset > 0)
		memset((void *)addr, 0, tls_init_offset);
	    if (obj->tlsinitsize > 0) {
		memcpy((void *)(addr + tls_init_offset), obj->tlsinit,
		    obj->tlsinitsize);
	    }
	    if (obj->tlssize > obj->tlsinitsize) {
		memset((void *)(addr + tls_init_offset + obj->tlsinitsize),
		    0, obj->tlssize - obj->tlsinitsize - tls_init_offset);
	    }
	    dtv[obj->tlsindex + 1] = (uintptr_t)addr;
	}
    }

    return (tcb);
}

void
free_tls(void *tcb, size_t tcbsize, size_t tcbalign __unused)
{
    char **dtv;
    char *tlsstart, *tlsend;
    size_t post_size;
    size_t dtvsize, i, tls_init_align;

    assert(tcbsize >= TLS_TCB_SIZE);
    tls_init_align = rtld_max(obj_main->tlsalign, 1);

    /* Compute fragments sizes. */
    post_size = calculate_tls_post_size(tls_init_align);

    tlsstart = (char *)tcb + TLS_TCB_SIZE + post_size;
    tlsend = (char *)tcb + tls_static_space;

    dtv = *(void **)tcb;
    dtvsize = (size_t)dtv[1];
    for (i = 0; i < dtvsize; i++) {
	if (dtv[i+2] && (dtv[i+2] < tlsstart || dtv[i+2] >= tlsend)) {
	    free((void*)dtv[i+2]);
	}
    }
    free(dtv);
    free_aligned(get_tls_block_ptr(tcb, tcbsize));
}

#endif

#if defined(__i386__) || defined(__amd64__)

/*
 * Allocate Static TLS using the Variant II method.
 */
void *
allocate_tls(Obj_Entry *objs, void *oldtls, size_t tcbsize, size_t tcbalign)
{
    Obj_Entry *obj;
    size_t size, ralign;
    char *tls;
    Elf_Addr *dtv, *olddtv;
    Elf_Addr segbase, oldsegbase, addr;
    size_t i;

    ralign = tcbalign;
    if (tls_static_max_align > ralign)
	    ralign = tls_static_max_align;
    size = roundup(tls_static_space, ralign) + roundup(tcbsize, ralign);

    assert(tcbsize >= 2*sizeof(Elf_Addr));
    tls = malloc_aligned(size, ralign, 0 /* XXX */);
    dtv = xcalloc(tls_max_index + 2, sizeof(Elf_Addr));

    segbase = (Elf_Addr)(tls + roundup(tls_static_space, ralign));
    ((Elf_Addr*)segbase)[0] = segbase;
    ((Elf_Addr*)segbase)[1] = (Elf_Addr) dtv;

    dtv[0] = tls_dtv_generation;
    dtv[1] = tls_max_index;

    if (oldtls) {
	/*
	 * Copy the static TLS block over whole.
	 */
	oldsegbase = (Elf_Addr) oldtls;
	memcpy((void *)(segbase - tls_static_space),
	       (const void *)(oldsegbase - tls_static_space),
	       tls_static_space);

	/*
	 * If any dynamic TLS blocks have been created tls_get_addr(),
	 * move them over.
	 */
	olddtv = ((Elf_Addr**)oldsegbase)[1];
	for (i = 0; i < olddtv[1]; i++) {
	    if (olddtv[i+2] < oldsegbase - size || olddtv[i+2] > oldsegbase) {
		dtv[i+2] = olddtv[i+2];
		olddtv[i+2] = 0;
	    }
	}

	/*
	 * We assume that this block was the one we created with
	 * allocate_initial_tls().
	 */
	free_tls(oldtls, 2*sizeof(Elf_Addr), sizeof(Elf_Addr));
    } else {
	for (obj = objs; obj != NULL; obj = TAILQ_NEXT(obj, next)) {
		if (obj->marker || obj->tlsoffset == 0)
			continue;
		addr = segbase - obj->tlsoffset;
		memset((void*)(addr + obj->tlsinitsize),
		       0, obj->tlssize - obj->tlsinitsize);
		if (obj->tlsinit) {
		    memcpy((void*) addr, obj->tlsinit, obj->tlsinitsize);
		    obj->static_tls_copied = true;
		}
		dtv[obj->tlsindex + 1] = addr;
	}
    }

    return (void*) segbase;
}

void
free_tls(void *tls, size_t tcbsize  __unused, size_t tcbalign)
{
    Elf_Addr* dtv;
    size_t size, ralign;
    int dtvsize, i;
    Elf_Addr tlsstart, tlsend;

    /*
     * Figure out the size of the initial TLS block so that we can
     * find stuff which ___tls_get_addr() allocated dynamically.
     */
    ralign = tcbalign;
    if (tls_static_max_align > ralign)
	    ralign = tls_static_max_align;
    size = roundup(tls_static_space, ralign);

    dtv = ((Elf_Addr**)tls)[1];
    dtvsize = dtv[1];
    tlsend = (Elf_Addr) tls;
    tlsstart = tlsend - size;
    for (i = 0; i < dtvsize; i++) {
	if (dtv[i + 2] != 0 && (dtv[i + 2] < tlsstart || dtv[i + 2] > tlsend)) {
		free_aligned((void *)dtv[i + 2]);
	}
    }

    free_aligned((void *)tlsstart);
    free((void*) dtv);
}

#endif

/*
 * Allocate TLS block for module with given index.
 */
void *
allocate_module_tls(int index)
{
	Obj_Entry *obj;
	char *p;

	TAILQ_FOREACH(obj, &obj_list, next) {
		if (obj->marker)
			continue;
		if (obj->tlsindex == index)
			break;
	}
	if (obj == NULL) {
		_rtld_error("Can't find module with TLS index %d", index);
		rtld_die();
	}

	p = malloc_aligned(obj->tlssize, obj->tlsalign, obj->tlspoffset);
	memcpy(p, obj->tlsinit, obj->tlsinitsize);
	memset(p + obj->tlsinitsize, 0, obj->tlssize - obj->tlsinitsize);
	return (p);
}

bool
allocate_tls_offset(Obj_Entry *obj)
{
    size_t off;

    if (obj->tls_done)
	return true;

    if (obj->tlssize == 0) {
	obj->tls_done = true;
	return true;
    }

    if (tls_last_offset == 0)
	off = calculate_first_tls_offset(obj->tlssize, obj->tlsalign,
	  obj->tlspoffset);
    else
	off = calculate_tls_offset(tls_last_offset, tls_last_size,
	  obj->tlssize, obj->tlsalign, obj->tlspoffset);

    /*
     * If we have already fixed the size of the static TLS block, we
     * must stay within that size. When allocating the static TLS, we
     * leave a small amount of space spare to be used for dynamically
     * loading modules which use static TLS.
     */
    if (tls_static_space != 0) {
	if (calculate_tls_end(off, obj->tlssize) > tls_static_space)
	    return false;
    } else if (obj->tlsalign > tls_static_max_align) {
	    tls_static_max_align = obj->tlsalign;
    }

    tls_last_offset = obj->tlsoffset = off;
    tls_last_size = obj->tlssize;
    obj->tls_done = true;

    return true;
}

void
free_tls_offset(Obj_Entry *obj)
{

    /*
     * If we were the last thing to allocate out of the static TLS
     * block, we give our space back to the 'allocator'. This is a
     * simplistic workaround to allow libGL.so.1 to be loaded and
     * unloaded multiple times.
     */
    if (calculate_tls_end(obj->tlsoffset, obj->tlssize)
	== calculate_tls_end(tls_last_offset, tls_last_size)) {
	tls_last_offset -= obj->tlssize;
	tls_last_size = 0;
    }
}

void *
_rtld_allocate_tls(void *oldtls, size_t tcbsize, size_t tcbalign)
{
    void *ret;
    RtldLockState lockstate;

    wlock_acquire(rtld_bind_lock, &lockstate);
    ret = allocate_tls(globallist_curr(TAILQ_FIRST(&obj_list)), oldtls,
      tcbsize, tcbalign);
    lock_release(rtld_bind_lock, &lockstate);
    return (ret);
}

void
_rtld_free_tls(void *tcb, size_t tcbsize, size_t tcbalign)
{
    RtldLockState lockstate;

    wlock_acquire(rtld_bind_lock, &lockstate);
    free_tls(tcb, tcbsize, tcbalign);
    lock_release(rtld_bind_lock, &lockstate);
}

static void
object_add_name(Obj_Entry *obj, const char *name)
{
    Name_Entry *entry;
    size_t len;

    len = strlen(name);
    entry = malloc(sizeof(Name_Entry) + len);

    if (entry != NULL) {
	strcpy(entry->name, name);
	STAILQ_INSERT_TAIL(&obj->names, entry, link);
    }
}

static int
object_match_name(const Obj_Entry *obj, const char *name)
{
    Name_Entry *entry;

    STAILQ_FOREACH(entry, &obj->names, link) {
	if (strcmp(name, entry->name) == 0)
	    return (1);
    }
    return (0);
}

static Obj_Entry *
locate_dependency(const Obj_Entry *obj, const char *name)
{
    const Objlist_Entry *entry;
    const Needed_Entry *needed;

    STAILQ_FOREACH(entry, &list_main, link) {
	if (object_match_name(entry->obj, name))
	    return entry->obj;
    }

    for (needed = obj->needed;  needed != NULL;  needed = needed->next) {
	if (strcmp(obj->strtab + needed->name, name) == 0 ||
	  (needed->obj != NULL && object_match_name(needed->obj, name))) {
	    /*
	     * If there is DT_NEEDED for the name we are looking for,
	     * we are all set.  Note that object might not be found if
	     * dependency was not loaded yet, so the function can
	     * return NULL here.  This is expected and handled
	     * properly by the caller.
	     */
	    return (needed->obj);
	}
    }
    rtld_fatal("%s: Unexpected inconsistency: dependency %s not found",
	obj->path, name);
}

static int
check_object_provided_version(Obj_Entry *refobj, const Obj_Entry *depobj,
    const Elf_Vernaux *vna)
{
    const Elf_Verdef *vd;
    const char *vername;

    vername = refobj->strtab + vna->vna_name;
    vd = depobj->verdef;
    if (vd == NULL) {
	_rtld_error("%s: version %s required by %s not defined",
	    depobj->path, vername, refobj->path);
	return (-1);
    }
    for (;;) {
	if (vd->vd_version != VER_DEF_CURRENT) {
	    _rtld_error("%s: Unsupported version %d of Elf_Verdef entry",
		depobj->path, vd->vd_version);
	    return (-1);
	}
	if (vna->vna_hash == vd->vd_hash) {
	    const Elf_Verdaux *aux = (const Elf_Verdaux *)
		((const char *)vd + vd->vd_aux);
	    if (strcmp(vername, depobj->strtab + aux->vda_name) == 0)
		return (0);
	}
	if (vd->vd_next == 0)
	    break;
	vd = (const Elf_Verdef *)((const char *)vd + vd->vd_next);
    }
    if (vna->vna_flags & VER_FLG_WEAK)
	return (0);
    _rtld_error("%s: version %s required by %s not found",
	depobj->path, vername, refobj->path);
    return (-1);
}

static int
rtld_verify_object_versions(Obj_Entry *obj)
{
    const Elf_Verneed *vn;
    const Elf_Verdef  *vd;
    const Elf_Verdaux *vda;
    const Elf_Vernaux *vna;
    const Obj_Entry *depobj;
    int maxvernum, vernum;

    if (obj->ver_checked)
	return (0);
    obj->ver_checked = true;

    maxvernum = 0;
    /*
     * Walk over defined and required version records and figure out
     * max index used by any of them. Do very basic sanity checking
     * while there.
     */
    vn = obj->verneed;
    while (vn != NULL) {
	if (vn->vn_version != VER_NEED_CURRENT) {
	    _rtld_error("%s: Unsupported version %d of Elf_Verneed entry",
		obj->path, vn->vn_version);
	    return (-1);
	}
	vna = (const Elf_Vernaux *)((const char *)vn + vn->vn_aux);
	for (;;) {
	    vernum = VER_NEED_IDX(vna->vna_other);
	    if (vernum > maxvernum)
		maxvernum = vernum;
	    if (vna->vna_next == 0)
		 break;
	    vna = (const Elf_Vernaux *)((const char *)vna + vna->vna_next);
	}
	if (vn->vn_next == 0)
	    break;
	vn = (const Elf_Verneed *)((const char *)vn + vn->vn_next);
    }

    vd = obj->verdef;
    while (vd != NULL) {
	if (vd->vd_version != VER_DEF_CURRENT) {
	    _rtld_error("%s: Unsupported version %d of Elf_Verdef entry",
		obj->path, vd->vd_version);
	    return (-1);
	}
	vernum = VER_DEF_IDX(vd->vd_ndx);
	if (vernum > maxvernum)
		maxvernum = vernum;
	if (vd->vd_next == 0)
	    break;
	vd = (const Elf_Verdef *)((const char *)vd + vd->vd_next);
    }

    if (maxvernum == 0)
	return (0);

    /*
     * Store version information in array indexable by version index.
     * Verify that object version requirements are satisfied along the
     * way.
     */
    obj->vernum = maxvernum + 1;
    obj->vertab = xcalloc(obj->vernum, sizeof(Ver_Entry));

    vd = obj->verdef;
    while (vd != NULL) {
	if ((vd->vd_flags & VER_FLG_BASE) == 0) {
	    vernum = VER_DEF_IDX(vd->vd_ndx);
	    assert(vernum <= maxvernum);
	    vda = (const Elf_Verdaux *)((const char *)vd + vd->vd_aux);
	    obj->vertab[vernum].hash = vd->vd_hash;
	    obj->vertab[vernum].name = obj->strtab + vda->vda_name;
	    obj->vertab[vernum].file = NULL;
	    obj->vertab[vernum].flags = 0;
	}
	if (vd->vd_next == 0)
	    break;
	vd = (const Elf_Verdef *)((const char *)vd + vd->vd_next);
    }

    vn = obj->verneed;
    while (vn != NULL) {
	depobj = locate_dependency(obj, obj->strtab + vn->vn_file);
	if (depobj == NULL)
	    return (-1);
	vna = (const Elf_Vernaux *)((const char *)vn + vn->vn_aux);
	for (;;) {
	    if (check_object_provided_version(obj, depobj, vna))
		return (-1);
	    vernum = VER_NEED_IDX(vna->vna_other);
	    assert(vernum <= maxvernum);
	    obj->vertab[vernum].hash = vna->vna_hash;
	    obj->vertab[vernum].name = obj->strtab + vna->vna_name;
	    obj->vertab[vernum].file = obj->strtab + vn->vn_file;
	    obj->vertab[vernum].flags = (vna->vna_other & VER_NEED_HIDDEN) ?
		VER_INFO_HIDDEN : 0;
	    if (vna->vna_next == 0)
		 break;
	    vna = (const Elf_Vernaux *)((const char *)vna + vna->vna_next);
	}
	if (vn->vn_next == 0)
	    break;
	vn = (const Elf_Verneed *)((const char *)vn + vn->vn_next);
    }
    return 0;
}

static int
rtld_verify_versions(const Objlist *objlist)
{
    Objlist_Entry *entry;
    int rc;

    rc = 0;
    STAILQ_FOREACH(entry, objlist, link) {
	/*
	 * Skip dummy objects or objects that have their version requirements
	 * already checked.
	 */
	if (entry->obj->strtab == NULL || entry->obj->vertab != NULL)
	    continue;
	if (rtld_verify_object_versions(entry->obj) == -1) {
	    rc = -1;
	    if (ld_tracing == NULL)
		break;
	}
    }
    if (rc == 0 || ld_tracing != NULL)
    	rc = rtld_verify_object_versions(&obj_rtld);
    return rc;
}

const Ver_Entry *
fetch_ventry(const Obj_Entry *obj, unsigned long symnum)
{
    Elf_Versym vernum;

    if (obj->vertab) {
	vernum = VER_NDX(obj->versyms[symnum]);
	if (vernum >= obj->vernum) {
	    _rtld_error("%s: symbol %s has wrong verneed value %d",
		obj->path, obj->strtab + symnum, vernum);
	} else if (obj->vertab[vernum].hash != 0) {
	    return &obj->vertab[vernum];
	}
    }
    return NULL;
}

int
_rtld_get_stack_prot(void)
{

	return (stack_prot);
}

int
_rtld_is_dlopened(void *arg)
{
	Obj_Entry *obj;
	RtldLockState lockstate;
	int res;

	rlock_acquire(rtld_bind_lock, &lockstate);
	obj = dlcheck(arg);
	if (obj == NULL)
		obj = obj_from_addr(arg);
	if (obj == NULL) {
		_rtld_error("No shared object contains address");
		lock_release(rtld_bind_lock, &lockstate);
		return (-1);
	}
	res = obj->dlopened ? 1 : 0;
	lock_release(rtld_bind_lock, &lockstate);
	return (res);
}

static int
obj_remap_relro(Obj_Entry *obj, int prot)
{
	if (obj->relro_size == 0)
		return (0);

	dbg("Enforcing RELRO for %s (%p -> %p)", obj->path, obj->relro_page,
	    obj->relro_page + obj->relro_size);
	if (obj->relro_size > 0 && mprotect(obj->relro_page, obj->relro_size,
	    prot) == -1) {
		_rtld_error("%s: Cannot set relro protection to %#x: %s",
		    obj->path, prot, rtld_strerror(errno));
		return (-1);
	}
	return (0);
}

static int
obj_disable_relro(Obj_Entry *obj)
{

	return (obj_remap_relro(obj, PROT_READ | PROT_WRITE));
}

static int
obj_enforce_relro(Obj_Entry *obj)
{

	return (obj_remap_relro(obj, PROT_READ));
}

static void
map_stacks_exec(RtldLockState *lockstate)
{
	void (*thr_map_stacks_exec)(void);

	if ((max_stack_flags & PF_X) == 0 || (stack_prot & PROT_EXEC) != 0)
		return;
	thr_map_stacks_exec = (void (*)(void))(uintptr_t)
	    get_program_var_addr("__pthread_map_stacks_exec", lockstate);
	if (thr_map_stacks_exec != NULL) {
		stack_prot |= PROT_EXEC;
		thr_map_stacks_exec();
	}
}

static void
distribute_static_tls(Objlist *list, RtldLockState *lockstate)
{
	Objlist_Entry *elm;
	Obj_Entry *obj;
	void (*distrib)(size_t, void *, size_t, size_t);

	distrib = (void (*)(size_t, void *, size_t, size_t))(uintptr_t)
	    get_program_var_addr("__pthread_distribute_static_tls", lockstate);
	if (distrib == NULL)
		return;
	STAILQ_FOREACH(elm, list, link) {
		obj = elm->obj;
		if (obj->marker || !obj->tls_done || obj->static_tls_copied)
			continue;
		distrib(obj->tlsoffset, obj->tlsinit, obj->tlsinitsize,
		    obj->tlssize);
		obj->static_tls_copied = true;
	}
}

void
symlook_init(SymLook *dst, const char *name)
{

	bzero(dst, sizeof(*dst));
	dst->name = name;
	dst->hash = elf_hash(name);
	dst->hash_gnu = gnu_hash(name);
}

static void
symlook_init_from_req(SymLook *dst, const SymLook *src)
{

	dst->name = src->name;
	dst->hash = src->hash;
	dst->hash_gnu = src->hash_gnu;
	dst->ventry = src->ventry;
	dst->flags = src->flags;
	dst->defobj_out = NULL;
	dst->sym_out = NULL;
	dst->lockstate = src->lockstate;
}

static int
open_binary_fd(const char *argv0, bool search_in_path,
    const char **binpath_res)
{
	char *binpath, *pathenv, *pe, *res1;
	const char *res;
	int fd;

	binpath = NULL;
	res = NULL;
	if (search_in_path && strchr(argv0, '/') == NULL) {
		binpath = xmalloc(PATH_MAX);
		pathenv = getenv("PATH");
		if (pathenv == NULL) {
			_rtld_error("-p and no PATH environment variable");
			rtld_die();
		}
		pathenv = strdup(pathenv);
		if (pathenv == NULL) {
			_rtld_error("Cannot allocate memory");
			rtld_die();
		}
		fd = -1;
		errno = ENOENT;
		while ((pe = strsep(&pathenv, ":")) != NULL) {
			if (strlcpy(binpath, pe, PATH_MAX) >= PATH_MAX)
				continue;
			if (binpath[0] != '\0' &&
			    strlcat(binpath, "/", PATH_MAX) >= PATH_MAX)
				continue;
			if (strlcat(binpath, argv0, PATH_MAX) >= PATH_MAX)
				continue;
			fd = open(binpath, O_RDONLY | O_CLOEXEC | O_VERIFY);
			if (fd != -1 || errno != ENOENT) {
				res = binpath;
				break;
			}
		}
		free(pathenv);
	} else {
		fd = open(argv0, O_RDONLY | O_CLOEXEC | O_VERIFY);
		res = argv0;
	}

	if (fd == -1) {
		_rtld_error("Cannot open %s: %s", argv0, rtld_strerror(errno));
		rtld_die();
	}
	if (res != NULL && res[0] != '/') {
		res1 = xmalloc(PATH_MAX);
		if (realpath(res, res1) != NULL) {
			if (res != argv0)
				free(__DECONST(char *, res));
			res = res1;
		} else {
			free(res1);
		}
	}
	*binpath_res = res;
	return (fd);
}

/*
 * Parse a set of command-line arguments.
 */
static int
parse_args(char* argv[], int argc, bool *use_pathp, int *fdp)
{
	const char *arg;
	char machine[64];
	size_t sz;
	int arglen, fd, i, j, mib[2];
	char opt;

	dbg("Parsing command-line arguments");
	*use_pathp = false;
	*fdp = -1;

	for (i = 1; i < argc; i++ ) {
		arg = argv[i];
		dbg("argv[%d]: '%s'", i, arg);

		/*
		 * rtld arguments end with an explicit "--" or with the first
		 * non-prefixed argument.
		 */
		if (strcmp(arg, "--") == 0) {
			i++;
			break;
		}
		if (arg[0] != '-')
			break;

		/*
		 * All other arguments are single-character options that can
		 * be combined, so we need to search through `arg` for them.
		 */
		arglen = strlen(arg);
		for (j = 1; j < arglen; j++) {
			opt = arg[j];
			if (opt == 'h') {
				print_usage(argv[0]);
				_exit(0);
			} else if (opt == 'f') {
				/*
				 * -f XX can be used to specify a
				 * descriptor for the binary named at
				 * the command line (i.e., the later
				 * argument will specify the process
				 * name but the descriptor is what
				 * will actually be executed).
				 *
				 * -f must be the last option in, e.g., -abcf.
				 */
				if (j != arglen - 1) {
					rtld_fatal("Invalid options: %s", arg);
				}
				i++;
				fd = parse_integer(argv[i]);
				if (fd == -1) {
					rtld_fatal(
					    "Invalid file descriptor: '%s'",
					    argv[i]);
					rtld_die();
				}
				*fdp = fd;
				break;
			} else if (opt == 'p') {
				*use_pathp = true;
<<<<<<< HEAD
			} else if (opt == 't') {
				ld_tracing = "yes";
=======
			} else if (opt == 'v') {
				machine[0] = '\0';
				mib[0] = CTL_HW;
				mib[1] = HW_MACHINE;
				sz = sizeof(machine);
				sysctl(mib, nitems(mib), machine, &sz, NULL, 0);
				rtld_printf(
				    "FreeBSD ld-elf.so.1 %s\n"
				    "FreeBSD_version %d\n"
				    "Default lib path %s\n"
				    "Env prefix %s\n"
				    "Hint file %s\n"
				    "libmap file %s\n",
				    machine,
				    __FreeBSD_version, ld_standard_library_path,
				    ld_env_prefix, ld_elf_hints_default,
				    ld_path_libmap_conf);
				_exit(0);
>>>>>>> ccb5e5bd
			} else {
				_rtld_error("Invalid argument: '%s'", arg);
				print_usage(argv[0]);
				rtld_die();
			}
		}
	}

	return (i);
}

/*
 * Parse a file descriptor number without pulling in more of libc (e.g. atoi).
 */
static int
parse_integer(const char *str)
{
	static const int RADIX = 10;  /* XXXJA: possibly support hex? */
	const char *orig;
	int n;
	char c;

	orig = str;
	n = 0;
	for (c = *str; c != '\0'; c = *++str) {
		if (c < '0' || c > '9')
			return (-1);

		n *= RADIX;
		n += c - '0';
	}

	/* Make sure we actually parsed something. */
	if (str == orig)
		return (-1);
	return (n);
}

static void
print_usage(const char *argv0)
{

	rtld_printf("Usage: %s [-h] [-f <FD>] [-p] [--] <binary> [<args>]\n"
		"\n"
		"Options:\n"
		"  -h        Display this help message\n"
		"  -t        Trace loaded libraries instead of executing <binary>\n"
		"  -f <FD>   Execute <FD> instead of searching for <binary>\n"
		"  -p        Search in PATH for named binary\n"
		"  -v        Display identification information\n"
		"  --        End of RTLD options\n"
		"  <binary>  Name of process to execute\n"
		"  <args>    Arguments to the executed process\n", argv0);
}

/*
 * Overrides for libc_pic-provided functions.
 */

int
__getosreldate(void)
{
	size_t len;
	int oid[2];
	int error, osrel;

	if (osreldate != 0)
		return (osreldate);

	oid[0] = CTL_KERN;
	oid[1] = KERN_OSRELDATE;
	osrel = 0;
	len = sizeof(osrel);
	error = sysctl(oid, 2, &osrel, &len, NULL, 0);
	if (error == 0 && osrel > 0 && len == sizeof(osrel))
		osreldate = osrel;
	return (osreldate);
}

const char *
rtld_strerror(int errnum)
{

	if (errnum < 0 || errnum >= sys_nerr)
		return ("Unknown error");
	return (sys_errlist[errnum]);
}

/* malloc */
void *
malloc(size_t nbytes)
{

	return (__crt_malloc(nbytes));
}

void *
calloc(size_t num, size_t size)
{

	return (__crt_calloc(num, size));
}

void
free(void *cp)
{

	__crt_free(cp);
}

void *
realloc(void *cp, size_t nbytes)
{

	return (__crt_realloc(cp, nbytes));
}

extern int _rtld_version__FreeBSD_version __exported;
int _rtld_version__FreeBSD_version = __FreeBSD_version;

extern char _rtld_version_laddr_offset __exported;
char _rtld_version_laddr_offset;<|MERGE_RESOLUTION|>--- conflicted
+++ resolved
@@ -6135,10 +6135,8 @@
 				break;
 			} else if (opt == 'p') {
 				*use_pathp = true;
-<<<<<<< HEAD
 			} else if (opt == 't') {
 				ld_tracing = "yes";
-=======
 			} else if (opt == 'v') {
 				machine[0] = '\0';
 				mib[0] = CTL_HW;
@@ -6157,7 +6155,6 @@
 				    ld_env_prefix, ld_elf_hints_default,
 				    ld_path_libmap_conf);
 				_exit(0);
->>>>>>> ccb5e5bd
 			} else {
 				_rtld_error("Invalid argument: '%s'", arg);
 				print_usage(argv[0]);
