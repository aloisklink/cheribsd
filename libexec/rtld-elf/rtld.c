--- conflicted
+++ resolved
@@ -219,12 +219,8 @@
 				   used to affect the libraries loaded */
 bool ld_bind_not;		/* Disable PLT update */
 static char *ld_bind_now;	/* Environment variable for immediate binding */
-<<<<<<< HEAD
-=======
-static char *ld_debug;		/* Environment variable for debugging */
 static bool ld_dynamic_weak = true; /* True if non-weak definition overrides
 				       weak definition */
->>>>>>> 7da378f9
 static char *ld_library_path;	/* Environment variable for search path */
 static char *ld_library_dirs;	/* Environment variable for library descriptors */
 static char *ld_preload;	/* Environment variable for libraries to
@@ -647,14 +643,8 @@
 	    unsetenv(_LD("DEBUG")) || unsetenv(_LD("ELF_HINTS_PATH")) ||
 	    unsetenv(_LD("SKIP_INIT_FUNCS")) ||
 	    unsetenv(_LD("LOADFLTR")) || unsetenv(_LD("LIBRARY_PATH_RPATH")) ||
-<<<<<<< HEAD
-	    unsetenv(_LD("PRELOAD_FDS"))) {
+	    unsetenv(_LD("PRELOAD_FDS")) || unsetenv(_LD("DYNAMIC_WEAK"))) {
 		rtld_fatal("environment corrupt; aborting");
-=======
-	    unsetenv(_LD("PRELOAD_FDS")) || unsetenv(_LD("DYNAMIC_WEAK"))) {
-		_rtld_error("environment corrupt; aborting");
-		rtld_die();
->>>>>>> 7da378f9
 	}
     }
     if (ld_bind_now == NULL)
@@ -681,14 +671,9 @@
     }
     dangerous_ld_env = libmap_disable || (libmap_override != NULL) ||
 	(ld_library_path != NULL) || (ld_preload != NULL) ||
-<<<<<<< HEAD
-	(ld_elf_hints_path != NULL) || ld_loadfltr;
+	(ld_elf_hints_path != NULL) || ld_loadfltr || ld_dynamic_weak;
     if (!ld_tracing)
 	ld_tracing = getenv(_LD("TRACE_LOADED_OBJECTS"));
-=======
-	(ld_elf_hints_path != NULL) || ld_loadfltr || ld_dynamic_weak;
-    ld_tracing = getenv(_LD("TRACE_LOADED_OBJECTS"));
->>>>>>> 7da378f9
     ld_utrace = getenv(_LD("UTRACE"));
 
     if ((ld_elf_hints_path == NULL) || strlen(ld_elf_hints_path) == 0)
