--- conflicted
+++ resolved
@@ -6198,28 +6198,16 @@
 {
 
 	rtld_printf("Usage: %s [-h] [-f <FD>] [-p] [--] <binary> [<args>]\n"
-<<<<<<< HEAD
-		"\n"
-		"Options:\n"
-		"  -h        Display this help message\n"
-		"  -t        Trace loaded libraries instead of executing <binary>\n"
-		"  -f <FD>   Execute <FD> instead of searching for <binary>\n"
-		"  -p        Search in PATH for named binary\n"
-		"  -v        Display identification information\n"
-		"  --        End of RTLD options\n"
-		"  <binary>  Name of process to execute\n"
-		"  <args>    Arguments to the executed process\n", argv0);
-=======
 	    "\n"
 	    "Options:\n"
 	    "  -h        Display this help message\n"
 	    "  -f <FD>   Execute <FD> instead of searching for <binary>\n"
 	    "  -p        Search in PATH for named binary\n"
+	    "  -t        Trace loaded libraries instead of executing <binary>\n"
 	    "  -v        Display identification information\n"
 	    "  --        End of RTLD options\n"
 	    "  <binary>  Name of process to execute\n"
 	    "  <args>    Arguments to the executed process\n", argv0);
->>>>>>> a9aac527
 }
 
 /*
