/*-
 * SPDX-License-Identifier: BSD-2-Clause-FreeBSD
 *
 * Copyright 1996, 1997, 1998, 1999, 2000 John D. Polstra.
 * Copyright 2003 Alexander Kabaev <kan@FreeBSD.ORG>.
 * Copyright 2009-2013 Konstantin Belousov <kib@FreeBSD.ORG>.
 * Copyright 2012 John Marino <draco@marino.st>.
 * Copyright 2014-2017 The FreeBSD Foundation
 * All rights reserved.
 *
 * Portions of this software were developed by Konstantin Belousov
 * under sponsorship from the FreeBSD Foundation.
 *
 * Redistribution and use in source and binary forms, with or without
 * modification, are permitted provided that the following conditions
 * are met:
 * 1. Redistributions of source code must retain the above copyright
 *    notice, this list of conditions and the following disclaimer.
 * 2. Redistributions in binary form must reproduce the above copyright
 *    notice, this list of conditions and the following disclaimer in the
 *    documentation and/or other materials provided with the distribution.
 *
 * THIS SOFTWARE IS PROVIDED BY THE AUTHOR ``AS IS'' AND ANY EXPRESS OR
 * IMPLIED WARRANTIES, INCLUDING, BUT NOT LIMITED TO, THE IMPLIED WARRANTIES
 * OF MERCHANTABILITY AND FITNESS FOR A PARTICULAR PURPOSE ARE DISCLAIMED.
 * IN NO EVENT SHALL THE AUTHOR BE LIABLE FOR ANY DIRECT, INDIRECT,
 * INCIDENTAL, SPECIAL, EXEMPLARY, OR CONSEQUENTIAL DAMAGES (INCLUDING, BUT
 * NOT LIMITED TO, PROCUREMENT OF SUBSTITUTE GOODS OR SERVICES; LOSS OF USE,
 * DATA, OR PROFITS; OR BUSINESS INTERRUPTION) HOWEVER CAUSED AND ON ANY
 * THEORY OF LIABILITY, WHETHER IN CONTRACT, STRICT LIABILITY, OR TORT
 * (INCLUDING NEGLIGENCE OR OTHERWISE) ARISING IN ANY WAY OUT OF THE USE OF
 * THIS SOFTWARE, EVEN IF ADVISED OF THE POSSIBILITY OF SUCH DAMAGE.
 */

/*
 * Dynamic linker for ELF.
 *
 * John Polstra <jdp@polstra.com>.
 */

#include <sys/cdefs.h>
__FBSDID("$FreeBSD$");

#include <sys/param.h>
#include <sys/mount.h>
#include <sys/mman.h>
#include <sys/stat.h>
#include <sys/sysctl.h>
#include <sys/uio.h>
#include <sys/utsname.h>
#include <sys/ktrace.h>

#ifdef __CHERI_PURE_CAPABILITY__
#include <cheri/cheric.h>
#endif

#include <dlfcn.h>
#include <err.h>
#include <errno.h>
#include <fcntl.h>
#include <signal.h>
#include <stdarg.h>
#include <stdio.h>
#include <stdlib.h>
#include <string.h>
#include <unistd.h>

#include "debug.h"
#include "rtld.h"
#include "libmap.h"
#include "paths.h"
#include "rtld_tls.h"
#include "rtld_printf.h"
#include "rtld_malloc.h"
#include "rtld_utrace.h"
#include "notes.h"
#include "rtld_libc.h"

/* Types. */
typedef void (*func_ptr_type)(void);
typedef void * (*path_enum_proc) (const char *path, size_t len, void *arg);


/* Variables that cannot be static: */
/* TODO: Support the probes based interface?
 * { "init_start", DO_NOTHING },
 * { "init_complete", FULL_RELOAD },
 * { "map_start", DO_NOTHING },
 * { "map_failed", DO_NOTHING },
 * { "reloc_complete", UPDATE_OR_RELOAD },
 * { "unmap_start", DO_NOTHING },
 * { "unmap_complete", FULL_RELOAD },
 */
extern struct r_debug r_debug; /* For GDB */
extern int _thread_autoinit_dummy_decl;
extern void (*__cleanup)(void);

/*
 * Function declarations.
 */
static const char *basename(const char *);
static void digest_dynamic1(Obj_Entry *, int, const Elf_Dyn **,
    const Elf_Dyn **, const Elf_Dyn **);
static void digest_dynamic2(Obj_Entry *, const Elf_Dyn *, const Elf_Dyn *,
    const Elf_Dyn *);
static void digest_dynamic(Obj_Entry *, int);
static Obj_Entry *digest_phdr(const Elf_Phdr *, int, dlfunc_t, const char *);
static void distribute_static_tls(Objlist *, RtldLockState *);
static Obj_Entry *dlcheck(void *);
static int dlclose_locked(void *, RtldLockState *);
static Obj_Entry *dlopen_object(const char *name, int fd, Obj_Entry *refobj,
    int lo_flags, int mode, RtldLockState *lockstate);
static Obj_Entry *do_load_object(int, const char *, char *, struct stat *, int);
static int do_search_info(const Obj_Entry *obj, int, struct dl_serinfo *);
static bool donelist_check(DoneList *, const Obj_Entry *);
static void errmsg_restore(char *);
static char *errmsg_save(void);
static void *_fill_search_info(const char *, size_t, void *);
/* Make this a macro to avoid updating all uses of fill_search_info */
#define fill_search_info make_rtld_local_function_pointer(_fill_search_info)

static char *find_library(const char *, const Obj_Entry *, int *);
static const char *gethints(bool);
static void hold_object(Obj_Entry *);
static void unhold_object(Obj_Entry *);
static void init_dag(Obj_Entry *);
static void init_marker(Obj_Entry *);
static void init_pagesizes(Elf_Auxinfo **aux_info);
static void init_rtld(caddr_t, Elf_Auxinfo **);
static void initlist_add_neededs(Needed_Entry *, Objlist *);
static void initlist_add_objects(Obj_Entry *, Obj_Entry *, Objlist *);
static int initlist_objects_ifunc(Objlist *, bool, int, RtldLockState *);
static void linkmap_add(Obj_Entry *);
static void linkmap_delete(Obj_Entry *);
static void load_filtees(Obj_Entry *, int flags, RtldLockState *);
static void unload_filtees(Obj_Entry *, RtldLockState *);
static int load_needed_objects(Obj_Entry *, int);
static int load_preload_objects(void);
static Obj_Entry *load_object(const char *, int fd, const Obj_Entry *, int);
static void map_stacks_exec(RtldLockState *);
static int obj_disable_relro(Obj_Entry *);
static int obj_enforce_relro(Obj_Entry *);
static Obj_Entry *obj_from_addr(const void *);
static void objlist_call_fini(Objlist *, Obj_Entry *, RtldLockState *);
static void objlist_call_init(Objlist *, RtldLockState *);
static void objlist_clear(Objlist *);
static Objlist_Entry *objlist_find(Objlist *, const Obj_Entry *);
static void objlist_init(Objlist *);
static void objlist_push_head(Objlist *, Obj_Entry *);
static void objlist_push_tail(Objlist *, Obj_Entry *);
static void objlist_put_after(Objlist *, Obj_Entry *, Obj_Entry *);
static void objlist_remove(Objlist *, Obj_Entry *);
static int open_binary_fd(const char *argv0, bool search_in_path,
    const char **binpath_res);
static int parse_args(char* argv[], int argc, bool *use_pathp, int *fdp);
static int parse_integer(const char *);
static void *path_enumerate(const char *, path_enum_proc, const char *, void *);
static void print_usage(const char *argv0);
static void release_object(Obj_Entry *);
static int relocate_object_dag(Obj_Entry *root, bool bind_now,
    Obj_Entry *rtldobj, int flags, RtldLockState *lockstate);
static int relocate_object(Obj_Entry *obj, bool bind_now, Obj_Entry *rtldobj,
    int flags, RtldLockState *lockstate);
static int relocate_objects(Obj_Entry *, bool, Obj_Entry *, int,
    RtldLockState *);
static int resolve_object_ifunc(Obj_Entry *, bool, int, RtldLockState *);
static int rtld_dirname(const char *, char *);
static int rtld_dirname_abs(const char *, char *);
static void *rtld_dlopen(const char *name, int fd, int mode);
static void rtld_exit(void);
static void rtld_nop_exit(void);
static char *search_library_path(const char *, const char *, const char *,
    int *);
static char *search_library_pathfds(const char *, const char *, int *);
static const void **get_program_var_addr(const char *, RtldLockState *);
static void set_program_var(const char *, const void *);
static int symlook_default(SymLook *, const Obj_Entry *refobj);
static int symlook_global(SymLook *, DoneList *);
static void symlook_init_from_req(SymLook *, const SymLook *);
static int symlook_list(SymLook *, const Objlist *, DoneList *);
static int symlook_needed(SymLook *, const Needed_Entry *, DoneList *);
static int symlook_obj1_sysv(SymLook *, const Obj_Entry *);
static int symlook_obj1_gnu(SymLook *, const Obj_Entry *);
static void trace_loaded_objects(Obj_Entry *);
static void unlink_object(Obj_Entry *);
static void unload_object(Obj_Entry *, RtldLockState *lockstate);
static void unref_dag(Obj_Entry *);
static void ref_dag(Obj_Entry *);
static char *origin_subst_one(Obj_Entry *, char *, const char *,
    const char *, bool);
static char *origin_subst(Obj_Entry *, const char *);
static bool obj_resolve_origin(Obj_Entry *obj);
static void preinit_main(void);
static int  rtld_verify_versions(const Objlist *);
static int  rtld_verify_object_versions(Obj_Entry *);
static void object_add_name(Obj_Entry *, const char *);
static int  object_match_name(const Obj_Entry *, const char *);
static void ld_utrace_log(int, void *, void *, size_t, int, const char *);
static void rtld_fill_dl_phdr_info(const Obj_Entry *obj,
    struct dl_phdr_info *phdr_info);
static uint32_t gnu_hash(const char *);
static bool matched_symbol(SymLook *, const Obj_Entry *, Sym_Match_Result *,
    const unsigned long);

void r_debug_state(struct r_debug *, struct link_map *) __noinline __exported;
void _r_debug_postinit(struct link_map *) __noinline __exported;

/*
 * Data declarations.
 */
static char *error_message;	/* Message for dlerror(), or NULL */
struct r_debug r_debug __exported;	/* for GDB; */
static bool libmap_disable;	/* Disable libmap */
static bool ld_loadfltr;	/* Immediate filters processing */
static char *libmap_override;	/* Maps to use in addition to libmap.conf */
static bool trust;		/* False for setuid and setgid programs */
static bool dangerous_ld_env;	/* True if environment variables have been
				   used to affect the libraries loaded */
bool ld_bind_not;		/* Disable PLT update */
static char *ld_bind_now;	/* Environment variable for immediate binding */
static char *ld_library_path;	/* Environment variable for search path */
static char *ld_library_dirs;	/* Environment variable for library descriptors */
static char *ld_preload;	/* Environment variable for libraries to
				   load first */
static const char *ld_elf_hints_path;	/* Environment variable for alternative hints path */
static const char *ld_tracing;	/* Called from ldd to print libs */
static char *ld_utrace;		/* Use utrace() to log events. */
static bool ld_skip_init_funcs = false;	/* XXXAR: debug environment variable to verify relocation processing */
static struct obj_entry_q obj_list;	/* Queue of all loaded objects */
static Obj_Entry *obj_main;	/* The main program shared object */
#ifndef __CHERI_PURE_CAPABILITY__
static
#endif
Obj_Entry obj_rtld;	/* The dynamic linker shared object */
static unsigned int obj_count;	/* Number of objects in obj_list */
static unsigned int obj_loads;	/* Number of loads of objects (gen count) */

static Objlist list_global =	/* Objects dlopened with RTLD_GLOBAL */
  STAILQ_HEAD_INITIALIZER(list_global);
static Objlist list_main =	/* Objects loaded at program startup */
  STAILQ_HEAD_INITIALIZER(list_main);
static Objlist list_fini =	/* Objects needing fini() calls */
  STAILQ_HEAD_INITIALIZER(list_fini);

Elf_Sym sym_zero;		/* For resolving undefined weak refs. */

#define GDB_STATE(s,m)	r_debug.r_state = s; r_debug_state(&r_debug,m);

extern Elf_Dyn _DYNAMIC __no_subobject_bounds;
#pragma weak _DYNAMIC

int dlclose(void *) __exported;
char *dlerror(void) __exported;
void *dlopen(const char *, int) __exported;
void *fdlopen(int, int) __exported;
void *dlsym(void *, const char *) __exported;
dlfunc_t dlfunc(void *, const char *) __exported;
void *dlvsym(void *, const char *, const char *) __exported;
int dladdr(const void *, Dl_info *) __exported;
void dllockinit(void *, void *(*)(void *), void (*)(void *), void (*)(void *),
    void (*)(void *), void (*)(void *), void (*)(void *)) __exported;
int dlinfo(void *, int , void *) __exported;
int dl_iterate_phdr(__dl_iterate_hdr_callback, void *) __exported;
int _rtld_addr_phdr(const void *, struct dl_phdr_info *) __exported;
int _rtld_get_stack_prot(void) __exported;
int _rtld_is_dlopened(void *) __exported;
void _rtld_error(const char *, ...) __exported __printflike(1, 2);

/* Only here to fix -Wmissing-prototypes warnings */
int __getosreldate(void);
#ifdef __CHERI_PURE_CAPABILITY__
func_ptr_type _rtld(Elf_Auxinfo *aux, func_ptr_type *exit_proc, Obj_Entry **objp);
#else
func_ptr_type _rtld(Elf_Addr *sp, func_ptr_type *exit_proc, Obj_Entry **objp);
#endif
Elf_Addr _rtld_bind(Obj_Entry *obj, Elf_Size reloff);


int npagesizes;
static int osreldate;
size_t *pagesizes;

static int stack_prot = PROT_READ | PROT_WRITE | RTLD_DEFAULT_STACK_EXEC;
static int max_stack_flags;

/*
 * Global declarations normally provided by crt1.  The dynamic linker is
 * not built with crt1, so we have to provide them ourselves.
 */
char *__progname;
char **environ;

/*
 * Used to pass argc, argv to init functions.
 */
int main_argc;
char **main_argv;

/*
 * Globals to control TLS allocation.
 */
size_t tls_last_offset;		/* Static TLS offset of last module */
size_t tls_last_size;		/* Static TLS size of last module */
size_t tls_static_space;	/* Static TLS space allocated */
static size_t tls_static_max_align;
Elf_Addr tls_dtv_generation = 1;	/* Used to detect when dtv size changes */
int tls_max_index = 1;		/* Largest module index allocated */

static bool ld_library_path_rpath = false;

/*
 * Globals for path names, and such
 */
const char *ld_elf_hints_default = _PATH_ELF_HINTS;
const char *ld_path_libmap_conf = _PATH_LIBMAP_CONF;
const char *ld_path_rtld = _PATH_RTLD;
const char *ld_standard_library_path = STANDARD_LIBRARY_PATH;
const char *ld_env_prefix = LD_;

static void (*rtld_exit_ptr)(void);

/*
 * Fill in a DoneList with an allocation large enough to hold all of
 * the currently-loaded objects.  Keep this as a macro since it calls
 * alloca and we want that to occur within the scope of the caller.
 */
#define donelist_init(dlp)					\
    ((dlp)->objs = alloca(obj_count * sizeof (dlp)->objs[0]),	\
    assert((dlp)->objs != NULL),				\
    (dlp)->num_alloc = obj_count,				\
    (dlp)->num_used = 0)

#define	LD_UTRACE(e, h, mb, ms, r, n) do {			\
	if (ld_utrace != NULL)					\
		ld_utrace_log(e, h, mb, ms, r, n);		\
} while (0)

static void
ld_utrace_log(int event, void *handle, void *mapbase, size_t mapsize,
    int refcnt, const char *name)
{
	struct utrace_rtld ut;
	static const char rtld_utrace_sig[RTLD_UTRACE_SIG_SZ] = RTLD_UTRACE_SIG;

	memcpy(ut.sig, rtld_utrace_sig, sizeof(ut.sig));
	ut.event = event;
	ut.handle = handle;
	ut.mapbase = mapbase;
	ut.mapsize = mapsize;
	ut.refcnt = refcnt;
	bzero(ut.name, sizeof(ut.name));
	if (name)
		strlcpy(ut.name, name, sizeof(ut.name));
	utrace(&ut, sizeof(ut));
}

#ifdef RTLD_VARIANT_ENV_NAMES
/*
 * construct the env variable based on the type of binary that's
 * running.
 */
static inline const char *
_LD(const char *var)
{
	static char buffer[128];

	strlcpy(buffer, ld_env_prefix, sizeof(buffer));
	strlcat(buffer, var, sizeof(buffer));
	return (buffer);
}
#else
#define _LD(x)	LD_ x
#endif

#ifdef DEBUG
static inline
bool is_env_var_set(const char* varname)
{
	char *env_var;

	env_var = getenv(varname);

	/* return true if the variable is nonnull and not equal to "0" */
	return (env_var != NULL && *env_var != '\0' &&
	    __builtin_strcmp(env_var, "0") != 0);
}
#endif

/*
 * Main entry point for dynamic linking.
 *
 * For CHERI the first argument is a pointer to the ELF "auxiliary vector".
 * For all other architectures the first argument is the stack pointer.
 * The stack is expected to be laid out as described
 * in the SVR4 ABI specification, Intel 386 Processor Supplement.
 * Specifically, the stack pointer points to a word containing
 * ARGC.  Following that in the stack is a null-terminated sequence
 * of pointers to argument strings.  Then comes a null-terminated
 * sequence of pointers to environment strings.  Finally, there is a
 * sequence of "auxiliary vector" entries.
 *
 * The second argument points to a place to store the dynamic linker's
 * exit procedure pointer and the third to a place to store the main
 * program's object.
 *
 * The return value is the main program's entry point.
 */
func_ptr_type
#ifdef __CHERI_PURE_CAPABILITY__
_rtld(Elf_Auxinfo *aux, func_ptr_type *exit_proc, Obj_Entry **objp)
#else
_rtld(Elf_Addr *sp, func_ptr_type *exit_proc, Obj_Entry **objp)
#endif
{
    Elf_Auxinfo *aux_info[AT_COUNT], *auxp;
#ifndef __CHERI_PURE_CAPABILITY__
    Elf_Auxinfo *aux, *auxpf;
#endif
    Objlist_Entry *entry;
    Obj_Entry *last_interposer, *obj, *preload_tail;
    const Elf_Phdr *phdr;
    Objlist initlist;
    RtldLockState lockstate;
    struct stat st;
    Elf_Addr *argcp;
<<<<<<< HEAD
    char **argv, **env, *kexecpath, *library_path_rpath;
    const char *argv0;
#ifndef __CHERI_PURE_CAPABILITY__
    char **envp;
#endif
    dlfunc_t imgentry;
=======
    char **argv, **env, **envp, *kexecpath, *library_path_rpath;
    const char *argv0, *binpath;
    caddr_t imgentry;
>>>>>>> a5f267d4
    char buf[MAXPATHLEN];
    int argc, fd, i, phnum, rtld_argc;
#ifdef __powerpc__
    int old_auxv_format = 1;
#endif
    bool dir_enable, explicit_fd, search_in_path;

    /*
     * On entry, the dynamic linker itself has not been relocated yet.
     * Be very careful not to reference any global data until after
     * init_rtld has returned.  It is OK to reference file-scope statics
     * and string constants, and to call static and global functions.
     */
#ifndef __CHERI_PURE_CAPABILITY__
    /* Find the auxiliary vector on the stack. */
    argcp = sp;
    argc = *sp++;
    argv = (char **) sp;
    sp += argc + 1;	/* Skip over arguments and NULL terminator */
    env = (char **) sp;
    while (*sp++ != 0)	/* Skip over environment, and NULL terminator */
	;
    aux = (Elf_Auxinfo *) sp;
#endif

    /* Digest the auxiliary vector. */
    for (i = 0;  i < AT_COUNT;  i++)
	aux_info[i] = NULL;
    for (auxp = aux;  auxp->a_type != AT_NULL;  auxp++) {
	if (auxp->a_type < AT_COUNT)
	    aux_info[auxp->a_type] = auxp;
#ifdef __powerpc__
	if (auxp->a_type == 23) /* AT_STACKPROT */
	    old_auxv_format = 0;
#endif
    }
#ifdef __CHERI_PURE_CAPABILITY__
    /* CHERI reads these values from auxv instead */
    argcp = &aux_info[AT_ARGC]->a_un.a_val;
    argc = *argcp;
    argv = (char **)aux_info[AT_ARGV]->a_un.a_ptr;
    env = (char **)aux_info[AT_ENVV]->a_un.a_ptr;
#endif

#ifdef __powerpc__
    if (old_auxv_format) {
	/* Remap from old-style auxv numbers. */
	aux_info[23] = aux_info[21];	/* AT_STACKPROT */
	aux_info[21] = aux_info[19];	/* AT_PAGESIZESLEN */
	aux_info[19] = aux_info[17];	/* AT_NCPUS */
	aux_info[17] = aux_info[15];	/* AT_CANARYLEN */
	aux_info[15] = aux_info[13];	/* AT_EXECPATH */
	aux_info[13] = NULL;		/* AT_GID */

	aux_info[20] = aux_info[18];	/* AT_PAGESIZES */
	aux_info[18] = aux_info[16];	/* AT_OSRELDATE */
	aux_info[16] = aux_info[14];	/* AT_CANARY */
	aux_info[14] = NULL;		/* AT_EGID */
    }
#endif

    /* Initialize and relocate ourselves. */
    assert(aux_info[AT_BASE] != NULL);
    assert((vaddr_t)aux_info[AT_BASE]->a_un.a_ptr != 0 && "rtld cannot be mapped at address zero!");
    init_rtld((caddr_t) aux_info[AT_BASE]->a_un.a_ptr, aux_info);

    __progname = obj_rtld.path;
    argv0 = argv[0] != NULL ? argv[0] : "(null)";
    environ = env;
    main_argc = argc;
    main_argv = argv;

    trust = !issetugid();

    md_abi_variant_hook(aux_info);

    fd = -1;
    if (aux_info[AT_EXECFD] != NULL) {
	fd = aux_info[AT_EXECFD]->a_un.a_val;
    } else {
	assert(aux_info[AT_PHDR] != NULL);
	phdr = (const Elf_Phdr *)aux_info[AT_PHDR]->a_un.a_ptr;
	if (phdr == obj_rtld.phdr) {
	    if (!trust) {
		_rtld_error("Tainted process refusing to run binary %s",
		    argv0);
		rtld_die();
	    }
	    dbg("opening main program in direct exec mode");
	    if (argc >= 2) {
		rtld_argc = parse_args(argv, argc, &search_in_path, &fd);
		argv0 = argv[rtld_argc];
		explicit_fd = (fd != -1);
		binpath = NULL;
		if (!explicit_fd)
		    fd = open_binary_fd(argv0, search_in_path, &binpath);
		if (fstat(fd, &st) == -1) {
		    rtld_fatal("Failed to fstat FD %d (%s): %s", fd,
		      explicit_fd ? "user-provided descriptor" : argv0,
		      rtld_strerror(errno));
		}

		/*
		 * Rough emulation of the permission checks done by
		 * execve(2), only Unix DACs are checked, ACLs are
		 * ignored.  Preserve the semantic of disabling owner
		 * to execute if owner x bit is cleared, even if
		 * others x bit is enabled.
		 * mmap(2) does not allow to mmap with PROT_EXEC if
		 * binary' file comes from noexec mount.  We cannot
		 * set a text reference on the binary.
		 */
		dir_enable = false;
		if (st.st_uid == geteuid()) {
		    if ((st.st_mode & S_IXUSR) != 0)
			dir_enable = true;
		} else if (st.st_gid == getegid()) {
		    if ((st.st_mode & S_IXGRP) != 0)
			dir_enable = true;
		} else if ((st.st_mode & S_IXOTH) != 0) {
		    dir_enable = true;
		}
		if (!dir_enable) {
		    _rtld_error("No execute permission for binary %s",
		        argv0);
		    if (!ld_tracing)
			rtld_die();
		}

		/*
		 * For direct exec mode, argv[0] is the interpreter
		 * name, we must remove it and shift arguments left
		 * before invoking binary main.  Since stack layout
		 * places environment pointers and aux vectors right
		 * after the terminating NULL, we must shift
		 * environment and aux as well.
		 */
		main_argc = argc - rtld_argc;
		for (i = 0; i <= main_argc; i++)
		    argv[i] = argv[i + rtld_argc];
		*argcp -= rtld_argc;
		/* auxv/envp is not on the stack in CHERI so we don't need this */
#ifndef __CHERI_PURE_CAPABILITY__
		environ = env = envp = argv + main_argc + 1;
		do {
		    *envp = *(envp + rtld_argc);
		    envp++;
		} while (*envp != NULL);
		aux = auxp = (Elf_Auxinfo *)envp;
		auxpf = (Elf_Auxinfo *)(envp + rtld_argc);
		/* XXXKIB insert place for AT_EXECPATH if not present */
		for (;; auxp++, auxpf++) {
		    *auxp = *auxpf;
		    if (auxp->a_type == AT_NULL)
			break;
		}
		/* Since the auxiliary vector has moved, redigest it. */
		for (i = 0;  i < AT_COUNT;  i++)
		    aux_info[i] = NULL;
		for (auxp = aux;  auxp->a_type != AT_NULL;  auxp++) {
		    if (auxp->a_type < AT_COUNT)
			aux_info[auxp->a_type] = auxp;
		}
<<<<<<< HEAD
#endif
=======

		/* Point AT_EXECPATH auxv and aux_info to the binary path. */
		if (binpath == NULL) {
		    aux_info[AT_EXECPATH] = NULL;
		} else {
		    if (aux_info[AT_EXECPATH] == NULL) {
			aux_info[AT_EXECPATH] = xmalloc(sizeof(Elf_Auxinfo));
			aux_info[AT_EXECPATH]->a_type = AT_EXECPATH;
		    }
		    aux_info[AT_EXECPATH]->a_un.a_ptr = __DECONST(void *,
		      binpath);
		}
>>>>>>> a5f267d4
	    } else {
		_rtld_error("No binary");
		rtld_die();
	    }
	}
    }

    ld_bind_now = getenv(_LD("BIND_NOW"));

    /*
     * If the process is tainted, then we un-set the dangerous environment
     * variables.  The process will be marked as tainted until setuid(2)
     * is called.  If any child process calls setuid(2) we do not want any
     * future processes to honor the potentially un-safe variables.
     */
    if (!trust) {
	if (unsetenv(_LD("PRELOAD")) || unsetenv(_LD("LIBMAP")) ||
	    unsetenv(_LD("LIBRARY_PATH")) || unsetenv(_LD("LIBRARY_PATH_FDS")) ||
	    unsetenv(_LD("LIBMAP_DISABLE")) || unsetenv(_LD("BIND_NOT")) ||
	    unsetenv(_LD("DEBUG")) || unsetenv(_LD("ELF_HINTS_PATH")) ||
	    unsetenv(_LD("SKIP_INIT_FUNCS")) ||
	    unsetenv(_LD("LOADFLTR")) || unsetenv(_LD("LIBRARY_PATH_RPATH"))) {
		rtld_fatal("environment corrupt; aborting");
	}
    }
    if (ld_bind_now == NULL)
	    ld_bind_not = getenv(_LD("BIND_NOT")) != NULL;
    libmap_disable = getenv(_LD("LIBMAP_DISABLE")) != NULL;
    libmap_override = getenv(_LD("LIBMAP"));
    ld_library_path = getenv(_LD("LIBRARY_PATH"));
    ld_library_dirs = getenv(_LD("LIBRARY_PATH_FDS"));
    ld_preload = getenv(_LD("PRELOAD"));
    ld_elf_hints_path = getenv(_LD("ELF_HINTS_PATH"));
    ld_loadfltr = getenv(_LD("LOADFLTR")) != NULL;
    library_path_rpath = getenv(_LD("LIBRARY_PATH_RPATH"));
    ld_skip_init_funcs = getenv(_LD("SKIP_INIT_FUNCS")) != NULL;
    library_path_rpath = getenv(_LD("LIBRARY_PATH_RPATH"));
    if (library_path_rpath != NULL) {
	    if (library_path_rpath[0] == 'y' ||
		library_path_rpath[0] == 'Y' ||
		library_path_rpath[0] == '1')
		    ld_library_path_rpath = true;
	    else
		    ld_library_path_rpath = false;
    }
    dangerous_ld_env = libmap_disable || (libmap_override != NULL) ||
	(ld_library_path != NULL) || (ld_preload != NULL) ||
	(ld_elf_hints_path != NULL) || ld_loadfltr;
    if (!ld_tracing)
	ld_tracing = getenv(_LD("TRACE_LOADED_OBJECTS"));
    ld_utrace = getenv(_LD("UTRACE"));

    if ((ld_elf_hints_path == NULL) || strlen(ld_elf_hints_path) == 0)
	ld_elf_hints_path = ld_elf_hints_default;

#ifdef DEBUG
    if (is_env_var_set(_LD("DEBUG")))
	debug = RTLD_DBG_NO_CATEGORY;
    if (is_env_var_set(_LD("DEBUG_VERBOSE")))
	debug = RTLD_DBG_ALL;
    if (is_env_var_set(_LD("DEBUG_CHERI")))
	debug |= RTLD_DBG_CHERI_PLT | RTLD_DBG_CHERI | RTLD_DBG_CHERI_PLT_VERBOSE;
    if (is_env_var_set(_LD("DEBUG_STATS")))
	debug |= RTLD_DBG_RELOC_STATS;
    if (getenv(_LD("DEBUG_CATEGORIES")))
	debug |= parse_integer(getenv(_LD("DEBUG_CATEGORIES")));
#endif
    dbg("%s is initialized, base address = " PTR_FMT, __progname,
	(caddr_t) aux_info[AT_BASE]->a_un.a_ptr);
    dbg("RTLD dynamic = " PTR_FMT, obj_rtld.dynamic);
    dbg("RTLD pltgot  = " PTR_FMT, obj_rtld.pltgot);

    dbg("initializing thread locks");
    lockdflt_init();

    /*
     * Load the main program, or process its program header if it is
     * already loaded.
     */
    if (fd != -1) {	/* Load the main program. */
	dbg("loading main program");
	obj_main = map_object(fd, argv0, NULL, _PATH_RTLD);
	close(fd);
	if (obj_main == NULL)
	    rtld_die();
	max_stack_flags = obj_main->stack_flags;
    } else {				/* Main program already loaded. */
	dbg("processing main program's program header");
	assert(aux_info[AT_PHDR] != NULL);
	phdr = (const Elf_Phdr *) aux_info[AT_PHDR]->a_un.a_ptr;
	assert(aux_info[AT_PHNUM] != NULL);
	phnum = aux_info[AT_PHNUM]->a_un.a_val;
	assert(aux_info[AT_PHENT] != NULL);
	assert(aux_info[AT_PHENT]->a_un.a_val == sizeof(Elf_Phdr));
	assert(aux_info[AT_ENTRY] != NULL);
	imgentry = (dlfunc_t) aux_info[AT_ENTRY]->a_un.a_ptr;
	dbg("Values from kernel:\n\tAT_PHDR=" PTR_FMT "\n"
	    "\tAT_BASE=" PTR_FMT "\n\tAT_ENTRY=" PTR_FMT "\n",
		phdr, aux_info[AT_BASE]->a_un.a_ptr, (const void *)imgentry);
	if ((obj_main = digest_phdr(phdr, phnum, imgentry, argv0)) ==
	    NULL)
		rtld_die();
	dbg("Parsed values:\n\tmapbase=" PTR_FMT "\n\tmapsize=%#zx"
#ifdef __CHERI_PURE_CAPABILITY__
	    "\n\ttext_rodata=" PTR_FMT
#endif
	    "\n\tvaddrbase=%#zx\n\trelocbase=" PTR_FMT "\n",
	    obj_main->mapbase, obj_main->mapsize,
#ifdef __CHERI_PURE_CAPABILITY__
	    obj_main->text_rodata_cap,
#endif
	    obj_main->vaddrbase, obj_main->relocbase);
    }

    if (aux_info[AT_EXECPATH] != NULL && fd == -1) {
	    kexecpath = aux_info[AT_EXECPATH]->a_un.a_ptr;
	    dbg("AT_EXECPATH %p %s", kexecpath, kexecpath);
	    if (kexecpath[0] == '/')
		    obj_main->path = kexecpath;
	    else if (getcwd(buf, sizeof(buf)) == NULL ||
		     strlcat(buf, "/", sizeof(buf)) >= sizeof(buf) ||
		     strlcat(buf, kexecpath, sizeof(buf)) >= sizeof(buf))
		    obj_main->path = xstrdup(argv0);
	    else
		    obj_main->path = xstrdup(buf);
    } else {
	    dbg("No AT_EXECPATH or direct exec");
	    obj_main->path = xstrdup(argv0);
    }
    dbg("obj_main path %s", obj_main->path);
    obj_main->mainprog = true;

    if (aux_info[AT_STACKPROT] != NULL &&
      aux_info[AT_STACKPROT]->a_un.a_val != 0)
	    stack_prot = aux_info[AT_STACKPROT]->a_un.a_val;

#if !defined(COMPAT_32BIT) && !defined(COMPAT_64BIT)
    /*
     * Get the actual dynamic linker pathname from the executable if
     * possible.  (It should always be possible.)  That ensures that
     * gdb will find the right dynamic linker even if a non-standard
     * one is being used.
     */
    if (obj_main->interp != NULL &&
      strcmp(obj_main->interp, obj_rtld.path) != 0) {
	free(obj_rtld.path);
	obj_rtld.path = xstrdup(obj_main->interp);
        __progname = obj_rtld.path;
    }
#endif

    digest_dynamic(obj_main, 0);
    dbg("%s valid_hash_sysv %d valid_hash_gnu %d dynsymcount %d",
	obj_main->path, obj_main->valid_hash_sysv, obj_main->valid_hash_gnu,
	obj_main->dynsymcount);

    linkmap_add(obj_main);
    linkmap_add(&obj_rtld);

    /* Link the main program into the list of objects. */
    TAILQ_INSERT_HEAD(&obj_list, obj_main, next);
    obj_count++;
    obj_loads++;

    /* Initialize a fake symbol for resolving undefined weak references. */
    sym_zero.st_info = ELF_ST_INFO(STB_GLOBAL, STT_NOTYPE);
    sym_zero.st_shndx = SHN_UNDEF;
    sym_zero.st_value = -(vaddr_t)obj_main->relocbase;

    if (!libmap_disable)
        libmap_disable = (bool)lm_init(libmap_override);

    dbg("loading LD_PRELOAD libraries");
    if (load_preload_objects() == -1)
	rtld_die();
    preload_tail = globallist_curr(TAILQ_LAST(&obj_list, obj_entry_q));

    dbg("loading needed objects");
    if (load_needed_objects(obj_main, 0) == -1)
	rtld_die();

    /* Make a list of all objects loaded at startup. */
    last_interposer = obj_main;
    TAILQ_FOREACH(obj, &obj_list, next) {
	if (obj->marker)
	    continue;
	if (obj->z_interpose && obj != obj_main) {
	    objlist_put_after(&list_main, last_interposer, obj);
	    last_interposer = obj;
	} else {
	    objlist_push_tail(&list_main, obj);
	}
    	obj->refcount++;
    }

    dbg("checking for required versions");
    if (rtld_verify_versions(&list_main) == -1 && !ld_tracing)
	rtld_die();

    if (ld_tracing) {		/* We're done */
	trace_loaded_objects(obj_main);
	exit(0);
    }

    if (getenv(_LD("DUMP_REL_PRE")) != NULL) {
       dump_relocations(obj_main);
       exit (0);
    }

    /*
     * Processing tls relocations requires having the tls offsets
     * initialized.  Prepare offsets before starting initial
     * relocation processing.
     */
    dbg("initializing initial thread local storage offsets");
    STAILQ_FOREACH(entry, &list_main, link) {
	/*
	 * Allocate all the initial objects out of the static TLS
	 * block even if they didn't ask for it.
	 */
	allocate_tls_offset(entry->obj);
    }

    if (relocate_objects(obj_main,
      ld_bind_now != NULL && *ld_bind_now != '\0',
      &obj_rtld, SYMLOOK_EARLY, NULL) == -1)
	rtld_die();

#ifndef __CHERI_PURE_CAPABILITY__
    /* Copy relocations are not supported in the purecap ABI */
    dbg("doing copy relocations");
    if (do_copy_relocations(obj_main) == -1)
	rtld_die();
#endif

    if (getenv(_LD("DUMP_REL_POST")) != NULL) {
       dump_relocations(obj_main);
       exit (0);
    }

    ifunc_init(aux);

    /*
     * Setup TLS for main thread.  This must be done after the
     * relocations are processed, since tls initialization section
     * might be the subject for relocations.
     */
    dbg("initializing initial thread local storage");
    allocate_initial_tls(globallist_curr(TAILQ_FIRST(&obj_list)));

    dbg("initializing key program variables");
    set_program_var("__progname", argv[0] != NULL ? basename(argv[0]) : "");
    set_program_var("environ", env);
    set_program_var("__elf_aux_vector", aux);

    /* Make a list of init functions to call. */
    objlist_init(&initlist);
    initlist_add_objects(globallist_curr(TAILQ_FIRST(&obj_list)),
      preload_tail, &initlist);

    r_debug_state(NULL, &obj_main->linkmap); /* say hello to gdb! */

    map_stacks_exec(NULL);

#ifdef __CHERI_PURE_CAPABILITY__
    /* old crt does not exist for CheriABI */
    obj_main->crt_no_init = true;
#else
    if (!obj_main->crt_no_init) {
	/*
	 * Make sure we don't call the main program's init and fini
	 * functions for binaries linked with old crt1 which calls
	 * _init itself.
	 */
	obj_main->init_ptr = obj_main->fini_ptr = NULL;
	obj_main->preinit_array_ptr = obj_main->init_array_ptr =
	    obj_main->fini_array_ptr = NULL;
    }
#endif /* #ifndef __CHERI_PURE_CAPABILITY__ */

    /*
     * Execute MD initializers required before we call the objects'
     * init functions.
     */
    pre_init();

    wlock_acquire(rtld_bind_lock, &lockstate);

    dbg("resolving ifuncs");
    if (initlist_objects_ifunc(&initlist, ld_bind_now != NULL &&
      *ld_bind_now != '\0', SYMLOOK_EARLY, &lockstate) == -1)
	rtld_die();

    if (obj_main->crt_no_init)
	preinit_main();
    objlist_call_init(&initlist, &lockstate);
    _r_debug_postinit(&obj_main->linkmap);
    objlist_clear(&initlist);
    dbg("loading filtees");
    TAILQ_FOREACH(obj, &obj_list, next) {
	if (obj->marker)
	    continue;
	if (ld_loadfltr || obj->z_loadfltr)
	    load_filtees(obj, 0, &lockstate);
    }

    dbg("enforcing main obj relro");
    if (obj_enforce_relro(obj_main) == -1)
	rtld_die();

    lock_release(rtld_bind_lock, &lockstate);

#if defined(__CHERI_PURE_CAPABILITY__) && !defined(__CHERI_CAPABILITY_TABLE__)
    // In the legacy ABI we don't shrink the bounds at all since
    // we use cgetsetoffset to call into other libraries ...
    dbg("Increasing bounds on obj_main->entry in legacy ABI:");
    dbg("\tbefore: " PTR_FMT, obj_main->entry);
    obj_main->entry = cheri_copyaddress(cheri_getpcc(), obj_main->entry);
    dbg("\tafter: " PTR_FMT, obj_main->entry);
#endif
    dbg("transferring control to program entry point = " PTR_FMT, obj_main->entry);

    /* Return the exit procedure and the program entry point. */
    if (rtld_exit_ptr == NULL)
	rtld_exit_ptr = make_rtld_function_pointer(rtld_exit);
    *exit_proc = rtld_exit_ptr;
    *objp = obj_main;

#ifdef __CHERI_PURE_CAPABILITY__
    // ensure that we setup a valid $cgp if the binary is built with -nostartfiles
    // Note: This value should still remain valid after the return since clang
    // won't clobber it. This should ensure that on return from here to
    // rtld_start.S $cgp will be set up correctly. We could also pass another
    // reference argument and store obj_main->captable there but this is easier
    // and should have the same effect.
    const void *entry_cgp = target_cgp_for_func(obj_main, (dlfunc_t)obj_main->entry);
    dbg_cheri("Setting initial $cgp for %s to " PTR_FMT, obj_main->path, entry_cgp);
    assert(cheri_getperm(obj_main->entry) & CHERI_PERM_EXECUTE);
    /* Add memory clobber to ensure that it is done last thing before return
     *
     * TODO: would be nice if we could return pairs in $c3/$c4
     */
    __asm__ volatile("cmove $cgp, %0" :: "C"(entry_cgp): "$c26", "memory");
#endif
    return (func_ptr_type) obj_main->entry;
}

void *
rtld_resolve_ifunc(const Obj_Entry *obj, const Elf_Sym *def)
{
#ifdef __CHERI_PURE_CAPABILITY__
	(void)obj;
	(void)def;
	rtld_fatal("IFUNC is not implemented for CheriABI");
#else

	void *ptr;
	Elf_Addr target;

	ptr = (void *)make_function_pointer(def, obj);
	target = call_ifunc_resolver(ptr);
	return ((void *)target);
#endif
}

/*
 * NB: MIPS uses a private version of this function (_mips_rtld_bind).
 * Changes to this function should be applied there as well.
 */
Elf_Addr
_rtld_bind(Obj_Entry *obj, Elf_Size reloff)
{
    const Elf_Rel *rel;
    const Elf_Sym *def;
    const Obj_Entry *defobj;
    Elf_Addr *where;
    Elf_Addr target;
    RtldLockState lockstate;

    rlock_acquire(rtld_bind_lock, &lockstate);
    if (sigsetjmp(lockstate.env, 0) != 0)
	    lock_upgrade(rtld_bind_lock, &lockstate);
    if (obj->pltrel)
	rel = (const Elf_Rel *)((const char *)obj->pltrel + reloff);
    else
	rel = (const Elf_Rel *)((const char *)obj->pltrela + reloff);

    where = (Elf_Addr *)(obj->relocbase + rel->r_offset);
    def = find_symdef(ELF_R_SYM(rel->r_info), obj, &defobj, SYMLOOK_IN_PLT,
	NULL, &lockstate);
    if (def == NULL)
	rtld_die();
    if (ELF_ST_TYPE(def->st_info) == STT_GNU_IFUNC)
	target = (Elf_Addr)rtld_resolve_ifunc(defobj, def);
    else
	target = (Elf_Addr)(defobj->relocbase + def->st_value);

    dbg("\"%s\" in \"%s\" ==> %p in \"%s\"",
      defobj->strtab + def->st_name, basename(obj->path),
      (void *)(uintptr_t)target, basename(defobj->path));

    /*
     * Write the new contents for the jmpslot. Note that depending on
     * architecture, the value which we need to return back to the
     * lazy binding trampoline may or may not be the target
     * address. The value returned from reloc_jmpslot() is the value
     * that the trampoline needs.
     */
    target = reloc_jmpslot(where, target, defobj, obj, rel);
    lock_release(rtld_bind_lock, &lockstate);
    return target;
}

/*
 * Error reporting function.  Use it like printf.  If formats the message
 * into a buffer, and sets things up so that the next call to dlerror()
 * will return the message.
 */
void
_rtld_error(const char *fmt, ...)
{
    static char buf[512];
    va_list ap;

    va_start(ap, fmt);
    rtld_vsnprintf(buf, sizeof buf, fmt, ap);
    error_message = buf;
    va_end(ap);
    LD_UTRACE(UTRACE_RTLD_ERROR, NULL, NULL, 0, 0, error_message);
}

/*
 * Return a dynamically-allocated copy of the current error message, if any.
 */
static char *
errmsg_save(void)
{
    return error_message == NULL ? NULL : xstrdup(error_message);
}

/*
 * Restore the current error message from a copy which was previously saved
 * by errmsg_save().  The copy is freed.
 */
static void
errmsg_restore(char *saved_msg)
{
    if (saved_msg == NULL)
	error_message = NULL;
    else {
	_rtld_error("%s", saved_msg);
	free(saved_msg);
    }
}

static const char *
basename(const char *name)
{
    const char *p = strrchr(name, '/');
    return p != NULL ? p + 1 : name;
}

static struct utsname uts;

static char *
origin_subst_one(Obj_Entry *obj, char *real, const char *kw,
    const char *subst, bool may_free)
{
	char *p, *p1, *res, *resp;
	int subst_len, kw_len, subst_count, old_len, new_len;

	kw_len = strlen(kw);

	/*
	 * First, count the number of the keyword occurrences, to
	 * preallocate the final string.
	 */
	for (p = real, subst_count = 0;; p = p1 + kw_len, subst_count++) {
		p1 = strstr(p, kw);
		if (p1 == NULL)
			break;
	}

	/*
	 * If the keyword is not found, just return.
	 *
	 * Return non-substituted string if resolution failed.  We
	 * cannot do anything more reasonable, the failure mode of the
	 * caller is unresolved library anyway.
	 */
	if (subst_count == 0 || (obj != NULL && !obj_resolve_origin(obj)))
		return (may_free ? real : xstrdup(real));
	if (obj != NULL)
		subst = obj->origin_path;

	/*
	 * There is indeed something to substitute.  Calculate the
	 * length of the resulting string, and allocate it.
	 */
	subst_len = strlen(subst);
	old_len = strlen(real);
	new_len = old_len + (subst_len - kw_len) * subst_count;
	res = xmalloc(new_len + 1);

	/*
	 * Now, execute the substitution loop.
	 */
	for (p = real, resp = res, *resp = '\0';;) {
		p1 = strstr(p, kw);
		if (p1 != NULL) {
			/* Copy the prefix before keyword. */
			memcpy(resp, p, p1 - p);
			resp += p1 - p;
			/* Keyword replacement. */
			memcpy(resp, subst, subst_len);
			resp += subst_len;
			*resp = '\0';
			p = p1 + kw_len;
		} else
			break;
	}

	/* Copy to the end of string and finish. */
	strcat(resp, p);
	if (may_free)
		free(real);
	return (res);
}

static char *
origin_subst(Obj_Entry *obj, const char *real)
{
	char *res1, *res2, *res3, *res4;

	if (obj == NULL || !trust)
		return (xstrdup(real));
	if (uts.sysname[0] == '\0') {
		if (uname(&uts) != 0) {
			_rtld_error("utsname failed: %d", errno);
			return (NULL);
		}
	}
	/* __DECONST is safe here since without may_free real is unchanged */
	res1 = origin_subst_one(obj, __DECONST(char *, real), "$ORIGIN", NULL,
	    false);
	res2 = origin_subst_one(NULL, res1, "$OSNAME", uts.sysname, true);
	res3 = origin_subst_one(NULL, res2, "$OSREL", uts.release, true);
	res4 = origin_subst_one(NULL, res3, "$PLATFORM", uts.machine, true);
	return (res4);
}

void
rtld_die(void)
{
    const char *msg = dlerror();

    if (msg == NULL)
	msg = "Fatal error";
    rtld_fdputstr(STDERR_FILENO, _BASENAME_RTLD ": ");
    rtld_fdputstr(STDERR_FILENO, msg);
    rtld_fdputchar(STDERR_FILENO, '\n');
    _exit(1);
}

/*
 * Process a shared object's DYNAMIC section, and save the important
 * information in its Obj_Entry structure.
 */
static void
digest_dynamic1(Obj_Entry *obj, int early, const Elf_Dyn **dyn_rpath,
    const Elf_Dyn **dyn_soname, const Elf_Dyn **dyn_runpath)
{
    const Elf_Dyn *dynp;
    Needed_Entry **needed_tail = &obj->needed;
    Needed_Entry **needed_filtees_tail = &obj->needed_filtees;
    Needed_Entry **needed_aux_filtees_tail = &obj->needed_aux_filtees;
    const Elf_Hashelt *hashtab;
    const Elf32_Word *hashval;
    Elf32_Word bkt, nmaskwords;
    int bloom_size32;
    int plttype = DT_REL;

    *dyn_rpath = NULL;
    *dyn_soname = NULL;
    *dyn_runpath = NULL;

    obj->bind_now = false;
    for (dynp = obj->dynamic;  dynp->d_tag != DT_NULL;  dynp++) {
	switch (dynp->d_tag) {

	case DT_REL:
	    obj->rel = (const Elf_Rel *)(obj->relocbase + dynp->d_un.d_ptr);
	    break;

	case DT_RELSZ:
	    obj->relsize = dynp->d_un.d_val;
	    break;

	case DT_RELENT:
	    assert(dynp->d_un.d_val == sizeof(Elf_Rel));
	    break;

	case DT_JMPREL:
	    obj->pltrel = (const Elf_Rel *)
	      (obj->relocbase + dynp->d_un.d_ptr);
	    break;

	case DT_PLTRELSZ:
	    obj->pltrelsize = dynp->d_un.d_val;
	    break;

	case DT_RELA:
	    obj->rela = (const Elf_Rela *)(obj->relocbase + dynp->d_un.d_ptr);
	    break;

	case DT_RELASZ:
	    obj->relasize = dynp->d_un.d_val;
	    break;

	case DT_RELAENT:
	    assert(dynp->d_un.d_val == sizeof(Elf_Rela));
	    break;

	case DT_PLTREL:
	    plttype = dynp->d_un.d_val;
	    assert(dynp->d_un.d_val == DT_REL || plttype == DT_RELA);
	    break;

	case DT_SYMTAB:
	    obj->symtab = (const Elf_Sym *)
	      (obj->relocbase + dynp->d_un.d_ptr);
	    break;

	case DT_SYMENT:
	    assert(dynp->d_un.d_val == sizeof(Elf_Sym));
	    break;

	case DT_STRTAB:
	    obj->strtab = (const char *)(obj->relocbase + dynp->d_un.d_ptr);
	    break;

	case DT_STRSZ:
	    obj->strsize = dynp->d_un.d_val;
	    break;

	case DT_VERNEED:
	    obj->verneed = (const Elf_Verneed *)(obj->relocbase +
		dynp->d_un.d_val);
	    break;

	case DT_VERNEEDNUM:
	    obj->verneednum = dynp->d_un.d_val;
	    break;

	case DT_VERDEF:
	    obj->verdef = (const Elf_Verdef *)(obj->relocbase +
		dynp->d_un.d_val);
	    break;

	case DT_VERDEFNUM:
	    obj->verdefnum = dynp->d_un.d_val;
	    break;

	case DT_VERSYM:
	    obj->versyms = (const Elf_Versym *)(obj->relocbase +
		dynp->d_un.d_val);
	    break;

	case DT_HASH:
	    {
		hashtab = (const Elf_Hashelt *)(obj->relocbase +
		    dynp->d_un.d_ptr);
		obj->nbuckets = hashtab[0];
		obj->nchains = hashtab[1];
		obj->buckets = hashtab + 2;
		obj->chains = obj->buckets + obj->nbuckets;
		obj->valid_hash_sysv = obj->nbuckets > 0 && obj->nchains > 0 &&
		  obj->buckets != NULL;
	    }
	    break;

	case DT_GNU_HASH:
	    {
		hashtab = (const Elf_Hashelt *)(obj->relocbase +
		    dynp->d_un.d_ptr);
		obj->nbuckets_gnu = hashtab[0];
		obj->symndx_gnu = hashtab[1];
		nmaskwords = hashtab[2];
		bloom_size32 = (__ELF_WORD_SIZE / 32) * nmaskwords;
		obj->maskwords_bm_gnu = nmaskwords - 1;
		obj->shift2_gnu = hashtab[3];
		obj->bloom_gnu = (const Elf_Addr *)(hashtab + 4);
		obj->buckets_gnu = hashtab + 4 + bloom_size32;
		obj->chain_zero_gnu = obj->buckets_gnu + obj->nbuckets_gnu -
		  obj->symndx_gnu;
		/* Number of bitmask words is required to be power of 2 */
		obj->valid_hash_gnu = powerof2(nmaskwords) &&
		    obj->nbuckets_gnu > 0 && obj->buckets_gnu != NULL;
	    }
	    break;

	case DT_NEEDED:
	    if (!obj->rtld) {
		Needed_Entry *nep = NEW(Needed_Entry);
		nep->name = dynp->d_un.d_val;
		nep->obj = NULL;
		nep->next = NULL;

		*needed_tail = nep;
		needed_tail = &nep->next;
	    }
	    break;

	case DT_FILTER:
	    if (!obj->rtld) {
		Needed_Entry *nep = NEW(Needed_Entry);
		nep->name = dynp->d_un.d_val;
		nep->obj = NULL;
		nep->next = NULL;

		*needed_filtees_tail = nep;
		needed_filtees_tail = &nep->next;
	    }
	    break;

	case DT_AUXILIARY:
	    if (!obj->rtld) {
		Needed_Entry *nep = NEW(Needed_Entry);
		nep->name = dynp->d_un.d_val;
		nep->obj = NULL;
		nep->next = NULL;

		*needed_aux_filtees_tail = nep;
		needed_aux_filtees_tail = &nep->next;
	    }
	    break;

	case DT_PLTGOT:
	    obj->pltgot = (Elf_Addr *)(obj->relocbase + dynp->d_un.d_ptr);
	    break;

	case DT_TEXTREL:
	    obj->textrel = true;
	    break;

	case DT_SYMBOLIC:
	    obj->symbolic = true;
	    break;

	case DT_RPATH:
	    /*
	     * We have to wait until later to process this, because we
	     * might not have gotten the address of the string table yet.
	     */
	    *dyn_rpath = dynp;
	    break;

	case DT_SONAME:
	    *dyn_soname = dynp;
	    break;

	case DT_RUNPATH:
	    *dyn_runpath = dynp;
	    break;

	case DT_INIT:
	    obj->init_ptr = (void*)(obj->relocbase + dynp->d_un.d_ptr);
	    break;

	case DT_PREINIT_ARRAY:
	    obj->preinit_array_ptr = (Elf_Addr *)(obj->relocbase + dynp->d_un.d_ptr);
	    break;

	case DT_PREINIT_ARRAYSZ:
	    obj->preinit_array_num = dynp->d_un.d_val / sizeof(Elf_Addr);
	    break;

	case DT_INIT_ARRAY:
	    obj->init_array_ptr = (Elf_Addr *)(obj->relocbase + dynp->d_un.d_ptr);
	    break;

	case DT_INIT_ARRAYSZ:
	    obj->init_array_num = dynp->d_un.d_val / sizeof(Elf_Addr);
	    break;

	case DT_FINI:
	    obj->fini_ptr = (void*)(obj->relocbase + dynp->d_un.d_ptr);
	    break;

	case DT_FINI_ARRAY:
	    obj->fini_array_ptr = (Elf_Addr *)(obj->relocbase + dynp->d_un.d_ptr);
	    break;

	case DT_FINI_ARRAYSZ:
	    obj->fini_array_num = dynp->d_un.d_val / sizeof(Elf_Addr);
	    break;

#ifdef __CHERI_PURE_CAPABILITY__
	case DT_MIPS_CHERI___CAPRELOCS:
	    obj->cap_relocs = (obj->relocbase + dynp->d_un.d_ptr);
	    break;

	case DT_MIPS_CHERI___CAPRELOCSSZ:
	    obj->cap_relocs_size = dynp->d_un.d_val;
	    break;

	case DT_MIPS_CHERI_FLAGS: {
	    size_t flags = dynp->d_un.d_val;
	    unsigned abi = flags & DF_MIPS_CHERI_ABI_MASK;
	    obj->cheri_captable_abi = abi;
	    flags &= ~DF_MIPS_CHERI_ABI_MASK;
	    if (flags & DF_MIPS_CHERI_RELATIVE_CAPRELOCS) {
		flags &= ~DF_MIPS_CHERI_RELATIVE_CAPRELOCS;
		obj->relative_cap_relocs = true;
	    }
	    if ((flags & DF_MIPS_CHERI_CAPTABLE_PER_FILE) ||
	        (flags & DF_MIPS_CHERI_CAPTABLE_PER_FUNC)) {
#if RTLD_SUPPORT_PER_FUNCTION_CAPTABLE == 1
		obj->per_function_captable = true;
#else
		rtld_fatal("Cannot load %s with per-file/per-function "
		    "captable since " _PATH_RTLD " was not compiled with "
		    "-DRTLD_SUPPORT_PER_FUNCTION_CAPTABLE=1", obj->path);
#endif
	    } else if (flags) {
		rtld_fdprintf(STDERR_FILENO, "Unknown DT_MIPS_CHERI_FLAGS in %s"
		    ": 0x%zx", obj->path, (size_t)flags);
	    }
	    break;
	}

	case DT_MIPS_CHERI_CAPTABLE:
	    obj->writable_captable =
	        (struct CheriCapTableEntry*)(obj->relocbase + dynp->d_un.d_ptr);
	    break;

	case DT_MIPS_CHERI_CAPTABLESZ:
	    obj->captable_size = dynp->d_un.d_val;
	    break;

#if RTLD_SUPPORT_PER_FUNCTION_CAPTABLE == 1
	case DT_MIPS_CHERI_CAPTABLE_MAPPING:
	    obj->captable_mapping =
	        (struct CheriCapTableMappingEntry*)(obj->relocbase + dynp->d_un.d_ptr);
	    break;

	case DT_MIPS_CHERI_CAPTABLE_MAPPINGSZ:
	    obj->captable_mapping_size = dynp->d_un.d_val;
	    break;
#endif /* RTLD_SUPPORT_PER_FUNCTION_CAPTABLE == 1 */
#endif /* defined(__CHERI_PURE_CAPABILITY__) */

	/*
	 * Don't process DT_DEBUG on MIPS as the dynamic section
	 * is mapped read-only. DT_MIPS_RLD_MAP is used instead.
	 */

#ifndef __mips__
	case DT_DEBUG:
	    if (!early)
		dbg("Filling in DT_DEBUG entry");
	    (__DECONST(Elf_Dyn *, dynp))->d_un.d_ptr = (Elf_Addr)&r_debug;
	    break;
#endif

	case DT_FLAGS:
		if (dynp->d_un.d_val & DF_ORIGIN)
		    obj->z_origin = true;
		if (dynp->d_un.d_val & DF_SYMBOLIC)
		    obj->symbolic = true;
		if (dynp->d_un.d_val & DF_TEXTREL)
		    obj->textrel = true;
		if (dynp->d_un.d_val & DF_BIND_NOW)
		    obj->bind_now = true;
		if (dynp->d_un.d_val & DF_STATIC_TLS)
		    obj->static_tls = true;
	    break;
#ifdef __mips__
	case DT_MIPS_LOCAL_GOTNO:
		obj->local_gotno = dynp->d_un.d_val;
		break;

	case DT_MIPS_SYMTABNO:
		obj->symtabno = dynp->d_un.d_val;
		break;

	case DT_MIPS_GOTSYM:
		obj->gotsym = dynp->d_un.d_val;
		break;

	case DT_MIPS_RLD_MAP:
		// We still need to add relocbase for CHERI non-PIE binaries
		// since we need something to derive the pointer from.
		assert((vaddr_t)obj->relocbase == 0);
		// All CheriABI binaries should be PIE so this should be unused.
		*((Elf_Addr *)(obj->relocbase + dynp->d_un.d_ptr)) = (Elf_Addr) &r_debug;
		break;

	case DT_MIPS_RLD_MAP_REL: {
		char* tag_loc;
		// The MIPS_RLD_MAP_REL tag stores the offset to the .rld_map
		// section relative to the address of the tag itself.
#ifdef __CHERI_PURE_CAPABILITY__
		tag_loc = (char*)cheri_copyaddress(obj->relocbase, dynp);
#else
		tag_loc = __DECONST(char*, dynp);
#endif
		dbg("Setting DT_MIPS_RLD_MAP_REL for %s: %p <- %p", obj->path,
		    ((Elf_Addr *)(tag_loc + dynp->d_un.d_val)), &r_debug);
		*((Elf_Addr *)(tag_loc + dynp->d_un.d_val)) = (Elf_Addr) &r_debug;
		break;
	}

	case DT_MIPS_PLTGOT:
		obj->mips_pltgot = (Elf_Addr *)(obj->relocbase +
		    dynp->d_un.d_ptr);
		break;

#endif

#ifdef __powerpc__
#ifdef __powerpc64__
	case DT_PPC64_GLINK:
		obj->glink = (Elf_Addr)(obj->relocbase + dynp->d_un.d_ptr);
		break;
#else
	case DT_PPC_GOT:
		obj->gotptr = (Elf_Addr *)(obj->relocbase + dynp->d_un.d_ptr);
		break;
#endif
#endif

	case DT_FLAGS_1:
		if (dynp->d_un.d_val & DF_1_NOOPEN)
		    obj->z_noopen = true;
		if (dynp->d_un.d_val & DF_1_ORIGIN)
		    obj->z_origin = true;
		if (dynp->d_un.d_val & DF_1_GLOBAL)
		    obj->z_global = true;
		if (dynp->d_un.d_val & DF_1_BIND_NOW)
		    obj->bind_now = true;
		if (dynp->d_un.d_val & DF_1_NODELETE)
		    obj->z_nodelete = true;
		if (dynp->d_un.d_val & DF_1_LOADFLTR)
		    obj->z_loadfltr = true;
		if (dynp->d_un.d_val & DF_1_INTERPOSE)
		    obj->z_interpose = true;
		if (dynp->d_un.d_val & DF_1_NODEFLIB)
		    obj->z_nodeflib = true;
	    break;

	default:
	    if (!early) {
		dbg("Ignoring d_tag %ld = %#lx", (long)dynp->d_tag,
		    (long)dynp->d_tag);
	    }
	    break;
	}
    }

    obj->traced = false;

    if (plttype == DT_RELA) {
	obj->pltrela = (const Elf_Rela *) obj->pltrel;
	obj->pltrel = NULL;
	obj->pltrelasize = obj->pltrelsize;
	obj->pltrelsize = 0;
    }

    /* Determine size of dynsym table (equal to nchains of sysv hash) */
    if (obj->valid_hash_sysv)
	obj->dynsymcount = obj->nchains;
    else if (obj->valid_hash_gnu) {
	obj->dynsymcount = 0;
	for (bkt = 0; bkt < obj->nbuckets_gnu; bkt++) {
	    if (obj->buckets_gnu[bkt] == 0)
		continue;
	    hashval = &obj->chain_zero_gnu[obj->buckets_gnu[bkt]];
	    do
		obj->dynsymcount++;
	    while ((*hashval++ & 1u) == 0);
	}
	obj->dynsymcount += obj->symndx_gnu;
    }
}

static bool
obj_resolve_origin(Obj_Entry *obj)
{

	if (obj->origin_path != NULL)
		return (true);
	obj->origin_path = xmalloc(PATH_MAX);
	return (rtld_dirname_abs(obj->path, obj->origin_path) != -1);
}

static void
digest_dynamic2(Obj_Entry *obj, const Elf_Dyn *dyn_rpath,
    const Elf_Dyn *dyn_soname, const Elf_Dyn *dyn_runpath)
{

	if (obj->z_origin && !obj_resolve_origin(obj))
		rtld_die();

	if (dyn_runpath != NULL) {
		obj->runpath = (const char *)obj->strtab + dyn_runpath->d_un.d_val;
		obj->runpath = origin_subst(obj, obj->runpath);
	} else if (dyn_rpath != NULL) {
		obj->rpath = (const char *)obj->strtab + dyn_rpath->d_un.d_val;
		obj->rpath = origin_subst(obj, obj->rpath);
	}
	if (dyn_soname != NULL)
		object_add_name(obj, obj->strtab + dyn_soname->d_un.d_val);
#ifdef __CHERI_PURE_CAPABILITY__
	// Set tight bounds on the individual members now (for the ones that
	// we iterate over) instead of inheriting the relocbase bounds to avoid
	// any overflows at runtime.
	set_bounds_if_nonnull(obj->rel, obj->relsize);
	set_bounds_if_nonnull(obj->rela, obj->relasize);
	set_bounds_if_nonnull(obj->pltrel, obj->pltrelsize);
	set_bounds_if_nonnull(obj->pltrela, obj->pltrelasize);
	set_bounds_if_nonnull(obj->strtab, obj->strsize);
	set_bounds_if_nonnull(obj->phdr, obj->phsize);

	set_bounds_if_nonnull(obj->preinit_array_ptr, obj->preinit_array_num * sizeof(Elf_Addr));
	set_bounds_if_nonnull(obj->init_array_ptr, obj->init_array_num * sizeof(Elf_Addr));
	set_bounds_if_nonnull(obj->fini_array_ptr, obj->fini_array_num * sizeof(Elf_Addr));

	set_bounds_if_nonnull(obj->cap_relocs, obj->cap_relocs_size);
	set_bounds_if_nonnull(obj->writable_captable, obj->captable_size);
#if RTLD_SUPPORT_PER_FUNCTION_CAPTABLE == 1
	set_bounds_if_nonnull(obj->captable_mapping, obj->captable_mapping_size);
#endif
	// Set the target cgp as a read-only version of the .cap_table section
	if (obj->writable_captable)
		obj->_target_cgp = cheri_clearperm(obj->writable_captable, TARGET_CGP_REMOVE_PERMS);

	// Now reduce the bounds on text_rodata_cap:  I, and for PLT/FNDESC we can set tight bounds
	// so we only need .text
	if (obj->cheri_captable_abi == DF_MIPS_CHERI_ABI_PCREL) {
		// For pcrel ABI we need to include captable as well
		dbg("%s: text/rodata start = %#zx, text/rodata end = %#zx, "
		    "captable = " PTR_FMT " (relative to start %#zx)", obj->path,
		    (size_t)obj->text_rodata_start, (size_t)obj->text_rodata_end,
		    obj->writable_captable, (char*)obj->writable_captable - obj->text_rodata_cap);
		if (obj->writable_captable) {
			vaddr_t start = rtld_min(obj->text_rodata_start,
			    (vaddr_t)((char*)obj->writable_captable - obj->text_rodata_cap));
			vaddr_t end = rtld_max(obj->text_rodata_end,
			    (vaddr_t)(((char*)obj->writable_captable +
			    cheri_getlen(obj->writable_captable)) - obj->text_rodata_cap));
			obj->text_rodata_cap += start;
			obj->text_rodata_cap = cheri_csetbounds_sametype(
			    obj->text_rodata_cap, end - start);
		} else {
			dbg("%s: missing DT_CHERI_CAPTABLE so can't set "
			    "sensible bounds on text/rodata -> using full DSO"
			    ": " PTR_FMT, obj->path, obj->text_rodata_cap);
		}
	} else if (obj->cheri_captable_abi == DF_MIPS_CHERI_ABI_LEGACY) {
#ifdef __CHERI_CAPABILITY_TABLE__
		rtld_fatal("Cannot load legacy object %s with captable RTLD "
		    "because it needs an unbounded $pcc. If the program is "
		    "actually cap-table please update your toolchain so that "
		    "the output binaries have the correct DT_MIPS_CHERI_FLAGS",
		    obj->path);
#endif
		// In the legacy ABI we don't shrink the bounds at all since
		// we use cgetsetoffset to call into other libraries ...
		dbg("Increasing bounds text_rodata_cap in legacy ABI:");
		dbg("\tbefore: " PTR_FMT, obj->text_rodata_cap);
		obj->text_rodata_cap = cheri_copyaddress(cheri_getpcc(),
		    obj->text_rodata_cap);
		dbg("\tafter: " PTR_FMT, obj->text_rodata_cap);
	} else {
		// tight bounds on text_rodata possible since $cgp is live-in
		obj->text_rodata_cap += obj->text_rodata_start;
		// TODO: data-only .so files? Possibly used by icu4c? For now
		// I'll keep this assertion until we hit an error
		rtld_require(obj->text_rodata_end != 0, "No text segment in %s?", obj->path);
		obj->text_rodata_cap = cheri_csetbounds_sametype(
		   obj->text_rodata_cap, obj->text_rodata_end - obj->text_rodata_start);
	}
	dbg("%s: tightened bounds of text/rodata cap: " PTR_FMT, obj->path,
	    obj->text_rodata_cap);
#endif
}

static void
digest_dynamic(Obj_Entry *obj, int early)
{
	const Elf_Dyn *dyn_rpath;
	const Elf_Dyn *dyn_soname;
	const Elf_Dyn *dyn_runpath;

	digest_dynamic1(obj, early, &dyn_rpath, &dyn_soname, &dyn_runpath);
	digest_dynamic2(obj, dyn_rpath, dyn_soname, dyn_runpath);
}

/*
 * Process a shared object's program header.  This is used only for the
 * main program, when the kernel has already loaded the main program
 * into memory before calling the dynamic linker.  It creates and
 * returns an Obj_Entry structure.
 */
static Obj_Entry *
digest_phdr(const Elf_Phdr *phdr, int phnum, dlfunc_t entry, const char *path)
{
    dbg("%s(0, entry=" PTR_FMT ", phdr=" PTR_FMT ", path=%s)\n", __func__, entry, phdr, path);
    Obj_Entry *obj;
    const Elf_Phdr *phlimit = phdr + phnum;
    const Elf_Phdr *ph;
    caddr_t note_start, note_end;
    int nsegs = 0;

    obj = obj_new();
    for (ph = phdr;  ph < phlimit;  ph++) {
	if (ph->p_type != PT_PHDR)
	    continue;

	obj->phsize = ph->p_memsz;
#ifdef __CHERI_PURE_CAPABILITY__
	obj->phdr = cheri_csetbounds(phdr, ph->p_memsz);
#else
	obj->phdr = phdr;
#endif
	obj->relocbase = __DECONST(char *, phdr) - ph->p_vaddr;
	break;
    }
#ifdef __CHERI_PURE_CAPABILITY__
    /*
     * Position dependent binaries can cause relocbase to be unrepresentable.
     * Furthermore, they cannot be used with co-processes. To ease the transition
     * towards being able to run everything as co-processes we now reject
     * loading any positition dependent CheriABI binaries.
     */
    if (cheri_getaddress(obj->relocbase) == 0) {
	_rtld_error("%s: Cannot load position dependent CheriABI binary with "
	     "zero relocation base", path);
	return NULL;
    } else if (!cheri_gettag(obj->relocbase)) {
	_rtld_error("%s: Cannot load CheriABI binary with unrepresentable"
	    "relocation base (" PTR_FMT ")", path, obj->relocbase);
	return NULL;
    }
#endif

    obj->stack_flags = PF_X | PF_R | PF_W;

    for (ph = phdr;  ph < phlimit;  ph++) {
	switch (ph->p_type) {

	case PT_INTERP:
	    obj->interp = (const char *)(ph->p_vaddr + obj->relocbase);
	    break;

	case PT_LOAD:
	    if (nsegs == 0) {	/* First load segment */
		obj->vaddrbase = trunc_page(ph->p_vaddr);
		obj->mapbase = obj->vaddrbase + obj->relocbase;
	    } else {		/* Last load segment */
		obj->mapsize = round_page(ph->p_vaddr + ph->p_memsz) -
		  obj->vaddrbase;
	    }
	    nsegs++;
#ifdef __CHERI_PURE_CAPABILITY__
	    if (!(ph->p_flags & PF_W)) {
		Elf_Addr start_addr = ph->p_vaddr;
		obj->text_rodata_start = rtld_min(start_addr, obj->text_rodata_start);
		obj->text_rodata_end = rtld_max(start_addr + ph->p_memsz, obj->text_rodata_end);
		dbg("%s: processing readonly PT_LOAD[%d], new text/rodata start "
		    " = %zx text/rodata end = %zx", path, nsegs,
		    (size_t)obj->text_rodata_start, (size_t)obj->text_rodata_end);
	    }
#endif
	    break;

	case PT_DYNAMIC:
	    obj->dynamic = (const Elf_Dyn *)(ph->p_vaddr + obj->relocbase);
	    break;

	case PT_TLS:
	    obj->tlsindex = 1;
	    obj->tlssize = ph->p_memsz;
	    obj->tlsalign = ph->p_align;
	    obj->tlsinitsize = ph->p_filesz;
	    obj->tlsinit = (void*)(ph->p_vaddr + obj->relocbase);
	    break;

	case PT_GNU_STACK:
	    obj->stack_flags = ph->p_flags;
	    break;

	case PT_GNU_RELRO:
	    obj->relro_page = obj->relocbase + trunc_page(ph->p_vaddr);
	    obj->relro_size = round_page(ph->p_memsz);
#ifdef __CHERI_PURE_CAPABILITY__
	    obj->text_rodata_start = rtld_min(ph->p_vaddr, obj->text_rodata_start);
	    obj->text_rodata_end = rtld_max(ph->p_vaddr + ph->p_memsz, obj->text_rodata_end);
	    dbg("%s: Adding PT_GNU_RELRO, new text/rodata start "
		" = %zx text/rodata end = %zx", path,
		(size_t)obj->text_rodata_start, (size_t)obj->text_rodata_end);
#endif
	    break;

	case PT_NOTE:
	    note_start = obj->relocbase + ph->p_vaddr;
	    note_end = note_start + ph->p_filesz;
	    digest_notes(obj, (const Elf_Note *)note_start, (const Elf_Note *)note_end);
	    break;
	}
    }
    if (nsegs < 1) {
	_rtld_error("%s: too few PT_LOAD segments", path);
	return NULL;
    }

#ifdef __CHERI_PURE_CAPABILITY__
   obj->relocbase = cheri_csetbounds(obj->relocbase, obj->mapsize);
    /*
     * Derive text_rodata cap from AT_ENTRY (but set the address to the beginning
     * of the object). Note: csetbounds is done after parsing .dynamic
     */
    obj->text_rodata_cap = cheri_copyaddress(entry, obj->relocbase);
    fix_obj_mapping_cap_permissions(obj, path);
#endif

    obj->entry = entry;
    return obj;
}

void
digest_notes(Obj_Entry *obj, const Elf_Note *note_start, const Elf_Note *note_end)
{
	const Elf_Note *note;
	const char *note_name;
	uintptr_t p;

	for (note = note_start; note < note_end;
	    note = (const Elf_Note *)((const char *)(note + 1) +
	      roundup2(note->n_namesz, sizeof(Elf32_Addr)) +
	      roundup2(note->n_descsz, sizeof(Elf32_Addr)))) {
		if (note->n_namesz != sizeof(NOTE_FREEBSD_VENDOR) ||
		    note->n_descsz != sizeof(int32_t))
			continue;
		if (note->n_type != NT_FREEBSD_ABI_TAG &&
		    note->n_type != NT_FREEBSD_FEATURE_CTL &&
		    note->n_type != NT_FREEBSD_NOINIT_TAG)
			continue;
		note_name = (const char *)(note + 1);
		if (strncmp(NOTE_FREEBSD_VENDOR, note_name,
		    sizeof(NOTE_FREEBSD_VENDOR)) != 0)
			continue;
		switch (note->n_type) {
		case NT_FREEBSD_ABI_TAG:
			/* FreeBSD osrel note */
			p = (uintptr_t)(note + 1);
			p += roundup2(note->n_namesz, sizeof(Elf32_Addr));
			obj->osrel = *(const int32_t *)(p);
			dbg("note osrel %d", obj->osrel);
			break;
		case NT_FREEBSD_FEATURE_CTL:
			/* FreeBSD ABI feature control note */
			p = (uintptr_t)(note + 1);
			p += roundup2(note->n_namesz, sizeof(Elf32_Addr));
			obj->fctl0 = *(const uint32_t *)(p);
			dbg("note fctl0 %#x", obj->fctl0);
			break;
		case NT_FREEBSD_NOINIT_TAG:
			/* FreeBSD 'crt does not call init' note */
			obj->crt_no_init = true;
			dbg("note crt_no_init");
			break;
		}
	}
}

static Obj_Entry *
dlcheck(void *handle)
{
    Obj_Entry *obj;

    TAILQ_FOREACH(obj, &obj_list, next) {
	if (obj == (Obj_Entry *) handle)
	    break;
    }

    if (obj == NULL || obj->refcount == 0 || obj->dl_refcount == 0) {
	_rtld_error("Invalid shared object handle %p", handle);
	return NULL;
    }
    return obj;
}

/*
 * If the given object is already in the donelist, return true.  Otherwise
 * add the object to the list and return false.
 */
static bool
donelist_check(DoneList *dlp, const Obj_Entry *obj)
{
    unsigned int i;

    for (i = 0;  i < dlp->num_used;  i++)
	if (dlp->objs[i] == obj)
	    return true;
    /*
     * Our donelist allocation should always be sufficient.  But if
     * our threads locking isn't working properly, more shared objects
     * could have been loaded since we allocated the list.  That should
     * never happen, but we'll handle it properly just in case it does.
     */
    if (dlp->num_used < dlp->num_alloc)
	dlp->objs[dlp->num_used++] = obj;
    return false;
}

/*
 * Hash function for symbol table lookup.  Don't even think about changing
 * this.  It is specified by the System V ABI.
 */
unsigned long
elf_hash(const char *name)
{
    const unsigned char *p = (const unsigned char *) name;
    unsigned long h = 0;
    unsigned long g;

    while (*p != '\0') {
	h = (h << 4) + *p++;
	if ((g = h & 0xf0000000) != 0)
	    h ^= g >> 24;
	h &= ~g;
    }
    return h;
}

/*
 * The GNU hash function is the Daniel J. Bernstein hash clipped to 32 bits
 * unsigned in case it's implemented with a wider type.
 */
static uint32_t
gnu_hash(const char *s)
{
	uint32_t h;
	unsigned char c;

	h = 5381;
	for (c = *s; c != '\0'; c = *++s)
		h = h * 33 + c;
	return (h & 0xffffffff);
}


/*
 * Find the library with the given name, and return its full pathname.
 * The returned string is dynamically allocated.  Generates an error
 * message and returns NULL if the library cannot be found.
 *
 * If the second argument is non-NULL, then it refers to an already-
 * loaded shared object, whose library search path will be searched.
 *
 * If a library is successfully located via LD_LIBRARY_PATH_FDS, its
 * descriptor (which is close-on-exec) will be passed out via the third
 * argument.
 *
 * The search order is:
 *   DT_RPATH in the referencing file _unless_ DT_RUNPATH is present (1)
 *   DT_RPATH of the main object if DSO without defined DT_RUNPATH (1)
 *   LD_LIBRARY_PATH
 *   DT_RUNPATH in the referencing file
 *   ldconfig hints (if -z nodefaultlib, filter out default library directories
 *	 from list)
 *   /lib:/usr/lib _unless_ the referencing file is linked with -z nodefaultlib
 *
 * (1) Handled in digest_dynamic2 - rpath left NULL if runpath defined.
 */
static char *
find_library(const char *xname, const Obj_Entry *refobj, int *fdp)
{
	char *pathname, *refobj_path;
	const char *name;
	bool nodeflib, objgiven;

	objgiven = refobj != NULL;

	if (libmap_disable || !objgiven ||
	    (name = lm_find(refobj->path, xname)) == NULL)
		name = xname;

	if (strchr(name, '/') != NULL) {	/* Hard coded pathname */
		if (name[0] != '/' && !trust) {
			_rtld_error("Absolute pathname required "
			    "for shared object \"%s\"", name);
			return (NULL);
		}
		return (origin_subst(__DECONST(Obj_Entry *, refobj),
		    __DECONST(char *, name)));
	}

	dbg(" Searching for \"%s\"", name);
	refobj_path = objgiven ? refobj->path : NULL;

	/*
	 * If refobj->rpath != NULL, then refobj->runpath is NULL.  Fall
	 * back to pre-conforming behaviour if user requested so with
	 * LD_LIBRARY_PATH_RPATH environment variable and ignore -z
	 * nodeflib.
	 */
	if (objgiven && refobj->rpath != NULL && ld_library_path_rpath) {
		pathname = search_library_path(name, ld_library_path,
		    refobj_path, fdp);
		if (pathname != NULL)
			return (pathname);
		if (refobj != NULL) {
			pathname = search_library_path(name, refobj->rpath,
			    refobj_path, fdp);
			if (pathname != NULL)
				return (pathname);
		}
		pathname = search_library_pathfds(name, ld_library_dirs, fdp);
		if (pathname != NULL)
			return (pathname);
		pathname = search_library_path(name, gethints(false),
		    refobj_path, fdp);
		if (pathname != NULL)
			return (pathname);
		pathname = search_library_path(name, ld_standard_library_path,
		    refobj_path, fdp);
		if (pathname != NULL)
			return (pathname);
	} else {
		nodeflib = objgiven ? refobj->z_nodeflib : false;
		if (objgiven) {
			pathname = search_library_path(name, refobj->rpath,
			    refobj->path, fdp);
			if (pathname != NULL)
				return (pathname);
		}
		if (objgiven && refobj->runpath == NULL && refobj != obj_main) {
			pathname = search_library_path(name, obj_main->rpath,
			    refobj_path, fdp);
			if (pathname != NULL)
				return (pathname);
		}
		pathname = search_library_path(name, ld_library_path,
		    refobj_path, fdp);
		if (pathname != NULL)
			return (pathname);
		if (objgiven) {
			pathname = search_library_path(name, refobj->runpath,
			    refobj_path, fdp);
			if (pathname != NULL)
				return (pathname);
		}
		pathname = search_library_pathfds(name, ld_library_dirs, fdp);
		if (pathname != NULL)
			return (pathname);
		pathname = search_library_path(name, gethints(nodeflib),
		    refobj_path, fdp);
		if (pathname != NULL)
			return (pathname);
		if (objgiven && !nodeflib) {
			pathname = search_library_path(name,
			    ld_standard_library_path, refobj_path, fdp);
			if (pathname != NULL)
				return (pathname);
		}
	}

	if (objgiven && refobj->path != NULL) {
		_rtld_error("Shared object \"%s\" not found, "
		    "required by \"%s\"", name, basename(refobj->path));
	} else {
		_rtld_error("Shared object \"%s\" not found", name);
	}
	return (NULL);
}

/*
 * Given a symbol number in a referencing object, find the corresponding
 * definition of the symbol.  Returns a pointer to the symbol, or NULL if
 * no definition was found.  Returns a pointer to the Obj_Entry of the
 * defining object via the reference parameter DEFOBJ_OUT.
 */
const Elf_Sym *
find_symdef(unsigned long symnum, const Obj_Entry *refobj,
    const Obj_Entry **defobj_out, int flags, SymCache *cache,
    RtldLockState *lockstate)
{
    const Elf_Sym *ref;
    const Elf_Sym *def;
    const Obj_Entry *defobj;
    const Ver_Entry *ve;
    SymLook req;
    const char *name;
    int res;

    /*
     * If we have already found this symbol, get the information from
     * the cache.
     */
    if (symnum >= refobj->dynsymcount)
	return NULL;	/* Bad object */
    if (cache != NULL && cache[symnum].sym != NULL) {
	*defobj_out = cache[symnum].obj;
	return cache[symnum].sym;
    }

    ref = refobj->symtab + symnum;
    name = refobj->strtab + ref->st_name;
    def = NULL;
    defobj = NULL;
    ve = NULL;

    /*
     * We don't have to do a full scale lookup if the symbol is local.
     * We know it will bind to the instance in this load module; to
     * which we already have a pointer (ie ref). By not doing a lookup,
     * we not only improve performance, but it also avoids unresolvable
     * symbols when local symbols are not in the hash table. This has
     * been seen with the ia64 toolchain.
     */
    if (ELF_ST_BIND(ref->st_info) != STB_LOCAL) {
	if (ELF_ST_TYPE(ref->st_info) == STT_SECTION) {
	    _rtld_error("%s: Bogus symbol table entry %lu", refobj->path,
		symnum);
	}
	symlook_init(&req, name);
	req.flags = flags;
	ve = req.ventry = fetch_ventry(refobj, symnum);
	req.lockstate = lockstate;
	res = symlook_default(&req, refobj);
	if (res == 0) {
	    def = req.sym_out;
	    defobj = req.defobj_out;
	}
    } else {
	def = ref;
	defobj = refobj;
    }

    /*
     * If we found no definition and the reference is weak, treat the
     * symbol as having the value zero.
     */
    if (def == NULL && ELF_ST_BIND(ref->st_info) == STB_WEAK) {
	def = &sym_zero;
	defobj = obj_main;
    }

    if (def != NULL) {
	*defobj_out = defobj;
	/* Record the information in the cache to avoid subsequent lookups. */
	if (cache != NULL) {
	    cache[symnum].sym = def;
	    cache[symnum].obj = defobj;
	}
    } else {
	if (refobj != &obj_rtld)
	    _rtld_error("%s: Undefined symbol \"%s%s%s\"", refobj->path, name,
	      ve != NULL ? "@" : "", ve != NULL ? ve->name : "");
    }
    return def;
}

/*
 * Return the search path from the ldconfig hints file, reading it if
 * necessary.  If nostdlib is true, then the default search paths are
 * not added to result.
 *
 * Returns NULL if there are problems with the hints file,
 * or if the search path there is empty.
 */
static const char *
gethints(bool nostdlib)
{
	static char *filtered_path;
	static const char *hints;
	static struct elfhints_hdr hdr;
	struct fill_search_info_args sargs, hargs;
	struct dl_serinfo smeta, hmeta, *SLPinfo, *hintinfo;
	struct dl_serpath *SLPpath, *hintpath;
	char *p;
	struct stat hint_stat;
	unsigned int SLPndx, hintndx, fndx, fcount;
	int fd;
	size_t flen;
	uint32_t dl;
	bool skip;

	/* First call, read the hints file */
	if (hints == NULL) {
		/* Keep from trying again in case the hints file is bad. */
		hints = "";

		if ((fd = open(ld_elf_hints_path, O_RDONLY | O_CLOEXEC)) == -1)
			return (NULL);

		/*
		 * Check of hdr.dirlistlen value against type limit
		 * intends to pacify static analyzers.  Further
		 * paranoia leads to checks that dirlist is fully
		 * contained in the file range.
		 */
		if (read(fd, &hdr, sizeof hdr) != sizeof hdr ||
		    hdr.magic != ELFHINTS_MAGIC ||
		    hdr.version != 1 || hdr.dirlistlen > UINT_MAX / 2 ||
		    fstat(fd, &hint_stat) == -1) {
cleanup1:
			close(fd);
			hdr.dirlistlen = 0;
			return (NULL);
		}
		dl = hdr.strtab;
		if (dl + hdr.dirlist < dl)
			goto cleanup1;
		dl += hdr.dirlist;
		if (dl + hdr.dirlistlen < dl)
			goto cleanup1;
		dl += hdr.dirlistlen;
		if (dl > hint_stat.st_size)
			goto cleanup1;
		p = xmalloc(hdr.dirlistlen + 1);
		if (pread(fd, p, hdr.dirlistlen + 1,
		    hdr.strtab + hdr.dirlist) != (ssize_t)hdr.dirlistlen + 1 ||
		    p[hdr.dirlistlen] != '\0') {
			free(p);
			goto cleanup1;
		}
		hints = p;
		close(fd);
	}

	/*
	 * If caller agreed to receive list which includes the default
	 * paths, we are done. Otherwise, if we still did not
	 * calculated filtered result, do it now.
	 */
	if (!nostdlib)
		return (hints[0] != '\0' ? hints : NULL);
	if (filtered_path != NULL)
		goto filt_ret;

	/*
	 * Obtain the list of all configured search paths, and the
	 * list of the default paths.
	 *
	 * First estimate the size of the results.
	 */
	smeta.dls_size = __offsetof(struct dl_serinfo, dls_serpath);
	smeta.dls_cnt = 0;
	hmeta.dls_size = __offsetof(struct dl_serinfo, dls_serpath);
	hmeta.dls_cnt = 0;

	sargs.request = RTLD_DI_SERINFOSIZE;
	sargs.serinfo = &smeta;
	hargs.request = RTLD_DI_SERINFOSIZE;
	hargs.serinfo = &hmeta;

	path_enumerate(ld_standard_library_path, fill_search_info, NULL,
	    &sargs);
	path_enumerate(hints, fill_search_info, NULL, &hargs);

	SLPinfo = xmalloc(smeta.dls_size);
	hintinfo = xmalloc(hmeta.dls_size);

	/*
	 * Next fetch both sets of paths.
	 */
	sargs.request = RTLD_DI_SERINFO;
	sargs.serinfo = SLPinfo;
	sargs.serpath = &SLPinfo->dls_serpath[0];
	sargs.strspace = (char *)&SLPinfo->dls_serpath[smeta.dls_cnt];

	hargs.request = RTLD_DI_SERINFO;
	hargs.serinfo = hintinfo;
	hargs.serpath = &hintinfo->dls_serpath[0];
	hargs.strspace = (char *)&hintinfo->dls_serpath[hmeta.dls_cnt];

	path_enumerate(ld_standard_library_path, fill_search_info, NULL,
	    &sargs);
	path_enumerate(hints, fill_search_info, NULL, &hargs);

	/*
	 * Now calculate the difference between two sets, by excluding
	 * standard paths from the full set.
	 */
	fndx = 0;
	fcount = 0;
	filtered_path = xmalloc(hdr.dirlistlen + 1);
	hintpath = &hintinfo->dls_serpath[0];
	for (hintndx = 0; hintndx < hmeta.dls_cnt; hintndx++, hintpath++) {
		skip = false;
		SLPpath = &SLPinfo->dls_serpath[0];
		/*
		 * Check each standard path against current.
		 */
		for (SLPndx = 0; SLPndx < smeta.dls_cnt; SLPndx++, SLPpath++) {
			/* matched, skip the path */
			if (!strcmp(hintpath->dls_name, SLPpath->dls_name)) {
				skip = true;
				break;
			}
		}
		if (skip)
			continue;
		/*
		 * Not matched against any standard path, add the path
		 * to result. Separate consequtive paths with ':'.
		 */
		if (fcount > 0) {
			filtered_path[fndx] = ':';
			fndx++;
		}
		fcount++;
		flen = strlen(hintpath->dls_name);
		strncpy((filtered_path + fndx),	hintpath->dls_name, flen);
		fndx += flen;
	}
	filtered_path[fndx] = '\0';

	free(SLPinfo);
	free(hintinfo);

filt_ret:
	return (filtered_path[0] != '\0' ? filtered_path : NULL);
}

static void
init_dag(Obj_Entry *root)
{
    const Needed_Entry *needed;
    const Objlist_Entry *elm;
    DoneList donelist;

    if (root->dag_inited)
	return;
    donelist_init(&donelist);

    /* Root object belongs to own DAG. */
    objlist_push_tail(&root->dldags, root);
    objlist_push_tail(&root->dagmembers, root);
    donelist_check(&donelist, root);

    /*
     * Add dependencies of root object to DAG in breadth order
     * by exploiting the fact that each new object get added
     * to the tail of the dagmembers list.
     */
    STAILQ_FOREACH(elm, &root->dagmembers, link) {
	for (needed = elm->obj->needed; needed != NULL; needed = needed->next) {
	    if (needed->obj == NULL || donelist_check(&donelist, needed->obj))
		continue;
	    objlist_push_tail(&needed->obj->dldags, root);
	    objlist_push_tail(&root->dagmembers, needed->obj);
	}
    }
    root->dag_inited = true;
}

static void
init_marker(Obj_Entry *marker)
{

	bzero(marker, sizeof(*marker));
	marker->marker = true;
}

Obj_Entry *
globallist_curr(const Obj_Entry *obj)
{

	for (;;) {
		if (obj == NULL)
			return (NULL);
		if (!obj->marker)
			return (__DECONST(Obj_Entry *, obj));
		obj = TAILQ_PREV(obj, obj_entry_q, next);
	}
}

Obj_Entry *
globallist_next(const Obj_Entry *obj)
{

	for (;;) {
		obj = TAILQ_NEXT(obj, next);
		if (obj == NULL)
			return (NULL);
		if (!obj->marker)
			return (__DECONST(Obj_Entry *, obj));
	}
}

/* Prevent the object from being unmapped while the bind lock is dropped. */
static void
hold_object(Obj_Entry *obj)
{

	obj->holdcount++;
}

static void
unhold_object(Obj_Entry *obj)
{

	assert(obj->holdcount > 0);
	if (--obj->holdcount == 0 && obj->unholdfree)
		release_object(obj);
}

static void
process_z(Obj_Entry *root)
{
	const Objlist_Entry *elm;
	Obj_Entry *obj;

	/*
	 * Walk over object DAG and process every dependent object
	 * that is marked as DF_1_NODELETE or DF_1_GLOBAL. They need
	 * to grow their own DAG.
	 *
	 * For DF_1_GLOBAL, DAG is required for symbol lookups in
	 * symlook_global() to work.
	 *
	 * For DF_1_NODELETE, the DAG should have its reference upped.
	 */
	STAILQ_FOREACH(elm, &root->dagmembers, link) {
		obj = elm->obj;
		if (obj == NULL)
			continue;
		if (obj->z_nodelete && !obj->ref_nodel) {
			dbg("obj %s -z nodelete", obj->path);
			init_dag(obj);
			ref_dag(obj);
			obj->ref_nodel = true;
		}
		if (obj->z_global && objlist_find(&list_global, obj) == NULL) {
			dbg("obj %s -z global", obj->path);
			objlist_push_tail(&list_global, obj);
			init_dag(obj);
		}
	}
}
/*
 * Initialize the dynamic linker.  The argument is the address at which
 * the dynamic linker has been mapped into memory.  The primary task of
 * this function is to relocate the dynamic linker.
 */
static void
init_rtld(caddr_t mapbase, Elf_Auxinfo **aux_info)
{
    Obj_Entry objtmp;	/* Temporary rtld object */
    const Elf_Ehdr *ehdr;
    const Elf_Dyn *dyn_rpath;
    const Elf_Dyn *dyn_soname;
    const Elf_Dyn *dyn_runpath;

#ifdef RTLD_INIT_PAGESIZES_EARLY
    /* The page size is required by the dynamic memory allocator. */
    init_pagesizes(aux_info);
#endif

#if defined(DEBUG_VERBOSE) && DEBUG_VERBOSE > 1
    /* debug is not initialized yet so dbg() is a no-op -> use printf()*/
    rtld_fdprintf(STDERR_FILENO, "rtld: %s(" PTR_FMT ", %p)\n", __func__, mapbase, aux_info);
#endif

    /*
     * Conjure up an Obj_Entry structure for the dynamic linker.
     *
     * The "path" member can't be initialized yet because string constants
     * cannot yet be accessed. Below we will set it correctly.
     */
    memset(&objtmp, 0, sizeof(objtmp));
    objtmp.path = NULL;
    objtmp.rtld = true;
    objtmp.mapbase = mapbase;
#ifdef PIC
    objtmp.relocbase = mapbase;
#endif

    objtmp.dynamic = rtld_dynamic(&objtmp);
    digest_dynamic1(&objtmp, 1, &dyn_rpath, &dyn_soname, &dyn_runpath);
    assert(objtmp.needed == NULL);
#if !defined(__mips__)
    /* MIPS has a bogus DT_TEXTREL. */
    assert(!objtmp.textrel);
#endif
    ehdr = (Elf_Ehdr *)mapbase;
    objtmp.phdr = (Elf_Phdr *)((char *)mapbase + ehdr->e_phoff);
    objtmp.phsize = ehdr->e_phnum * sizeof(objtmp.phdr[0]);
#ifdef __CHERI_PURE_CAPABILITY__
    /* This was done in _rtld_do___caprelocs_self */
    objtmp.cap_relocs_processed = true;
    /* find the end of rodata/text: */

    for (int i = 0; i < ehdr->e_phnum; i++) {
	const Elf_Phdr *ph = &objtmp.phdr[i];
	if (ph->p_type != PT_LOAD)
	    continue;
	if (!(ph->p_flags & PF_W)) {
	    Elf_Addr start_addr = ph->p_vaddr;
	    objtmp.text_rodata_start = rtld_min(start_addr, objtmp.text_rodata_start);
	    objtmp.text_rodata_end = rtld_max(start_addr + ph->p_memsz, objtmp.text_rodata_end);
#if defined(DEBUG_VERBOSE) && DEBUG_VERBOSE > 3
	    /* debug is not initialized yet so dbg() is a no-op */
	    rtld_fdprintf(STDERR_FILENO, "rtld: processing PT_LOAD phdr[%d], "
		"new text/rodata start  = %zx text/rodata end = %zx\n", i + 1,
		(size_t)objtmp.text_rodata_start, (size_t)objtmp.text_rodata_end);
#endif
	}
    }
    /*
     * Note: no csetbounds yet since we also need to include .cap_table (which
     * is part of the r/w section). Bounds are set after .dynamic is read.
     */
    objtmp.text_rodata_cap = objtmp.relocbase;
    fix_obj_mapping_cap_permissions(&objtmp, "RTLD");
#endif

    /*
     * Temporarily put the dynamic linker entry into the object list, so
     * that symbols can be found.
     */
    relocate_objects(&objtmp, true, &objtmp, 0, NULL);

    /* Initialize the object list. */
    TAILQ_INIT(&obj_list);

#if defined(__CHERI_PURE_CAPABILITY__) && defined(DEBUG_VERBOSE)
    if (objtmp.cap_relocs) {
	extern char __start___cap_relocs, __stop___cap_relocs;
	size_t cap_relocs_size =
	    ((caddr_t)&__stop___cap_relocs - (caddr_t)&__start___cap_relocs);
#if DEBUG_VERBOSE > 3
	rtld_printf("RTLD has DT_CHERI___CAPRELOCS = " PTR_FMT ", __start___cap_relocs"
	    "= " PTR_FMT "\nDT_CHERI___CAPRELOCSSZ = %zd, difference = %zd\n",
	    objtmp.cap_relocs, &__start___cap_relocs, cap_relocs_size,
	    objtmp.cap_relocs_size);
#endif
	assert((vaddr_t)objtmp.cap_relocs == (vaddr_t)&__start___cap_relocs);
	assert(objtmp.cap_relocs_size == cap_relocs_size);
    }
#endif

    /* Now that non-local variables can be accesses, copy out obj_rtld. */
    memcpy(&obj_rtld, &objtmp, sizeof(obj_rtld));

#ifndef RTLD_INIT_PAGESIZES_EARLY
    /* The page size is required by the dynamic memory allocator. */
    init_pagesizes(aux_info);
#endif

    if (aux_info[AT_OSRELDATE] != NULL)
	    osreldate = aux_info[AT_OSRELDATE]->a_un.a_val;

    digest_dynamic2(&obj_rtld, dyn_rpath, dyn_soname, dyn_runpath);

    /* Replace the path with a dynamically allocated copy. */
    obj_rtld.path = xstrdup(ld_path_rtld);

    r_debug.r_brk = make_rtld_local_function_pointer(r_debug_state);
    r_debug.r_state = RT_CONSISTENT;
}

/*
 * Retrieve the array of supported page sizes.  The kernel provides the page
 * sizes in increasing order.
 */
static void
init_pagesizes(Elf_Auxinfo **aux_info)
{
	static size_t psa[MAXPAGESIZES];
	int mib[2];
	size_t len, size;

	if (aux_info[AT_PAGESIZES] != NULL && aux_info[AT_PAGESIZESLEN] !=
	    NULL) {
		size = aux_info[AT_PAGESIZESLEN]->a_un.a_val;
		pagesizes = aux_info[AT_PAGESIZES]->a_un.a_ptr;
	} else {
		len = 2;
		if (sysctlnametomib("hw.pagesizes", mib, &len) == 0)
			size = sizeof(psa);
		else {
			/* As a fallback, retrieve the base page size. */
			size = sizeof(psa[0]);
			if (aux_info[AT_PAGESZ] != NULL) {
				psa[0] = aux_info[AT_PAGESZ]->a_un.a_val;
				goto psa_filled;
			} else {
				mib[0] = CTL_HW;
				mib[1] = HW_PAGESIZE;
				len = 2;
			}
		}
		if (sysctl(mib, len, psa, &size, NULL, 0) == -1) {
			rtld_fatal("sysctl for hw.pagesize(s) failed");
		}
psa_filled:
		pagesizes = psa;
	}
	npagesizes = size / sizeof(pagesizes[0]);
	/* Discard any invalid entries at the end of the array. */
	while (npagesizes > 0 && pagesizes[npagesizes - 1] == 0)
		npagesizes--;
}

/*
 * Add the init functions from a needed object list (and its recursive
 * needed objects) to "list".  This is not used directly; it is a helper
 * function for initlist_add_objects().  The write lock must be held
 * when this function is called.
 */
static void
initlist_add_neededs(Needed_Entry *needed, Objlist *list)
{
    /* Recursively process the successor needed objects. */
    if (needed->next != NULL)
	initlist_add_neededs(needed->next, list);

    /* Process the current needed object. */
    if (needed->obj != NULL)
	initlist_add_objects(needed->obj, needed->obj, list);
}

/*
 * Scan all of the DAGs rooted in the range of objects from "obj" to
 * "tail" and add their init functions to "list".  This recurses over
 * the DAGs and ensure the proper init ordering such that each object's
 * needed libraries are initialized before the object itself.  At the
 * same time, this function adds the objects to the global finalization
 * list "list_fini" in the opposite order.  The write lock must be
 * held when this function is called.
 */
static void
initlist_add_objects(Obj_Entry *obj, Obj_Entry *tail, Objlist *list)
{
    Obj_Entry *nobj;

    if (obj->init_scanned || obj->init_done)
	return;
    obj->init_scanned = true;

    /* Recursively process the successor objects. */
    nobj = globallist_next(obj);
    if (nobj != NULL && obj != tail)
	initlist_add_objects(nobj, tail, list);

    /* Recursively process the needed objects. */
    if (obj->needed != NULL)
	initlist_add_neededs(obj->needed, list);
    if (obj->needed_filtees != NULL)
	initlist_add_neededs(obj->needed_filtees, list);
    if (obj->needed_aux_filtees != NULL)
	initlist_add_neededs(obj->needed_aux_filtees, list);

    /* Add the object to the init list. */
    objlist_push_tail(list, obj);

    /* Add the object to the global fini list in the reverse order. */
    if ((obj->fini_ptr != NULL || obj->fini_array_ptr != NULL)
      && !obj->on_fini_list) {
	objlist_push_head(&list_fini, obj);
	obj->on_fini_list = true;
    }
}

#ifndef FPTR_TARGET
#define FPTR_TARGET(f)	((Elf_Addr) (f))
#endif

static void
free_needed_filtees(Needed_Entry *n, RtldLockState *lockstate)
{
    Needed_Entry *needed, *needed1;

    for (needed = n; needed != NULL; needed = needed->next) {
	if (needed->obj != NULL) {
	    dlclose_locked(needed->obj, lockstate);
	    needed->obj = NULL;
	}
    }
    for (needed = n; needed != NULL; needed = needed1) {
	needed1 = needed->next;
	free(needed);
    }
}

static void
unload_filtees(Obj_Entry *obj, RtldLockState *lockstate)
{

	free_needed_filtees(obj->needed_filtees, lockstate);
	obj->needed_filtees = NULL;
	free_needed_filtees(obj->needed_aux_filtees, lockstate);
	obj->needed_aux_filtees = NULL;
	obj->filtees_loaded = false;
}

static void
load_filtee1(Obj_Entry *obj, Needed_Entry *needed, int flags,
    RtldLockState *lockstate)
{

    for (; needed != NULL; needed = needed->next) {
	needed->obj = dlopen_object(obj->strtab + needed->name, -1, obj,
	  flags, ((ld_loadfltr || obj->z_loadfltr) ? RTLD_NOW : RTLD_LAZY) |
	  RTLD_LOCAL, lockstate);
    }
}

static void
load_filtees(Obj_Entry *obj, int flags, RtldLockState *lockstate)
{

    lock_restart_for_upgrade(lockstate);
    if (!obj->filtees_loaded) {
	load_filtee1(obj, obj->needed_filtees, flags, lockstate);
	load_filtee1(obj, obj->needed_aux_filtees, flags, lockstate);
	obj->filtees_loaded = true;
    }
}

static int
process_needed(Obj_Entry *obj, Needed_Entry *needed, int flags)
{
    Obj_Entry *obj1;

    for (; needed != NULL; needed = needed->next) {
	obj1 = needed->obj = load_object(obj->strtab + needed->name, -1, obj,
	  flags & ~RTLD_LO_NOLOAD);
	if (obj1 == NULL && !ld_tracing && (flags & RTLD_LO_FILTEES) == 0)
	    return (-1);
    }
    return (0);
}

/*
 * Given a shared object, traverse its list of needed objects, and load
 * each of them.  Returns 0 on success.  Generates an error message and
 * returns -1 on failure.
 */
static int
load_needed_objects(Obj_Entry *first, int flags)
{
    Obj_Entry *obj;

    for (obj = first; obj != NULL; obj = TAILQ_NEXT(obj, next)) {
	if (obj->marker)
	    continue;
	if (process_needed(obj, obj->needed, flags) == -1)
	    return (-1);
    }
    return (0);
}

static int
load_preload_objects(void)
{
    char *p = ld_preload;
    Obj_Entry *obj;
    static const char delim[] = " \t:;";

    if (p == NULL)
	return 0;

    p += strspn(p, delim);
    while (*p != '\0') {
	size_t len = strcspn(p, delim);
	char savech;

	savech = p[len];
	p[len] = '\0';
	obj = load_object(p, -1, NULL, 0);
	if (obj == NULL)
	    return -1;	/* XXX - cleanup */
	obj->z_interpose = true;
	p[len] = savech;
	p += len;
	p += strspn(p, delim);
    }
    LD_UTRACE(UTRACE_PRELOAD_FINISHED, NULL, NULL, 0, 0, NULL);
    return 0;
}

static const char *
printable_path(const char *path)
{

	return (path == NULL ? "<unknown>" : path);
}

/*
 * Load a shared object into memory, if it is not already loaded.  The
 * object may be specified by name or by user-supplied file descriptor
 * fd_u. In the later case, the fd_u descriptor is not closed, but its
 * duplicate is.
 *
 * Returns a pointer to the Obj_Entry for the object.  Returns NULL
 * on failure.
 */
static Obj_Entry *
load_object(const char *name, int fd_u, const Obj_Entry *refobj, int flags)
{
    Obj_Entry *obj;
    int fd;
    struct stat sb;
    char *path;

    fd = -1;
    if (name != NULL) {
	TAILQ_FOREACH(obj, &obj_list, next) {
	    if (obj->marker || obj->doomed)
		continue;
	    if (object_match_name(obj, name))
		return (obj);
	}

	path = find_library(name, refobj, &fd);
	if (path == NULL)
	    return (NULL);
    } else
	path = NULL;

    if (fd >= 0) {
	/*
	 * search_library_pathfds() opens a fresh file descriptor for the
	 * library, so there is no need to dup().
	 */
    } else if (fd_u == -1) {
	/*
	 * If we didn't find a match by pathname, or the name is not
	 * supplied, open the file and check again by device and inode.
	 * This avoids false mismatches caused by multiple links or ".."
	 * in pathnames.
	 *
	 * To avoid a race, we open the file and use fstat() rather than
	 * using stat().
	 */
	if ((fd = open(path, O_RDONLY | O_CLOEXEC | O_VERIFY)) == -1) {
	    _rtld_error("Cannot open \"%s\"", path);
	    free(path);
	    return (NULL);
	}
    } else {
	fd = fcntl(fd_u, F_DUPFD_CLOEXEC, 0);
	if (fd == -1) {
	    _rtld_error("Cannot dup fd");
	    free(path);
	    return (NULL);
	}
    }
    if (fstat(fd, &sb) == -1) {
	_rtld_error("Cannot fstat \"%s\"", printable_path(path));
	close(fd);
	free(path);
	return NULL;
    }
    TAILQ_FOREACH(obj, &obj_list, next) {
	if (obj->marker || obj->doomed)
	    continue;
	if (obj->ino == sb.st_ino && obj->dev == sb.st_dev)
	    break;
    }
    if (obj != NULL && name != NULL) {
	object_add_name(obj, name);
	free(path);
	close(fd);
	return obj;
    }
    if (flags & RTLD_LO_NOLOAD) {
	free(path);
	close(fd);
	return (NULL);
    }

    /* First use of this object, so we must map it in */
    obj = do_load_object(fd, name, path, &sb, flags);
    if (obj == NULL)
	free(path);
    close(fd);

    return obj;
}

static Obj_Entry *
do_load_object(int fd, const char *name, char *path, struct stat *sbp,
  int flags)
{
    Obj_Entry *obj;
    const char* main_path = NULL;
    struct statfs fs;

    /*
     * but first, make sure that environment variables haven't been
     * used to circumvent the noexec flag on a filesystem.
     */
    if (dangerous_ld_env) {
	if (fstatfs(fd, &fs) != 0) {
	    _rtld_error("Cannot fstatfs \"%s\"", printable_path(path));
	    return NULL;
	}
	if (fs.f_flags & MNT_NOEXEC) {
	    _rtld_error("Cannot execute objects on %s", fs.f_mntonname);
	    return NULL;
	}
    }
    dbg("loading \"%s\"", printable_path(path));
    if (obj_main)
	main_path = obj_main->path;
    obj = map_object(fd, printable_path(path), sbp, printable_path(main_path));
    if (obj == NULL)
        return NULL;

    /*
     * If DT_SONAME is present in the object, digest_dynamic2 already
     * added it to the object names.
     */
    if (name != NULL)
	object_add_name(obj, name);
    obj->path = path;
    digest_dynamic(obj, 0);
    dbg("%s valid_hash_sysv %d valid_hash_gnu %d dynsymcount %d", obj->path,
	obj->valid_hash_sysv, obj->valid_hash_gnu, obj->dynsymcount);
    if (obj->z_noopen && (flags & (RTLD_LO_DLOPEN | RTLD_LO_TRACE)) ==
      RTLD_LO_DLOPEN) {
	dbg("refusing to load non-loadable \"%s\"", obj->path);
	_rtld_error("Cannot dlopen non-loadable %s", obj->path);
	munmap(obj->mapbase, obj->mapsize);
	obj_free(obj);
	return (NULL);
    }

    obj->dlopened = (flags & RTLD_LO_DLOPEN) != 0;
    TAILQ_INSERT_TAIL(&obj_list, obj, next);
    obj_count++;
    obj_loads++;
    linkmap_add(obj);	/* for GDB & dlinfo() */
    max_stack_flags |= obj->stack_flags;

    dbg("  %p .. %p: %s", obj->mapbase,
         obj->mapbase + obj->mapsize - 1, obj->path);
    if (obj->textrel)
	dbg("  WARNING: %s has impure text", obj->path);
    LD_UTRACE(UTRACE_LOAD_OBJECT, obj, obj->mapbase, obj->mapsize, 0,
	obj->path);

    return obj;
}

static Obj_Entry *
obj_from_addr(const void *addr)
{
    Obj_Entry *obj;

    TAILQ_FOREACH(obj, &obj_list, next) {
	if (obj->marker)
	    continue;
	if (addr < (void *) obj->mapbase)
	    continue;
	if (addr < (void *)(obj->mapbase + obj->mapsize))
	    return obj;
    }
    return NULL;
}

static void
preinit_main(void)
{
    Elf_Addr *preinit_addr;
    int index;

    preinit_addr = obj_main->preinit_array_ptr;
    if (preinit_addr == NULL || ld_skip_init_funcs)
	return;

    for (index = 0; index < obj_main->preinit_array_num; index++) {
	if (preinit_addr[index] != 0 && preinit_addr[index] != 1) {
	    dbg("calling preinit function for %s at %lx", obj_main->path,
		preinit_addr[index]);
	    LD_UTRACE(UTRACE_INIT_CALL, obj_main,
	      (void *)(intptr_t)preinit_addr[index], 0, 0, obj_main->path);
	    call_init_array_pointer(obj_main, preinit_addr[index]);
	}
    }
}

/*
 * Call the finalization functions for each of the objects in "list"
 * belonging to the DAG of "root" and referenced once. If NULL "root"
 * is specified, every finalization function will be called regardless
 * of the reference count and the list elements won't be freed. All of
 * the objects are expected to have non-NULL fini functions.
 */
static void
objlist_call_fini(Objlist *list, Obj_Entry *root, RtldLockState *lockstate)
{
    Objlist_Entry *elm;
    char *saved_msg;
    Elf_Addr *fini_addr;
    int index;

    assert(root == NULL || root->refcount == 1);

    if (root != NULL)
	root->doomed = true;

    /*
     * Preserve the current error message since a fini function might
     * call into the dynamic linker and overwrite it.
     */
    saved_msg = errmsg_save();
    do {
	STAILQ_FOREACH(elm, list, link) {
	    if (root != NULL && (elm->obj->refcount != 1 ||
	      objlist_find(&root->dagmembers, elm->obj) == NULL))
		continue;
	    /* Remove object from fini list to prevent recursive invocation. */
	    STAILQ_REMOVE(list, elm, Struct_Objlist_Entry, link);
	    /* Ensure that new references cannot be acquired. */
	    elm->obj->doomed = true;

	    hold_object(elm->obj);
	    lock_release(rtld_bind_lock, lockstate);
	    /*
	     * It is legal to have both DT_FINI and DT_FINI_ARRAY defined.
	     * When this happens, DT_FINI_ARRAY is processed first.
	     */
	    /* TODO: we should do a CSetBounds after parsing .dynamic */
	    fini_addr = elm->obj->fini_array_ptr;
	    if (fini_addr != NULL && elm->obj->fini_array_num > 0) {
		for (index = elm->obj->fini_array_num - 1; index >= 0;
		  index--) {
		    if (fini_addr[index] != 0 && fini_addr[index] != 1) {
			dbg("calling fini_array function for %s at %lx",
			    elm->obj->path, fini_addr[index]);
			LD_UTRACE(UTRACE_FINI_CALL, elm->obj,
			    (void *)(intptr_t)fini_addr[index], 0, 0, elm->obj->path);
			call_fini_array_pointer(elm->obj, fini_addr[index]);
		    }
		}
	    }
	    if (elm->obj->fini_ptr != NULL) {
		dbg("calling fini function for %s at " PTR_FMT, elm->obj->path,
		    (void *)(uintptr_t)elm->obj->fini_ptr);
		LD_UTRACE(UTRACE_FINI_CALL, elm->obj, (void *)(intptr_t)elm->obj->fini_ptr,
		    0, 0, elm->obj->path);
		call_initfini_pointer(elm->obj, elm->obj->fini_ptr);
	    }
	    wlock_acquire(rtld_bind_lock, lockstate);
	    unhold_object(elm->obj);
	    /* No need to free anything if process is going down. */
	    if (root != NULL)
	    	free(elm);
	    /*
	     * We must restart the list traversal after every fini call
	     * because a dlclose() call from the fini function or from
	     * another thread might have modified the reference counts.
	     */
	    break;
	}
    } while (elm != NULL);
    errmsg_restore(saved_msg);
}

/*
 * Call the initialization functions for each of the objects in
 * "list".  All of the objects are expected to have non-NULL init
 * functions.
 */
static void
objlist_call_init(Objlist *list, RtldLockState *lockstate)
{
    Objlist_Entry *elm;
    Obj_Entry *obj;
    char *saved_msg;
    Elf_Addr *init_addr;
    void (*reg)(void (*)(void));
    int index;

    /*
     * Clean init_scanned flag so that objects can be rechecked and
     * possibly initialized earlier if any of vectors called below
     * cause the change by using dlopen.
     */
    TAILQ_FOREACH(obj, &obj_list, next) {
	if (obj->marker)
	    continue;
	obj->init_scanned = false;
    }

    /*
     * Preserve the current error message since an init function might
     * call into the dynamic linker and overwrite it.
     */
    saved_msg = errmsg_save();
    STAILQ_FOREACH(elm, list, link) {
	if (elm->obj->init_done || ld_skip_init_funcs) /* Initialized early. */
	    continue;
	/*
	 * Race: other thread might try to use this object before current
	 * one completes the initialization. Not much can be done here
	 * without better locking.
	 */
	elm->obj->init_done = true;
	hold_object(elm->obj);
	reg = NULL;
	if (elm->obj == obj_main && obj_main->crt_no_init) {
		reg = (void (*)(void (*)(void)))get_program_var_addr(
		    "__libc_atexit", lockstate);
	}
	lock_release(rtld_bind_lock, lockstate);
	if (reg != NULL) {
		func_ptr_type exit_ptr = make_rtld_function_pointer(rtld_exit);
		dbg("Calling __libc_atexit(rtld_exit (" PTR_FMT "))", (void*)exit_ptr);
		reg(exit_ptr);
		rtld_exit_ptr = make_rtld_function_pointer(rtld_nop_exit);
	}

        /*
         * It is legal to have both DT_INIT and DT_INIT_ARRAY defined.
         * When this happens, DT_INIT is processed first.
         */
	if (elm->obj->init_ptr != NULL) {
	    dbg("calling init function for %s at " PTR_FMT, elm->obj->path,
	        (void *)(uintptr_t)elm->obj->init_ptr);
	    LD_UTRACE(UTRACE_INIT_CALL, elm->obj, (void *)(intptr_t)elm->obj->init_ptr,
	        0, 0, elm->obj->path);
	    /*
	     * Note: GLibc passes argc, argv and envv to _init. Should we also
	     * do this here for compatibility?
	     */
	    call_initfini_pointer(elm->obj, elm->obj->init_ptr);
	}
	init_addr = elm->obj->init_array_ptr;
	if (init_addr != NULL) {
	    for (index = 0; index < elm->obj->init_array_num; index++) {
		if (init_addr[index] != 0 && init_addr[index] != 1) {
		    dbg("calling init array function for %s at %p", elm->obj->path,
			(void *)(uintptr_t)init_addr[index]);
		    LD_UTRACE(UTRACE_INIT_CALL, elm->obj,
			(void *)(uintptr_t)init_addr[index], 0, 0, elm->obj->path);
		    call_init_array_pointer(elm->obj, init_addr[index]);
		}
	    }
	}
	dbg("Done calling init functions for %s", elm->obj->path);
	wlock_acquire(rtld_bind_lock, lockstate);
	unhold_object(elm->obj);
    }
    errmsg_restore(saved_msg);
}

static void
objlist_clear(Objlist *list)
{
    Objlist_Entry *elm;

    while (!STAILQ_EMPTY(list)) {
	elm = STAILQ_FIRST(list);
	STAILQ_REMOVE_HEAD(list, link);
	free(elm);
    }
}

static Objlist_Entry *
objlist_find(Objlist *list, const Obj_Entry *obj)
{
    Objlist_Entry *elm;

    STAILQ_FOREACH(elm, list, link)
	if (elm->obj == obj)
	    return elm;
    return NULL;
}

static void
objlist_init(Objlist *list)
{
    STAILQ_INIT(list);
}

static void
objlist_push_head(Objlist *list, Obj_Entry *obj)
{
    Objlist_Entry *elm;

    elm = NEW(Objlist_Entry);
    elm->obj = obj;
    STAILQ_INSERT_HEAD(list, elm, link);
}

static void
objlist_push_tail(Objlist *list, Obj_Entry *obj)
{
    Objlist_Entry *elm;

    elm = NEW(Objlist_Entry);
    elm->obj = obj;
    STAILQ_INSERT_TAIL(list, elm, link);
}

static void
objlist_put_after(Objlist *list, Obj_Entry *listobj, Obj_Entry *obj)
{
	Objlist_Entry *elm, *listelm;

	STAILQ_FOREACH(listelm, list, link) {
		if (listelm->obj == listobj)
			break;
	}
	elm = NEW(Objlist_Entry);
	elm->obj = obj;
	if (listelm != NULL)
		STAILQ_INSERT_AFTER(list, listelm, elm, link);
	else
		STAILQ_INSERT_TAIL(list, elm, link);
}

static void
objlist_remove(Objlist *list, Obj_Entry *obj)
{
    Objlist_Entry *elm;

    if ((elm = objlist_find(list, obj)) != NULL) {
	STAILQ_REMOVE(list, elm, Struct_Objlist_Entry, link);
	free(elm);
    }
}

/*
 * Relocate dag rooted in the specified object.
 * Returns 0 on success, or -1 on failure.
 */

static int
relocate_object_dag(Obj_Entry *root, bool bind_now, Obj_Entry *rtldobj,
    int flags, RtldLockState *lockstate)
{
	Objlist_Entry *elm;
	int error;

	error = 0;
	STAILQ_FOREACH(elm, &root->dagmembers, link) {
		error = relocate_object(elm->obj, bind_now, rtldobj, flags,
		    lockstate);
		if (error == -1)
			break;
	}
	return (error);
}

/*
 * Prepare for, or clean after, relocating an object marked with
 * DT_TEXTREL or DF_TEXTREL.  Before relocating, all read-only
 * segments are remapped read-write.  After relocations are done, the
 * segment's permissions are returned back to the modes specified in
 * the phdrs.  If any relocation happened, or always for wired
 * program, COW is triggered.
 */
static int
reloc_textrel_prot(Obj_Entry *obj, bool before)
{
	const Elf_Phdr *ph;
	void *base;
	size_t l, sz;
	int prot;

	for (l = obj->phsize / sizeof(*ph), ph = obj->phdr; l > 0;
	    l--, ph++) {
		if (ph->p_type != PT_LOAD || (ph->p_flags & PF_W) != 0)
			continue;
		base = obj->relocbase + trunc_page(ph->p_vaddr);
		sz = round_page(ph->p_vaddr + ph->p_filesz) -
		    trunc_page(ph->p_vaddr);
		prot = convert_prot(ph->p_flags) | (before ? PROT_WRITE : 0);
		if (mprotect(base, sz, prot) == -1) {
			_rtld_error("%s: Cannot write-%sable text segment: %s",
			    obj->path, before ? "en" : "dis",
			    rtld_strerror(errno));
			return (-1);
		}
	}
	return (0);
}

/*
 * Relocate single object.
 * Returns 0 on success, or -1 on failure.
 */
static int
relocate_object(Obj_Entry *obj, bool bind_now, Obj_Entry *rtldobj,
    int flags, RtldLockState *lockstate)
{

	if (obj->relocated)
		return (0);
	obj->relocated = true;
	if (obj != rtldobj)
		dbg("relocating \"%s\"", obj->path);

	if (obj->symtab == NULL || obj->strtab == NULL ||
	    !(obj->valid_hash_sysv || obj->valid_hash_gnu)) {
		_rtld_error("%s: Shared object has no run-time symbol table",
			    obj->path);
		return (-1);
	}

	/* There are relocations to the write-protected text segment. */
	if (obj->textrel && reloc_textrel_prot(obj, true) != 0)
		return (-1);

	/* Process the non-PLT non-IFUNC relocations. */
	if (reloc_non_plt(obj, rtldobj, flags, lockstate))
		return (-1);

#ifdef __CHERI_PURE_CAPABILITY__
	/* Process the __cap_relocs section to initialize global capabilities */
	if (obj->cap_relocs_size)
		process___cap_relocs(obj);
#endif

	/* Re-protected the text segment. */
	if (obj->textrel && reloc_textrel_prot(obj, false) != 0)
		return (-1);

	/* Set the special PLT or GOT entries. */
	init_pltgot(obj);

	/* Process the PLT relocations. */
#ifdef __CHERI_PURE_CAPABILITY__
	/* No reloc_jmpslots for CHERI since it works differently: if BIND_NOW
	 * is set, reloc_plt can avoid allocating trampolines for pc-rel code */
	if (reloc_plt(obj, (obj->bind_now || bind_now), flags, rtldobj,
	    lockstate) == -1)
		return (-1);
#else
	if (reloc_plt(obj, flags, lockstate) == -1)
		return (-1);
	/* Relocate the jump slots if we are doing immediate binding. */
	if ((obj->bind_now || bind_now) && reloc_jmpslots(obj, flags,
	    lockstate) == -1)
		return (-1);
#endif

	if (!obj->mainprog && obj_enforce_relro(obj) == -1)
		return (-1);

	/*
	 * Set up the magic number and version in the Obj_Entry.  These
	 * were checked in the crt1.o from the original ElfKit, so we
	 * set them for backward compatibility.
	 */
	obj->magic = RTLD_MAGIC;
	obj->version = RTLD_VERSION;

	return (0);
}

/*
 * Relocate newly-loaded shared objects.  The argument is a pointer to
 * the Obj_Entry for the first such object.  All objects from the first
 * to the end of the list of objects are relocated.  Returns 0 on success,
 * or -1 on failure.
 */
static int
relocate_objects(Obj_Entry *first, bool bind_now, Obj_Entry *rtldobj,
    int flags, RtldLockState *lockstate)
{
	Obj_Entry *obj;
	int error;

	for (error = 0, obj = first;  obj != NULL;
	    obj = TAILQ_NEXT(obj, next)) {
		if (obj->marker)
			continue;
		error = relocate_object(obj, bind_now, rtldobj, flags,
		    lockstate);
		if (error == -1)
			break;
	}
	return (error);
}

/*
 * The handling of R_MACHINE_IRELATIVE relocations and jumpslots
 * referencing STT_GNU_IFUNC symbols is postponed till the other
 * relocations are done.  The indirect functions specified as
 * ifunc are allowed to call other symbols, so we need to have
 * objects relocated before asking for resolution from indirects.
 *
 * The R_MACHINE_IRELATIVE slots are resolved in greedy fashion,
 * instead of the usual lazy handling of PLT slots.  It is
 * consistent with how GNU does it.
 */
static int
resolve_object_ifunc(Obj_Entry *obj, bool bind_now, int flags,
    RtldLockState *lockstate)
{

	if (obj->ifuncs_resolved)
		return (0);
	obj->ifuncs_resolved = true;
	if (!obj->irelative && !((obj->bind_now || bind_now) && obj->gnu_ifunc))
		return (0);
	if (obj_disable_relro(obj) == -1 ||
	    (obj->irelative && reloc_iresolve(obj, lockstate) == -1) ||
	    ((obj->bind_now || bind_now) && obj->gnu_ifunc &&
	    reloc_gnu_ifunc(obj, flags, lockstate) == -1) ||
	    obj_enforce_relro(obj) == -1)
		return (-1);
	return (0);
}

static int
initlist_objects_ifunc(Objlist *list, bool bind_now, int flags,
    RtldLockState *lockstate)
{
	Objlist_Entry *elm;
	Obj_Entry *obj;

	STAILQ_FOREACH(elm, list, link) {
		obj = elm->obj;
		if (obj->marker)
			continue;
		if (resolve_object_ifunc(obj, bind_now, flags,
		    lockstate) == -1)
			return (-1);
	}
	return (0);
}

/*
 * Cleanup procedure.  It will be called (by the atexit mechanism) just
 * before the process exits.
 */
static __used void
rtld_exit(void)
{
    RtldLockState lockstate;

    wlock_acquire(rtld_bind_lock, &lockstate);
    dbg("rtld_exit()");
    objlist_call_fini(&list_fini, NULL, &lockstate);
    /* No need to remove the items from the list, since we are exiting. */
    if (!libmap_disable)
        lm_fini();
    lock_release(rtld_bind_lock, &lockstate);
}

static __used void
rtld_nop_exit(void)
{
}

/*
 * Iterate over a search path, translate each element, and invoke the
 * callback on the result.
 */
static void *
path_enumerate(const char *path, path_enum_proc callback,
    const char *refobj_path, void *arg)
{
    const char *trans;
    if (path == NULL)
	return (NULL);

    path += strspn(path, ":;");
    while (*path != '\0') {
	size_t len;
	char  *res;

	len = strcspn(path, ":;");
	trans = lm_findn(refobj_path, path, len);
	if (trans)
	    res = callback(trans, strlen(trans), arg);
	else
	    res = callback(path, len, arg);

	if (res != NULL)
	    return (res);

	path += len;
	path += strspn(path, ":;");
    }

    return (NULL);
}

struct try_library_args {
    const char	*name;
    size_t	 namelen;
    char	*buffer;
    size_t	 buflen;
    int		 fd;
};

static __used void *
try_library_path(const char *dir, size_t dirlen, void *param)
{
    struct try_library_args *arg;
    int fd;

    arg = param;
    if (*dir == '/' || trust) {
	char *pathname;

	if (dirlen + 1 + arg->namelen + 1 > arg->buflen)
		return (NULL);

	pathname = arg->buffer;
	strncpy(pathname, dir, dirlen);
	pathname[dirlen] = '/';
	strcpy(pathname + dirlen + 1, arg->name);

	dbg("  Trying \"%s\"", pathname);
	fd = open(pathname, O_RDONLY | O_CLOEXEC | O_VERIFY);
	if (fd >= 0) {
	    dbg("  Opened \"%s\", fd %d", pathname, fd);
	    pathname = xmalloc(dirlen + 1 + arg->namelen + 1);
	    strcpy(pathname, arg->buffer);
	    arg->fd = fd;
	    return (pathname);
	} else {
	    dbg("  Failed to open \"%s\": %s",
		pathname, rtld_strerror(errno));
	}
    }
    return (NULL);
}

static char *
search_library_path(const char *name, const char *path,
    const char *refobj_path, int *fdp)
{
    char *p;
    struct try_library_args arg;

    if (path == NULL)
	return NULL;

    arg.name = name;
    arg.namelen = strlen(name);
    arg.buffer = xmalloc(PATH_MAX);
    arg.buflen = PATH_MAX;
    arg.fd = -1;

    p = path_enumerate(path, make_rtld_local_function_pointer(try_library_path),
        refobj_path, &arg);
    *fdp = arg.fd;

    free(arg.buffer);

    return (p);
}


/*
 * Finds the library with the given name using the directory descriptors
 * listed in the LD_LIBRARY_PATH_FDS environment variable.
 *
 * Returns a freshly-opened close-on-exec file descriptor for the library,
 * or -1 if the library cannot be found.
 */
static char *
search_library_pathfds(const char *name, const char *path, int *fdp)
{
	char *envcopy, *fdstr, *found, *last_token;
	size_t len;
	int dirfd, fd;

	dbg("%s('%s', '%s', fdp)", __func__, name, path);

	/* Don't load from user-specified libdirs into setuid binaries. */
	if (!trust)
		return (NULL);

	/* We can't do anything if LD_LIBRARY_PATH_FDS isn't set. */
	if (path == NULL)
		return (NULL);

	/* LD_LIBRARY_PATH_FDS only works with relative paths. */
	if (name[0] == '/') {
		dbg("Absolute path (%s) passed to %s", name, __func__);
		return (NULL);
	}

	/*
	 * Use strtok_r() to walk the FD:FD:FD list.  This requires a local
	 * copy of the path, as strtok_r rewrites separator tokens
	 * with '\0'.
	 */
	found = NULL;
	envcopy = xstrdup(path);
	for (fdstr = strtok_r(envcopy, ":", &last_token); fdstr != NULL;
	    fdstr = strtok_r(NULL, ":", &last_token)) {
		dirfd = parse_integer(fdstr);
		if (dirfd < 0) {
			_rtld_error("failed to parse directory FD: '%s'",
				fdstr);
			break;
		}
		fd = openat(dirfd, name, O_RDONLY | O_CLOEXEC | O_VERIFY);
		if (fd >= 0) {
			*fdp = fd;
			len = strlen(fdstr) + strlen(name) + 3;
			found = xmalloc(len);
			if (rtld_snprintf(found, len, "#%d/%s", dirfd, name) < 0) {
				_rtld_error("error generating '%d/%s'",
				    dirfd, name);
				rtld_die();
			}
			dbg("open('%s') => %d", found, fd);
			break;
		}
	}
	free(envcopy);

	return (found);
}


int
dlclose(void *handle)
{
	RtldLockState lockstate;
	int error;

	wlock_acquire(rtld_bind_lock, &lockstate);
	error = dlclose_locked(handle, &lockstate);
	lock_release(rtld_bind_lock, &lockstate);
	return (error);
}

static int
dlclose_locked(void *handle, RtldLockState *lockstate)
{
    Obj_Entry *root;

    root = dlcheck(handle);
    if (root == NULL)
	return -1;
    LD_UTRACE(UTRACE_DLCLOSE_START, handle, NULL, 0, root->dl_refcount,
	root->path);

    /* Unreference the object and its dependencies. */
    root->dl_refcount--;

    if (root->refcount == 1) {
	/*
	 * The object will be no longer referenced, so we must unload it.
	 * First, call the fini functions.
	 */
	objlist_call_fini(&list_fini, root, lockstate);

	unref_dag(root);

	/* Finish cleaning up the newly-unreferenced objects. */
	GDB_STATE(RT_DELETE,&root->linkmap);
	unload_object(root, lockstate);
	GDB_STATE(RT_CONSISTENT,NULL);
    } else
	unref_dag(root);

    LD_UTRACE(UTRACE_DLCLOSE_STOP, handle, NULL, 0, 0, NULL);
    return 0;
}

char *
dlerror(void)
{
    char *msg = error_message;
    error_message = NULL;
    return msg;
}

/*
 * This function is deprecated and has no effect.
 */
void
dllockinit(void *context,
    void *(*_lock_create)(void *context) __unused,
    void (*_rlock_acquire)(void *lock) __unused,
    void (*_wlock_acquire)(void *lock)  __unused,
    void (*_lock_release)(void *lock) __unused,
    void (*_lock_destroy)(void *lock) __unused,
    void (*context_destroy)(void *context))
{
    static void *cur_context;
    static void (*cur_context_destroy)(void *);

    /* Just destroy the context from the previous call, if necessary. */
    if (cur_context_destroy != NULL)
	cur_context_destroy(cur_context);
    cur_context = context;
    cur_context_destroy = context_destroy;
}

void *
dlopen(const char *name, int mode)
{

	return (rtld_dlopen(name, -1, mode));
}

void *
fdlopen(int fd, int mode)
{

	return (rtld_dlopen(NULL, fd, mode));
}

static void *
rtld_dlopen(const char *name, int fd, int mode)
{
    RtldLockState lockstate;
    int lo_flags;

    LD_UTRACE(UTRACE_DLOPEN_START, NULL, NULL, 0, mode, name);
    ld_tracing = (mode & RTLD_TRACE) == 0 ? NULL : "1";
    if (ld_tracing != NULL) {
	rlock_acquire(rtld_bind_lock, &lockstate);
	if (sigsetjmp(lockstate.env, 0) != 0)
	    lock_upgrade(rtld_bind_lock, &lockstate);
	environ = __DECONST(char **, *get_program_var_addr("environ", &lockstate));
	lock_release(rtld_bind_lock, &lockstate);
    }
    lo_flags = RTLD_LO_DLOPEN;
    if (mode & RTLD_NODELETE)
	    lo_flags |= RTLD_LO_NODELETE;
    if (mode & RTLD_NOLOAD)
	    lo_flags |= RTLD_LO_NOLOAD;
    if (ld_tracing != NULL)
	    lo_flags |= RTLD_LO_TRACE;

    return (dlopen_object(name, fd, obj_main, lo_flags,
      mode & (RTLD_MODEMASK | RTLD_GLOBAL), NULL));
}

static void
dlopen_cleanup(Obj_Entry *obj, RtldLockState *lockstate)
{

	obj->dl_refcount--;
	unref_dag(obj);
	if (obj->refcount == 0)
		unload_object(obj, lockstate);
}

static Obj_Entry *
dlopen_object(const char *name, int fd, Obj_Entry *refobj, int lo_flags,
    int mode, RtldLockState *lockstate)
{
    Obj_Entry *old_obj_tail;
    Obj_Entry *obj;
    Objlist initlist;
    RtldLockState mlockstate;
    int result;

    objlist_init(&initlist);

    if (lockstate == NULL && !(lo_flags & RTLD_LO_EARLY)) {
	wlock_acquire(rtld_bind_lock, &mlockstate);
	lockstate = &mlockstate;
    }
    GDB_STATE(RT_ADD,NULL);

    old_obj_tail = globallist_curr(TAILQ_LAST(&obj_list, obj_entry_q));
    obj = NULL;
    if (name == NULL && fd == -1) {
	obj = obj_main;
	obj->refcount++;
    } else {
	obj = load_object(name, fd, refobj, lo_flags);
    }

    if (obj) {
	obj->dl_refcount++;
	if (mode & RTLD_GLOBAL && objlist_find(&list_global, obj) == NULL)
	    objlist_push_tail(&list_global, obj);
	if (globallist_next(old_obj_tail) != NULL) {
	    /* We loaded something new. */
	    assert(globallist_next(old_obj_tail) == obj);
	    result = 0;
	    if ((lo_flags & RTLD_LO_EARLY) == 0 && obj->static_tls &&
	      !allocate_tls_offset(obj)) {
		_rtld_error("%s: No space available "
		  "for static Thread Local Storage", obj->path);
		result = -1;
	    }
	    if (result != -1)
		result = load_needed_objects(obj, lo_flags & (RTLD_LO_DLOPEN |
		    RTLD_LO_EARLY));
	    init_dag(obj);
	    ref_dag(obj);
	    if (result != -1)
		result = rtld_verify_versions(&obj->dagmembers);
	    if (result != -1 && ld_tracing)
		goto trace;
	    if (result == -1 || relocate_object_dag(obj,
	      (mode & RTLD_MODEMASK) == RTLD_NOW, &obj_rtld,
	      (lo_flags & RTLD_LO_EARLY) ? SYMLOOK_EARLY : 0,
	      lockstate) == -1) {
		dlopen_cleanup(obj, lockstate);
		obj = NULL;
	    } else if (lo_flags & RTLD_LO_EARLY) {
		/*
		 * Do not call the init functions for early loaded
		 * filtees.  The image is still not initialized enough
		 * for them to work.
		 *
		 * Our object is found by the global object list and
		 * will be ordered among all init calls done right
		 * before transferring control to main.
		 */
	    } else {
		/* Make list of init functions to call. */
		initlist_add_objects(obj, obj, &initlist);
	    }
	    /*
	     * Process all no_delete or global objects here, given
	     * them own DAGs to prevent their dependencies from being
	     * unloaded.  This has to be done after we have loaded all
	     * of the dependencies, so that we do not miss any.
	     */
	    if (obj != NULL)
		process_z(obj);
	} else {
	    /*
	     * Bump the reference counts for objects on this DAG.  If
	     * this is the first dlopen() call for the object that was
	     * already loaded as a dependency, initialize the dag
	     * starting at it.
	     */
	    init_dag(obj);
	    ref_dag(obj);

	    if ((lo_flags & RTLD_LO_TRACE) != 0)
		goto trace;
	}
	if (obj != NULL && ((lo_flags & RTLD_LO_NODELETE) != 0 ||
	  obj->z_nodelete) && !obj->ref_nodel) {
	    dbg("obj %s nodelete", obj->path);
	    ref_dag(obj);
	    obj->z_nodelete = obj->ref_nodel = true;
	}
    }

    LD_UTRACE(UTRACE_DLOPEN_STOP, obj, NULL, 0, obj ? obj->dl_refcount : 0,
	name);
    GDB_STATE(RT_CONSISTENT,obj ? &obj->linkmap : NULL);

    if ((lo_flags & RTLD_LO_EARLY) == 0) {
	map_stacks_exec(lockstate);
	if (obj != NULL)
	    distribute_static_tls(&initlist, lockstate);
    }

    if (initlist_objects_ifunc(&initlist, (mode & RTLD_MODEMASK) == RTLD_NOW,
      (lo_flags & RTLD_LO_EARLY) ? SYMLOOK_EARLY : 0,
      lockstate) == -1) {
	objlist_clear(&initlist);
	dlopen_cleanup(obj, lockstate);
	if (lockstate == &mlockstate)
	    lock_release(rtld_bind_lock, lockstate);
	return (NULL);
    }

    if (!(lo_flags & RTLD_LO_EARLY)) {
	/* Call the init functions. */
	objlist_call_init(&initlist, lockstate);
    }
    objlist_clear(&initlist);
    if (lockstate == &mlockstate)
	lock_release(rtld_bind_lock, lockstate);
    return obj;
trace:
    trace_loaded_objects(obj);
    if (lockstate == &mlockstate)
	lock_release(rtld_bind_lock, lockstate);
    exit(0);
}

static void *
do_dlsym(void *handle, const char *name, void *retaddr, const Ver_Entry *ve,
    int flags)
{
    DoneList donelist;
    const Obj_Entry *obj, *defobj;
    const Elf_Sym *def;
    SymLook req;
    RtldLockState lockstate;
    tls_index ti;
    void *sym;
    int res;

    def = NULL;
    defobj = NULL;
    symlook_init(&req, name);
    req.ventry = ve;
    req.flags = flags | SYMLOOK_IN_PLT;
    req.lockstate = &lockstate;

    LD_UTRACE(UTRACE_DLSYM_START, handle, NULL, 0, 0, name);
    rlock_acquire(rtld_bind_lock, &lockstate);
    if (sigsetjmp(lockstate.env, 0) != 0)
	    lock_upgrade(rtld_bind_lock, &lockstate);
    if (handle == NULL || handle == RTLD_NEXT ||
	handle == RTLD_DEFAULT || handle == RTLD_SELF) {

	if ((obj = obj_from_addr(retaddr)) == NULL) {
	    _rtld_error("Cannot determine caller's shared object");
	    lock_release(rtld_bind_lock, &lockstate);
	    LD_UTRACE(UTRACE_DLSYM_STOP, handle, NULL, 0, 0, name);
	    return NULL;
	}
	if (handle == NULL) {	/* Just the caller's shared object. */
	    res = symlook_obj(&req, obj);
	    if (res == 0) {
		def = req.sym_out;
		defobj = req.defobj_out;
	    }
	} else if (handle == RTLD_NEXT || /* Objects after caller's */
		   handle == RTLD_SELF) { /* ... caller included */
	    if (handle == RTLD_NEXT)
		obj = globallist_next(obj);
	    for (; obj != NULL; obj = TAILQ_NEXT(obj, next)) {
		if (obj->marker)
		    continue;
		res = symlook_obj(&req, obj);
		if (res == 0) {
		    if (def == NULL ||
		      ELF_ST_BIND(req.sym_out->st_info) != STB_WEAK) {
			def = req.sym_out;
			defobj = req.defobj_out;
			if (ELF_ST_BIND(def->st_info) != STB_WEAK)
			    break;
		    }
		}
	    }
	    /*
	     * Search the dynamic linker itself, and possibly resolve the
	     * symbol from there.  This is how the application links to
	     * dynamic linker services such as dlopen.
	     */
	    if (def == NULL || ELF_ST_BIND(def->st_info) == STB_WEAK) {
		res = symlook_obj(&req, &obj_rtld);
		if (res == 0) {
		    def = req.sym_out;
		    defobj = req.defobj_out;
		}
	    }
	} else {
	    assert(handle == RTLD_DEFAULT);
	    res = symlook_default(&req, obj);
	    if (res == 0) {
		defobj = req.defobj_out;
		def = req.sym_out;
	    }
	}
    } else {
	if ((obj = dlcheck(handle)) == NULL) {
	    lock_release(rtld_bind_lock, &lockstate);
	    LD_UTRACE(UTRACE_DLSYM_STOP, handle, NULL, 0, 0, name);
	    return NULL;
	}

	donelist_init(&donelist);
	if (obj->mainprog) {
            /* Handle obtained by dlopen(NULL, ...) implies global scope. */
	    res = symlook_global(&req, &donelist);
	    if (res == 0) {
		def = req.sym_out;
		defobj = req.defobj_out;
	    }
	    /*
	     * Search the dynamic linker itself, and possibly resolve the
	     * symbol from there.  This is how the application links to
	     * dynamic linker services such as dlopen.
	     */
	    if (def == NULL || ELF_ST_BIND(def->st_info) == STB_WEAK) {
		res = symlook_obj(&req, &obj_rtld);
		if (res == 0) {
		    def = req.sym_out;
		    defobj = req.defobj_out;
		}
	    }
	}
	else {
	    /* Search the whole DAG rooted at the given object. */
	    res = symlook_list(&req, &obj->dagmembers, &donelist);
	    if (res == 0) {
		def = req.sym_out;
		defobj = req.defobj_out;
	    }
	}
    }

    if (def != NULL) {
	lock_release(rtld_bind_lock, &lockstate);

	/*
	 * The value required by the caller is derived from the value
	 * of the symbol. this is simply the relocated value of the
	 * symbol.
	 */
	if (ELF_ST_TYPE(def->st_info) == STT_FUNC) {
	    sym = __DECONST(void*, make_function_pointer(def, defobj));
	    dbg("dlsym(%s) is function: " PTR_FMT, name, sym);
	} else if (ELF_ST_TYPE(def->st_info) == STT_GNU_IFUNC) {
	    sym = rtld_resolve_ifunc(defobj, def);
	    dbg("dlsym(%s) is ifunc. Resolved to: " PTR_FMT, name, sym);
	} else if (ELF_ST_TYPE(def->st_info) == STT_TLS) {
	    ti.ti_module = defobj->tlsindex;
	    ti.ti_offset = def->st_value;
	    sym = __tls_get_addr(&ti);
	    dbg("dlsym(%s) is TLS. Resolved to: " PTR_FMT, name, sym);
	} else {
	    sym = make_data_pointer(def, defobj);
	    dbg("dlsym(%s) is type %d. Resolved to: " PTR_FMT,
		name, ELF_ST_TYPE(def->st_info), sym);
	}
#if defined(__CHERI_PURE_CAPABILITY__) && defined(DEBUG)
	// FIXME: this warning breaks some tests that expect clean stdout/stderr
	// FIXME: See https://github.com/CTSRD-CHERI/cheribsd/issues/257
	if (cheri_getlen(sym) <= 0) {
		rtld_fdprintf(STDERR_FILENO, "Warning: created zero length "
		    "capability for %s (in %s): " PTR_FMT "\n", name, defobj->path, sym);
	}
#endif
	LD_UTRACE(UTRACE_DLSYM_STOP, handle, sym, 0, 0, name);
	return (sym);
    }

    _rtld_error("Undefined symbol \"%s%s%s\"", name, ve != NULL ? "@" : "",
      ve != NULL ? ve->name : "");
    lock_release(rtld_bind_lock, &lockstate);
    LD_UTRACE(UTRACE_DLSYM_STOP, handle, NULL, 0, 0, name);
    return NULL;
}

void *
dlsym(void *handle, const char *name)
{
	return do_dlsym(handle, name, __builtin_return_address(0), NULL,
	    SYMLOOK_DLSYM);
}

dlfunc_t
dlfunc(void *handle, const char *name)
{
	union {
		void *d;
		dlfunc_t f;
	} rv;

	rv.d = do_dlsym(handle, name, __builtin_return_address(0), NULL,
	    SYMLOOK_DLSYM);
	return (rv.f);
}

void *
dlvsym(void *handle, const char *name, const char *version)
{
	Ver_Entry ventry;

	ventry.name = version;
	ventry.file = NULL;
	ventry.hash = elf_hash(version);
	ventry.flags= 0;
	return do_dlsym(handle, name, __builtin_return_address(0), &ventry,
	    SYMLOOK_DLSYM);
}

int
_rtld_addr_phdr(const void *addr, struct dl_phdr_info *phdr_info)
{
    const Obj_Entry *obj;
    RtldLockState lockstate;

    rlock_acquire(rtld_bind_lock, &lockstate);
    obj = obj_from_addr(addr);
    if (obj == NULL) {
        _rtld_error("No shared object contains address");
	lock_release(rtld_bind_lock, &lockstate);
        return (0);
    }
    rtld_fill_dl_phdr_info(obj, phdr_info);
    lock_release(rtld_bind_lock, &lockstate);
    return (1);
}

int
dladdr(const void *addr, Dl_info *info)
{
    const Obj_Entry *obj;
    const Elf_Sym *def;
    void *symbol_addr;
    unsigned long symoffset;
    RtldLockState lockstate;

    rlock_acquire(rtld_bind_lock, &lockstate);
    obj = obj_from_addr(addr);
    if (obj == NULL) {
        _rtld_error("No shared object contains address");
	lock_release(rtld_bind_lock, &lockstate);
        return 0;
    }
    info->dli_fname = obj->path;
    info->dli_fbase = obj->mapbase;
#ifdef __CHERI_PURE_CAPABILITY__
    /* Clear all permissions from dli_fbase to avoid direct access */
    info->dli_fbase = cheri_andperm(info->dli_fbase, 0);
#endif
    info->dli_saddr = (void *)0;
    info->dli_sname = NULL;

    dbg_cat(SYMLOOKUP, "%s: finding name for " PTR_FMT "\n", __func__, addr);
    /*
     * Walk the symbol list looking for the symbol whose address is
     * closest to the address sent in.
     */
    for (symoffset = 0; symoffset < obj->dynsymcount; symoffset++) {
        def = obj->symtab + symoffset;

        /*
         * For skip the symbol if st_shndx is either SHN_UNDEF or
         * SHN_COMMON.
         */
        if (def->st_shndx == SHN_UNDEF || def->st_shndx == SHN_COMMON) {
            dbg_cat(SYMLOOKUP, "%s: skipping %s/%p (" PTR_FMT ")\n", __func__,
                obj->strtab + def->st_name, symbol_addr, symbol_addr);
            continue;
        }

        /*
         * If the symbol is greater than the specified address, or if it
         * is further away from addr than the current nearest symbol,
         * then reject it.
         */
        symbol_addr = obj->relocbase + def->st_value;
#ifdef __CHERI_PURE_CAPABILITY__
        /* Clear all permissions from the symbol_addr */
        symbol_addr = cheri_andperm(symbol_addr, 0);
#endif
        if ((vaddr_t)symbol_addr > (vaddr_t)addr || (vaddr_t)symbol_addr < (vaddr_t)info->dli_saddr)
            continue;

        dbg_cat(SYMLOOKUP, "%s: Found partial match for %s (" PTR_FMT ")\n", __func__,
            obj->strtab + def->st_name, symbol_addr);
        /* Update our idea of the nearest symbol. */
        info->dli_sname = obj->strtab + def->st_name;
        info->dli_saddr = symbol_addr;

        /* Exact match? */
        if ((vaddr_t)info->dli_saddr == (vaddr_t)addr) {
            dbg_cat(SYMLOOKUP, "%s: Found exact match for %s (" PTR_FMT ")\n", __func__,
                obj->strtab + def->st_name, symbol_addr);
            break;
        }
    }
    lock_release(rtld_bind_lock, &lockstate);
    return 1;
}

int
dlinfo(void *handle, int request, void *p)
{
    const Obj_Entry *obj;
    RtldLockState lockstate;
    int error;

    rlock_acquire(rtld_bind_lock, &lockstate);

    if (handle == NULL || handle == RTLD_SELF) {
	void *retaddr;

	retaddr = __builtin_return_address(0);	/* __GNUC__ only */
	if ((obj = obj_from_addr(retaddr)) == NULL)
	    _rtld_error("Cannot determine caller's shared object");
    } else
	obj = dlcheck(handle);

    if (obj == NULL) {
	lock_release(rtld_bind_lock, &lockstate);
	return (-1);
    }

    error = 0;
    switch (request) {
    case RTLD_DI_LINKMAP:
	*((struct link_map const **)p) = &obj->linkmap;
	break;
    case RTLD_DI_ORIGIN:
	error = rtld_dirname(obj->path, p);
	break;

    case RTLD_DI_SERINFOSIZE:
    case RTLD_DI_SERINFO:
	error = do_search_info(obj, request, (struct dl_serinfo *)p);
	break;

    default:
	_rtld_error("Invalid request %d passed to dlinfo()", request);
	error = -1;
    }

    lock_release(rtld_bind_lock, &lockstate);

    return (error);
}

static void
rtld_fill_dl_phdr_info(const Obj_Entry *obj, struct dl_phdr_info *phdr_info)
{

#ifdef __CHERI_PURE_CAPABILITY__
	phdr_info->dlpi_addr = (uintptr_t)cheri_andperm(obj->relocbase,
	    CHERI_PERM_LOAD | CHERI_PERM_LOAD_CAP);
	phdr_info->dlpi_phdr = cheri_andperm(obj->phdr, CHERI_PERM_LOAD |
	    CHERI_PERM_LOAD_CAP);
#else
	phdr_info->dlpi_addr = (Elf_Addr)obj->relocbase;
	phdr_info->dlpi_phdr = obj->phdr;
#endif
	phdr_info->dlpi_name = obj->path;
	phdr_info->dlpi_phnum = obj->phsize / sizeof(obj->phdr[0]);
	phdr_info->dlpi_tls_modid = obj->tlsindex;
	phdr_info->dlpi_tls_data = obj->tlsinit;
	phdr_info->dlpi_adds = obj_loads;
	phdr_info->dlpi_subs = obj_loads - obj_count;
}

int
dl_iterate_phdr(__dl_iterate_hdr_callback callback, void *param)
{
	struct dl_phdr_info phdr_info;
	Obj_Entry *obj, marker;
	RtldLockState bind_lockstate, phdr_lockstate;
	int error;

	init_marker(&marker);
	error = 0;

	wlock_acquire(rtld_phdr_lock, &phdr_lockstate);
	wlock_acquire(rtld_bind_lock, &bind_lockstate);
	for (obj = globallist_curr(TAILQ_FIRST(&obj_list)); obj != NULL;) {
		TAILQ_INSERT_AFTER(&obj_list, obj, &marker, next);
		rtld_fill_dl_phdr_info(obj, &phdr_info);
		hold_object(obj);
		lock_release(rtld_bind_lock, &bind_lockstate);

		error = callback(&phdr_info, sizeof phdr_info, param);

		wlock_acquire(rtld_bind_lock, &bind_lockstate);
		unhold_object(obj);
		obj = globallist_next(&marker);
		TAILQ_REMOVE(&obj_list, &marker, next);
		if (error != 0) {
			lock_release(rtld_bind_lock, &bind_lockstate);
			lock_release(rtld_phdr_lock, &phdr_lockstate);
			return (error);
		}
	}

	if (error == 0) {
		rtld_fill_dl_phdr_info(&obj_rtld, &phdr_info);
		lock_release(rtld_bind_lock, &bind_lockstate);
		error = callback(&phdr_info, sizeof(phdr_info), param);
	}
	lock_release(rtld_phdr_lock, &phdr_lockstate);
	return (error);
}

static __used void *
_fill_search_info(const char *dir, size_t dirlen, void *param)
{
    struct fill_search_info_args *arg;

    arg = param;

    if (arg->request == RTLD_DI_SERINFOSIZE) {
	arg->serinfo->dls_cnt ++;
	arg->serinfo->dls_size += sizeof(struct dl_serpath) + dirlen + 1;
    } else {
	struct dl_serpath *s_entry;

	s_entry = arg->serpath;
	s_entry->dls_name  = arg->strspace;
	s_entry->dls_flags = arg->flags;

	strncpy(arg->strspace, dir, dirlen);
	arg->strspace[dirlen] = '\0';

	arg->strspace += dirlen + 1;
	arg->serpath++;
    }

    return (NULL);
}

static int
do_search_info(const Obj_Entry *obj, int request, struct dl_serinfo *info)
{
    struct dl_serinfo _info;
    struct fill_search_info_args args;

    args.request = RTLD_DI_SERINFOSIZE;
    args.serinfo = &_info;

    _info.dls_size = __offsetof(struct dl_serinfo, dls_serpath);
    _info.dls_cnt  = 0;

    path_enumerate(obj->rpath, fill_search_info, NULL, &args);
    path_enumerate(ld_library_path, fill_search_info, NULL, &args);
    path_enumerate(obj->runpath, fill_search_info, NULL, &args);
    path_enumerate(gethints(obj->z_nodeflib), fill_search_info, NULL, &args);
    if (!obj->z_nodeflib)
      path_enumerate(ld_standard_library_path, fill_search_info, NULL, &args);


    if (request == RTLD_DI_SERINFOSIZE) {
	info->dls_size = _info.dls_size;
	info->dls_cnt = _info.dls_cnt;
	return (0);
    }

    if (info->dls_cnt != _info.dls_cnt || info->dls_size != _info.dls_size) {
	_rtld_error("Uninitialized Dl_serinfo struct passed to dlinfo()");
	return (-1);
    }

    args.request  = RTLD_DI_SERINFO;
    args.serinfo  = info;
    args.serpath  = &info->dls_serpath[0];
    args.strspace = (char *)&info->dls_serpath[_info.dls_cnt];

    args.flags = LA_SER_RUNPATH;
    if (path_enumerate(obj->rpath, fill_search_info, NULL, &args) != NULL)
	return (-1);

    args.flags = LA_SER_LIBPATH;
    if (path_enumerate(ld_library_path, fill_search_info, NULL, &args) != NULL)
	return (-1);

    args.flags = LA_SER_RUNPATH;
    if (path_enumerate(obj->runpath, fill_search_info, NULL, &args) != NULL)
	return (-1);

    args.flags = LA_SER_CONFIG;
    if (path_enumerate(gethints(obj->z_nodeflib), fill_search_info, NULL, &args)
      != NULL)
	return (-1);

    args.flags = LA_SER_DEFAULT;
    if (!obj->z_nodeflib && path_enumerate(ld_standard_library_path,
      fill_search_info, NULL, &args) != NULL)
	return (-1);
    return (0);
}

static int
rtld_dirname(const char *path, char *bname)
{
    const char *endp;

    /* Empty or NULL string gets treated as "." */
    if (path == NULL || *path == '\0') {
	bname[0] = '.';
	bname[1] = '\0';
	return (0);
    }

    /* Strip trailing slashes */
    endp = path + strlen(path) - 1;
    while (endp > path && *endp == '/')
	endp--;

    /* Find the start of the dir */
    while (endp > path && *endp != '/')
	endp--;

    /* Either the dir is "/" or there are no slashes */
    if (endp == path) {
	bname[0] = *endp == '/' ? '/' : '.';
	bname[1] = '\0';
	return (0);
    } else {
	do {
	    endp--;
	} while (endp > path && *endp == '/');
    }

    if (endp - path + 2 > PATH_MAX)
    {
	_rtld_error("Filename is too long: %s", path);
	return(-1);
    }

    strncpy(bname, path, endp - path + 1);
    bname[endp - path + 1] = '\0';
    return (0);
}

static int
rtld_dirname_abs(const char *path, char *base)
{
	char *last;

	if (realpath(path, base) == NULL)
		return (-1);
	dbg("%s -> %s", path, base);
	last = strrchr(base, '/');
	if (last == NULL)
		return (-1);
	if (last != base)
		*last = '\0';
	return (0);
}

static void
linkmap_add(Obj_Entry *obj)
{
    dbg("Adding %s to linkmap", printable_path(obj->path));
    struct link_map *l = &obj->linkmap;
    struct link_map *prev;

    obj->linkmap.l_name = obj->path;
    obj->linkmap.l_addr = obj->mapbase;
    obj->linkmap.l_ld = obj->dynamic;
#ifdef __mips__
    /* GDB needs load offset on MIPS to use the symbols */
    obj->linkmap.l_offs = obj->relocbase;
#endif

    if (r_debug.r_map == NULL) {
	r_debug.r_map = l;
	return;
    }

    /*
     * Scan to the end of the list, but not past the entry for the
     * dynamic linker, which we want to keep at the very end.
     */
    for (prev = r_debug.r_map;
      prev->l_next != NULL && prev->l_next != &obj_rtld.linkmap;
      prev = prev->l_next)
	;

    /* Link in the new entry. */
    l->l_prev = prev;
    l->l_next = prev->l_next;
    if (l->l_next != NULL)
	l->l_next->l_prev = l;
    prev->l_next = l;
}

static void
linkmap_delete(Obj_Entry *obj)
{
    struct link_map *l = &obj->linkmap;

    if (l->l_prev == NULL) {
	if ((r_debug.r_map = l->l_next) != NULL)
	    l->l_next->l_prev = NULL;
	return;
    }

    if ((l->l_prev->l_next = l->l_next) != NULL)
	l->l_next->l_prev = l->l_prev;
}

/*
 * Function for the debugger to set a breakpoint on to gain control.
 *
 * The two parameters allow the debugger to easily find and determine
 * what the runtime loader is doing and to whom it is doing it.
 *
 * When the loadhook trap is hit (r_debug_state, set at program
 * initialization), the arguments can be found on the stack:
 *
 *  +8   struct link_map *m
 *  +4   struct r_debug  *rd
 *  +0   RetAddr
 */
void
r_debug_state(struct r_debug* rd __unused, struct link_map *m  __unused)
{
    /*
     * The following is a hack to force the compiler to emit calls to
     * this function, even when optimizing.  If the function is empty,
     * the compiler is not obliged to emit any code for calls to it,
     * even when marked __noinline.  However, gdb depends on those
     * calls being made.
     */
    __compiler_membar();
}

/*
 * A function called after init routines have completed. This can be used to
 * break before a program's entry routine is called, and can be used when
 * main is not available in the symbol table.
 */
void
_r_debug_postinit(struct link_map *m __unused)
{

	/* See r_debug_state(). */
	__compiler_membar();
}

static void
release_object(Obj_Entry *obj)
{

	if (obj->holdcount > 0) {
		obj->unholdfree = true;
		return;
	}
	munmap(obj->mapbase, obj->mapsize);
	linkmap_delete(obj);
	obj_free(obj);
}

/*
 * Get address of the pointer variable in the main program.
 * Prefer non-weak symbol over the weak one.
 */
static const void **
get_program_var_addr(const char *name, RtldLockState *lockstate)
{
    SymLook req;
    DoneList donelist;

    symlook_init(&req, name);
    req.lockstate = lockstate;
    donelist_init(&donelist);
    if (symlook_global(&req, &donelist) != 0)
	return (NULL);
    if (ELF_ST_TYPE(req.sym_out->st_info) == STT_FUNC)
	return ((const void **)make_function_pointer(req.sym_out,
	  req.defobj_out));
    else if (ELF_ST_TYPE(req.sym_out->st_info) == STT_GNU_IFUNC)
	return ((const void **)rtld_resolve_ifunc(req.defobj_out, req.sym_out));
    else
	return (const void **)make_data_pointer(req.sym_out, req.defobj_out);
}

/*
 * Set a pointer variable in the main program to the given value.  This
 * is used to set key variables such as "environ" before any of the
 * init functions are called.
 */
static void
set_program_var(const char *name, const void *value)
{
    const void **addr;

    if ((addr = get_program_var_addr(name, NULL)) != NULL) {
	dbg("\"%s\": *%p <-- %p", name, addr, value);
	*addr = value;
    }
}

/*
 * Search the global objects, including dependencies and main object,
 * for the given symbol.
 */
static int
symlook_global(SymLook *req, DoneList *donelist)
{
    SymLook req1;
    const Objlist_Entry *elm;
    int res;

    symlook_init_from_req(&req1, req);

    /* Search all objects loaded at program start up. */
    if (req->defobj_out == NULL ||
      ELF_ST_BIND(req->sym_out->st_info) == STB_WEAK) {
	res = symlook_list(&req1, &list_main, donelist);
	if (res == 0 && (req->defobj_out == NULL ||
	  ELF_ST_BIND(req1.sym_out->st_info) != STB_WEAK)) {
	    req->sym_out = req1.sym_out;
	    req->defobj_out = req1.defobj_out;
	    assert(req->defobj_out != NULL);
	}
    }

    /* Search all DAGs whose roots are RTLD_GLOBAL objects. */
    STAILQ_FOREACH(elm, &list_global, link) {
	if (req->defobj_out != NULL &&
	  ELF_ST_BIND(req->sym_out->st_info) != STB_WEAK)
	    break;
	res = symlook_list(&req1, &elm->obj->dagmembers, donelist);
	if (res == 0 && (req->defobj_out == NULL ||
	  ELF_ST_BIND(req1.sym_out->st_info) != STB_WEAK)) {
	    req->sym_out = req1.sym_out;
	    req->defobj_out = req1.defobj_out;
	    assert(req->defobj_out != NULL);
	}
    }

    return (req->sym_out != NULL ? 0 : ESRCH);
}

/*
 * Given a symbol name in a referencing object, find the corresponding
 * definition of the symbol.  Returns a pointer to the symbol, or NULL if
 * no definition was found.  Returns a pointer to the Obj_Entry of the
 * defining object via the reference parameter DEFOBJ_OUT.
 */
static int
symlook_default(SymLook *req, const Obj_Entry *refobj)
{
    DoneList donelist;
    const Objlist_Entry *elm;
    SymLook req1;
    int res;

    donelist_init(&donelist);
    symlook_init_from_req(&req1, req);

    /*
     * Look first in the referencing object if linked symbolically,
     * and similarly handle protected symbols.
     */
    res = symlook_obj(&req1, refobj);
    if (res == 0 && (refobj->symbolic ||
      ELF_ST_VISIBILITY(req1.sym_out->st_other) == STV_PROTECTED)) {
	req->sym_out = req1.sym_out;
	req->defobj_out = req1.defobj_out;
	assert(req->defobj_out != NULL);
    }
    if (refobj->symbolic || req->defobj_out != NULL)
	donelist_check(&donelist, refobj);

    symlook_global(req, &donelist);

    /* Search all dlopened DAGs containing the referencing object. */
    STAILQ_FOREACH(elm, &refobj->dldags, link) {
	if (req->sym_out != NULL &&
	  ELF_ST_BIND(req->sym_out->st_info) != STB_WEAK)
	    break;
	res = symlook_list(&req1, &elm->obj->dagmembers, &donelist);
	if (res == 0 && (req->sym_out == NULL ||
	  ELF_ST_BIND(req1.sym_out->st_info) != STB_WEAK)) {
	    req->sym_out = req1.sym_out;
	    req->defobj_out = req1.defobj_out;
	    assert(req->defobj_out != NULL);
	}
    }

    /*
     * Search the dynamic linker itself, and possibly resolve the
     * symbol from there.  This is how the application links to
     * dynamic linker services such as dlopen.
     */
    if (req->sym_out == NULL ||
      ELF_ST_BIND(req->sym_out->st_info) == STB_WEAK) {
	res = symlook_obj(&req1, &obj_rtld);
	if (res == 0) {
	    req->sym_out = req1.sym_out;
	    req->defobj_out = req1.defobj_out;
	    assert(req->defobj_out != NULL);
	}
    }

    return (req->sym_out != NULL ? 0 : ESRCH);
}

static int
symlook_list(SymLook *req, const Objlist *objlist, DoneList *dlp)
{
    const Elf_Sym *def;
    const Obj_Entry *defobj;
    const Objlist_Entry *elm;
    SymLook req1;
    int res;

    def = NULL;
    defobj = NULL;
    STAILQ_FOREACH(elm, objlist, link) {
	if (donelist_check(dlp, elm->obj))
	    continue;
	symlook_init_from_req(&req1, req);
	if ((res = symlook_obj(&req1, elm->obj)) == 0) {
	    if (def == NULL || ELF_ST_BIND(req1.sym_out->st_info) != STB_WEAK) {
		def = req1.sym_out;
		defobj = req1.defobj_out;
		if (ELF_ST_BIND(def->st_info) != STB_WEAK)
		    break;
	    }
	}
    }
    if (def != NULL) {
	req->sym_out = def;
	req->defobj_out = defobj;
	return (0);
    }
    return (ESRCH);
}

/*
 * Search the chain of DAGS cointed to by the given Needed_Entry
 * for a symbol of the given name.  Each DAG is scanned completely
 * before advancing to the next one.  Returns a pointer to the symbol,
 * or NULL if no definition was found.
 */
static int
symlook_needed(SymLook *req, const Needed_Entry *needed, DoneList *dlp)
{
    const Elf_Sym *def;
    const Needed_Entry *n;
    const Obj_Entry *defobj;
    SymLook req1;
    int res;

    def = NULL;
    defobj = NULL;
    symlook_init_from_req(&req1, req);
    for (n = needed; n != NULL; n = n->next) {
	if (n->obj == NULL ||
	    (res = symlook_list(&req1, &n->obj->dagmembers, dlp)) != 0)
	    continue;
	if (def == NULL || ELF_ST_BIND(req1.sym_out->st_info) != STB_WEAK) {
	    def = req1.sym_out;
	    defobj = req1.defobj_out;
	    if (ELF_ST_BIND(def->st_info) != STB_WEAK)
		break;
	}
    }
    if (def != NULL) {
	req->sym_out = def;
	req->defobj_out = defobj;
	return (0);
    }
    return (ESRCH);
}

/*
 * Search the symbol table of a single shared object for a symbol of
 * the given name and version, if requested.  Returns a pointer to the
 * symbol, or NULL if no definition was found.  If the object is
 * filter, return filtered symbol from filtee.
 *
 * The symbol's hash value is passed in for efficiency reasons; that
 * eliminates many recomputations of the hash value.
 */
int
symlook_obj(SymLook *req, const Obj_Entry *obj)
{
    DoneList donelist;
    SymLook req1;
    int flags, res, mres;

    /*
     * If there is at least one valid hash at this point, we prefer to
     * use the faster GNU version if available.
     */
    if (obj->valid_hash_gnu)
	mres = symlook_obj1_gnu(req, obj);
    else if (obj->valid_hash_sysv)
	mres = symlook_obj1_sysv(req, obj);
    else
	return (EINVAL);

    if (mres == 0) {
	if (obj->needed_filtees != NULL) {
	    flags = (req->flags & SYMLOOK_EARLY) ? RTLD_LO_EARLY : 0;
	    load_filtees(__DECONST(Obj_Entry *, obj), flags, req->lockstate);
	    donelist_init(&donelist);
	    symlook_init_from_req(&req1, req);
	    res = symlook_needed(&req1, obj->needed_filtees, &donelist);
	    if (res == 0) {
		req->sym_out = req1.sym_out;
		req->defobj_out = req1.defobj_out;
	    }
	    return (res);
	}
	if (obj->needed_aux_filtees != NULL) {
	    flags = (req->flags & SYMLOOK_EARLY) ? RTLD_LO_EARLY : 0;
	    load_filtees(__DECONST(Obj_Entry *, obj), flags, req->lockstate);
	    donelist_init(&donelist);
	    symlook_init_from_req(&req1, req);
	    res = symlook_needed(&req1, obj->needed_aux_filtees, &donelist);
	    if (res == 0) {
		req->sym_out = req1.sym_out;
		req->defobj_out = req1.defobj_out;
		return (res);
	    }
	}
    }
    return (mres);
}

/* Symbol match routine common to both hash functions */
static bool
matched_symbol(SymLook *req, const Obj_Entry *obj, Sym_Match_Result *result,
    const unsigned long symnum)
{
	Elf_Versym verndx;
	const Elf_Sym *symp;
	const char *strp;

	symp = obj->symtab + symnum;
	strp = obj->strtab + symp->st_name;

	switch (ELF_ST_TYPE(symp->st_info)) {
	case STT_FUNC:
	case STT_NOTYPE:
	case STT_OBJECT:
	case STT_COMMON:
	case STT_GNU_IFUNC:
		if (symp->st_value == 0)
			return (false);
		/* fallthrough */
	case STT_TLS:
		if (symp->st_shndx != SHN_UNDEF)
			break;
#ifndef __mips__
		else if (((req->flags & SYMLOOK_IN_PLT) == 0) &&
		    (ELF_ST_TYPE(symp->st_info) == STT_FUNC))
			break;
#endif
		/* fallthrough */
	default:
		return (false);
	}
	if (req->name[0] != strp[0] || strcmp(req->name, strp) != 0)
		return (false);

	if (req->ventry == NULL) {
		if (obj->versyms != NULL) {
			verndx = VER_NDX(obj->versyms[symnum]);
			if (verndx > obj->vernum) {
				_rtld_error(
				    "%s: symbol %s references wrong version %d",
				    obj->path, obj->strtab + symnum, verndx);
				return (false);
			}
			/*
			 * If we are not called from dlsym (i.e. this
			 * is a normal relocation from unversioned
			 * binary), accept the symbol immediately if
			 * it happens to have first version after this
			 * shared object became versioned.  Otherwise,
			 * if symbol is versioned and not hidden,
			 * remember it. If it is the only symbol with
			 * this name exported by the shared object, it
			 * will be returned as a match by the calling
			 * function. If symbol is global (verndx < 2)
			 * accept it unconditionally.
			 */
			if ((req->flags & SYMLOOK_DLSYM) == 0 &&
			    verndx == VER_NDX_GIVEN) {
				result->sym_out = symp;
				return (true);
			}
			else if (verndx >= VER_NDX_GIVEN) {
				if ((obj->versyms[symnum] & VER_NDX_HIDDEN)
				    == 0) {
					if (result->vsymp == NULL)
						result->vsymp = symp;
					result->vcount++;
				}
				return (false);
			}
		}
		result->sym_out = symp;
		return (true);
	}
	if (obj->versyms == NULL) {
		if (object_match_name(obj, req->ventry->name)) {
			_rtld_error("%s: object %s should provide version %s "
			    "for symbol %s", obj_rtld.path, obj->path,
			    req->ventry->name, obj->strtab + symnum);
			return (false);
		}
	} else {
		verndx = VER_NDX(obj->versyms[symnum]);
		if (verndx > obj->vernum) {
			_rtld_error("%s: symbol %s references wrong version %d",
			    obj->path, obj->strtab + symnum, verndx);
			return (false);
		}
		if (obj->vertab[verndx].hash != req->ventry->hash ||
		    strcmp(obj->vertab[verndx].name, req->ventry->name)) {
			/*
			 * Version does not match. Look if this is a
			 * global symbol and if it is not hidden. If
			 * global symbol (verndx < 2) is available,
			 * use it. Do not return symbol if we are
			 * called by dlvsym, because dlvsym looks for
			 * a specific version and default one is not
			 * what dlvsym wants.
			 */
			if ((req->flags & SYMLOOK_DLSYM) ||
			    (verndx >= VER_NDX_GIVEN) ||
			    (obj->versyms[symnum] & VER_NDX_HIDDEN))
				return (false);
		}
	}
	result->sym_out = symp;
	return (true);
}

/*
 * Search for symbol using SysV hash function.
 * obj->buckets is known not to be NULL at this point; the test for this was
 * performed with the obj->valid_hash_sysv assignment.
 */
static int
symlook_obj1_sysv(SymLook *req, const Obj_Entry *obj)
{
	unsigned long symnum;
	Sym_Match_Result matchres;

	matchres.sym_out = NULL;
	matchres.vsymp = NULL;
	matchres.vcount = 0;

	for (symnum = obj->buckets[req->hash % obj->nbuckets];
	    symnum != STN_UNDEF; symnum = obj->chains[symnum]) {
		if (symnum >= obj->nchains)
			return (ESRCH);	/* Bad object */

		if (matched_symbol(req, obj, &matchres, symnum)) {
			req->sym_out = matchres.sym_out;
			req->defobj_out = obj;
			return (0);
		}
	}
	if (matchres.vcount == 1) {
		req->sym_out = matchres.vsymp;
		req->defobj_out = obj;
		return (0);
	}
	return (ESRCH);
}

/* Search for symbol using GNU hash function */
static int
symlook_obj1_gnu(SymLook *req, const Obj_Entry *obj)
{
	Elf_Addr bloom_word;
	const Elf32_Word *hashval;
	Elf32_Word bucket;
	Sym_Match_Result matchres;
	unsigned int h1, h2;
	unsigned long symnum;

	matchres.sym_out = NULL;
	matchres.vsymp = NULL;
	matchres.vcount = 0;

	/* Pick right bitmask word from Bloom filter array */
	bloom_word = obj->bloom_gnu[(req->hash_gnu / __ELF_WORD_SIZE) &
	    obj->maskwords_bm_gnu];

	/* Calculate modulus word size of gnu hash and its derivative */
	h1 = req->hash_gnu & (__ELF_WORD_SIZE - 1);
	h2 = ((req->hash_gnu >> obj->shift2_gnu) & (__ELF_WORD_SIZE - 1));

	/* Filter out the "definitely not in set" queries */
	if (((bloom_word >> h1) & (bloom_word >> h2) & 1) == 0)
		return (ESRCH);

	/* Locate hash chain and corresponding value element*/
	bucket = obj->buckets_gnu[req->hash_gnu % obj->nbuckets_gnu];
	if (bucket == 0)
		return (ESRCH);
	hashval = &obj->chain_zero_gnu[bucket];
	do {
		if (((*hashval ^ req->hash_gnu) >> 1) == 0) {
			symnum = hashval - obj->chain_zero_gnu;
			if (matched_symbol(req, obj, &matchres, symnum)) {
				req->sym_out = matchres.sym_out;
				req->defobj_out = obj;
				return (0);
			}
		}
	} while ((*hashval++ & 1) == 0);
	if (matchres.vcount == 1) {
		req->sym_out = matchres.vsymp;
		req->defobj_out = obj;
		return (0);
	}
	return (ESRCH);
}

static void
trace_loaded_objects(Obj_Entry *obj)
{
    const char *fmt1, *fmt2, *fmt, *main_local, *list_containers;
    int c;

    if ((main_local = getenv(_LD("TRACE_LOADED_OBJECTS_PROGNAME"))) == NULL)
	main_local = "";

    if ((fmt1 = getenv(_LD("TRACE_LOADED_OBJECTS_FMT1"))) == NULL)
	fmt1 = "\t%o => %p (%x)\n";

    if ((fmt2 = getenv(_LD("TRACE_LOADED_OBJECTS_FMT2"))) == NULL)
	fmt2 = "\t%o (%x)\n";

    list_containers = getenv(_LD("TRACE_LOADED_OBJECTS_ALL"));

    for (; obj != NULL; obj = TAILQ_NEXT(obj, next)) {
	Needed_Entry *needed;
	const char *name, *path;
	bool is_lib;

	if (obj->marker)
	    continue;
	if (list_containers && obj->needed != NULL)
	    rtld_printf("%s:\n", obj->path);
	for (needed = obj->needed; needed; needed = needed->next) {
	    if (needed->obj != NULL) {
		if (needed->obj->traced && !list_containers)
		    continue;
		needed->obj->traced = true;
		path = needed->obj->path;
	    } else
		path = "not found";

	    name = obj->strtab + needed->name;
	    is_lib = strncmp(name, "lib", 3) == 0;	/* XXX - bogus */

	    fmt = is_lib ? fmt1 : fmt2;
	    while ((c = *fmt++) != '\0') {
		switch (c) {
		default:
		    rtld_putchar(c);
		    continue;
		case '\\':
		    switch (c = *fmt) {
		    case '\0':
			continue;
		    case 'n':
			rtld_putchar('\n');
			break;
		    case 't':
			rtld_putchar('\t');
			break;
		    }
		    break;
		case '%':
		    switch (c = *fmt) {
		    case '\0':
			continue;
		    case '%':
		    default:
			rtld_putchar(c);
			break;
		    case 'A':
			rtld_putstr(main_local);
			break;
		    case 'a':
			rtld_putstr(obj_main->path);
			break;
		    case 'o':
			rtld_putstr(name);
			break;
#if 0
		    case 'm':
			rtld_printf("%d", sodp->sod_major);
			break;
		    case 'n':
			rtld_printf("%d", sodp->sod_minor);
			break;
#endif
		    case 'p':
			rtld_putstr(path);
			break;
		    case 'x':
			rtld_printf("%p", needed->obj ? needed->obj->mapbase :
			  0);
			break;
		    }
		    break;
		}
		++fmt;
	    }
	}
    }
}

/*
 * Unload a dlopened object and its dependencies from memory and from
 * our data structures.  It is assumed that the DAG rooted in the
 * object has already been unreferenced, and that the object has a
 * reference count of 0.
 */
static void
unload_object(Obj_Entry *root, RtldLockState *lockstate)
{
	Obj_Entry marker, *obj, *next;

	assert(root->refcount == 0);

	/*
	 * Pass over the DAG removing unreferenced objects from
	 * appropriate lists.
	 */
	unlink_object(root);

	/* Unmap all objects that are no longer referenced. */
	for (obj = TAILQ_FIRST(&obj_list); obj != NULL; obj = next) {
		next = TAILQ_NEXT(obj, next);
		if (obj->marker || obj->refcount != 0)
			continue;
		LD_UTRACE(UTRACE_UNLOAD_OBJECT, obj, obj->mapbase,
		    obj->mapsize, 0, obj->path);
		dbg("unloading \"%s\"", obj->path);
		/*
		 * Unlink the object now to prevent new references from
		 * being acquired while the bind lock is dropped in
		 * recursive dlclose() invocations.
		 */
		TAILQ_REMOVE(&obj_list, obj, next);
		obj_count--;

		if (obj->filtees_loaded) {
			if (next != NULL) {
				init_marker(&marker);
				TAILQ_INSERT_BEFORE(next, &marker, next);
				unload_filtees(obj, lockstate);
				next = TAILQ_NEXT(&marker, next);
				TAILQ_REMOVE(&obj_list, &marker, next);
			} else
				unload_filtees(obj, lockstate);
		}
		release_object(obj);
	}
}

static void
unlink_object(Obj_Entry *root)
{
    Objlist_Entry *elm;

    if (root->refcount == 0) {
	/* Remove the object from the RTLD_GLOBAL list. */
	objlist_remove(&list_global, root);

    	/* Remove the object from all objects' DAG lists. */
    	STAILQ_FOREACH(elm, &root->dagmembers, link) {
	    objlist_remove(&elm->obj->dldags, root);
	    if (elm->obj != root)
		unlink_object(elm->obj);
	}
    }
}

static void
ref_dag(Obj_Entry *root)
{
    Objlist_Entry *elm;

    assert(root->dag_inited);
    STAILQ_FOREACH(elm, &root->dagmembers, link)
	elm->obj->refcount++;
}

static void
unref_dag(Obj_Entry *root)
{
    Objlist_Entry *elm;

    assert(root->dag_inited);
    STAILQ_FOREACH(elm, &root->dagmembers, link)
	elm->obj->refcount--;
}

/*
 * Common code for MD __tls_get_addr().
 */
static void *tls_get_addr_slow(uintptr_t **, int, size_t) __noinline;
static void *
tls_get_addr_slow(uintptr_t **dtvp, int index, size_t offset)
{
    uintptr_t *newdtv, *dtv;
    RtldLockState lockstate;
    int to_copy;

    dtv = *dtvp;
    /* Check dtv generation in case new modules have arrived */
    if (dtv[0] != tls_dtv_generation) {
	wlock_acquire(rtld_bind_lock, &lockstate);
	newdtv = xcalloc(tls_max_index + 2, sizeof(Elf_Addr));
	to_copy = dtv[1];
	if (to_copy > tls_max_index)
	    to_copy = tls_max_index;
	memcpy(&newdtv[2], &dtv[2], to_copy * sizeof(Elf_Addr));
	newdtv[0] = tls_dtv_generation;
	newdtv[1] = tls_max_index;
	free(dtv);
	lock_release(rtld_bind_lock, &lockstate);
	dtv = *dtvp = newdtv;
    }

    /* Dynamically allocate module TLS if necessary */
    if (dtv[index + 1] == 0) {
	/* Signal safe, wlock will block out signals. */
	wlock_acquire(rtld_bind_lock, &lockstate);
	if (!dtv[index + 1])
	    dtv[index + 1] = (Elf_Addr)allocate_module_tls(index);
	lock_release(rtld_bind_lock, &lockstate);
    }
    return ((void *)(dtv[index + 1] + offset));
}

void *
tls_get_addr_common(uintptr_t **dtvp, int index, size_t offset)
{
	uintptr_t *dtv;

	dtv = *dtvp;
	/* Check dtv generation in case new modules have arrived */
	if (__predict_true(dtv[0] == tls_dtv_generation &&
	    dtv[index + 1] != 0))
		return ((void *)(dtv[index + 1] + offset));
	return (tls_get_addr_slow(dtvp, index, offset));
}

#if defined(__aarch64__) || defined(__arm__) || defined(__mips__) || \
    defined(__powerpc__) || defined(__riscv)

/*
 * Return pointer to allocated TLS block
 */
static void *
get_tls_block_ptr(void *tcb, size_t tcbsize)
{
    size_t extra_size, post_size, pre_size, tls_block_size;
    size_t tls_init_align;

    tls_init_align = rtld_max(obj_main->tlsalign, 1);

    /* Compute fragments sizes. */
    extra_size = tcbsize - TLS_TCB_SIZE;
    post_size = calculate_tls_post_size(tls_init_align);
    tls_block_size = tcbsize + post_size;
    pre_size = roundup2(tls_block_size, tls_init_align) - tls_block_size;

    return ((char *)tcb - pre_size - extra_size);
}

/*
 * Allocate Static TLS using the Variant I method.
 *
 * For details on the layout, see lib/libc/gen/tls.c.
 *
 * NB: rtld's tls_static_space variable includes TLS_TCB_SIZE and post_size as
 *     it is based on tls_last_offset, and TLS offsets here are really TCB
 *     offsets, whereas libc's tls_static_space is just the executable's static
 *     TLS segment.
 */
void *
allocate_tls(Obj_Entry *objs, void *oldtcb, size_t tcbsize, size_t tcbalign)
{
    Obj_Entry *obj;
    char *tls_block;
    uintptr_t *dtv, **tcb;
    char *addr;
    Elf_Addr i;
    size_t extra_size, maxalign, post_size, pre_size, tls_block_size;
    size_t tls_init_align;

    if (oldtcb != NULL && tcbsize == TLS_TCB_SIZE)
	return (oldtcb);

    assert(tcbsize >= TLS_TCB_SIZE);
    maxalign = rtld_max(tcbalign, tls_static_max_align);
    tls_init_align = rtld_max(obj_main->tlsalign, 1);

    /* Compute fragmets sizes. */
    extra_size = tcbsize - TLS_TCB_SIZE;
    post_size = calculate_tls_post_size(tls_init_align);
    tls_block_size = tcbsize + post_size;
    pre_size = roundup2(tls_block_size, tls_init_align) - tls_block_size;
    tls_block_size += pre_size + tls_static_space - TLS_TCB_SIZE - post_size;

    /* Allocate whole TLS block */
    tls_block = malloc_aligned(tls_block_size, maxalign);
    tcb = (uintptr_t **)(tls_block + pre_size + extra_size);

    if (oldtcb != NULL) {
	memcpy(tls_block, get_tls_block_ptr(oldtcb, tcbsize),
	    tls_block_size);
	free_aligned(get_tls_block_ptr(oldtcb, tcbsize));

	/* Adjust the DTV. */
	dtv = tcb[0];
	for (i = 0; i < dtv[1]; i++) {
	    if (dtv[i+2] >= (Elf_Addr)oldtcb &&
		dtv[i+2] < (Elf_Addr)oldtcb + tls_static_space) {
		dtv[i+2] = (uintptr_t)tcb + ((Elf_Addr)dtv[i+2] - (Elf_Addr)oldtcb);
	    }
	}
    } else {
	dtv = xcalloc(tls_max_index + 2, sizeof(void *));
	tcb[0] = dtv;
	dtv[0] = (uintptr_t)tls_dtv_generation;
	dtv[1] = (uintptr_t)tls_max_index;

	for (obj = globallist_curr(objs); obj != NULL;
	  obj = globallist_next(obj)) {
	    if (obj->tlsoffset > 0) {
		addr = (char *)tcb + obj->tlsoffset;
		if (obj->tlsinitsize > 0)
		    memcpy(addr, obj->tlsinit, obj->tlsinitsize);
		if (obj->tlssize > obj->tlsinitsize)
		    memset((void*)(addr + obj->tlsinitsize), 0,
			   obj->tlssize - obj->tlsinitsize);
		dtv[obj->tlsindex + 1] = (uintptr_t)addr;
	    }
	}
    }

    return (tcb);
}

void
free_tls(void *tcb, size_t tcbsize, size_t tcbalign __unused)
{
    char **dtv;
    char *tlsstart, *tlsend;
    size_t post_size;
    size_t dtvsize, i, tls_init_align;

    assert(tcbsize >= TLS_TCB_SIZE);
    tls_init_align = rtld_max(obj_main->tlsalign, 1);

    /* Compute fragments sizes. */
    post_size = calculate_tls_post_size(tls_init_align);

    tlsstart = (char *)tcb + TLS_TCB_SIZE + post_size;
    tlsend = (char *)tcb + tls_static_space;

    dtv = *(void **)tcb;
    dtvsize = (size_t)dtv[1];
    for (i = 0; i < dtvsize; i++) {
	if (dtv[i+2] && (dtv[i+2] < tlsstart || dtv[i+2] >= tlsend)) {
	    free((void*)dtv[i+2]);
	}
    }
    free(dtv);
    free_aligned(get_tls_block_ptr(tcb, tcbsize));
}

#endif

#if defined(__i386__) || defined(__amd64__) || defined(__sparc64__)

/*
 * Allocate Static TLS using the Variant II method.
 */
void *
allocate_tls(Obj_Entry *objs, void *oldtls, size_t tcbsize, size_t tcbalign)
{
    Obj_Entry *obj;
    size_t size, ralign;
    char *tls;
    Elf_Addr *dtv, *olddtv;
    Elf_Addr segbase, oldsegbase, addr;
    size_t i;

    ralign = tcbalign;
    if (tls_static_max_align > ralign)
	    ralign = tls_static_max_align;
    size = round(tls_static_space, ralign) + round(tcbsize, ralign);

    assert(tcbsize >= 2*sizeof(Elf_Addr));
    tls = malloc_aligned(size, ralign);
    dtv = xcalloc(tls_max_index + 2, sizeof(Elf_Addr));

    segbase = (Elf_Addr)(tls + round(tls_static_space, ralign));
    ((Elf_Addr*)segbase)[0] = segbase;
    ((Elf_Addr*)segbase)[1] = (Elf_Addr) dtv;

    dtv[0] = tls_dtv_generation;
    dtv[1] = tls_max_index;

    if (oldtls) {
	/*
	 * Copy the static TLS block over whole.
	 */
	oldsegbase = (Elf_Addr) oldtls;
	memcpy((void *)(segbase - tls_static_space),
	       (const void *)(oldsegbase - tls_static_space),
	       tls_static_space);

	/*
	 * If any dynamic TLS blocks have been created tls_get_addr(),
	 * move them over.
	 */
	olddtv = ((Elf_Addr**)oldsegbase)[1];
	for (i = 0; i < olddtv[1]; i++) {
	    if (olddtv[i+2] < oldsegbase - size || olddtv[i+2] > oldsegbase) {
		dtv[i+2] = olddtv[i+2];
		olddtv[i+2] = 0;
	    }
	}

	/*
	 * We assume that this block was the one we created with
	 * allocate_initial_tls().
	 */
	free_tls(oldtls, 2*sizeof(Elf_Addr), sizeof(Elf_Addr));
    } else {
	for (obj = objs; obj != NULL; obj = TAILQ_NEXT(obj, next)) {
		if (obj->marker || obj->tlsoffset == 0)
			continue;
		addr = segbase - obj->tlsoffset;
		memset((void*)(addr + obj->tlsinitsize),
		       0, obj->tlssize - obj->tlsinitsize);
		if (obj->tlsinit) {
		    memcpy((void*) addr, obj->tlsinit, obj->tlsinitsize);
		    obj->static_tls_copied = true;
		}
		dtv[obj->tlsindex + 1] = addr;
	}
    }

    return (void*) segbase;
}

void
free_tls(void *tls, size_t tcbsize  __unused, size_t tcbalign)
{
    Elf_Addr* dtv;
    size_t size, ralign;
    int dtvsize, i;
    Elf_Addr tlsstart, tlsend;

    /*
     * Figure out the size of the initial TLS block so that we can
     * find stuff which ___tls_get_addr() allocated dynamically.
     */
    ralign = tcbalign;
    if (tls_static_max_align > ralign)
	    ralign = tls_static_max_align;
    size = round(tls_static_space, ralign);

    dtv = ((Elf_Addr**)tls)[1];
    dtvsize = dtv[1];
    tlsend = (Elf_Addr) tls;
    tlsstart = tlsend - size;
    for (i = 0; i < dtvsize; i++) {
	if (dtv[i + 2] != 0 && (dtv[i + 2] < tlsstart || dtv[i + 2] > tlsend)) {
		free_aligned((void *)dtv[i + 2]);
	}
    }

    free_aligned((void *)tlsstart);
    free((void*) dtv);
}

#endif

/*
 * Allocate TLS block for module with given index.
 */
void *
allocate_module_tls(int index)
{
    Obj_Entry* obj;
    char* p;

    TAILQ_FOREACH(obj, &obj_list, next) {
	if (obj->marker)
	    continue;
	if (obj->tlsindex == index)
	    break;
    }
    if (!obj) {
	rtld_fatal("Can't find module with TLS index %d", index);
    }

    p = malloc_aligned(obj->tlssize, obj->tlsalign);
    memcpy(p, obj->tlsinit, obj->tlsinitsize);
    memset(p + obj->tlsinitsize, 0, obj->tlssize - obj->tlsinitsize);

    return p;
}

bool
allocate_tls_offset(Obj_Entry *obj)
{
    size_t off;

    if (obj->tls_done)
	return true;

    if (obj->tlssize == 0) {
	obj->tls_done = true;
	return true;
    }

    if (tls_last_offset == 0)
	off = calculate_first_tls_offset(obj->tlssize, obj->tlsalign);
    else
	off = calculate_tls_offset(tls_last_offset, tls_last_size,
				   obj->tlssize, obj->tlsalign);

    /*
     * If we have already fixed the size of the static TLS block, we
     * must stay within that size. When allocating the static TLS, we
     * leave a small amount of space spare to be used for dynamically
     * loading modules which use static TLS.
     */
    if (tls_static_space != 0) {
	if (calculate_tls_end(off, obj->tlssize) > tls_static_space)
	    return false;
    } else if (obj->tlsalign > tls_static_max_align) {
	    tls_static_max_align = obj->tlsalign;
    }

    tls_last_offset = obj->tlsoffset = off;
    tls_last_size = obj->tlssize;
    obj->tls_done = true;

    return true;
}

void
free_tls_offset(Obj_Entry *obj)
{

    /*
     * If we were the last thing to allocate out of the static TLS
     * block, we give our space back to the 'allocator'. This is a
     * simplistic workaround to allow libGL.so.1 to be loaded and
     * unloaded multiple times.
     */
    if (calculate_tls_end(obj->tlsoffset, obj->tlssize)
	== calculate_tls_end(tls_last_offset, tls_last_size)) {
	tls_last_offset -= obj->tlssize;
	tls_last_size = 0;
    }
}

void *
_rtld_allocate_tls(void *oldtls, size_t tcbsize, size_t tcbalign)
{
    void *ret;
    RtldLockState lockstate;

    wlock_acquire(rtld_bind_lock, &lockstate);
    ret = allocate_tls(globallist_curr(TAILQ_FIRST(&obj_list)), oldtls,
      tcbsize, tcbalign);
    lock_release(rtld_bind_lock, &lockstate);
    return (ret);
}

void
_rtld_free_tls(void *tcb, size_t tcbsize, size_t tcbalign)
{
    RtldLockState lockstate;

    wlock_acquire(rtld_bind_lock, &lockstate);
    free_tls(tcb, tcbsize, tcbalign);
    lock_release(rtld_bind_lock, &lockstate);
}

static void
object_add_name(Obj_Entry *obj, const char *name)
{
    Name_Entry *entry;
    size_t len;

    len = strlen(name);
    entry = malloc(sizeof(Name_Entry) + len);

    if (entry != NULL) {
	strcpy(entry->name, name);
	STAILQ_INSERT_TAIL(&obj->names, entry, link);
    }
}

static int
object_match_name(const Obj_Entry *obj, const char *name)
{
    Name_Entry *entry;

    STAILQ_FOREACH(entry, &obj->names, link) {
	if (strcmp(name, entry->name) == 0)
	    return (1);
    }
    return (0);
}

static Obj_Entry *
locate_dependency(const Obj_Entry *obj, const char *name)
{
    const Objlist_Entry *entry;
    const Needed_Entry *needed;

    STAILQ_FOREACH(entry, &list_main, link) {
	if (object_match_name(entry->obj, name))
	    return entry->obj;
    }

    for (needed = obj->needed;  needed != NULL;  needed = needed->next) {
	if (strcmp(obj->strtab + needed->name, name) == 0 ||
	  (needed->obj != NULL && object_match_name(needed->obj, name))) {
	    /*
	     * If there is DT_NEEDED for the name we are looking for,
	     * we are all set.  Note that object might not be found if
	     * dependency was not loaded yet, so the function can
	     * return NULL here.  This is expected and handled
	     * properly by the caller.
	     */
	    return (needed->obj);
	}
    }
    rtld_fatal("%s: Unexpected inconsistency: dependency %s not found",
	obj->path, name);
}

static int
check_object_provided_version(Obj_Entry *refobj, const Obj_Entry *depobj,
    const Elf_Vernaux *vna)
{
    const Elf_Verdef *vd;
    const char *vername;

    vername = refobj->strtab + vna->vna_name;
    vd = depobj->verdef;
    if (vd == NULL) {
	_rtld_error("%s: version %s required by %s not defined",
	    depobj->path, vername, refobj->path);
	return (-1);
    }
    for (;;) {
	if (vd->vd_version != VER_DEF_CURRENT) {
	    _rtld_error("%s: Unsupported version %d of Elf_Verdef entry",
		depobj->path, vd->vd_version);
	    return (-1);
	}
	if (vna->vna_hash == vd->vd_hash) {
	    const Elf_Verdaux *aux = (const Elf_Verdaux *)
		((const char *)vd + vd->vd_aux);
	    if (strcmp(vername, depobj->strtab + aux->vda_name) == 0)
		return (0);
	}
	if (vd->vd_next == 0)
	    break;
	vd = (const Elf_Verdef *)((const char *)vd + vd->vd_next);
    }
    if (vna->vna_flags & VER_FLG_WEAK)
	return (0);
    _rtld_error("%s: version %s required by %s not found",
	depobj->path, vername, refobj->path);
    return (-1);
}

static int
rtld_verify_object_versions(Obj_Entry *obj)
{
    const Elf_Verneed *vn;
    const Elf_Verdef  *vd;
    const Elf_Verdaux *vda;
    const Elf_Vernaux *vna;
    const Obj_Entry *depobj;
    int maxvernum, vernum;

    if (obj->ver_checked)
	return (0);
    obj->ver_checked = true;

    maxvernum = 0;
    /*
     * Walk over defined and required version records and figure out
     * max index used by any of them. Do very basic sanity checking
     * while there.
     */
    vn = obj->verneed;
    while (vn != NULL) {
	if (vn->vn_version != VER_NEED_CURRENT) {
	    _rtld_error("%s: Unsupported version %d of Elf_Verneed entry",
		obj->path, vn->vn_version);
	    return (-1);
	}
	vna = (const Elf_Vernaux *)((const char *)vn + vn->vn_aux);
	for (;;) {
	    vernum = VER_NEED_IDX(vna->vna_other);
	    if (vernum > maxvernum)
		maxvernum = vernum;
	    if (vna->vna_next == 0)
		 break;
	    vna = (const Elf_Vernaux *)((const char *)vna + vna->vna_next);
	}
	if (vn->vn_next == 0)
	    break;
	vn = (const Elf_Verneed *)((const char *)vn + vn->vn_next);
    }

    vd = obj->verdef;
    while (vd != NULL) {
	if (vd->vd_version != VER_DEF_CURRENT) {
	    _rtld_error("%s: Unsupported version %d of Elf_Verdef entry",
		obj->path, vd->vd_version);
	    return (-1);
	}
	vernum = VER_DEF_IDX(vd->vd_ndx);
	if (vernum > maxvernum)
		maxvernum = vernum;
	if (vd->vd_next == 0)
	    break;
	vd = (const Elf_Verdef *)((const char *)vd + vd->vd_next);
    }

    if (maxvernum == 0)
	return (0);

    /*
     * Store version information in array indexable by version index.
     * Verify that object version requirements are satisfied along the
     * way.
     */
    obj->vernum = maxvernum + 1;
    obj->vertab = xcalloc(obj->vernum, sizeof(Ver_Entry));

    vd = obj->verdef;
    while (vd != NULL) {
	if ((vd->vd_flags & VER_FLG_BASE) == 0) {
	    vernum = VER_DEF_IDX(vd->vd_ndx);
	    assert(vernum <= maxvernum);
	    vda = (const Elf_Verdaux *)((const char *)vd + vd->vd_aux);
	    obj->vertab[vernum].hash = vd->vd_hash;
	    obj->vertab[vernum].name = obj->strtab + vda->vda_name;
	    obj->vertab[vernum].file = NULL;
	    obj->vertab[vernum].flags = 0;
	}
	if (vd->vd_next == 0)
	    break;
	vd = (const Elf_Verdef *)((const char *)vd + vd->vd_next);
    }

    vn = obj->verneed;
    while (vn != NULL) {
	depobj = locate_dependency(obj, obj->strtab + vn->vn_file);
	if (depobj == NULL)
	    return (-1);
	vna = (const Elf_Vernaux *)((const char *)vn + vn->vn_aux);
	for (;;) {
	    if (check_object_provided_version(obj, depobj, vna))
		return (-1);
	    vernum = VER_NEED_IDX(vna->vna_other);
	    assert(vernum <= maxvernum);
	    obj->vertab[vernum].hash = vna->vna_hash;
	    obj->vertab[vernum].name = obj->strtab + vna->vna_name;
	    obj->vertab[vernum].file = obj->strtab + vn->vn_file;
	    obj->vertab[vernum].flags = (vna->vna_other & VER_NEED_HIDDEN) ?
		VER_INFO_HIDDEN : 0;
	    if (vna->vna_next == 0)
		 break;
	    vna = (const Elf_Vernaux *)((const char *)vna + vna->vna_next);
	}
	if (vn->vn_next == 0)
	    break;
	vn = (const Elf_Verneed *)((const char *)vn + vn->vn_next);
    }
    return 0;
}

static int
rtld_verify_versions(const Objlist *objlist)
{
    Objlist_Entry *entry;
    int rc;

    rc = 0;
    STAILQ_FOREACH(entry, objlist, link) {
	/*
	 * Skip dummy objects or objects that have their version requirements
	 * already checked.
	 */
	if (entry->obj->strtab == NULL || entry->obj->vertab != NULL)
	    continue;
	if (rtld_verify_object_versions(entry->obj) == -1) {
	    rc = -1;
	    if (ld_tracing == NULL)
		break;
	}
    }
    if (rc == 0 || ld_tracing != NULL)
    	rc = rtld_verify_object_versions(&obj_rtld);
    return rc;
}

const Ver_Entry *
fetch_ventry(const Obj_Entry *obj, unsigned long symnum)
{
    Elf_Versym vernum;

    if (obj->vertab) {
	vernum = VER_NDX(obj->versyms[symnum]);
	if (vernum >= obj->vernum) {
	    _rtld_error("%s: symbol %s has wrong verneed value %d",
		obj->path, obj->strtab + symnum, vernum);
	} else if (obj->vertab[vernum].hash != 0) {
	    return &obj->vertab[vernum];
	}
    }
    return NULL;
}

int
_rtld_get_stack_prot(void)
{

	return (stack_prot);
}

int
_rtld_is_dlopened(void *arg)
{
	Obj_Entry *obj;
	RtldLockState lockstate;
	int res;

	rlock_acquire(rtld_bind_lock, &lockstate);
	obj = dlcheck(arg);
	if (obj == NULL)
		obj = obj_from_addr(arg);
	if (obj == NULL) {
		_rtld_error("No shared object contains address");
		lock_release(rtld_bind_lock, &lockstate);
		return (-1);
	}
	res = obj->dlopened ? 1 : 0;
	lock_release(rtld_bind_lock, &lockstate);
	return (res);
}

static int
obj_remap_relro(Obj_Entry *obj, int prot)
{
	if (obj->relro_size == 0)
		return (0);

	dbg("Enforcing RELRO for %s (%p -> %p)", obj->path, obj->relro_page,
	    obj->relro_page + obj->relro_size);
	if (obj->relro_size > 0 && mprotect(obj->relro_page, obj->relro_size,
	    prot) == -1) {
		_rtld_error("%s: Cannot set relro protection to %#x: %s",
		    obj->path, prot, rtld_strerror(errno));
		return (-1);
	}
	return (0);
}

static int
obj_disable_relro(Obj_Entry *obj)
{

	return (obj_remap_relro(obj, PROT_READ | PROT_WRITE));
}

static int
obj_enforce_relro(Obj_Entry *obj)
{

	return (obj_remap_relro(obj, PROT_READ));
}

static void
map_stacks_exec(RtldLockState *lockstate)
{
	void (*thr_map_stacks_exec)(void);

	if ((max_stack_flags & PF_X) == 0 || (stack_prot & PROT_EXEC) != 0)
		return;
	thr_map_stacks_exec = (void (*)(void))(uintptr_t)
	    get_program_var_addr("__pthread_map_stacks_exec", lockstate);
	if (thr_map_stacks_exec != NULL) {
		stack_prot |= PROT_EXEC;
		thr_map_stacks_exec();
	}
}

static void
distribute_static_tls(Objlist *list, RtldLockState *lockstate)
{
	Objlist_Entry *elm;
	Obj_Entry *obj;
	void (*distrib)(size_t, void *, size_t, size_t);

	distrib = (void (*)(size_t, void *, size_t, size_t))(uintptr_t)
	    get_program_var_addr("__pthread_distribute_static_tls", lockstate);
	if (distrib == NULL)
		return;
	STAILQ_FOREACH(elm, list, link) {
		obj = elm->obj;
		if (obj->marker || !obj->tls_done || obj->static_tls_copied)
			continue;
		distrib(obj->tlsoffset, obj->tlsinit, obj->tlsinitsize,
		    obj->tlssize);
		obj->static_tls_copied = true;
	}
}

void
symlook_init(SymLook *dst, const char *name)
{

	bzero(dst, sizeof(*dst));
	dst->name = name;
	dst->hash = elf_hash(name);
	dst->hash_gnu = gnu_hash(name);
}

static void
symlook_init_from_req(SymLook *dst, const SymLook *src)
{

	dst->name = src->name;
	dst->hash = src->hash;
	dst->hash_gnu = src->hash_gnu;
	dst->ventry = src->ventry;
	dst->flags = src->flags;
	dst->defobj_out = NULL;
	dst->sym_out = NULL;
	dst->lockstate = src->lockstate;
}

static int
open_binary_fd(const char *argv0, bool search_in_path,
    const char **binpath_res)
{
	char *pathenv, *pe, *binpath;
	int fd;

	if (search_in_path && strchr(argv0, '/') == NULL) {
		binpath = xmalloc(PATH_MAX);
		pathenv = getenv("PATH");
		if (pathenv == NULL) {
			_rtld_error("-p and no PATH environment variable");
			rtld_die();
		}
		pathenv = strdup(pathenv);
		if (pathenv == NULL) {
			_rtld_error("Cannot allocate memory");
			rtld_die();
		}
		fd = -1;
		errno = ENOENT;
		while ((pe = strsep(&pathenv, ":")) != NULL) {
			if (strlcpy(binpath, pe, sizeof(binpath)) >=
			    sizeof(binpath))
				continue;
			if (binpath[0] != '\0' &&
			    strlcat(binpath, "/", sizeof(binpath)) >=
			    sizeof(binpath))
				continue;
			if (strlcat(binpath, argv0, sizeof(binpath)) >=
			    sizeof(binpath))
				continue;
			fd = open(binpath, O_RDONLY | O_CLOEXEC | O_VERIFY);
			if (fd != -1 || errno != ENOENT) {
				*binpath_res = binpath;
				break;
			}
		}
		free(pathenv);
	} else {
		fd = open(argv0, O_RDONLY | O_CLOEXEC | O_VERIFY);
		*binpath_res = argv0;
	}
	/* XXXKIB Use getcwd() to resolve relative binpath to absolute. */

	if (fd == -1) {
		_rtld_error("Cannot open %s: %s", argv0, rtld_strerror(errno));
		rtld_die();
	}
	return (fd);
}

/*
 * Parse a set of command-line arguments.
 */
static int
parse_args(char* argv[], int argc, bool *use_pathp, int *fdp)
{
	const char *arg;
	int fd, i, j, arglen;
	char opt;

	dbg("Parsing command-line arguments");
	*use_pathp = false;
	*fdp = -1;

	for (i = 1; i < argc; i++ ) {
		arg = argv[i];
		dbg("argv[%d]: '%s'", i, arg);

		/*
		 * rtld arguments end with an explicit "--" or with the first
		 * non-prefixed argument.
		 */
		if (strcmp(arg, "--") == 0) {
			i++;
			break;
		}
		if (arg[0] != '-')
			break;

		/*
		 * All other arguments are single-character options that can
		 * be combined, so we need to search through `arg` for them.
		 */
		arglen = strlen(arg);
		for (j = 1; j < arglen; j++) {
			opt = arg[j];
			if (opt == 'h') {
				print_usage(argv[0]);
				_exit(0);
			} else if (opt == 'f') {
			/*
			 * -f XX can be used to specify a descriptor for the
			 * binary named at the command line (i.e., the later
			 * argument will specify the process name but the
			 * descriptor is what will actually be executed)
			 */
			if (j != arglen - 1) {
				/* -f must be the last option in, e.g., -abcf */
				rtld_fatal("Invalid options: %s", arg);
			}
			i++;
			fd = parse_integer(argv[i]);
			if (fd == -1) {
				rtld_fatal("Invalid file descriptor: '%s'",
				    argv[i]);
			}
			*fdp = fd;
			break;
			} else if (opt == 'p') {
				*use_pathp = true;
			} else if (opt == 't') {
				ld_tracing = "yes";
			} else {
				_rtld_error("Invalid argument: '%s'", arg);
				print_usage(argv[0]);
				rtld_die();
			}
		}
	}

	return (i);
}

/*
 * Parse a file descriptor number without pulling in more of libc (e.g. atoi).
 */
static int
parse_integer(const char *str)
{
	static const int RADIX = 10;  /* XXXJA: possibly support hex? */
	const char *orig;
	int n;
	char c;

	orig = str;
	n = 0;
	for (c = *str; c != '\0'; c = *++str) {
		if (c < '0' || c > '9')
			return (-1);

		n *= RADIX;
		n += c - '0';
	}

	/* Make sure we actually parsed something. */
	if (str == orig)
		return (-1);
	return (n);
}

static void
print_usage(const char *argv0)
{

	rtld_printf("Usage: %s [-h] [-f <FD>] [--] <binary> [<args>]\n"
		"\n"
		"Options:\n"
		"  -h        Display this help message\n"
		"  -p        Search in PATH for named binary\n"
		"  -t        Trace loaded libraries instead of executing <binary>\n"
		"  -f <FD>   Execute <FD> instead of searching for <binary>\n"
		"  --        End of RTLD options\n"
		"  <binary>  Name of process to execute\n"
		"  <args>    Arguments to the executed process\n", argv0);
}

/*
 * Overrides for libc_pic-provided functions.
 */

int
__getosreldate(void)
{
	size_t len;
	int oid[2];
	int error, osrel;

	if (osreldate != 0)
		return (osreldate);

	oid[0] = CTL_KERN;
	oid[1] = KERN_OSRELDATE;
	osrel = 0;
	len = sizeof(osrel);
	error = sysctl(oid, 2, &osrel, &len, NULL, 0);
	if (error == 0 && osrel > 0 && len == sizeof(osrel))
		osreldate = osrel;
	return (osreldate);
}

const char *
rtld_strerror(int errnum)
{

	if (errnum < 0 || errnum >= sys_nerr)
		return ("Unknown error");
	return (sys_errlist[errnum]);
}

/*
 * No ifunc relocations.
 */
void *
memset(void *dest, int c, size_t len)
{
	size_t i;

	for (i = 0; i < len; i++)
		((char *)dest)[i] = c;
	return (dest);
}

void
bzero(void *dest, size_t len)
{
	size_t i;

	for (i = 0; i < len; i++)
		((char *)dest)[i] = 0;
}

/* malloc */
void *
malloc(size_t nbytes)
{

	return (__crt_malloc(nbytes));
}

void *
calloc(size_t num, size_t size)
{

	return (__crt_calloc(num, size));
}

void
free(void *cp)
{

	__crt_free(cp);
}

void *
realloc(void *cp, size_t nbytes)
{

	return (__crt_realloc(cp, nbytes));
}<|MERGE_RESOLUTION|>--- conflicted
+++ resolved
@@ -423,18 +423,12 @@
     RtldLockState lockstate;
     struct stat st;
     Elf_Addr *argcp;
-<<<<<<< HEAD
     char **argv, **env, *kexecpath, *library_path_rpath;
-    const char *argv0;
+    const char *argv0, *binpath;
 #ifndef __CHERI_PURE_CAPABILITY__
     char **envp;
 #endif
     dlfunc_t imgentry;
-=======
-    char **argv, **env, **envp, *kexecpath, *library_path_rpath;
-    const char *argv0, *binpath;
-    caddr_t imgentry;
->>>>>>> a5f267d4
     char buf[MAXPATHLEN];
     int argc, fd, i, phnum, rtld_argc;
 #ifdef __powerpc__
@@ -598,9 +592,7 @@
 		    if (auxp->a_type < AT_COUNT)
 			aux_info[auxp->a_type] = auxp;
 		}
-<<<<<<< HEAD
 #endif
-=======
 
 		/* Point AT_EXECPATH auxv and aux_info to the binary path. */
 		if (binpath == NULL) {
@@ -613,7 +605,6 @@
 		    aux_info[AT_EXECPATH]->a_un.a_ptr = __DECONST(void *,
 		      binpath);
 		}
->>>>>>> a5f267d4
 	    } else {
 		_rtld_error("No binary");
 		rtld_die();
