/*-
 * SPDX-License-Identifier: BSD-2-Clause-FreeBSD
 *
 * Copyright 1996, 1997, 1998, 1999, 2000 John D. Polstra.
 * Copyright 2003 Alexander Kabaev <kan@FreeBSD.ORG>.
 * Copyright 2009-2013 Konstantin Belousov <kib@FreeBSD.ORG>.
 * Copyright 2012 John Marino <draco@marino.st>.
 * Copyright 2014-2017 The FreeBSD Foundation
 * All rights reserved.
 *
 * Portions of this software were developed by Konstantin Belousov
 * under sponsorship from the FreeBSD Foundation.
 *
 * Redistribution and use in source and binary forms, with or without
 * modification, are permitted provided that the following conditions
 * are met:
 * 1. Redistributions of source code must retain the above copyright
 *    notice, this list of conditions and the following disclaimer.
 * 2. Redistributions in binary form must reproduce the above copyright
 *    notice, this list of conditions and the following disclaimer in the
 *    documentation and/or other materials provided with the distribution.
 *
 * THIS SOFTWARE IS PROVIDED BY THE AUTHOR ``AS IS'' AND ANY EXPRESS OR
 * IMPLIED WARRANTIES, INCLUDING, BUT NOT LIMITED TO, THE IMPLIED WARRANTIES
 * OF MERCHANTABILITY AND FITNESS FOR A PARTICULAR PURPOSE ARE DISCLAIMED.
 * IN NO EVENT SHALL THE AUTHOR BE LIABLE FOR ANY DIRECT, INDIRECT,
 * INCIDENTAL, SPECIAL, EXEMPLARY, OR CONSEQUENTIAL DAMAGES (INCLUDING, BUT
 * NOT LIMITED TO, PROCUREMENT OF SUBSTITUTE GOODS OR SERVICES; LOSS OF USE,
 * DATA, OR PROFITS; OR BUSINESS INTERRUPTION) HOWEVER CAUSED AND ON ANY
 * THEORY OF LIABILITY, WHETHER IN CONTRACT, STRICT LIABILITY, OR TORT
 * (INCLUDING NEGLIGENCE OR OTHERWISE) ARISING IN ANY WAY OUT OF THE USE OF
 * THIS SOFTWARE, EVEN IF ADVISED OF THE POSSIBILITY OF SUCH DAMAGE.
 */

/*
 * Dynamic linker for ELF.
 *
 * John Polstra <jdp@polstra.com>.
 */

#include <sys/cdefs.h>
__FBSDID("$FreeBSD$");

#include <sys/param.h>
#include <sys/mount.h>
#include <sys/mman.h>
#include <sys/stat.h>
#include <sys/sysctl.h>
#include <sys/uio.h>
#include <sys/utsname.h>
#include <sys/ktrace.h>

#ifdef __CHERI_PURE_CAPABILITY__
#include <sys/cheriabi.h>
#include <cheri/cheric.h>
#endif

#include <dlfcn.h>
#include <err.h>
#include <errno.h>
#include <fcntl.h>
#include <signal.h>
#include <stdarg.h>
#include <stdio.h>
#include <stdlib.h>
#include <string.h>
#include <unistd.h>

#include "debug.h"
#include "rtld.h"
#include "libmap.h"
#include "paths.h"
#include "rtld_tls.h"
#include "rtld_printf.h"
#include "rtld_utrace.h"
#include "notes.h"

/* Types. */
typedef void (*func_ptr_type)();
typedef void * (*path_enum_proc) (const char *path, size_t len, void *arg);

/*
 * Function declarations.
 */
static const char *basename(const char *);
static void digest_dynamic1(Obj_Entry *, int, const Elf_Dyn **,
    const Elf_Dyn **, const Elf_Dyn **);
static void digest_dynamic2(Obj_Entry *, const Elf_Dyn *, const Elf_Dyn *,
    const Elf_Dyn *);
static void digest_dynamic(Obj_Entry *, int);
static Obj_Entry *digest_phdr(const Elf_Phdr *, int, caddr_t, const char *);
static Obj_Entry *dlcheck(void *);
static int dlclose_locked(void *, RtldLockState *);
static Obj_Entry *dlopen_object(const char *name, int fd, Obj_Entry *refobj,
    int lo_flags, int mode, RtldLockState *lockstate);
static Obj_Entry *do_load_object(int, const char *, char *, struct stat *, int);
static int do_search_info(const Obj_Entry *obj, int, struct dl_serinfo *);
static bool donelist_check(DoneList *, const Obj_Entry *);
static void errmsg_restore(char *);
static char *errmsg_save(void);
static void *fill_search_info(const char *, size_t, void *);
static char *find_library(const char *, const Obj_Entry *, int *);
static const char *gethints(bool);
static void hold_object(Obj_Entry *);
static void unhold_object(Obj_Entry *);
static void init_dag(Obj_Entry *);
static void init_marker(Obj_Entry *);
static void init_pagesizes(Elf_Auxinfo **aux_info);
static void init_rtld(caddr_t, Elf_Auxinfo **);
static void initlist_add_neededs(Needed_Entry *, Objlist *);
static void initlist_add_objects(Obj_Entry *, Obj_Entry *, Objlist *);
static void linkmap_add(Obj_Entry *);
static void linkmap_delete(Obj_Entry *);
static void load_filtees(Obj_Entry *, int flags, RtldLockState *);
static void unload_filtees(Obj_Entry *, RtldLockState *);
static int load_needed_objects(Obj_Entry *, int);
static int load_preload_objects(void);
static Obj_Entry *load_object(const char *, int fd, const Obj_Entry *, int);
static void map_stacks_exec(RtldLockState *);
static int obj_enforce_relro(Obj_Entry *);
static Obj_Entry *obj_from_addr(const void *);
static void objlist_call_fini(Objlist *, Obj_Entry *, RtldLockState *);
static void objlist_call_init(Objlist *, RtldLockState *);
static void objlist_clear(Objlist *);
static Objlist_Entry *objlist_find(Objlist *, const Obj_Entry *);
static void objlist_init(Objlist *);
static void objlist_push_head(Objlist *, Obj_Entry *);
static void objlist_push_tail(Objlist *, Obj_Entry *);
static void objlist_put_after(Objlist *, Obj_Entry *, Obj_Entry *);
static void objlist_remove(Objlist *, Obj_Entry *);
static int open_binary_fd(const char *argv0, bool search_in_path);
static int parse_args(char* argv[], int argc, bool *use_pathp, int *fdp);
static int parse_integer(const char *);
static void *path_enumerate(const char *, path_enum_proc, void *);
static void print_usage(const char *argv0);
static void release_object(Obj_Entry *);
static int relocate_object_dag(Obj_Entry *root, bool bind_now,
    Obj_Entry *rtldobj, int flags, RtldLockState *lockstate);
static int relocate_object(Obj_Entry *obj, bool bind_now, Obj_Entry *rtldobj,
    int flags, RtldLockState *lockstate);
static int relocate_objects(Obj_Entry *, bool, Obj_Entry *, int,
    RtldLockState *);
static int resolve_objects_ifunc(Obj_Entry *first, bool bind_now,
    int flags, RtldLockState *lockstate);
static int rtld_dirname(const char *, char *);
static int rtld_dirname_abs(const char *, char *);
static void *rtld_dlopen(const char *name, int fd, int mode);
static void rtld_exit(void);
static char *search_library_path(const char *, const char *, int *);
static char *search_library_pathfds(const char *, const char *, int *);
static const void **get_program_var_addr(const char *, RtldLockState *);
static void set_program_var(const char *, const void *);
static int symlook_default(SymLook *, const Obj_Entry *refobj);
static int symlook_global(SymLook *, DoneList *);
static void symlook_init_from_req(SymLook *, const SymLook *);
static int symlook_list(SymLook *, const Objlist *, DoneList *);
static int symlook_needed(SymLook *, const Needed_Entry *, DoneList *);
static int symlook_obj1_sysv(SymLook *, const Obj_Entry *);
static int symlook_obj1_gnu(SymLook *, const Obj_Entry *);
static void trace_loaded_objects(Obj_Entry *);
static void unlink_object(Obj_Entry *);
static void unload_object(Obj_Entry *, RtldLockState *lockstate);
static void unref_dag(Obj_Entry *);
static void ref_dag(Obj_Entry *);
static char *origin_subst_one(Obj_Entry *, char *, const char *,
    const char *, bool);
static char *origin_subst(Obj_Entry *, char *);
static bool obj_resolve_origin(Obj_Entry *obj);
static void preinit_main(void);
static int  rtld_verify_versions(const Objlist *);
static int  rtld_verify_object_versions(Obj_Entry *);
static void object_add_name(Obj_Entry *, const char *);
static int  object_match_name(const Obj_Entry *, const char *);
static void ld_utrace_log(int, void *, void *, size_t, int, const char *);
static void rtld_fill_dl_phdr_info(const Obj_Entry *obj,
    struct dl_phdr_info *phdr_info);
static uint32_t gnu_hash(const char *);
static bool matched_symbol(SymLook *, const Obj_Entry *, Sym_Match_Result *,
    const unsigned long);

void r_debug_state(struct r_debug *, struct link_map *) __noinline __exported;
void _r_debug_postinit(struct link_map *) __noinline __exported;

int __sys_openat(int, const char *, int, ...);

/*
 * Data declarations.
 */
static char *error_message;	/* Message for dlerror(), or NULL */
struct r_debug r_debug __exported;	/* for GDB; */
static bool libmap_disable;	/* Disable libmap */
static bool ld_loadfltr;	/* Immediate filters processing */
static char *libmap_override;	/* Maps to use in addition to libmap.conf */
static bool trust;		/* False for setuid and setgid programs */
static bool dangerous_ld_env;	/* True if environment variables have been
				   used to affect the libraries loaded */
bool ld_bind_not;		/* Disable PLT update */
static char *ld_bind_now;	/* Environment variable for immediate binding */
static char *ld_debug;		/* Environment variable for debugging */
static char *ld_library_path;	/* Environment variable for search path */
static char *ld_library_dirs;	/* Environment variable for library descriptors */
static char *ld_preload;	/* Environment variable for libraries to
				   load first */
static char *ld_elf_hints_path;	/* Environment variable for alternative hints path */
static char *ld_tracing;	/* Called from ldd to print libs */
static char *ld_utrace;		/* Use utrace() to log events. */
static bool ld_skip_init_funcs = false;	/* XXXAR: debug environment variable to verify relocation processing */
static struct obj_entry_q obj_list;	/* Queue of all loaded objects */
static Obj_Entry *obj_main;	/* The main program shared object */
static Obj_Entry obj_rtld;	/* The dynamic linker shared object */
static unsigned int obj_count;	/* Number of objects in obj_list */
static unsigned int obj_loads;	/* Number of loads of objects (gen count) */

static Objlist list_global =	/* Objects dlopened with RTLD_GLOBAL */
  STAILQ_HEAD_INITIALIZER(list_global);
static Objlist list_main =	/* Objects loaded at program startup */
  STAILQ_HEAD_INITIALIZER(list_main);
static Objlist list_fini =	/* Objects needing fini() calls */
  STAILQ_HEAD_INITIALIZER(list_fini);

Elf_Sym sym_zero;		/* For resolving undefined weak refs. */

#define GDB_STATE(s,m)	r_debug.r_state = s; r_debug_state(&r_debug,m);

extern Elf_Dyn _DYNAMIC;
#pragma weak _DYNAMIC

int dlclose(void *) __exported;
char *dlerror(void) __exported;
void *dlopen(const char *, int) __exported;
void *fdlopen(int, int) __exported;
void *dlsym(void *, const char *) __exported;
dlfunc_t dlfunc(void *, const char *) __exported;
void *dlvsym(void *, const char *, const char *) __exported;
int dladdr(const void *, Dl_info *) __exported;
void dllockinit(void *, void *(*)(void *), void (*)(void *), void (*)(void *),
    void (*)(void *), void (*)(void *), void (*)(void *)) __exported;
int dlinfo(void *, int , void *) __exported;
int dl_iterate_phdr(__dl_iterate_hdr_callback, void *) __exported;
int _rtld_addr_phdr(const void *, struct dl_phdr_info *) __exported;
int _rtld_get_stack_prot(void) __exported;
int _rtld_is_dlopened(void *) __exported;
void _rtld_error(const char *, ...) __exported;

int npagesizes, osreldate;
size_t *pagesizes;

static int stack_prot = PROT_READ | PROT_WRITE | RTLD_DEFAULT_STACK_EXEC;
static int max_stack_flags;

/*
 * Global declarations normally provided by crt1.  The dynamic linker is
 * not built with crt1, so we have to provide them ourselves.
 */
char *__progname;
char **environ;

/*
 * Used to pass argc, argv to init functions.
 */
int main_argc;
char **main_argv;

/*
 * Globals to control TLS allocation.
 */
size_t tls_last_offset;		/* Static TLS offset of last module */
size_t tls_last_size;		/* Static TLS size of last module */
size_t tls_static_space;	/* Static TLS space allocated */
size_t tls_static_max_align;
int tls_dtv_generation = 1;	/* Used to detect when dtv size changes  */
int tls_max_index = 1;		/* Largest module index allocated */

bool ld_library_path_rpath = false;

/*
 * Globals for path names, and such
 */
char *ld_elf_hints_default = _PATH_ELF_HINTS;
char *ld_path_libmap_conf = _PATH_LIBMAP_CONF;
char *ld_path_rtld = _PATH_RTLD;
char *ld_standard_library_path = STANDARD_LIBRARY_PATH;
char *ld_env_prefix = LD_;

/*
 * Fill in a DoneList with an allocation large enough to hold all of
 * the currently-loaded objects.  Keep this as a macro since it calls
 * alloca and we want that to occur within the scope of the caller.
 */
#define donelist_init(dlp)					\
    ((dlp)->objs = alloca(obj_count * sizeof (dlp)->objs[0]),	\
    assert((dlp)->objs != NULL),				\
    (dlp)->num_alloc = obj_count,				\
    (dlp)->num_used = 0)

#define	LD_UTRACE(e, h, mb, ms, r, n) do {			\
	if (ld_utrace != NULL)					\
		ld_utrace_log(e, h, mb, ms, r, n);		\
} while (0)

static void
ld_utrace_log(int event, void *handle, void *mapbase, size_t mapsize,
    int refcnt, const char *name)
{
	struct utrace_rtld ut;
	static const char rtld_utrace_sig[RTLD_UTRACE_SIG_SZ] = RTLD_UTRACE_SIG;

	memcpy(ut.sig, rtld_utrace_sig, sizeof(ut.sig));
	ut.event = event;
	ut.handle = handle;
	ut.mapbase = mapbase;
	ut.mapsize = mapsize;
	ut.refcnt = refcnt;
	bzero(ut.name, sizeof(ut.name));
	if (name)
		strlcpy(ut.name, name, sizeof(ut.name));
	utrace(&ut, sizeof(ut));
}

#ifdef RTLD_VARIANT_ENV_NAMES
/*
 * construct the env variable based on the type of binary that's
 * running.
 */
static inline const char *
_LD(const char *var)
{
	static char buffer[128];

	strlcpy(buffer, ld_env_prefix, sizeof(buffer));
	strlcat(buffer, var, sizeof(buffer));
	return (buffer);
}
#else
#define _LD(x)	LD_ x
#endif

/*
 * Main entry point for dynamic linking.
 *
 * For CHERI the first argument is a pointer to the ELF "auxiliary vector".
 * For all other architectures the first argument is the stack pointer.
 * The stack is expected to be laid out as described
 * in the SVR4 ABI specification, Intel 386 Processor Supplement.
 * Specifically, the stack pointer points to a word containing
 * ARGC.  Following that in the stack is a null-terminated sequence
 * of pointers to argument strings.  Then comes a null-terminated
 * sequence of pointers to environment strings.  Finally, there is a
 * sequence of "auxiliary vector" entries.
 *
 * The second argument points to a place to store the dynamic linker's
 * exit procedure pointer and the third to a place to store the main
 * program's object.
 *
 * The return value is the main program's entry point.
 */
func_ptr_type
#ifdef __CHERI_PURE_CAPABILITY__
_rtld(Elf_Auxinfo *aux, func_ptr_type *exit_proc, Obj_Entry **objp)
#else
_rtld(Elf_Addr *sp, func_ptr_type *exit_proc, Obj_Entry **objp)
#endif
{
    Elf_Auxinfo *aux_info[AT_COUNT], *auxp;
#ifndef __CHERI_PURE_CAPABILITY__
    Elf_Auxinfo *aux, *auxpf;
#endif
    Objlist_Entry *entry;
    Obj_Entry *last_interposer, *obj, *preload_tail;
    const Elf_Phdr *phdr;
    Objlist initlist;
    RtldLockState lockstate;
    struct stat st;
    Elf_Addr *argcp;
    char **argv, *argv0, **env, *kexecpath, *library_path_rpath;
#ifndef __CHERI_PURE_CAPABILITY__
    char **envp;
#endif
    caddr_t imgentry;
    char buf[MAXPATHLEN];
    int argc, fd, i, phnum, rtld_argc;
    bool dir_enable, explicit_fd, search_in_path;

    /*
     * On entry, the dynamic linker itself has not been relocated yet.
     * Be very careful not to reference any global data until after
     * init_rtld has returned.  It is OK to reference file-scope statics
     * and string constants, and to call static and global functions.
     */
#ifndef __CHERI_PURE_CAPABILITY__
    /* Find the auxiliary vector on the stack. */
    argcp = sp;
    argc = *sp++;
    argv = (char **) sp;
    sp += argc + 1;	/* Skip over arguments and NULL terminator */
    env = (char **) sp;
    while (*sp++ != 0)	/* Skip over environment, and NULL terminator */
	;
    aux = (Elf_Auxinfo *) sp;
#endif

    /* Digest the auxiliary vector. */
    for (i = 0;  i < AT_COUNT;  i++)
	aux_info[i] = NULL;
    for (auxp = aux;  auxp->a_type != AT_NULL;  auxp++) {
	if (auxp->a_type < AT_COUNT)
	    aux_info[auxp->a_type] = auxp;
    }
#ifdef __CHERI_PURE_CAPABILITY__
    /* CHERI reads these values from auxv instead */
    argcp = &aux_info[AT_ARGC]->a_un.a_val;
    argc = *argcp;
    argv = (char **)aux_info[AT_ARGV]->a_un.a_ptr;
    env = (char **)aux_info[AT_ENVV]->a_un.a_ptr;
#endif

    /* Initialize and relocate ourselves. */
    assert(aux_info[AT_BASE] != NULL);
    init_rtld((caddr_t) aux_info[AT_BASE]->a_un.a_ptr, aux_info);

    __progname = obj_rtld.path;
    argv0 = argv[0] != NULL ? argv[0] : "(null)";
    environ = env;
    main_argc = argc;
    main_argv = argv;

    trust = !issetugid();

    md_abi_variant_hook(aux_info);

    fd = -1;
    if (aux_info[AT_EXECFD] != NULL) {
	fd = aux_info[AT_EXECFD]->a_un.a_val;
    } else {
	assert(aux_info[AT_PHDR] != NULL);
	phdr = (const Elf_Phdr *)aux_info[AT_PHDR]->a_un.a_ptr;
	if (phdr == obj_rtld.phdr) {
	    if (!trust) {
		_rtld_error("Tainted process refusing to run binary %s",
		    argv0);
		rtld_die();
	    }
	    dbg("opening main program in direct exec mode");
	    if (argc >= 2) {
		rtld_argc = parse_args(argv, argc, &search_in_path, &fd);
		argv0 = argv[rtld_argc];
		explicit_fd = (fd != -1);
		if (!explicit_fd)
		    fd = open_binary_fd(argv0, search_in_path);
		if (fstat(fd, &st) == -1) {
		    rtld_fatal("Failed to fstat FD %d (%s): %s", fd,
		      explicit_fd ? "user-provided descriptor" : argv0,
		      rtld_strerror(errno));
		}

		/*
		 * Rough emulation of the permission checks done by
		 * execve(2), only Unix DACs are checked, ACLs are
		 * ignored.  Preserve the semantic of disabling owner
		 * to execute if owner x bit is cleared, even if
		 * others x bit is enabled.
		 * mmap(2) does not allow to mmap with PROT_EXEC if
		 * binary' file comes from noexec mount.  We cannot
		 * set VV_TEXT on the binary.
		 */
		dir_enable = false;
		if (st.st_uid == geteuid()) {
		    if ((st.st_mode & S_IXUSR) != 0)
			dir_enable = true;
		} else if (st.st_gid == getegid()) {
		    if ((st.st_mode & S_IXGRP) != 0)
			dir_enable = true;
		} else if ((st.st_mode & S_IXOTH) != 0) {
		    dir_enable = true;
		}
		if (!dir_enable) {
		    _rtld_error("No execute permission for binary %s",
		        argv0);
		    rtld_die();
		}

		/*
		 * For direct exec mode, argv[0] is the interpreter
		 * name, we must remove it and shift arguments left
		 * before invoking binary main.  Since stack layout
		 * places environment pointers and aux vectors right
		 * after the terminating NULL, we must shift
		 * environment and aux as well.
		 */
		main_argc = argc - rtld_argc;
		for (i = 0; i <= main_argc; i++)
		    argv[i] = argv[i + rtld_argc];
		*argcp -= rtld_argc;
		/* auxv/envp is not on the stack in CHERI so we don't need this */
#ifndef __CHERI_PURE_CAPABILITY__
		environ = env = envp = argv + main_argc + 1;
		do {
		    *envp = *(envp + rtld_argc);
		    envp++;
		} while (*envp != NULL);
		aux = auxp = (Elf_Auxinfo *)envp;
		auxpf = (Elf_Auxinfo *)(envp + rtld_argc);
		for (;; auxp++, auxpf++) {
		    *auxp = *auxpf;
		    if (auxp->a_type == AT_NULL)
			    break;
		}
#endif
	    } else {
		_rtld_error("No binary");
		rtld_die();
	    }
	}
    }

    ld_bind_now = getenv(_LD("BIND_NOW"));

    /*
     * If the process is tainted, then we un-set the dangerous environment
     * variables.  The process will be marked as tainted until setuid(2)
     * is called.  If any child process calls setuid(2) we do not want any
     * future processes to honor the potentially un-safe variables.
     */
    if (!trust) {
	if (unsetenv(_LD("PRELOAD")) || unsetenv(_LD("LIBMAP")) ||
	    unsetenv(_LD("LIBRARY_PATH")) || unsetenv(_LD("LIBRARY_PATH_FDS")) ||
	    unsetenv(_LD("LIBMAP_DISABLE")) || unsetenv(_LD("BIND_NOT")) ||
	    unsetenv(_LD("DEBUG")) || unsetenv(_LD("ELF_HINTS_PATH")) ||
	    unsetenv(_LD("SKIP_INIT_FUNCS")) ||
	    unsetenv(_LD("LOADFLTR")) || unsetenv(_LD("LIBRARY_PATH_RPATH"))) {
		rtld_fatal("environment corrupt; aborting");
	}
    }
    ld_debug = getenv(_LD("DEBUG"));
    if (ld_bind_now == NULL)
	    ld_bind_not = getenv(_LD("BIND_NOT")) != NULL;
    libmap_disable = getenv(_LD("LIBMAP_DISABLE")) != NULL;
    libmap_override = getenv(_LD("LIBMAP"));
    ld_library_path = getenv(_LD("LIBRARY_PATH"));
    ld_library_dirs = getenv(_LD("LIBRARY_PATH_FDS"));
    ld_preload = getenv(_LD("PRELOAD"));
    ld_elf_hints_path = getenv(_LD("ELF_HINTS_PATH"));
    ld_loadfltr = getenv(_LD("LOADFLTR")) != NULL;
    library_path_rpath = getenv(_LD("LIBRARY_PATH_RPATH"));
    ld_skip_init_funcs = getenv(_LD("SKIP_INIT_FUNCS")) != NULL;
    library_path_rpath = getenv(_LD("LIBRARY_PATH_RPATH"));
    if (library_path_rpath != NULL) {
	    if (library_path_rpath[0] == 'y' ||
		library_path_rpath[0] == 'Y' ||
		library_path_rpath[0] == '1')
		    ld_library_path_rpath = true;
	    else
		    ld_library_path_rpath = false;
    }
    dangerous_ld_env = libmap_disable || (libmap_override != NULL) ||
	(ld_library_path != NULL) || (ld_preload != NULL) ||
	(ld_elf_hints_path != NULL) || ld_loadfltr;
    ld_tracing = getenv(_LD("TRACE_LOADED_OBJECTS"));
    ld_utrace = getenv(_LD("UTRACE"));

    if ((ld_elf_hints_path == NULL) || strlen(ld_elf_hints_path) == 0)
	ld_elf_hints_path = ld_elf_hints_default;

    if (ld_debug != NULL && *ld_debug != '\0')
	debug = 1;
    dbg("%s is initialized, base address = %-#p", __progname,
	(caddr_t) aux_info[AT_BASE]->a_un.a_ptr);
    dbg("RTLD dynamic = %-#p", obj_rtld.dynamic);
    dbg("RTLD pltgot  = %-#p", obj_rtld.pltgot);

    dbg("initializing thread locks");
    lockdflt_init();

    /*
     * Load the main program, or process its program header if it is
     * already loaded.
     */
    if (fd != -1) {	/* Load the main program. */
	dbg("loading main program");
	obj_main = map_object(fd, argv0, NULL, _PATH_RTLD);
	close(fd);
	if (obj_main == NULL)
	    rtld_die();
	max_stack_flags = obj_main->stack_flags;
    } else {				/* Main program already loaded. */
	dbg("processing main program's program header");
	assert(aux_info[AT_PHDR] != NULL);
	phdr = (const Elf_Phdr *) aux_info[AT_PHDR]->a_un.a_ptr;
	assert(aux_info[AT_PHNUM] != NULL);
	phnum = aux_info[AT_PHNUM]->a_un.a_val;
	assert(aux_info[AT_PHENT] != NULL);
	assert(aux_info[AT_PHENT]->a_un.a_val == sizeof(Elf_Phdr));
	assert(aux_info[AT_ENTRY] != NULL);
	imgentry = (caddr_t) aux_info[AT_ENTRY]->a_un.a_ptr;
	dbg("Values from kernel:\n\tAT_PHDR=%-#p\n\tAT_BASE=%-#p\n\tAT_ENTRY=%-#p\n",
		phdr, aux_info[AT_BASE]->a_un.a_ptr, imgentry);
	if ((obj_main = digest_phdr(phdr, phnum, imgentry, argv0)) ==
	    NULL)
		rtld_die();
	dbg("Parsed values:\n\tmapbase=%-#p\n\tmapsize=%#zx"
	     "\n\ttextsize=%#zx\n\tvaddrbase=%#zx\n\trelocbase=%-#p\n",
		obj_main->mapbase, obj_main->mapsize, obj_main->textsize, obj_main->vaddrbase, obj_main->relocbase);
    }

    if (aux_info[AT_EXECPATH] != NULL && fd == -1) {
	    kexecpath = aux_info[AT_EXECPATH]->a_un.a_ptr;
	    dbg("AT_EXECPATH %p %s", kexecpath, kexecpath);
	    if (kexecpath[0] == '/')
		    obj_main->path = kexecpath;
	    else if (getcwd(buf, sizeof(buf)) == NULL ||
		     strlcat(buf, "/", sizeof(buf)) >= sizeof(buf) ||
		     strlcat(buf, kexecpath, sizeof(buf)) >= sizeof(buf))
		    obj_main->path = xstrdup(argv0);
	    else
		    obj_main->path = xstrdup(buf);
    } else {
	    dbg("No AT_EXECPATH or direct exec");
	    obj_main->path = xstrdup(argv0);
    }
    dbg("obj_main path %s", obj_main->path);
    obj_main->mainprog = true;

    if (aux_info[AT_STACKPROT] != NULL &&
      aux_info[AT_STACKPROT]->a_un.a_val != 0)
	    stack_prot = aux_info[AT_STACKPROT]->a_un.a_val;

#ifndef COMPAT_32BIT
    /*
     * Get the actual dynamic linker pathname from the executable if
     * possible.  (It should always be possible.)  That ensures that
     * gdb will find the right dynamic linker even if a non-standard
     * one is being used.
     */
    if (obj_main->interp != NULL &&
      strcmp(obj_main->interp, obj_rtld.path) != 0) {
	free(obj_rtld.path);
	obj_rtld.path = xstrdup(obj_main->interp);
        __progname = obj_rtld.path;
    }
#endif

    digest_dynamic(obj_main, 0);
    dbg("%s valid_hash_sysv %d valid_hash_gnu %d dynsymcount %d",
	obj_main->path, obj_main->valid_hash_sysv, obj_main->valid_hash_gnu,
	obj_main->dynsymcount);

    linkmap_add(obj_main);
    linkmap_add(&obj_rtld);

    /* Link the main program into the list of objects. */
    TAILQ_INSERT_HEAD(&obj_list, obj_main, next);
    obj_count++;
    obj_loads++;

    /* Initialize a fake symbol for resolving undefined weak references. */
    sym_zero.st_info = ELF_ST_INFO(STB_GLOBAL, STT_NOTYPE);
    sym_zero.st_shndx = SHN_UNDEF;
    sym_zero.st_value = -(vaddr_t)obj_main->relocbase;

    if (!libmap_disable)
        libmap_disable = (bool)lm_init(libmap_override);

    dbg("loading LD_PRELOAD libraries");
    if (load_preload_objects() == -1)
	rtld_die();
    preload_tail = globallist_curr(TAILQ_LAST(&obj_list, obj_entry_q));

    dbg("loading needed objects");
    if (load_needed_objects(obj_main, 0) == -1)
	rtld_die();

    /* Make a list of all objects loaded at startup. */
    last_interposer = obj_main;
    TAILQ_FOREACH(obj, &obj_list, next) {
	if (obj->marker)
	    continue;
	if (obj->z_interpose && obj != obj_main) {
	    objlist_put_after(&list_main, last_interposer, obj);
	    last_interposer = obj;
	} else {
	    objlist_push_tail(&list_main, obj);
	}
    	obj->refcount++;
    }

    dbg("checking for required versions");
    if (rtld_verify_versions(&list_main) == -1 && !ld_tracing)
	rtld_die();

    if (ld_tracing) {		/* We're done */
	trace_loaded_objects(obj_main);
	exit(0);
    }

    if (getenv(_LD("DUMP_REL_PRE")) != NULL) {
       dump_relocations(obj_main);
       exit (0);
    }

    /*
     * Processing tls relocations requires having the tls offsets
     * initialized.  Prepare offsets before starting initial
     * relocation processing.
     */
    dbg("initializing initial thread local storage offsets");
    STAILQ_FOREACH(entry, &list_main, link) {
	/*
	 * Allocate all the initial objects out of the static TLS
	 * block even if they didn't ask for it.
	 */
	allocate_tls_offset(entry->obj);
    }

    if (relocate_objects(obj_main,
      ld_bind_now != NULL && *ld_bind_now != '\0',
      &obj_rtld, SYMLOOK_EARLY, NULL) == -1)
	rtld_die();

#ifndef __CHERI_PURE_CAPABILITY__
    /* Copy relocations are not supported in the purecap ABI */
    dbg("doing copy relocations");
    if (do_copy_relocations(obj_main) == -1)
	rtld_die();
#endif

    dbg("enforcing main obj relro");
    if (obj_enforce_relro(obj_main) == -1)
	rtld_die();

    if (getenv(_LD("DUMP_REL_POST")) != NULL) {
       dump_relocations(obj_main);
       exit (0);
    }

    /*
     * Setup TLS for main thread.  This must be done after the
     * relocations are processed, since tls initialization section
     * might be the subject for relocations.
     */
    dbg("initializing initial thread local storage");
    allocate_initial_tls(globallist_curr(TAILQ_FIRST(&obj_list)));

    dbg("initializing key program variables");
    set_program_var("__progname", argv[0] != NULL ? basename(argv[0]) : "");
    set_program_var("environ", env);
    set_program_var("__elf_aux_vector", aux);

    /* Make a list of init functions to call. */
    objlist_init(&initlist);
    initlist_add_objects(globallist_curr(TAILQ_FIRST(&obj_list)),
      preload_tail, &initlist);

    r_debug_state(NULL, &obj_main->linkmap); /* say hello to gdb! */

    map_stacks_exec(NULL);
    ifunc_init(aux);

    dbg("resolving ifuncs");
    if (resolve_objects_ifunc(obj_main,
      ld_bind_now != NULL && *ld_bind_now != '\0', SYMLOOK_EARLY,
      NULL) == -1)
	rtld_die();
#ifdef __CHERI_PURE_CAPABILITY__
    /* old crt does not exist for CheriABI */
    obj_main->crt_no_init = true;
#else
    if (!obj_main->crt_no_init) {
	/*
	 * Make sure we don't call the main program's init and fini
	 * functions for binaries linked with old crt1 which calls
	 * _init itself.
	 */
	obj_main->init_ptr = obj_main->fini_ptr = NULL;
	obj_main->preinit_array_ptr = obj_main->init_array_ptr =
	    obj_main->fini_array_ptr = NULL;
    }
#endif /* #ifndef __CHERI_PURE_CAPABILITY__ */

    /*
     * Execute MD initializers required before we call the objects'
     * init functions.
     */
    pre_init();

    wlock_acquire(rtld_bind_lock, &lockstate);
    if (obj_main->crt_no_init)
	preinit_main();
    objlist_call_init(&initlist, &lockstate);
    _r_debug_postinit(&obj_main->linkmap);
    objlist_clear(&initlist);
    dbg("loading filtees");
    TAILQ_FOREACH(obj, &obj_list, next) {
	if (obj->marker)
	    continue;
	if (ld_loadfltr || obj->z_loadfltr)
	    load_filtees(obj, 0, &lockstate);
    }
    lock_release(rtld_bind_lock, &lockstate);

    dbg("transferring control to program entry point = %p", obj_main->entry);

    /* Return the exit procedure and the program entry point. */
    *exit_proc = rtld_exit;
    *objp = obj_main;
    return (func_ptr_type) obj_main->entry;
}

void *
rtld_resolve_ifunc(const Obj_Entry *obj, const Elf_Sym *def)
{
#ifdef __CHERI_PURE_CAPABILITY__
	rtld_fatal("IFUNC is not implemented for CheriABI");
#else

	void *ptr;
	Elf_Addr target;

	ptr = (void *)make_function_pointer(def, obj);
	target = call_ifunc_resolver(ptr);
	return ((void *)target);
#endif
}

/*
 * NB: MIPS uses a private version of this function (_mips_rtld_bind).
 * Changes to this function should be applied there as well.
 */
Elf_Addr
_rtld_bind(Obj_Entry *obj, Elf_Size reloff)
{
    const Elf_Rel *rel;
    const Elf_Sym *def;
    const Obj_Entry *defobj;
    Elf_Addr *where;
    Elf_Addr target;
    RtldLockState lockstate;

    rlock_acquire(rtld_bind_lock, &lockstate);
    if (sigsetjmp(lockstate.env, 0) != 0)
	    lock_upgrade(rtld_bind_lock, &lockstate);
    if (obj->pltrel)
	rel = (const Elf_Rel *) ((caddr_t) obj->pltrel + reloff);
    else
	rel = (const Elf_Rel *) ((caddr_t) obj->pltrela + reloff);

    where = (Elf_Addr *) (obj->relocbase + rel->r_offset);
    def = find_symdef(ELF_R_SYM(rel->r_info), obj, &defobj, SYMLOOK_IN_PLT,
	NULL, &lockstate);
    if (def == NULL)
	rtld_die();
    if (ELF_ST_TYPE(def->st_info) == STT_GNU_IFUNC)
	target = (Elf_Addr)rtld_resolve_ifunc(defobj, def);
    else
	target = (Elf_Addr)(defobj->relocbase + def->st_value);

    dbg("\"%s\" in \"%s\" ==> %p in \"%s\"",
      defobj->strtab + def->st_name, basename(obj->path),
      (void *)(uintptr_t)target, basename(defobj->path));

    /*
     * Write the new contents for the jmpslot. Note that depending on
     * architecture, the value which we need to return back to the
     * lazy binding trampoline may or may not be the target
     * address. The value returned from reloc_jmpslot() is the value
     * that the trampoline needs.
     */
    target = reloc_jmpslot(where, target, defobj, obj, rel);
    lock_release(rtld_bind_lock, &lockstate);
    return target;
}

/*
 * Error reporting function.  Use it like printf.  If formats the message
 * into a buffer, and sets things up so that the next call to dlerror()
 * will return the message.
 */
void
_rtld_error(const char *fmt, ...)
{
    static char buf[512];
    va_list ap;

    va_start(ap, fmt);
    rtld_vsnprintf(buf, sizeof buf, fmt, ap);
    error_message = buf;
    va_end(ap);
    LD_UTRACE(UTRACE_RTLD_ERROR, NULL, NULL, 0, 0, error_message);
}

/*
 * Return a dynamically-allocated copy of the current error message, if any.
 */
static char *
errmsg_save(void)
{
    return error_message == NULL ? NULL : xstrdup(error_message);
}

/*
 * Restore the current error message from a copy which was previously saved
 * by errmsg_save().  The copy is freed.
 */
static void
errmsg_restore(char *saved_msg)
{
    if (saved_msg == NULL)
	error_message = NULL;
    else {
	_rtld_error("%s", saved_msg);
	free(saved_msg);
    }
}

static const char *
basename(const char *name)
{
    const char *p = strrchr(name, '/');
    return p != NULL ? p + 1 : name;
}

static struct utsname uts;

static char *
origin_subst_one(Obj_Entry *obj, char *real, const char *kw,
    const char *subst, bool may_free)
{
	char *p, *p1, *res, *resp;
	int subst_len, kw_len, subst_count, old_len, new_len;

	kw_len = strlen(kw);

	/*
	 * First, count the number of the keyword occurrences, to
	 * preallocate the final string.
	 */
	for (p = real, subst_count = 0;; p = p1 + kw_len, subst_count++) {
		p1 = strstr(p, kw);
		if (p1 == NULL)
			break;
	}

	/*
	 * If the keyword is not found, just return.
	 *
	 * Return non-substituted string if resolution failed.  We
	 * cannot do anything more reasonable, the failure mode of the
	 * caller is unresolved library anyway.
	 */
	if (subst_count == 0 || (obj != NULL && !obj_resolve_origin(obj)))
		return (may_free ? real : xstrdup(real));
	if (obj != NULL)
		subst = obj->origin_path;

	/*
	 * There is indeed something to substitute.  Calculate the
	 * length of the resulting string, and allocate it.
	 */
	subst_len = strlen(subst);
	old_len = strlen(real);
	new_len = old_len + (subst_len - kw_len) * subst_count;
	res = xmalloc(new_len + 1);

	/*
	 * Now, execute the substitution loop.
	 */
	for (p = real, resp = res, *resp = '\0';;) {
		p1 = strstr(p, kw);
		if (p1 != NULL) {
			/* Copy the prefix before keyword. */
			memcpy(resp, p, p1 - p);
			resp += p1 - p;
			/* Keyword replacement. */
			memcpy(resp, subst, subst_len);
			resp += subst_len;
			*resp = '\0';
			p = p1 + kw_len;
		} else
			break;
	}

	/* Copy to the end of string and finish. */
	strcat(resp, p);
	if (may_free)
		free(real);
	return (res);
}

static char *
origin_subst(Obj_Entry *obj, char *real)
{
	char *res1, *res2, *res3, *res4;

	if (obj == NULL || !trust)
		return (xstrdup(real));
	if (uts.sysname[0] == '\0') {
		if (uname(&uts) != 0) {
			_rtld_error("utsname failed: %d", errno);
			return (NULL);
		}
	}
	res1 = origin_subst_one(obj, real, "$ORIGIN", NULL, false);
	res2 = origin_subst_one(NULL, res1, "$OSNAME", uts.sysname, true);
	res3 = origin_subst_one(NULL, res2, "$OSREL", uts.release, true);
	res4 = origin_subst_one(NULL, res3, "$PLATFORM", uts.machine, true);
	return (res4);
}

void
rtld_die(void)
{
    const char *msg = dlerror();

    if (msg == NULL)
	msg = "Fatal error";
    rtld_fdputstr(STDERR_FILENO, _BASENAME_RTLD ": ");
    rtld_fdputstr(STDERR_FILENO, msg);
    rtld_fdputchar(STDERR_FILENO, '\n');
    _exit(1);
}

/*
 * Process a shared object's DYNAMIC section, and save the important
 * information in its Obj_Entry structure.
 */
static void
digest_dynamic1(Obj_Entry *obj, int early, const Elf_Dyn **dyn_rpath,
    const Elf_Dyn **dyn_soname, const Elf_Dyn **dyn_runpath)
{
    const Elf_Dyn *dynp;
    Needed_Entry **needed_tail = &obj->needed;
    Needed_Entry **needed_filtees_tail = &obj->needed_filtees;
    Needed_Entry **needed_aux_filtees_tail = &obj->needed_aux_filtees;
    const Elf_Hashelt *hashtab;
    const Elf32_Word *hashval;
    Elf32_Word bkt, nmaskwords;
    int bloom_size32;
    int plttype = DT_REL;

    *dyn_rpath = NULL;
    *dyn_soname = NULL;
    *dyn_runpath = NULL;

    obj->bind_now = false;
    for (dynp = obj->dynamic;  dynp->d_tag != DT_NULL;  dynp++) {
	switch (dynp->d_tag) {

	case DT_REL:
	    obj->rel = (const Elf_Rel *) (obj->relocbase + dynp->d_un.d_ptr);
	    break;

	case DT_RELSZ:
	    obj->relsize = dynp->d_un.d_val;
	    break;

	case DT_RELENT:
	    assert(dynp->d_un.d_val == sizeof(Elf_Rel));
	    break;

	case DT_JMPREL:
	    obj->pltrel = (const Elf_Rel *)
	      (obj->relocbase + dynp->d_un.d_ptr);
	    break;

	case DT_PLTRELSZ:
	    obj->pltrelsize = dynp->d_un.d_val;
	    break;

	case DT_RELA:
	    obj->rela = (const Elf_Rela *) (obj->relocbase + dynp->d_un.d_ptr);
	    break;

	case DT_RELASZ:
	    obj->relasize = dynp->d_un.d_val;
	    break;

	case DT_RELAENT:
	    assert(dynp->d_un.d_val == sizeof(Elf_Rela));
	    break;

	case DT_PLTREL:
	    plttype = dynp->d_un.d_val;
	    assert(dynp->d_un.d_val == DT_REL || plttype == DT_RELA);
	    break;

	case DT_SYMTAB:
	    obj->symtab = (const Elf_Sym *)
	      (obj->relocbase + dynp->d_un.d_ptr);
	    break;

	case DT_SYMENT:
	    assert(dynp->d_un.d_val == sizeof(Elf_Sym));
	    break;

	case DT_STRTAB:
	    obj->strtab = (const char *) (obj->relocbase + dynp->d_un.d_ptr);
	    break;

	case DT_STRSZ:
	    obj->strsize = dynp->d_un.d_val;
	    break;

	case DT_VERNEED:
	    obj->verneed = (const Elf_Verneed *) (obj->relocbase +
		dynp->d_un.d_val);
	    break;

	case DT_VERNEEDNUM:
	    obj->verneednum = dynp->d_un.d_val;
	    break;

	case DT_VERDEF:
	    obj->verdef = (const Elf_Verdef *) (obj->relocbase +
		dynp->d_un.d_val);
	    break;

	case DT_VERDEFNUM:
	    obj->verdefnum = dynp->d_un.d_val;
	    break;

	case DT_VERSYM:
	    obj->versyms = (const Elf_Versym *)(obj->relocbase +
		dynp->d_un.d_val);
	    break;

	case DT_HASH:
	    {
		hashtab = (const Elf_Hashelt *)(obj->relocbase +
		    dynp->d_un.d_ptr);
		obj->nbuckets = hashtab[0];
		obj->nchains = hashtab[1];
		obj->buckets = hashtab + 2;
		obj->chains = obj->buckets + obj->nbuckets;
		obj->valid_hash_sysv = obj->nbuckets > 0 && obj->nchains > 0 &&
		  obj->buckets != NULL;
	    }
	    break;

	case DT_GNU_HASH:
	    {
		hashtab = (const Elf_Hashelt *)(obj->relocbase +
		    dynp->d_un.d_ptr);
		obj->nbuckets_gnu = hashtab[0];
		obj->symndx_gnu = hashtab[1];
		nmaskwords = hashtab[2];
		bloom_size32 = (__ELF_WORD_SIZE / 32) * nmaskwords;
		obj->maskwords_bm_gnu = nmaskwords - 1;
		obj->shift2_gnu = hashtab[3];
		obj->bloom_gnu = (Elf_Addr *) (hashtab + 4);
		obj->buckets_gnu = hashtab + 4 + bloom_size32;
		obj->chain_zero_gnu = obj->buckets_gnu + obj->nbuckets_gnu -
		  obj->symndx_gnu;
		/* Number of bitmask words is required to be power of 2 */
		obj->valid_hash_gnu = powerof2(nmaskwords) &&
		    obj->nbuckets_gnu > 0 && obj->buckets_gnu != NULL;
	    }
	    break;

	case DT_NEEDED:
	    if (!obj->rtld) {
		Needed_Entry *nep = NEW(Needed_Entry);
		nep->name = dynp->d_un.d_val;
		nep->obj = NULL;
		nep->next = NULL;

		*needed_tail = nep;
		needed_tail = &nep->next;
	    }
	    break;

	case DT_FILTER:
	    if (!obj->rtld) {
		Needed_Entry *nep = NEW(Needed_Entry);
		nep->name = dynp->d_un.d_val;
		nep->obj = NULL;
		nep->next = NULL;

		*needed_filtees_tail = nep;
		needed_filtees_tail = &nep->next;
	    }
	    break;

	case DT_AUXILIARY:
	    if (!obj->rtld) {
		Needed_Entry *nep = NEW(Needed_Entry);
		nep->name = dynp->d_un.d_val;
		nep->obj = NULL;
		nep->next = NULL;

		*needed_aux_filtees_tail = nep;
		needed_aux_filtees_tail = &nep->next;
	    }
	    break;

	case DT_PLTGOT:
	    obj->pltgot = (Elf_Addr *) (obj->relocbase + dynp->d_un.d_ptr);
	    break;

	case DT_TEXTREL:
	    obj->textrel = true;
	    break;

	case DT_SYMBOLIC:
	    obj->symbolic = true;
	    break;

	case DT_RPATH:
	    /*
	     * We have to wait until later to process this, because we
	     * might not have gotten the address of the string table yet.
	     */
	    *dyn_rpath = dynp;
	    break;

	case DT_SONAME:
	    *dyn_soname = dynp;
	    break;

	case DT_RUNPATH:
	    *dyn_runpath = dynp;
	    break;

	case DT_INIT:
	    obj->init_ptr = (void*)(obj->relocbase + dynp->d_un.d_ptr);
	    break;

	case DT_PREINIT_ARRAY:
	    obj->preinit_array_ptr = (Elf_Addr *)(obj->relocbase + dynp->d_un.d_ptr);
	    break;

	case DT_PREINIT_ARRAYSZ:
	    obj->preinit_array_num = dynp->d_un.d_val / sizeof(Elf_Addr);
	    break;

	case DT_INIT_ARRAY:
	    obj->init_array_ptr = (Elf_Addr *)(obj->relocbase + dynp->d_un.d_ptr);
	    break;

	case DT_INIT_ARRAYSZ:
	    obj->init_array_num = dynp->d_un.d_val / sizeof(Elf_Addr);
	    break;

	case DT_FINI:
	    obj->fini_ptr = (void*)(obj->relocbase + dynp->d_un.d_ptr);
	    break;

	case DT_FINI_ARRAY:
	    obj->fini_array_ptr = (Elf_Addr *)(obj->relocbase + dynp->d_un.d_ptr);
	    break;

	case DT_FINI_ARRAYSZ:
	    obj->fini_array_num = dynp->d_un.d_val / sizeof(Elf_Addr);
	    break;

#ifdef __CHERI_PURE_CAPABILITY__
	case DT_MIPS_CHERI___CAPRELOCS:
	    obj->cap_relocs = (obj->relocbase + dynp->d_un.d_ptr);
	    break;

	case DT_MIPS_CHERI___CAPRELOCSSZ:
	    obj->cap_relocs_size = dynp->d_un.d_val;
	    break;

	case DT_MIPS_CHERI_FLAGS: {
	    size_t flags = dynp->d_un.d_val;
	    unsigned abi = flags & DF_MIPS_CHERI_ABI_MASK;
	    if (abi == DF_MIPS_CHERI_ABI_PCREL)
		obj->restrict_pcc_basic = 1;
	    else if (abi == DF_MIPS_CHERI_ABI_PLT || abi == DF_MIPS_CHERI_ABI_FNDESC)
		obj->restrict_pcc_strict = 1;
	    /* Can't restrict $pcc in legacy mode */
	    obj->cheri_captable_abi = abi;
	    flags &= ~DF_MIPS_CHERI_ABI_MASK;
	    if (flags)
		dbg("Unknown DT_MIPS_CHERI_FLAGS: %zx", (size_t)flags);
	    break;
	}

	case DT_MIPS_CHERI_CAPTABLE:
	    obj->captable = (obj->relocbase + dynp->d_un.d_ptr);
	    break;

	case DT_MIPS_CHERI_CAPTABLESZ:
	    obj->captable_size = dynp->d_un.d_val;
	    break;
#endif

	/*
	 * Don't process DT_DEBUG on MIPS as the dynamic section
	 * is mapped read-only. DT_MIPS_RLD_MAP is used instead.
	 */

#ifndef __mips__
	case DT_DEBUG:
	    if (!early)
		dbg("Filling in DT_DEBUG entry");
	    ((Elf_Dyn*)dynp)->d_un.d_ptr = (Elf_Addr) &r_debug;
	    break;
#endif

	case DT_FLAGS:
		if (dynp->d_un.d_val & DF_ORIGIN)
		    obj->z_origin = true;
		if (dynp->d_un.d_val & DF_SYMBOLIC)
		    obj->symbolic = true;
		if (dynp->d_un.d_val & DF_TEXTREL)
		    obj->textrel = true;
		if (dynp->d_un.d_val & DF_BIND_NOW)
		    obj->bind_now = true;
		/*if (dynp->d_un.d_val & DF_STATIC_TLS)
		    ;*/
	    break;
#ifdef __mips__
	case DT_MIPS_LOCAL_GOTNO:
		obj->local_gotno = dynp->d_un.d_val;
		break;

	case DT_MIPS_SYMTABNO:
		obj->symtabno = dynp->d_un.d_val;
		break;

	case DT_MIPS_GOTSYM:
		obj->gotsym = dynp->d_un.d_val;
		break;

	case DT_MIPS_RLD_MAP:
		*((Elf_Addr *)(obj->relocbase + dynp->d_un.d_ptr)) = (Elf_Addr) &r_debug;
		break;

	case DT_MIPS_PLTGOT:
		obj->mips_pltgot = (Elf_Addr *) (obj->relocbase +
		    dynp->d_un.d_ptr);
		break;

#endif

#ifdef __powerpc64__
	case DT_PPC64_GLINK:
		obj->glink = (Elf_Addr) (obj->relocbase + dynp->d_un.d_ptr);
		break;
#endif

	case DT_FLAGS_1:
		if (dynp->d_un.d_val & DF_1_NOOPEN)
		    obj->z_noopen = true;
		if (dynp->d_un.d_val & DF_1_ORIGIN)
		    obj->z_origin = true;
		if (dynp->d_un.d_val & DF_1_GLOBAL)
		    obj->z_global = true;
		if (dynp->d_un.d_val & DF_1_BIND_NOW)
		    obj->bind_now = true;
		if (dynp->d_un.d_val & DF_1_NODELETE)
		    obj->z_nodelete = true;
		if (dynp->d_un.d_val & DF_1_LOADFLTR)
		    obj->z_loadfltr = true;
		if (dynp->d_un.d_val & DF_1_INTERPOSE)
		    obj->z_interpose = true;
		if (dynp->d_un.d_val & DF_1_NODEFLIB)
		    obj->z_nodeflib = true;
	    break;

	default:
	    if (!early) {
		dbg("Ignoring d_tag %ld = %#lx", (long)dynp->d_tag,
		    (long)dynp->d_tag);
	    }
	    break;
	}
    }

    obj->traced = false;

    if (plttype == DT_RELA) {
	obj->pltrela = (const Elf_Rela *) obj->pltrel;
	obj->pltrel = NULL;
	obj->pltrelasize = obj->pltrelsize;
	obj->pltrelsize = 0;
    }

    /* Determine size of dynsym table (equal to nchains of sysv hash) */
    if (obj->valid_hash_sysv)
	obj->dynsymcount = obj->nchains;
    else if (obj->valid_hash_gnu) {
	obj->dynsymcount = 0;
	for (bkt = 0; bkt < obj->nbuckets_gnu; bkt++) {
	    if (obj->buckets_gnu[bkt] == 0)
		continue;
	    hashval = &obj->chain_zero_gnu[obj->buckets_gnu[bkt]];
	    do
		obj->dynsymcount++;
	    while ((*hashval++ & 1u) == 0);
	}
	obj->dynsymcount += obj->symndx_gnu;
    }
}

static bool
obj_resolve_origin(Obj_Entry *obj)
{

	if (obj->origin_path != NULL)
		return (true);
	obj->origin_path = xmalloc(PATH_MAX);
	return (rtld_dirname_abs(obj->path, obj->origin_path) != -1);
}

static void
digest_dynamic2(Obj_Entry *obj, const Elf_Dyn *dyn_rpath,
    const Elf_Dyn *dyn_soname, const Elf_Dyn *dyn_runpath)
{

	if (obj->z_origin && !obj_resolve_origin(obj))
		rtld_die();

	if (dyn_runpath != NULL) {
		obj->runpath = (char *)obj->strtab + dyn_runpath->d_un.d_val;
		obj->runpath = origin_subst(obj, obj->runpath);
	} else if (dyn_rpath != NULL) {
		obj->rpath = (char *)obj->strtab + dyn_rpath->d_un.d_val;
		obj->rpath = origin_subst(obj, obj->rpath);
	}
	if (dyn_soname != NULL)
		object_add_name(obj, obj->strtab + dyn_soname->d_un.d_val);
#ifdef __CHERI_PURE_CAPABILITY__
	// Set tight bounds on the individual members now (for the ones that
	// we iterate over) instead of inheriting the relocbase bounds to avoid
	// any overflows at runtime.
	set_bounds_if_nonnull(obj->rel, obj->relsize);
	set_bounds_if_nonnull(obj->rela, obj->relasize);
	set_bounds_if_nonnull(obj->pltrel, obj->pltrelsize);
	set_bounds_if_nonnull(obj->pltrela, obj->pltrelasize);
	set_bounds_if_nonnull(obj->strtab, obj->strsize);
	set_bounds_if_nonnull(obj->phdr, obj->phsize);

	set_bounds_if_nonnull(obj->preinit_array_ptr, obj->preinit_array_num * sizeof(Elf_Addr));
	set_bounds_if_nonnull(obj->init_array_ptr, obj->init_array_num * sizeof(Elf_Addr));
	set_bounds_if_nonnull(obj->fini_array_ptr, obj->fini_array_num * sizeof(Elf_Addr));

	set_bounds_if_nonnull(obj->cap_relocs, obj->cap_relocs_size);
	set_bounds_if_nonnull(obj->captable, obj->captable_size);

	// Now reduce the bounds on text_rodata_cap:  I, and for PLT/FNDESC we can set tight bounds
	// so we only need .text
	if (obj->cheri_captable_abi == DF_MIPS_CHERI_ABI_PCREL) {
		// For pcrel ABI we need to include captable as well
		dbg("%s: text/rodata start = %#zx, text/rodata end = %#zx, "
		    "captable = %-#p (relative to start %#zx)", obj->path,
		    (size_t)obj->text_rodata_start, (size_t)obj->text_rodata_end,
		    obj->captable, obj->captable - obj->text_rodata_cap);
		if (obj->captable) {
			vaddr_t start = rtld_min(obj->text_rodata_start,
			    obj->captable - obj->text_rodata_cap);
			vaddr_t end = rtld_max(obj->text_rodata_end,
			    obj->captable + cheri_getlen(obj->captable) - obj->text_rodata_cap);
			obj->text_rodata_cap += start;
			obj->text_rodata_cap = cheri_csetbounds_sametype(
			    obj->text_rodata_cap, end - start);
		} else {
			dbg("%s: missing DT_CHERI_CAPTABLE so can't set "
			    "sensible bounds on text/rodata -> using full DSO"
			    ": %-#p", obj->path, obj->text_rodata_cap);
		}
	} else if (obj->cheri_captable_abi == DF_MIPS_CHERI_ABI_LEGACY) {
#ifdef __CHERI_CAPABILITY_TABLE__
		rtld_fatal("Cannot load legacy object %s with captable RTLD "
		    "because it needs an unbounded $pcc. If the program is "
		    "actually cap-table please update your toolchain so that "
		    "the output binaries have the correct DT_MIPS_CHERI_FLAGS",
		    obj->path);
#endif
		// In the legacy ABI we don't shrink the bounds at all since
		// we use cgetsetoffset to call into other libraries ...
		dbg("Increasing bounds text_rodata_cap in legacy ABI:");
		dbg("\tbefore: %-#p", obj->text_rodata_cap);
		obj->text_rodata_cap = cheri_copyaddress(cheri_getpcc(),
		    obj->text_rodata_cap);
		dbg("\tafter: %-#p", obj->text_rodata_cap);
	} else {
		// tight bounds on text_rodata possible since $cgp is live-in
		obj->text_rodata_cap += obj->text_rodata_start;
		// TODO: data-only .so files? Possibly used by icu4c? For now
		// I'll keep this assertion until we hit an error
		rtld_require(obj->text_rodata_end != 0, "No text segment in %s?", obj->path);
		obj->text_rodata_cap = cheri_csetbounds_sametype(
		   obj->text_rodata_cap, obj->text_rodata_end - obj->text_rodata_start);
	}
	dbg("%s: tightened bounds of text/rodata cap: %-#p", obj->path,
	    obj->text_rodata_cap);
#endif
}

static void
digest_dynamic(Obj_Entry *obj, int early)
{
	const Elf_Dyn *dyn_rpath;
	const Elf_Dyn *dyn_soname;
	const Elf_Dyn *dyn_runpath;

	digest_dynamic1(obj, early, &dyn_rpath, &dyn_soname, &dyn_runpath);
	digest_dynamic2(obj, dyn_rpath, dyn_soname, dyn_runpath);
}

/*
 * Process a shared object's program header.  This is used only for the
 * main program, when the kernel has already loaded the main program
 * into memory before calling the dynamic linker.  It creates and
 * returns an Obj_Entry structure.
 */
static Obj_Entry *
digest_phdr(const Elf_Phdr *phdr, int phnum, caddr_t entry, const char *path)
{
    dbg("%s(0, entry=%-#p, phdr=%-#p, path=%s)\n", __func__, entry, phdr, path);
    Obj_Entry *obj;
    const Elf_Phdr *phlimit = phdr + phnum;
    const Elf_Phdr *ph;
    caddr_t note_start, note_end;
    int nsegs = 0;

    obj = obj_new();
    for (ph = phdr;  ph < phlimit;  ph++) {
	if (ph->p_type != PT_PHDR)
	    continue;

	obj->phsize = ph->p_memsz;
#ifdef __CHERI_PURE_CAPABILITY__
	obj->phdr = cheri_csetbounds(phdr, ph->p_memsz);
#else
	obj->phdr = phdr;
#endif
	obj->relocbase = (caddr_t)phdr - ph->p_vaddr;
	break;
    }

    obj->stack_flags = PF_X | PF_R | PF_W;

    for (ph = phdr;  ph < phlimit;  ph++) {
	switch (ph->p_type) {

	case PT_INTERP:
	    obj->interp = (const char *)(ph->p_vaddr + obj->relocbase);
	    break;

	case PT_LOAD:
	    if (nsegs == 0) {	/* First load segment */
		obj->vaddrbase = trunc_page(ph->p_vaddr);
		obj->mapbase = obj->vaddrbase + obj->relocbase;
	    } else {		/* Last load segment */
		obj->mapsize = round_page(ph->p_vaddr + ph->p_memsz) -
		  obj->vaddrbase;
	    }
	    nsegs++;
	    if ((ph->p_flags & PF_X) == PF_X) {
		obj->textsize = rtld_max(obj->textsize,
		    round_page(ph->p_vaddr + ph->p_memsz) - obj->vaddrbase);
	    }
#ifdef __CHERI_PURE_CAPABILITY__
	    if (!(ph->p_flags & PF_W)) {
		Elf_Addr start_addr = ph->p_vaddr;
		obj->text_rodata_start = rtld_min(start_addr, obj->text_rodata_start);
		obj->text_rodata_end = rtld_max(start_addr + ph->p_memsz, obj->text_rodata_end);
		dbg("%s: processing readonly PT_LOAD[%d], new text/rodata start "
		    " = %zx text/rodata end = %zx", path, nsegs,
		    (size_t)obj->text_rodata_start, (size_t)obj->text_rodata_end);
	    }
#endif
	    break;

	case PT_DYNAMIC:
	    obj->dynamic = (const Elf_Dyn *)(ph->p_vaddr + obj->relocbase);
	    break;

	case PT_TLS:
	    obj->tlsindex = 1;
	    obj->tlssize = ph->p_memsz;
	    obj->tlsalign = ph->p_align;
	    obj->tlsinitsize = ph->p_filesz;
	    obj->tlsinit = (void*)(ph->p_vaddr + obj->relocbase);
	    break;

	case PT_GNU_STACK:
	    obj->stack_flags = ph->p_flags;
	    break;

	case PT_GNU_RELRO:
	    obj->relro_page = obj->relocbase + trunc_page(ph->p_vaddr);
	    obj->relro_size = round_page(ph->p_memsz);
	    break;

	case PT_NOTE:
	    note_start = obj->relocbase + ph->p_vaddr;
	    note_end = note_start + ph->p_filesz;
	    digest_notes(obj, (const Elf_Note *)note_start, (const Elf_Note *)note_end);
	    break;
	}
    }
    if (nsegs < 1) {
	_rtld_error("%s: too few PT_LOAD segments", path);
	return NULL;
    }

#ifdef __CHERI_PURE_CAPABILITY__
   obj->relocbase = cheri_csetbounds(obj->relocbase, obj->mapsize);
    /*
     * Derive text_rodata cap from AT_ENTRY (but set the address to the beginning
     * of the object). Note: csetbounds is done after parsing .dynamic
     */
    obj->text_rodata_cap = cheri_copyaddress(entry, obj->relocbase);
    fix_obj_mapping_cap_permissions(obj, path);
#endif

    obj->entry = entry;
    return obj;
}

void
digest_notes(Obj_Entry *obj, const Elf_Note *note_start, const Elf_Note *note_end)
{
	const Elf_Note *note;
	const char *note_name;
	uintptr_t p;

	for (note = note_start; note < note_end;
	    note = (const Elf_Note *)((const char *)(note + 1) +
	      roundup2(note->n_namesz, sizeof(Elf32_Addr)) +
	      roundup2(note->n_descsz, sizeof(Elf32_Addr)))) {
		if (note->n_namesz != sizeof(NOTE_FREEBSD_VENDOR) ||
		    note->n_descsz != sizeof(int32_t))
			continue;
		if (note->n_type != NT_FREEBSD_ABI_TAG &&
		    note->n_type != NT_FREEBSD_NOINIT_TAG)
			continue;
		note_name = (const char *)(note + 1);
		if (strncmp(NOTE_FREEBSD_VENDOR, note_name,
		    sizeof(NOTE_FREEBSD_VENDOR)) != 0)
			continue;
		switch (note->n_type) {
		case NT_FREEBSD_ABI_TAG:
			/* FreeBSD osrel note */
			p = (uintptr_t)(note + 1);
			p += roundup2(note->n_namesz, sizeof(Elf32_Addr));
			obj->osrel = *(const int32_t *)(p);
			dbg("note osrel %d", obj->osrel);
			break;
		case NT_FREEBSD_NOINIT_TAG:
			/* FreeBSD 'crt does not call init' note */
			obj->crt_no_init = true;
			dbg("note crt_no_init");
			break;
		}
	}
}

static Obj_Entry *
dlcheck(void *handle)
{
    Obj_Entry *obj;

    TAILQ_FOREACH(obj, &obj_list, next) {
	if (obj == (Obj_Entry *) handle)
	    break;
    }

    if (obj == NULL || obj->refcount == 0 || obj->dl_refcount == 0) {
	_rtld_error("Invalid shared object handle %p", handle);
	return NULL;
    }
    return obj;
}

/*
 * If the given object is already in the donelist, return true.  Otherwise
 * add the object to the list and return false.
 */
static bool
donelist_check(DoneList *dlp, const Obj_Entry *obj)
{
    unsigned int i;

    for (i = 0;  i < dlp->num_used;  i++)
	if (dlp->objs[i] == obj)
	    return true;
    /*
     * Our donelist allocation should always be sufficient.  But if
     * our threads locking isn't working properly, more shared objects
     * could have been loaded since we allocated the list.  That should
     * never happen, but we'll handle it properly just in case it does.
     */
    if (dlp->num_used < dlp->num_alloc)
	dlp->objs[dlp->num_used++] = obj;
    return false;
}

/*
 * Hash function for symbol table lookup.  Don't even think about changing
 * this.  It is specified by the System V ABI.
 */
unsigned long
elf_hash(const char *name)
{
    const unsigned char *p = (const unsigned char *) name;
    unsigned long h = 0;
    unsigned long g;

    while (*p != '\0') {
	h = (h << 4) + *p++;
	if ((g = h & 0xf0000000) != 0)
	    h ^= g >> 24;
	h &= ~g;
    }
    return h;
}

/*
 * The GNU hash function is the Daniel J. Bernstein hash clipped to 32 bits
 * unsigned in case it's implemented with a wider type.
 */
static uint32_t
gnu_hash(const char *s)
{
	uint32_t h;
	unsigned char c;

	h = 5381;
	for (c = *s; c != '\0'; c = *++s)
		h = h * 33 + c;
	return (h & 0xffffffff);
}


/*
 * Find the library with the given name, and return its full pathname.
 * The returned string is dynamically allocated.  Generates an error
 * message and returns NULL if the library cannot be found.
 *
 * If the second argument is non-NULL, then it refers to an already-
 * loaded shared object, whose library search path will be searched.
 *
 * If a library is successfully located via LD_LIBRARY_PATH_FDS, its
 * descriptor (which is close-on-exec) will be passed out via the third
 * argument.
 *
 * The search order is:
 *   DT_RPATH in the referencing file _unless_ DT_RUNPATH is present (1)
 *   DT_RPATH of the main object if DSO without defined DT_RUNPATH (1)
 *   LD_LIBRARY_PATH
 *   DT_RUNPATH in the referencing file
 *   ldconfig hints (if -z nodefaultlib, filter out default library directories
 *	 from list)
 *   /lib:/usr/lib _unless_ the referencing file is linked with -z nodefaultlib
 *
 * (1) Handled in digest_dynamic2 - rpath left NULL if runpath defined.
 */
static char *
find_library(const char *xname, const Obj_Entry *refobj, int *fdp)
{
	char *pathname;
	char *name;
	bool nodeflib, objgiven;

	objgiven = refobj != NULL;

	if (libmap_disable || !objgiven ||
	    (name = lm_find(refobj->path, xname)) == NULL)
		name = (char *)xname;

	if (strchr(name, '/') != NULL) {	/* Hard coded pathname */
		if (name[0] != '/' && !trust) {
			_rtld_error("Absolute pathname required "
			    "for shared object \"%s\"", name);
			return (NULL);
		}
		return (origin_subst(__DECONST(Obj_Entry *, refobj),
		    __DECONST(char *, name)));
	}

	dbg(" Searching for \"%s\"", name);

	/*
	 * If refobj->rpath != NULL, then refobj->runpath is NULL.  Fall
	 * back to pre-conforming behaviour if user requested so with
	 * LD_LIBRARY_PATH_RPATH environment variable and ignore -z
	 * nodeflib.
	 */
	if (objgiven && refobj->rpath != NULL && ld_library_path_rpath) {
		pathname = search_library_path(name, ld_library_path, fdp);
		if (pathname != NULL)
			return (pathname);
		if (refobj != NULL) {
			pathname = search_library_path(name, refobj->rpath, fdp);
			if (pathname != NULL)
				return (pathname);
		}
		pathname = search_library_pathfds(name, ld_library_dirs, fdp);
		if (pathname != NULL)
			return (pathname);
		pathname = search_library_path(name, gethints(false), fdp);
		if (pathname != NULL)
			return (pathname);
		pathname = search_library_path(name, ld_standard_library_path, fdp);
		if (pathname != NULL)
			return (pathname);
	} else {
		nodeflib = objgiven ? refobj->z_nodeflib : false;
		if (objgiven) {
			pathname = search_library_path(name, refobj->rpath, fdp);
			if (pathname != NULL)
				return (pathname);
		}
		if (objgiven && refobj->runpath == NULL && refobj != obj_main) {
			pathname = search_library_path(name, obj_main->rpath, fdp);
			if (pathname != NULL)
				return (pathname);
		}
		pathname = search_library_path(name, ld_library_path, fdp);
		if (pathname != NULL)
			return (pathname);
		if (objgiven) {
			pathname = search_library_path(name, refobj->runpath, fdp);
			if (pathname != NULL)
				return (pathname);
		}
		pathname = search_library_pathfds(name, ld_library_dirs, fdp);
		if (pathname != NULL)
			return (pathname);
		pathname = search_library_path(name, gethints(nodeflib), fdp);
		if (pathname != NULL)
			return (pathname);
		if (objgiven && !nodeflib) {
			pathname = search_library_path(name,
			    ld_standard_library_path, fdp);
			if (pathname != NULL)
				return (pathname);
		}
	}

	if (objgiven && refobj->path != NULL) {
		_rtld_error("Shared object \"%s\" not found, "
		    "required by \"%s\"", name, basename(refobj->path));
	} else {
		_rtld_error("Shared object \"%s\" not found", name);
	}
	return (NULL);
}

/*
 * Given a symbol number in a referencing object, find the corresponding
 * definition of the symbol.  Returns a pointer to the symbol, or NULL if
 * no definition was found.  Returns a pointer to the Obj_Entry of the
 * defining object via the reference parameter DEFOBJ_OUT.
 */
const Elf_Sym *
find_symdef(unsigned long symnum, const Obj_Entry *refobj,
    const Obj_Entry **defobj_out, int flags, SymCache *cache,
    RtldLockState *lockstate)
{
    const Elf_Sym *ref;
    const Elf_Sym *def;
    const Obj_Entry *defobj;
    const Ver_Entry *ve;
    SymLook req;
    const char *name;
    int res;

    /*
     * If we have already found this symbol, get the information from
     * the cache.
     */
    if (symnum >= refobj->dynsymcount)
	return NULL;	/* Bad object */
    if (cache != NULL && cache[symnum].sym != NULL) {
	*defobj_out = cache[symnum].obj;
	return cache[symnum].sym;
    }

    ref = refobj->symtab + symnum;
    name = refobj->strtab + ref->st_name;
    def = NULL;
    defobj = NULL;
    ve = NULL;

    /*
     * We don't have to do a full scale lookup if the symbol is local.
     * We know it will bind to the instance in this load module; to
     * which we already have a pointer (ie ref). By not doing a lookup,
     * we not only improve performance, but it also avoids unresolvable
     * symbols when local symbols are not in the hash table. This has
     * been seen with the ia64 toolchain.
     */
    if (ELF_ST_BIND(ref->st_info) != STB_LOCAL) {
	if (ELF_ST_TYPE(ref->st_info) == STT_SECTION) {
	    _rtld_error("%s: Bogus symbol table entry %lu", refobj->path,
		symnum);
	}
	symlook_init(&req, name);
	req.flags = flags;
	ve = req.ventry = fetch_ventry(refobj, symnum);
	req.lockstate = lockstate;
	res = symlook_default(&req, refobj);
	if (res == 0) {
	    def = req.sym_out;
	    defobj = req.defobj_out;
	}
    } else {
	def = ref;
	defobj = refobj;
    }

    /*
     * If we found no definition and the reference is weak, treat the
     * symbol as having the value zero.
     */
    if (def == NULL && ELF_ST_BIND(ref->st_info) == STB_WEAK) {
	def = &sym_zero;
	defobj = obj_main;
    }

    if (def != NULL) {
	*defobj_out = defobj;
	/* Record the information in the cache to avoid subsequent lookups. */
	if (cache != NULL) {
	    cache[symnum].sym = def;
	    cache[symnum].obj = defobj;
	}
    } else {
	if (refobj != &obj_rtld)
	    _rtld_error("%s: Undefined symbol \"%s%s%s\"", refobj->path, name,
	      ve != NULL ? "@" : "", ve != NULL ? ve->name : "");
    }
    return def;
}

/*
 * Return the search path from the ldconfig hints file, reading it if
 * necessary.  If nostdlib is true, then the default search paths are
 * not added to result.
 *
 * Returns NULL if there are problems with the hints file,
 * or if the search path there is empty.
 */
static const char *
gethints(bool nostdlib)
{
	static char *hints, *filtered_path;
	static struct elfhints_hdr hdr;
	struct fill_search_info_args sargs, hargs;
	struct dl_serinfo smeta, hmeta, *SLPinfo, *hintinfo;
	struct dl_serpath *SLPpath, *hintpath;
	char *p;
	struct stat hint_stat;
	unsigned int SLPndx, hintndx, fndx, fcount;
	int fd;
	size_t flen;
	uint32_t dl;
	bool skip;

	/* First call, read the hints file */
	if (hints == NULL) {
		/* Keep from trying again in case the hints file is bad. */
		hints = "";

		if ((fd = open(ld_elf_hints_path, O_RDONLY | O_CLOEXEC)) == -1)
			return (NULL);

		/*
		 * Check of hdr.dirlistlen value against type limit
		 * intends to pacify static analyzers.  Further
		 * paranoia leads to checks that dirlist is fully
		 * contained in the file range.
		 */
		if (read(fd, &hdr, sizeof hdr) != sizeof hdr ||
		    hdr.magic != ELFHINTS_MAGIC ||
		    hdr.version != 1 || hdr.dirlistlen > UINT_MAX / 2 ||
		    fstat(fd, &hint_stat) == -1) {
cleanup1:
			close(fd);
			hdr.dirlistlen = 0;
			return (NULL);
		}
		dl = hdr.strtab;
		if (dl + hdr.dirlist < dl)
			goto cleanup1;
		dl += hdr.dirlist;
		if (dl + hdr.dirlistlen < dl)
			goto cleanup1;
		dl += hdr.dirlistlen;
		if (dl > hint_stat.st_size)
			goto cleanup1;
		p = xmalloc(hdr.dirlistlen + 1);
		if (pread(fd, p, hdr.dirlistlen + 1,
		    hdr.strtab + hdr.dirlist) != (ssize_t)hdr.dirlistlen + 1 ||
		    p[hdr.dirlistlen] != '\0') {
			free(p);
			goto cleanup1;
		}
		hints = p;
		close(fd);
	}

	/*
	 * If caller agreed to receive list which includes the default
	 * paths, we are done. Otherwise, if we still did not
	 * calculated filtered result, do it now.
	 */
	if (!nostdlib)
		return (hints[0] != '\0' ? hints : NULL);
	if (filtered_path != NULL)
		goto filt_ret;

	/*
	 * Obtain the list of all configured search paths, and the
	 * list of the default paths.
	 *
	 * First estimate the size of the results.
	 */
	smeta.dls_size = __offsetof(struct dl_serinfo, dls_serpath);
	smeta.dls_cnt = 0;
	hmeta.dls_size = __offsetof(struct dl_serinfo, dls_serpath);
	hmeta.dls_cnt = 0;

	sargs.request = RTLD_DI_SERINFOSIZE;
	sargs.serinfo = &smeta;
	hargs.request = RTLD_DI_SERINFOSIZE;
	hargs.serinfo = &hmeta;

	path_enumerate(ld_standard_library_path, fill_search_info, &sargs);
	path_enumerate(hints, fill_search_info, &hargs);

	SLPinfo = xmalloc(smeta.dls_size);
	hintinfo = xmalloc(hmeta.dls_size);

	/*
	 * Next fetch both sets of paths.
	 */
	sargs.request = RTLD_DI_SERINFO;
	sargs.serinfo = SLPinfo;
	sargs.serpath = &SLPinfo->dls_serpath[0];
	sargs.strspace = (char *)&SLPinfo->dls_serpath[smeta.dls_cnt];

	hargs.request = RTLD_DI_SERINFO;
	hargs.serinfo = hintinfo;
	hargs.serpath = &hintinfo->dls_serpath[0];
	hargs.strspace = (char *)&hintinfo->dls_serpath[hmeta.dls_cnt];

	path_enumerate(ld_standard_library_path, fill_search_info, &sargs);
	path_enumerate(hints, fill_search_info, &hargs);

	/*
	 * Now calculate the difference between two sets, by excluding
	 * standard paths from the full set.
	 */
	fndx = 0;
	fcount = 0;
	filtered_path = xmalloc(hdr.dirlistlen + 1);
	hintpath = &hintinfo->dls_serpath[0];
	for (hintndx = 0; hintndx < hmeta.dls_cnt; hintndx++, hintpath++) {
		skip = false;
		SLPpath = &SLPinfo->dls_serpath[0];
		/*
		 * Check each standard path against current.
		 */
		for (SLPndx = 0; SLPndx < smeta.dls_cnt; SLPndx++, SLPpath++) {
			/* matched, skip the path */
			if (!strcmp(hintpath->dls_name, SLPpath->dls_name)) {
				skip = true;
				break;
			}
		}
		if (skip)
			continue;
		/*
		 * Not matched against any standard path, add the path
		 * to result. Separate consequtive paths with ':'.
		 */
		if (fcount > 0) {
			filtered_path[fndx] = ':';
			fndx++;
		}
		fcount++;
		flen = strlen(hintpath->dls_name);
		strncpy((filtered_path + fndx),	hintpath->dls_name, flen);
		fndx += flen;
	}
	filtered_path[fndx] = '\0';

	free(SLPinfo);
	free(hintinfo);

filt_ret:
	return (filtered_path[0] != '\0' ? filtered_path : NULL);
}

static void
init_dag(Obj_Entry *root)
{
    const Needed_Entry *needed;
    const Objlist_Entry *elm;
    DoneList donelist;

    if (root->dag_inited)
	return;
    donelist_init(&donelist);

    /* Root object belongs to own DAG. */
    objlist_push_tail(&root->dldags, root);
    objlist_push_tail(&root->dagmembers, root);
    donelist_check(&donelist, root);

    /*
     * Add dependencies of root object to DAG in breadth order
     * by exploiting the fact that each new object get added
     * to the tail of the dagmembers list.
     */
    STAILQ_FOREACH(elm, &root->dagmembers, link) {
	for (needed = elm->obj->needed; needed != NULL; needed = needed->next) {
	    if (needed->obj == NULL || donelist_check(&donelist, needed->obj))
		continue;
	    objlist_push_tail(&needed->obj->dldags, root);
	    objlist_push_tail(&root->dagmembers, needed->obj);
	}
    }
    root->dag_inited = true;
}

static void
init_marker(Obj_Entry *marker)
{

	bzero(marker, sizeof(*marker));
	marker->marker = true;
}

Obj_Entry *
globallist_curr(const Obj_Entry *obj)
{

	for (;;) {
		if (obj == NULL)
			return (NULL);
		if (!obj->marker)
			return (__DECONST(Obj_Entry *, obj));
		obj = TAILQ_PREV(obj, obj_entry_q, next);
	}
}

Obj_Entry *
globallist_next(const Obj_Entry *obj)
{

	for (;;) {
		obj = TAILQ_NEXT(obj, next);
		if (obj == NULL)
			return (NULL);
		if (!obj->marker)
			return (__DECONST(Obj_Entry *, obj));
	}
}

/* Prevent the object from being unmapped while the bind lock is dropped. */
static void
hold_object(Obj_Entry *obj)
{

	obj->holdcount++;
}

static void
unhold_object(Obj_Entry *obj)
{

	assert(obj->holdcount > 0);
	if (--obj->holdcount == 0 && obj->unholdfree)
		release_object(obj);
}

static void
process_z(Obj_Entry *root)
{
	const Objlist_Entry *elm;
	Obj_Entry *obj;

	/*
	 * Walk over object DAG and process every dependent object
	 * that is marked as DF_1_NODELETE or DF_1_GLOBAL. They need
	 * to grow their own DAG.
	 *
	 * For DF_1_GLOBAL, DAG is required for symbol lookups in
	 * symlook_global() to work.
	 *
	 * For DF_1_NODELETE, the DAG should have its reference upped.
	 */
	STAILQ_FOREACH(elm, &root->dagmembers, link) {
		obj = elm->obj;
		if (obj == NULL)
			continue;
		if (obj->z_nodelete && !obj->ref_nodel) {
			dbg("obj %s -z nodelete", obj->path);
			init_dag(obj);
			ref_dag(obj);
			obj->ref_nodel = true;
		}
		if (obj->z_global && objlist_find(&list_global, obj) == NULL) {
			dbg("obj %s -z global", obj->path);
			objlist_push_tail(&list_global, obj);
			init_dag(obj);
		}
	}
}
/*
 * Initialize the dynamic linker.  The argument is the address at which
 * the dynamic linker has been mapped into memory.  The primary task of
 * this function is to relocate the dynamic linker.
 */
static void
init_rtld(caddr_t mapbase, Elf_Auxinfo **aux_info)
{
    Obj_Entry objtmp;	/* Temporary rtld object */
    const Elf_Ehdr *ehdr;
    const Elf_Dyn *dyn_rpath;
    const Elf_Dyn *dyn_soname;
    const Elf_Dyn *dyn_runpath;

#ifdef RTLD_INIT_PAGESIZES_EARLY
    /* The page size is required by the dynamic memory allocator. */
    init_pagesizes(aux_info);
#endif

    /*
     * Conjure up an Obj_Entry structure for the dynamic linker.
     *
     * The "path" member can't be initialized yet because string constants
     * cannot yet be accessed. Below we will set it correctly.
     */
    memset(&objtmp, 0, sizeof(objtmp));
    objtmp.path = NULL;
    objtmp.rtld = true;
    objtmp.mapbase = mapbase;
#ifdef PIC
    objtmp.relocbase = mapbase;
#endif

    objtmp.dynamic = rtld_dynamic(&objtmp);
    digest_dynamic1(&objtmp, 1, &dyn_rpath, &dyn_soname, &dyn_runpath);
    assert(objtmp.needed == NULL);
#if !defined(__mips__)
    /* MIPS has a bogus DT_TEXTREL. */
    assert(!objtmp.textrel);
#endif
    ehdr = (Elf_Ehdr *)mapbase;
    objtmp.phdr = (Elf_Phdr *)((char *)mapbase + ehdr->e_phoff);
    objtmp.phsize = ehdr->e_phnum * sizeof(objtmp.phdr[0]);
#ifdef __CHERI_PURE_CAPABILITY__
    /* This was done in _rtld_do___caprelocs_self */
    objtmp.cap_relocs_processed = true;
    /* find the end of rodata/text: */

    for (int i = 0; i < ehdr->e_phnum; i++) {
	const Elf_Phdr *ph = &objtmp.phdr[i];
	if (ph->p_type != PT_LOAD)
	    continue;
	if (!(ph->p_flags & PF_W)) {
	    Elf_Addr start_addr = ph->p_vaddr;
	    objtmp.text_rodata_start = rtld_min(start_addr, objtmp.text_rodata_start);
	    objtmp.text_rodata_end = rtld_max(start_addr + ph->p_memsz, objtmp.text_rodata_end);
#if defined(DEBUG_VERBOSE)
	    /* debug is not initialized yet so dbg() is a no-op */
	    rtld_fdprintf(STDERR_FILENO, "rtld: processing PT_LOAD phdr[%d], "
		"new text/rodata start  = %zx text/rodata end = %zx\n", i + 1,
		(size_t)objtmp.text_rodata_start, (size_t)objtmp.text_rodata_end);
#endif
	}
    }
    /*
     * Note: no csetbounds yet since we also need to include .cap_table (which
     * is part of the r/w section). Bounds are set after .dynamic is read.
     */
    objtmp.text_rodata_cap = objtmp.relocbase;
    fix_obj_mapping_cap_permissions(&objtmp, "RTLD");
#endif

    /*
     * Temporarily put the dynamic linker entry into the object list, so
     * that symbols can be found.
     */
    relocate_objects(&objtmp, true, &objtmp, 0, NULL);

    /* Initialize the object list. */
    TAILQ_INIT(&obj_list);

#if defined(__CHERI_PURE_CAPABILITY__) && defined(DEBUG_VERBOSE)
    if (objtmp.cap_relocs) {
	size_t cap_relocs_size =
	    ((caddr_t)&__stop___cap_relocs - (caddr_t)&__start___cap_relocs);
	rtld_printf("RTLD has DT_CHERI___CAPRELOCS = %#p, __start___cap_relocs"
	    "= %#p\nDT_CHERI___CAPRELOCSSZ = %zd, difference = %zd",
	    objtmp.cap_relocs, &__start___cap_relocs, cap_relocs_size,
	    objtmp.cap_relocs_size);
	assert((vaddr_t)objtmp.cap_relocs == (vaddr_t)&__start___cap_relocs);
	assert(objtmp.cap_relocs_size == cap_relocs_size);
    }
#endif

    /* Now that non-local variables can be accesses, copy out obj_rtld. */
    memcpy(&obj_rtld, &objtmp, sizeof(obj_rtld));

#ifndef RTLD_INIT_PAGESIZES_EARLY
    /* The page size is required by the dynamic memory allocator. */
    init_pagesizes(aux_info);
#endif

    if (aux_info[AT_OSRELDATE] != NULL)
	    osreldate = aux_info[AT_OSRELDATE]->a_un.a_val;

    digest_dynamic2(&obj_rtld, dyn_rpath, dyn_soname, dyn_runpath);

    /* Replace the path with a dynamically allocated copy. */
    obj_rtld.path = xstrdup(ld_path_rtld);

    r_debug.r_brk = r_debug_state;
    r_debug.r_state = RT_CONSISTENT;
}

/*
 * Retrieve the array of supported page sizes.  The kernel provides the page
 * sizes in increasing order.
 */
static void
init_pagesizes(Elf_Auxinfo **aux_info)
{
	static size_t psa[MAXPAGESIZES];
	int mib[2];
	size_t len, size;

	if (aux_info[AT_PAGESIZES] != NULL && aux_info[AT_PAGESIZESLEN] !=
	    NULL) {
		size = aux_info[AT_PAGESIZESLEN]->a_un.a_val;
		pagesizes = aux_info[AT_PAGESIZES]->a_un.a_ptr;
	} else {
		len = 2;
		if (sysctlnametomib("hw.pagesizes", mib, &len) == 0)
			size = sizeof(psa);
		else {
			/* As a fallback, retrieve the base page size. */
			size = sizeof(psa[0]);
			if (aux_info[AT_PAGESZ] != NULL) {
				psa[0] = aux_info[AT_PAGESZ]->a_un.a_val;
				goto psa_filled;
			} else {
				mib[0] = CTL_HW;
				mib[1] = HW_PAGESIZE;
				len = 2;
			}
		}
		if (sysctl(mib, len, psa, &size, NULL, 0) == -1) {
			rtld_fatal("sysctl for hw.pagesize(s) failed");
		}
psa_filled:
		pagesizes = psa;
	}
	npagesizes = size / sizeof(pagesizes[0]);
	/* Discard any invalid entries at the end of the array. */
	while (npagesizes > 0 && pagesizes[npagesizes - 1] == 0)
		npagesizes--;
}

/*
 * Add the init functions from a needed object list (and its recursive
 * needed objects) to "list".  This is not used directly; it is a helper
 * function for initlist_add_objects().  The write lock must be held
 * when this function is called.
 */
static void
initlist_add_neededs(Needed_Entry *needed, Objlist *list)
{
    /* Recursively process the successor needed objects. */
    if (needed->next != NULL)
	initlist_add_neededs(needed->next, list);

    /* Process the current needed object. */
    if (needed->obj != NULL)
	initlist_add_objects(needed->obj, needed->obj, list);
}

/*
 * Scan all of the DAGs rooted in the range of objects from "obj" to
 * "tail" and add their init functions to "list".  This recurses over
 * the DAGs and ensure the proper init ordering such that each object's
 * needed libraries are initialized before the object itself.  At the
 * same time, this function adds the objects to the global finalization
 * list "list_fini" in the opposite order.  The write lock must be
 * held when this function is called.
 */
static void
initlist_add_objects(Obj_Entry *obj, Obj_Entry *tail, Objlist *list)
{
    Obj_Entry *nobj;

    if (obj->init_scanned || obj->init_done)
	return;
    obj->init_scanned = true;

    /* Recursively process the successor objects. */
    nobj = globallist_next(obj);
    if (nobj != NULL && obj != tail)
	initlist_add_objects(nobj, tail, list);

    /* Recursively process the needed objects. */
    if (obj->needed != NULL)
	initlist_add_neededs(obj->needed, list);
    if (obj->needed_filtees != NULL)
	initlist_add_neededs(obj->needed_filtees, list);
    if (obj->needed_aux_filtees != NULL)
	initlist_add_neededs(obj->needed_aux_filtees, list);

    /* Add the object to the init list. */
    if (obj->preinit_array_ptr != NULL || obj->init_ptr != NULL ||
      obj->init_array_ptr != NULL)
	objlist_push_tail(list, obj);

    /* Add the object to the global fini list in the reverse order. */
    if ((obj->fini_ptr != NULL || obj->fini_array_ptr != NULL)
      && !obj->on_fini_list) {
	objlist_push_head(&list_fini, obj);
	obj->on_fini_list = true;
    }
}

#ifndef FPTR_TARGET
#define FPTR_TARGET(f)	((Elf_Addr) (f))
#endif

static void
free_needed_filtees(Needed_Entry *n, RtldLockState *lockstate)
{
    Needed_Entry *needed, *needed1;

    for (needed = n; needed != NULL; needed = needed->next) {
	if (needed->obj != NULL) {
	    dlclose_locked(needed->obj, lockstate);
	    needed->obj = NULL;
	}
    }
    for (needed = n; needed != NULL; needed = needed1) {
	needed1 = needed->next;
	free(needed);
    }
}

static void
unload_filtees(Obj_Entry *obj, RtldLockState *lockstate)
{

	free_needed_filtees(obj->needed_filtees, lockstate);
	obj->needed_filtees = NULL;
	free_needed_filtees(obj->needed_aux_filtees, lockstate);
	obj->needed_aux_filtees = NULL;
	obj->filtees_loaded = false;
}

static void
load_filtee1(Obj_Entry *obj, Needed_Entry *needed, int flags,
    RtldLockState *lockstate)
{

    for (; needed != NULL; needed = needed->next) {
	needed->obj = dlopen_object(obj->strtab + needed->name, -1, obj,
	  flags, ((ld_loadfltr || obj->z_loadfltr) ? RTLD_NOW : RTLD_LAZY) |
	  RTLD_LOCAL, lockstate);
    }
}

static void
load_filtees(Obj_Entry *obj, int flags, RtldLockState *lockstate)
{

    lock_restart_for_upgrade(lockstate);
    if (!obj->filtees_loaded) {
	load_filtee1(obj, obj->needed_filtees, flags, lockstate);
	load_filtee1(obj, obj->needed_aux_filtees, flags, lockstate);
	obj->filtees_loaded = true;
    }
}

static int
process_needed(Obj_Entry *obj, Needed_Entry *needed, int flags)
{
    Obj_Entry *obj1;

    for (; needed != NULL; needed = needed->next) {
	obj1 = needed->obj = load_object(obj->strtab + needed->name, -1, obj,
	  flags & ~RTLD_LO_NOLOAD);
	if (obj1 == NULL && !ld_tracing && (flags & RTLD_LO_FILTEES) == 0)
	    return (-1);
    }
    return (0);
}

/*
 * Given a shared object, traverse its list of needed objects, and load
 * each of them.  Returns 0 on success.  Generates an error message and
 * returns -1 on failure.
 */
static int
load_needed_objects(Obj_Entry *first, int flags)
{
    Obj_Entry *obj;

    for (obj = first; obj != NULL; obj = TAILQ_NEXT(obj, next)) {
	if (obj->marker)
	    continue;
	if (process_needed(obj, obj->needed, flags) == -1)
	    return (-1);
    }
    return (0);
}

static int
load_preload_objects(void)
{
    char *p = ld_preload;
    Obj_Entry *obj;
    static const char delim[] = " \t:;";

    if (p == NULL)
	return 0;

    p += strspn(p, delim);
    while (*p != '\0') {
	size_t len = strcspn(p, delim);
	char savech;

	savech = p[len];
	p[len] = '\0';
	obj = load_object(p, -1, NULL, 0);
	if (obj == NULL)
	    return -1;	/* XXX - cleanup */
	obj->z_interpose = true;
	p[len] = savech;
	p += len;
	p += strspn(p, delim);
    }
    LD_UTRACE(UTRACE_PRELOAD_FINISHED, NULL, NULL, 0, 0, NULL);
    return 0;
}

static const char *
printable_path(const char *path)
{

	return (path == NULL ? "<unknown>" : path);
}

/*
 * Load a shared object into memory, if it is not already loaded.  The
 * object may be specified by name or by user-supplied file descriptor
 * fd_u. In the later case, the fd_u descriptor is not closed, but its
 * duplicate is.
 *
 * Returns a pointer to the Obj_Entry for the object.  Returns NULL
 * on failure.
 */
static Obj_Entry *
load_object(const char *name, int fd_u, const Obj_Entry *refobj, int flags)
{
    Obj_Entry *obj;
    int fd;
    struct stat sb;
    char *path;

    fd = -1;
    if (name != NULL) {
	TAILQ_FOREACH(obj, &obj_list, next) {
	    if (obj->marker || obj->doomed)
		continue;
	    if (object_match_name(obj, name))
		return (obj);
	}

	path = find_library(name, refobj, &fd);
	if (path == NULL)
	    return (NULL);
    } else
	path = NULL;

    if (fd >= 0) {
	/*
	 * search_library_pathfds() opens a fresh file descriptor for the
	 * library, so there is no need to dup().
	 */
    } else if (fd_u == -1) {
	/*
	 * If we didn't find a match by pathname, or the name is not
	 * supplied, open the file and check again by device and inode.
	 * This avoids false mismatches caused by multiple links or ".."
	 * in pathnames.
	 *
	 * To avoid a race, we open the file and use fstat() rather than
	 * using stat().
	 */
	if ((fd = open(path, O_RDONLY | O_CLOEXEC | O_VERIFY)) == -1) {
	    _rtld_error("Cannot open \"%s\"", path);
	    free(path);
	    return (NULL);
	}
    } else {
	fd = fcntl(fd_u, F_DUPFD_CLOEXEC, 0);
	if (fd == -1) {
	    _rtld_error("Cannot dup fd");
	    free(path);
	    return (NULL);
	}
    }
    if (fstat(fd, &sb) == -1) {
	_rtld_error("Cannot fstat \"%s\"", printable_path(path));
	close(fd);
	free(path);
	return NULL;
    }
    TAILQ_FOREACH(obj, &obj_list, next) {
	if (obj->marker || obj->doomed)
	    continue;
	if (obj->ino == sb.st_ino && obj->dev == sb.st_dev)
	    break;
    }
    if (obj != NULL && name != NULL) {
	object_add_name(obj, name);
	free(path);
	close(fd);
	return obj;
    }
    if (flags & RTLD_LO_NOLOAD) {
	free(path);
	close(fd);
	return (NULL);
    }

    /* First use of this object, so we must map it in */
    obj = do_load_object(fd, name, path, &sb, flags);
    if (obj == NULL)
	free(path);
    close(fd);

    return obj;
}

static Obj_Entry *
do_load_object(int fd, const char *name, char *path, struct stat *sbp,
  int flags)
{
    Obj_Entry *obj;
    const char* main_path = NULL;
    struct statfs fs;

    /*
     * but first, make sure that environment variables haven't been
     * used to circumvent the noexec flag on a filesystem.
     */
    if (dangerous_ld_env) {
	if (fstatfs(fd, &fs) != 0) {
	    _rtld_error("Cannot fstatfs \"%s\"", printable_path(path));
	    return NULL;
	}
	if (fs.f_flags & MNT_NOEXEC) {
	    _rtld_error("Cannot execute objects on %s", fs.f_mntonname);
	    return NULL;
	}
    }
    dbg("loading \"%s\"", printable_path(path));
    if (obj_main)
	main_path = obj_main->path;
    obj = map_object(fd, printable_path(path), sbp, printable_path(main_path));
    if (obj == NULL)
        return NULL;

    /*
     * If DT_SONAME is present in the object, digest_dynamic2 already
     * added it to the object names.
     */
    if (name != NULL)
	object_add_name(obj, name);
    obj->path = path;
    digest_dynamic(obj, 0);
    dbg("%s valid_hash_sysv %d valid_hash_gnu %d dynsymcount %d", obj->path,
	obj->valid_hash_sysv, obj->valid_hash_gnu, obj->dynsymcount);
    if (obj->z_noopen && (flags & (RTLD_LO_DLOPEN | RTLD_LO_TRACE)) ==
      RTLD_LO_DLOPEN) {
	dbg("refusing to load non-loadable \"%s\"", obj->path);
	_rtld_error("Cannot dlopen non-loadable %s", obj->path);
	munmap(obj->mapbase, obj->mapsize);
	obj_free(obj);
	return (NULL);
    }

    obj->dlopened = (flags & RTLD_LO_DLOPEN) != 0;
    TAILQ_INSERT_TAIL(&obj_list, obj, next);
    obj_count++;
    obj_loads++;
    linkmap_add(obj);	/* for GDB & dlinfo() */
    max_stack_flags |= obj->stack_flags;

    dbg("  %p .. %p: %s", obj->mapbase,
         obj->mapbase + obj->mapsize - 1, obj->path);
    if (obj->textrel)
	dbg("  WARNING: %s has impure text", obj->path);
    LD_UTRACE(UTRACE_LOAD_OBJECT, obj, obj->mapbase, obj->mapsize, 0,
	obj->path);

    return obj;
}

static Obj_Entry *
obj_from_addr(const void *addr)
{
    Obj_Entry *obj;

    TAILQ_FOREACH(obj, &obj_list, next) {
	if (obj->marker)
	    continue;
	if (addr < (void *) obj->mapbase)
	    continue;
	if (addr < (void *) (obj->mapbase + obj->mapsize))
	    return obj;
    }
    return NULL;
}

static void
preinit_main(void)
{
    Elf_Addr *preinit_addr;
    int index;

    preinit_addr = obj_main->preinit_array_ptr;
    if (preinit_addr == NULL || ld_skip_init_funcs)
	return;

    for (index = 0; index < obj_main->preinit_array_num; index++) {
	if (preinit_addr[index] != 0 && preinit_addr[index] != 1) {
	    dbg("calling preinit function for %s at %lx", obj_main->path,
		preinit_addr[index]);
	    LD_UTRACE(UTRACE_INIT_CALL, obj_main,
	      (void *)(intptr_t)preinit_addr[index], 0, 0, obj_main->path);
	    call_init_array_pointer(obj_main, preinit_addr[index]);
	}
    }
}

/*
 * Call the finalization functions for each of the objects in "list"
 * belonging to the DAG of "root" and referenced once. If NULL "root"
 * is specified, every finalization function will be called regardless
 * of the reference count and the list elements won't be freed. All of
 * the objects are expected to have non-NULL fini functions.
 */
static void
objlist_call_fini(Objlist *list, Obj_Entry *root, RtldLockState *lockstate)
{
    Objlist_Entry *elm;
    char *saved_msg;
    Elf_Addr *fini_addr;
    int index;

    assert(root == NULL || root->refcount == 1);

    if (root != NULL)
	root->doomed = true;

    /*
     * Preserve the current error message since a fini function might
     * call into the dynamic linker and overwrite it.
     */
    saved_msg = errmsg_save();
    do {
	STAILQ_FOREACH(elm, list, link) {
	    if (root != NULL && (elm->obj->refcount != 1 ||
	      objlist_find(&root->dagmembers, elm->obj) == NULL))
		continue;
	    /* Remove object from fini list to prevent recursive invocation. */
	    STAILQ_REMOVE(list, elm, Struct_Objlist_Entry, link);
	    /* Ensure that new references cannot be acquired. */
	    elm->obj->doomed = true;

	    hold_object(elm->obj);
	    lock_release(rtld_bind_lock, lockstate);
	    /*
	     * It is legal to have both DT_FINI and DT_FINI_ARRAY defined.
	     * When this happens, DT_FINI_ARRAY is processed first.
	     */
	    /* TODO: we should do a CSetBounds after parsing .dynamic */
	    fini_addr = elm->obj->fini_array_ptr;
	    if (fini_addr != NULL && elm->obj->fini_array_num > 0) {
		for (index = elm->obj->fini_array_num - 1; index >= 0;
		  index--) {
		    if (fini_addr[index] != 0 && fini_addr[index] != 1) {
			dbg("calling fini_array function for %s at %lx",
			    elm->obj->path, fini_addr[index]);
			LD_UTRACE(UTRACE_FINI_CALL, elm->obj,
			    (void *)(intptr_t)fini_addr[index], 0, 0, elm->obj->path);
			call_fini_array_pointer(elm->obj, fini_addr[index]);
		    }
		}
	    }
	    if (elm->obj->fini_ptr != NULL) {
		dbg("calling fini function for %s at %#p", elm->obj->path,
		    (void *)(uintptr_t)elm->obj->fini_ptr);
		LD_UTRACE(UTRACE_FINI_CALL, elm->obj, (void *)(intptr_t)elm->obj->fini_ptr,
		    0, 0, elm->obj->path);
		call_initfini_pointer(elm->obj, elm->obj->fini_ptr);
	    }
	    wlock_acquire(rtld_bind_lock, lockstate);
	    unhold_object(elm->obj);
	    /* No need to free anything if process is going down. */
	    if (root != NULL)
	    	free(elm);
	    /*
	     * We must restart the list traversal after every fini call
	     * because a dlclose() call from the fini function or from
	     * another thread might have modified the reference counts.
	     */
	    break;
	}
    } while (elm != NULL);
    errmsg_restore(saved_msg);
}

/*
 * Call the initialization functions for each of the objects in
 * "list".  All of the objects are expected to have non-NULL init
 * functions.
 */
static void
objlist_call_init(Objlist *list, RtldLockState *lockstate)
{
    Objlist_Entry *elm;
    Obj_Entry *obj;
    char *saved_msg;
    Elf_Addr *init_addr;
    int index;

    /*
     * Clean init_scanned flag so that objects can be rechecked and
     * possibly initialized earlier if any of vectors called below
     * cause the change by using dlopen.
     */
    TAILQ_FOREACH(obj, &obj_list, next) {
	if (obj->marker)
	    continue;
	obj->init_scanned = false;
    }

    /*
     * Preserve the current error message since an init function might
     * call into the dynamic linker and overwrite it.
     */
    saved_msg = errmsg_save();
    STAILQ_FOREACH(elm, list, link) {
	if (elm->obj->init_done || ld_skip_init_funcs) /* Initialized early. */
	    continue;
	/*
	 * Race: other thread might try to use this object before current
	 * one completes the initialization. Not much can be done here
	 * without better locking.
	 */
	elm->obj->init_done = true;
	hold_object(elm->obj);
	lock_release(rtld_bind_lock, lockstate);

        /*
         * It is legal to have both DT_INIT and DT_INIT_ARRAY defined.
         * When this happens, DT_INIT is processed first.
         */
	if (elm->obj->init_ptr != NULL) {
	    dbg("calling init function for %s at %#p", elm->obj->path,
	        (void *)(uintptr_t)elm->obj->init_ptr);
	    LD_UTRACE(UTRACE_INIT_CALL, elm->obj, (void *)(intptr_t)elm->obj->init_ptr,
	        0, 0, elm->obj->path);
	    /*
	     * Note: GLibc passes argc, argv and envv to _init. Should we also
	     * do this here for compatibility?
	     */
	    call_initfini_pointer(elm->obj, elm->obj->init_ptr);
	}
	/* TODO: we should do a CSetBounds after parsing .dynamic */
	init_addr = elm->obj->init_array_ptr;
	if (init_addr != NULL) {
	    for (index = 0; index < elm->obj->init_array_num; index++) {
		if (init_addr[index] != 0 && init_addr[index] != 1) {
		    dbg("calling init array function for %s at %p", elm->obj->path,
			(void *)(uintptr_t)init_addr[index]);
		    LD_UTRACE(UTRACE_INIT_CALL, elm->obj,
			(void *)(uintptr_t)init_addr[index], 0, 0, elm->obj->path);
		    call_init_array_pointer(elm->obj, init_addr[index]);
		}
	    }
	}
	wlock_acquire(rtld_bind_lock, lockstate);
	unhold_object(elm->obj);
    }
    errmsg_restore(saved_msg);
}

static void
objlist_clear(Objlist *list)
{
    Objlist_Entry *elm;

    while (!STAILQ_EMPTY(list)) {
	elm = STAILQ_FIRST(list);
	STAILQ_REMOVE_HEAD(list, link);
	free(elm);
    }
}

static Objlist_Entry *
objlist_find(Objlist *list, const Obj_Entry *obj)
{
    Objlist_Entry *elm;

    STAILQ_FOREACH(elm, list, link)
	if (elm->obj == obj)
	    return elm;
    return NULL;
}

static void
objlist_init(Objlist *list)
{
    STAILQ_INIT(list);
}

static void
objlist_push_head(Objlist *list, Obj_Entry *obj)
{
    Objlist_Entry *elm;

    elm = NEW(Objlist_Entry);
    elm->obj = obj;
    STAILQ_INSERT_HEAD(list, elm, link);
}

static void
objlist_push_tail(Objlist *list, Obj_Entry *obj)
{
    Objlist_Entry *elm;

    elm = NEW(Objlist_Entry);
    elm->obj = obj;
    STAILQ_INSERT_TAIL(list, elm, link);
}

static void
objlist_put_after(Objlist *list, Obj_Entry *listobj, Obj_Entry *obj)
{
	Objlist_Entry *elm, *listelm;

	STAILQ_FOREACH(listelm, list, link) {
		if (listelm->obj == listobj)
			break;
	}
	elm = NEW(Objlist_Entry);
	elm->obj = obj;
	if (listelm != NULL)
		STAILQ_INSERT_AFTER(list, listelm, elm, link);
	else
		STAILQ_INSERT_TAIL(list, elm, link);
}

static void
objlist_remove(Objlist *list, Obj_Entry *obj)
{
    Objlist_Entry *elm;

    if ((elm = objlist_find(list, obj)) != NULL) {
	STAILQ_REMOVE(list, elm, Struct_Objlist_Entry, link);
	free(elm);
    }
}

/*
 * Relocate dag rooted in the specified object.
 * Returns 0 on success, or -1 on failure.
 */

static int
relocate_object_dag(Obj_Entry *root, bool bind_now, Obj_Entry *rtldobj,
    int flags, RtldLockState *lockstate)
{
	Objlist_Entry *elm;
	int error;

	error = 0;
	STAILQ_FOREACH(elm, &root->dagmembers, link) {
		error = relocate_object(elm->obj, bind_now, rtldobj, flags,
		    lockstate);
		if (error == -1)
			break;
	}
	return (error);
}

/*
 * Prepare for, or clean after, relocating an object marked with
 * DT_TEXTREL or DF_TEXTREL.  Before relocating, all read-only
 * segments are remapped read-write.  After relocations are done, the
 * segment's permissions are returned back to the modes specified in
 * the phdrs.  If any relocation happened, or always for wired
 * program, COW is triggered.
 */
static int
reloc_textrel_prot(Obj_Entry *obj, bool before)
{
	const Elf_Phdr *ph;
	void *base;
	size_t l, sz;
	int prot;

	for (l = obj->phsize / sizeof(*ph), ph = obj->phdr; l > 0;
	    l--, ph++) {
		if (ph->p_type != PT_LOAD || (ph->p_flags & PF_W) != 0)
			continue;
		base = obj->relocbase + trunc_page(ph->p_vaddr);
		sz = round_page(ph->p_vaddr + ph->p_filesz) -
		    trunc_page(ph->p_vaddr);
		prot = convert_prot(ph->p_flags) | (before ? PROT_WRITE : 0);
		if (mprotect(base, sz, prot) == -1) {
			_rtld_error("%s: Cannot write-%sable text segment: %s",
			    obj->path, before ? "en" : "dis",
			    rtld_strerror(errno));
			return (-1);
		}
	}
	return (0);
}

/*
 * Relocate single object.
 * Returns 0 on success, or -1 on failure.
 */
static int
relocate_object(Obj_Entry *obj, bool bind_now, Obj_Entry *rtldobj,
    int flags, RtldLockState *lockstate)
{

	if (obj->relocated)
		return (0);
	obj->relocated = true;
	if (obj != rtldobj)
		dbg("relocating \"%s\"", obj->path);

	if (obj->symtab == NULL || obj->strtab == NULL ||
	    !(obj->valid_hash_sysv || obj->valid_hash_gnu)) {
		_rtld_error("%s: Shared object has no run-time symbol table",
			    obj->path);
		return (-1);
	}

	/* There are relocations to the write-protected text segment. */
	if (obj->textrel && reloc_textrel_prot(obj, true) != 0)
		return (-1);

	/* Process the non-PLT non-IFUNC relocations. */
	if (reloc_non_plt(obj, rtldobj, flags, lockstate))
		return (-1);

#ifdef __CHERI_PURE_CAPABILITY__
	/* Process the __cap_relocs section to initialize global capabilities */
	if (obj->cap_relocs_size)
		process___cap_relocs(obj);
#endif

	/* Re-protected the text segment. */
	if (obj->textrel && reloc_textrel_prot(obj, false) != 0)
		return (-1);

	/* Set the special PLT or GOT entries. */
	init_pltgot(obj);

	/* Process the PLT relocations. */
	if (reloc_plt(obj) == -1)
		return (-1);
	/* Relocate the jump slots if we are doing immediate binding. */
	if (obj->bind_now || bind_now)
		if (reloc_jmpslots(obj, flags, lockstate) == -1)
			return (-1);

	/*
	 * Process the non-PLT IFUNC relocations.  The relocations are
	 * processed in two phases, because IFUNC resolvers may
	 * reference other symbols, which must be readily processed
	 * before resolvers are called.
	 */
	if (obj->non_plt_gnu_ifunc &&
	    reloc_non_plt(obj, rtldobj, flags | SYMLOOK_IFUNC, lockstate))
		return (-1);

	if (!obj->mainprog && obj_enforce_relro(obj) == -1)
		return (-1);

	/*
	 * Set up the magic number and version in the Obj_Entry.  These
	 * were checked in the crt1.o from the original ElfKit, so we
	 * set them for backward compatibility.
	 */
	obj->magic = RTLD_MAGIC;
	obj->version = RTLD_VERSION;

	return (0);
}

/*
 * Relocate newly-loaded shared objects.  The argument is a pointer to
 * the Obj_Entry for the first such object.  All objects from the first
 * to the end of the list of objects are relocated.  Returns 0 on success,
 * or -1 on failure.
 */
static int
relocate_objects(Obj_Entry *first, bool bind_now, Obj_Entry *rtldobj,
    int flags, RtldLockState *lockstate)
{
	Obj_Entry *obj;
	int error;

	for (error = 0, obj = first;  obj != NULL;
	    obj = TAILQ_NEXT(obj, next)) {
		if (obj->marker)
			continue;
		error = relocate_object(obj, bind_now, rtldobj, flags,
		    lockstate);
		if (error == -1)
			break;
	}
	return (error);
}

/*
 * The handling of R_MACHINE_IRELATIVE relocations and jumpslots
 * referencing STT_GNU_IFUNC symbols is postponed till the other
 * relocations are done.  The indirect functions specified as
 * ifunc are allowed to call other symbols, so we need to have
 * objects relocated before asking for resolution from indirects.
 *
 * The R_MACHINE_IRELATIVE slots are resolved in greedy fashion,
 * instead of the usual lazy handling of PLT slots.  It is
 * consistent with how GNU does it.
 */
static int
resolve_object_ifunc(Obj_Entry *obj, bool bind_now, int flags,
    RtldLockState *lockstate)
{
	if (obj->irelative && reloc_iresolve(obj, lockstate) == -1)
		return (-1);
	if ((obj->bind_now || bind_now) && obj->gnu_ifunc &&
	    reloc_gnu_ifunc(obj, flags, lockstate) == -1)
		return (-1);
	return (0);
}

static int
resolve_objects_ifunc(Obj_Entry *first, bool bind_now, int flags,
    RtldLockState *lockstate)
{
	Obj_Entry *obj;

	for (obj = first; obj != NULL; obj = TAILQ_NEXT(obj, next)) {
		if (obj->marker)
			continue;
		if (resolve_object_ifunc(obj, bind_now, flags, lockstate) == -1)
			return (-1);
	}
	return (0);
}

static int
initlist_objects_ifunc(Objlist *list, bool bind_now, int flags,
    RtldLockState *lockstate)
{
	Objlist_Entry *elm;

	STAILQ_FOREACH(elm, list, link) {
		if (resolve_object_ifunc(elm->obj, bind_now, flags,
		    lockstate) == -1)
			return (-1);
	}
	return (0);
}

/*
 * Cleanup procedure.  It will be called (by the atexit mechanism) just
 * before the process exits.
 */
static void
rtld_exit(void)
{
    RtldLockState lockstate;

    wlock_acquire(rtld_bind_lock, &lockstate);
    dbg("rtld_exit()");
    objlist_call_fini(&list_fini, NULL, &lockstate);
    /* No need to remove the items from the list, since we are exiting. */
    if (!libmap_disable)
        lm_fini();
    lock_release(rtld_bind_lock, &lockstate);
}

/*
 * Iterate over a search path, translate each element, and invoke the
 * callback on the result.
 */
static void *
path_enumerate(const char *path, path_enum_proc callback, void *arg)
{
    const char *trans;
    if (path == NULL)
	return (NULL);

    path += strspn(path, ":;");
    while (*path != '\0') {
	size_t len;
	char  *res;

	len = strcspn(path, ":;");
	trans = lm_findn(NULL, path, len);
	if (trans)
	    res = callback(trans, strlen(trans), arg);
	else
	    res = callback(path, len, arg);

	if (res != NULL)
	    return (res);

	path += len;
	path += strspn(path, ":;");
    }

    return (NULL);
}

struct try_library_args {
    const char	*name;
    size_t	 namelen;
    char	*buffer;
    size_t	 buflen;
    int		 fd;
};

static void *
try_library_path(const char *dir, size_t dirlen, void *param)
{
    struct try_library_args *arg;
    int fd;

    arg = param;
    if (*dir == '/' || trust) {
	char *pathname;

	if (dirlen + 1 + arg->namelen + 1 > arg->buflen)
		return (NULL);

	pathname = arg->buffer;
	strncpy(pathname, dir, dirlen);
	pathname[dirlen] = '/';
	strcpy(pathname + dirlen + 1, arg->name);

	dbg("  Trying \"%s\"", pathname);
	fd = open(pathname, O_RDONLY | O_CLOEXEC | O_VERIFY);
	if (fd >= 0) {
	    dbg("  Opened \"%s\", fd %d", pathname, fd);
	    pathname = xmalloc(dirlen + 1 + arg->namelen + 1);
	    strcpy(pathname, arg->buffer);
	    arg->fd = fd;
	    return (pathname);
	} else {
	    dbg("  Failed to open \"%s\": %s",
		pathname, rtld_strerror(errno));
	}
    }
    return (NULL);
}

static char *
search_library_path(const char *name, const char *path, int *fdp)
{
    char *p;
    struct try_library_args arg;

    if (path == NULL)
	return NULL;

    arg.name = name;
    arg.namelen = strlen(name);
    arg.buffer = xmalloc(PATH_MAX);
    arg.buflen = PATH_MAX;
    arg.fd = -1;

    p = path_enumerate(path, try_library_path, &arg);
    *fdp = arg.fd;

    free(arg.buffer);

    return (p);
}


/*
 * Finds the library with the given name using the directory descriptors
 * listed in the LD_LIBRARY_PATH_FDS environment variable.
 *
 * Returns a freshly-opened close-on-exec file descriptor for the library,
 * or -1 if the library cannot be found.
 */
static char *
search_library_pathfds(const char *name, const char *path, int *fdp)
{
	char *envcopy, *fdstr, *found, *last_token;
	size_t len;
	int dirfd, fd;

	dbg("%s('%s', '%s', fdp)", __func__, name, path);

	/* Don't load from user-specified libdirs into setuid binaries. */
	if (!trust)
		return (NULL);

	/* We can't do anything if LD_LIBRARY_PATH_FDS isn't set. */
	if (path == NULL)
		return (NULL);

	/* LD_LIBRARY_PATH_FDS only works with relative paths. */
	if (name[0] == '/') {
		dbg("Absolute path (%s) passed to %s", name, __func__);
		return (NULL);
	}

	/*
	 * Use strtok_r() to walk the FD:FD:FD list.  This requires a local
	 * copy of the path, as strtok_r rewrites separator tokens
	 * with '\0'.
	 */
	found = NULL;
	envcopy = xstrdup(path);
	for (fdstr = strtok_r(envcopy, ":", &last_token); fdstr != NULL;
	    fdstr = strtok_r(NULL, ":", &last_token)) {
		dirfd = parse_integer(fdstr);
		if (dirfd < 0) {
			_rtld_error("failed to parse directory FD: '%s'",
				fdstr);
			break;
		}
		fd = __sys_openat(dirfd, name, O_RDONLY | O_CLOEXEC | O_VERIFY);
		if (fd >= 0) {
			*fdp = fd;
			len = strlen(fdstr) + strlen(name) + 3;
			found = xmalloc(len);
			if (rtld_snprintf(found, len, "#%d/%s", dirfd, name) < 0) {
				_rtld_error("error generating '%d/%s'",
				    dirfd, name);
				rtld_die();
			}
			dbg("open('%s') => %d", found, fd);
			break;
		}
	}
	free(envcopy);

	return (found);
}


int
dlclose(void *handle)
{
	RtldLockState lockstate;
	int error;

	wlock_acquire(rtld_bind_lock, &lockstate);
	error = dlclose_locked(handle, &lockstate);
	lock_release(rtld_bind_lock, &lockstate);
	return (error);
}

static int
dlclose_locked(void *handle, RtldLockState *lockstate)
{
    Obj_Entry *root;

    root = dlcheck(handle);
    if (root == NULL)
	return -1;
    LD_UTRACE(UTRACE_DLCLOSE_START, handle, NULL, 0, root->dl_refcount,
	root->path);

    /* Unreference the object and its dependencies. */
    root->dl_refcount--;

    if (root->refcount == 1) {
	/*
	 * The object will be no longer referenced, so we must unload it.
	 * First, call the fini functions.
	 */
	objlist_call_fini(&list_fini, root, lockstate);

	unref_dag(root);

	/* Finish cleaning up the newly-unreferenced objects. */
	GDB_STATE(RT_DELETE,&root->linkmap);
	unload_object(root, lockstate);
	GDB_STATE(RT_CONSISTENT,NULL);
    } else
	unref_dag(root);

    LD_UTRACE(UTRACE_DLCLOSE_STOP, handle, NULL, 0, 0, NULL);
    return 0;
}

char *
dlerror(void)
{
    char *msg = error_message;
    error_message = NULL;
    return msg;
}

/*
 * This function is deprecated and has no effect.
 */
void
dllockinit(void *context,
	   void *(*lock_create)(void *context),
           void (*rlock_acquire)(void *lock),
           void (*wlock_acquire)(void *lock),
           void (*lock_release)(void *lock),
           void (*lock_destroy)(void *lock),
	   void (*context_destroy)(void *context))
{
    static void *cur_context;
    static void (*cur_context_destroy)(void *);

    /* Just destroy the context from the previous call, if necessary. */
    if (cur_context_destroy != NULL)
	cur_context_destroy(cur_context);
    cur_context = context;
    cur_context_destroy = context_destroy;
}

void *
dlopen(const char *name, int mode)
{

	return (rtld_dlopen(name, -1, mode));
}

void *
fdlopen(int fd, int mode)
{

	return (rtld_dlopen(NULL, fd, mode));
}

static void *
rtld_dlopen(const char *name, int fd, int mode)
{
    RtldLockState lockstate;
    int lo_flags;

    LD_UTRACE(UTRACE_DLOPEN_START, NULL, NULL, 0, mode, name);
    ld_tracing = (mode & RTLD_TRACE) == 0 ? NULL : "1";
    if (ld_tracing != NULL) {
	rlock_acquire(rtld_bind_lock, &lockstate);
	if (sigsetjmp(lockstate.env, 0) != 0)
	    lock_upgrade(rtld_bind_lock, &lockstate);
	environ = (char **)*get_program_var_addr("environ", &lockstate);
	lock_release(rtld_bind_lock, &lockstate);
    }
    lo_flags = RTLD_LO_DLOPEN;
    if (mode & RTLD_NODELETE)
	    lo_flags |= RTLD_LO_NODELETE;
    if (mode & RTLD_NOLOAD)
	    lo_flags |= RTLD_LO_NOLOAD;
    if (ld_tracing != NULL)
	    lo_flags |= RTLD_LO_TRACE;

    return (dlopen_object(name, fd, obj_main, lo_flags,
      mode & (RTLD_MODEMASK | RTLD_GLOBAL), NULL));
}

static void
dlopen_cleanup(Obj_Entry *obj, RtldLockState *lockstate)
{

	obj->dl_refcount--;
	unref_dag(obj);
	if (obj->refcount == 0)
		unload_object(obj, lockstate);
}

static Obj_Entry *
dlopen_object(const char *name, int fd, Obj_Entry *refobj, int lo_flags,
    int mode, RtldLockState *lockstate)
{
    Obj_Entry *old_obj_tail;
    Obj_Entry *obj;
    Objlist initlist;
    RtldLockState mlockstate;
    int result;

    objlist_init(&initlist);

    if (lockstate == NULL && !(lo_flags & RTLD_LO_EARLY)) {
	wlock_acquire(rtld_bind_lock, &mlockstate);
	lockstate = &mlockstate;
    }
    GDB_STATE(RT_ADD,NULL);

    old_obj_tail = globallist_curr(TAILQ_LAST(&obj_list, obj_entry_q));
    obj = NULL;
    if (name == NULL && fd == -1) {
	obj = obj_main;
	obj->refcount++;
    } else {
	obj = load_object(name, fd, refobj, lo_flags);
    }

    if (obj) {
	obj->dl_refcount++;
	if (mode & RTLD_GLOBAL && objlist_find(&list_global, obj) == NULL)
	    objlist_push_tail(&list_global, obj);
	if (globallist_next(old_obj_tail) != NULL) {
	    /* We loaded something new. */
	    assert(globallist_next(old_obj_tail) == obj);
	    result = load_needed_objects(obj,
		lo_flags & (RTLD_LO_DLOPEN | RTLD_LO_EARLY));
	    init_dag(obj);
	    ref_dag(obj);
	    if (result != -1)
		result = rtld_verify_versions(&obj->dagmembers);
	    if (result != -1 && ld_tracing)
		goto trace;
	    if (result == -1 || relocate_object_dag(obj,
	      (mode & RTLD_MODEMASK) == RTLD_NOW, &obj_rtld,
	      (lo_flags & RTLD_LO_EARLY) ? SYMLOOK_EARLY : 0,
	      lockstate) == -1) {
		dlopen_cleanup(obj, lockstate);
		obj = NULL;
	    } else if (lo_flags & RTLD_LO_EARLY) {
		/*
		 * Do not call the init functions for early loaded
		 * filtees.  The image is still not initialized enough
		 * for them to work.
		 *
		 * Our object is found by the global object list and
		 * will be ordered among all init calls done right
		 * before transferring control to main.
		 */
	    } else {
		/* Make list of init functions to call. */
		initlist_add_objects(obj, obj, &initlist);
	    }
	    /*
	     * Process all no_delete or global objects here, given
	     * them own DAGs to prevent their dependencies from being
	     * unloaded.  This has to be done after we have loaded all
	     * of the dependencies, so that we do not miss any.
	     */
	    if (obj != NULL)
		process_z(obj);
	} else {
	    /*
	     * Bump the reference counts for objects on this DAG.  If
	     * this is the first dlopen() call for the object that was
	     * already loaded as a dependency, initialize the dag
	     * starting at it.
	     */
	    init_dag(obj);
	    ref_dag(obj);

	    if ((lo_flags & RTLD_LO_TRACE) != 0)
		goto trace;
	}
	if (obj != NULL && ((lo_flags & RTLD_LO_NODELETE) != 0 ||
	  obj->z_nodelete) && !obj->ref_nodel) {
	    dbg("obj %s nodelete", obj->path);
	    ref_dag(obj);
	    obj->z_nodelete = obj->ref_nodel = true;
	}
    }

    LD_UTRACE(UTRACE_DLOPEN_STOP, obj, NULL, 0, obj ? obj->dl_refcount : 0,
	name);
    GDB_STATE(RT_CONSISTENT,obj ? &obj->linkmap : NULL);

    if (!(lo_flags & RTLD_LO_EARLY)) {
	map_stacks_exec(lockstate);
    }

    if (initlist_objects_ifunc(&initlist, (mode & RTLD_MODEMASK) == RTLD_NOW,
      (lo_flags & RTLD_LO_EARLY) ? SYMLOOK_EARLY : 0,
      lockstate) == -1) {
	objlist_clear(&initlist);
	dlopen_cleanup(obj, lockstate);
	if (lockstate == &mlockstate)
	    lock_release(rtld_bind_lock, lockstate);
	return (NULL);
    }

    if (!(lo_flags & RTLD_LO_EARLY)) {
	/* Call the init functions. */
	objlist_call_init(&initlist, lockstate);
    }
    objlist_clear(&initlist);
    if (lockstate == &mlockstate)
	lock_release(rtld_bind_lock, lockstate);
    return obj;
trace:
    trace_loaded_objects(obj);
    if (lockstate == &mlockstate)
	lock_release(rtld_bind_lock, lockstate);
    exit(0);
}

static void *
do_dlsym(void *handle, const char *name, void *retaddr, const Ver_Entry *ve,
    int flags)
{
    DoneList donelist;
    const Obj_Entry *obj, *defobj;
    const Elf_Sym *def;
    SymLook req;
    RtldLockState lockstate;
    tls_index ti;
    void *sym;
    int res;

    def = NULL;
    defobj = NULL;
    symlook_init(&req, name);
    req.ventry = ve;
    req.flags = flags | SYMLOOK_IN_PLT;
    req.lockstate = &lockstate;

    LD_UTRACE(UTRACE_DLSYM_START, handle, NULL, 0, 0, name);
    rlock_acquire(rtld_bind_lock, &lockstate);
    if (sigsetjmp(lockstate.env, 0) != 0)
	    lock_upgrade(rtld_bind_lock, &lockstate);
    if (handle == NULL || handle == RTLD_NEXT ||
	handle == RTLD_DEFAULT || handle == RTLD_SELF) {

	if ((obj = obj_from_addr(retaddr)) == NULL) {
	    _rtld_error("Cannot determine caller's shared object");
	    lock_release(rtld_bind_lock, &lockstate);
	    LD_UTRACE(UTRACE_DLSYM_STOP, handle, NULL, 0, 0, name);
	    return NULL;
	}
	if (handle == NULL) {	/* Just the caller's shared object. */
	    res = symlook_obj(&req, obj);
	    if (res == 0) {
		def = req.sym_out;
		defobj = req.defobj_out;
	    }
	} else if (handle == RTLD_NEXT || /* Objects after caller's */
		   handle == RTLD_SELF) { /* ... caller included */
	    if (handle == RTLD_NEXT)
		obj = globallist_next(obj);
	    for (; obj != NULL; obj = TAILQ_NEXT(obj, next)) {
		if (obj->marker)
		    continue;
		res = symlook_obj(&req, obj);
		if (res == 0) {
		    if (def == NULL ||
		      ELF_ST_BIND(req.sym_out->st_info) != STB_WEAK) {
			def = req.sym_out;
			defobj = req.defobj_out;
			if (ELF_ST_BIND(def->st_info) != STB_WEAK)
			    break;
		    }
		}
	    }
	    /*
	     * Search the dynamic linker itself, and possibly resolve the
	     * symbol from there.  This is how the application links to
	     * dynamic linker services such as dlopen.
	     */
	    if (def == NULL || ELF_ST_BIND(def->st_info) == STB_WEAK) {
		res = symlook_obj(&req, &obj_rtld);
		if (res == 0) {
		    def = req.sym_out;
		    defobj = req.defobj_out;
		}
	    }
	} else {
	    assert(handle == RTLD_DEFAULT);
	    res = symlook_default(&req, obj);
	    if (res == 0) {
		defobj = req.defobj_out;
		def = req.sym_out;
	    }
	}
    } else {
	if ((obj = dlcheck(handle)) == NULL) {
	    lock_release(rtld_bind_lock, &lockstate);
	    LD_UTRACE(UTRACE_DLSYM_STOP, handle, NULL, 0, 0, name);
	    return NULL;
	}

	donelist_init(&donelist);
	if (obj->mainprog) {
            /* Handle obtained by dlopen(NULL, ...) implies global scope. */
	    res = symlook_global(&req, &donelist);
	    if (res == 0) {
		def = req.sym_out;
		defobj = req.defobj_out;
	    }
	    /*
	     * Search the dynamic linker itself, and possibly resolve the
	     * symbol from there.  This is how the application links to
	     * dynamic linker services such as dlopen.
	     */
	    if (def == NULL || ELF_ST_BIND(def->st_info) == STB_WEAK) {
		res = symlook_obj(&req, &obj_rtld);
		if (res == 0) {
		    def = req.sym_out;
		    defobj = req.defobj_out;
		}
	    }
	}
	else {
	    /* Search the whole DAG rooted at the given object. */
	    res = symlook_list(&req, &obj->dagmembers, &donelist);
	    if (res == 0) {
		def = req.sym_out;
		defobj = req.defobj_out;
	    }
	}
    }

    if (def != NULL) {
	lock_release(rtld_bind_lock, &lockstate);

	/*
	 * The value required by the caller is derived from the value
	 * of the symbol. this is simply the relocated value of the
	 * symbol.
	 */
	if (ELF_ST_TYPE(def->st_info) == STT_FUNC) {
	    sym = __DECONST(void*, make_function_pointer(def, defobj));
	    dbg("dlsym(%s) is function: %-#p", name, sym);
	} else if (ELF_ST_TYPE(def->st_info) == STT_GNU_IFUNC) {
	    sym = rtld_resolve_ifunc(defobj, def);
	    dbg("dlsym(%s) is ifunc. Resolved to: %-#p", name, sym);
	} else if (ELF_ST_TYPE(def->st_info) == STT_TLS) {
	    ti.ti_module = defobj->tlsindex;
	    ti.ti_offset = def->st_value;
	    sym = __tls_get_addr(&ti);
	    dbg("dlsym(%s) is TLS. Resolved to: %-#p", name, sym);
	} else {
	    sym = make_data_pointer(def, defobj);
	    dbg("dlsym(%s) is type %d. Resolved to: %-#p",
		name, ELF_ST_TYPE(def->st_info), sym);
	}
#if defined(__CHERI_PURE_CAPABILITY__) && defined(DEBUG)
	// FIXME: this warning breaks some tests that expect clean stdout/stderr
	// FIXME: See https://github.com/CTSRD-CHERI/cheribsd/issues/257
	if (cheri_getlen(sym) <= 0) {
		rtld_fdprintf(STDERR_FILENO, "Warning: created zero length "
		    "capability for %s (in %s): %-#p\n", name, defobj->path, sym);
	}
#endif
	LD_UTRACE(UTRACE_DLSYM_STOP, handle, sym, 0, 0, name);
	return (sym);
    }

    _rtld_error("Undefined symbol \"%s%s%s\"", name, ve != NULL ? "@" : "",
      ve != NULL ? ve->name : "");
    lock_release(rtld_bind_lock, &lockstate);
    LD_UTRACE(UTRACE_DLSYM_STOP, handle, NULL, 0, 0, name);
    return NULL;
}

void *
dlsym(void *handle, const char *name)
{
	return do_dlsym(handle, name, __builtin_return_address(0), NULL,
	    SYMLOOK_DLSYM);
}

dlfunc_t
dlfunc(void *handle, const char *name)
{
	union {
		void *d;
		dlfunc_t f;
	} rv;

	rv.d = do_dlsym(handle, name, __builtin_return_address(0), NULL,
	    SYMLOOK_DLSYM);
	return (rv.f);
}

void *
dlvsym(void *handle, const char *name, const char *version)
{
	Ver_Entry ventry;

	ventry.name = version;
	ventry.file = NULL;
	ventry.hash = elf_hash(version);
	ventry.flags= 0;
	return do_dlsym(handle, name, __builtin_return_address(0), &ventry,
	    SYMLOOK_DLSYM);
}

int
_rtld_addr_phdr(const void *addr, struct dl_phdr_info *phdr_info)
{
    const Obj_Entry *obj;
    RtldLockState lockstate;

    rlock_acquire(rtld_bind_lock, &lockstate);
    obj = obj_from_addr(addr);
    if (obj == NULL) {
        _rtld_error("No shared object contains address");
	lock_release(rtld_bind_lock, &lockstate);
        return (0);
    }
    rtld_fill_dl_phdr_info(obj, phdr_info);
    lock_release(rtld_bind_lock, &lockstate);
    return (1);
}

int
dladdr(const void *addr, Dl_info *info)
{
    const Obj_Entry *obj;
    const Elf_Sym *def;
    void *symbol_addr;
    unsigned long symoffset;
    RtldLockState lockstate;

    rlock_acquire(rtld_bind_lock, &lockstate);
    obj = obj_from_addr(addr);
    if (obj == NULL) {
        _rtld_error("No shared object contains address");
	lock_release(rtld_bind_lock, &lockstate);
        return 0;
    }
    info->dli_fname = obj->path;
    info->dli_fbase = obj->mapbase;
    info->dli_saddr = (void *)0;
    info->dli_sname = NULL;

    /*
     * Walk the symbol list looking for the symbol whose address is
     * closest to the address sent in.
     */
    for (symoffset = 0; symoffset < obj->dynsymcount; symoffset++) {
        def = obj->symtab + symoffset;

        /*
         * For skip the symbol if st_shndx is either SHN_UNDEF or
         * SHN_COMMON.
         */
        if (def->st_shndx == SHN_UNDEF || def->st_shndx == SHN_COMMON)
            continue;

        /*
         * If the symbol is greater than the specified address, or if it
         * is further away from addr than the current nearest symbol,
         * then reject it.
         */
        symbol_addr = obj->relocbase + def->st_value;
        if (symbol_addr > addr || symbol_addr < info->dli_saddr)
            continue;

        /* Update our idea of the nearest symbol. */
        info->dli_sname = obj->strtab + def->st_name;
        info->dli_saddr = symbol_addr;

        /* Exact match? */
        if (info->dli_saddr == addr)
            break;
    }
    lock_release(rtld_bind_lock, &lockstate);
    return 1;
}

int
dlinfo(void *handle, int request, void *p)
{
    const Obj_Entry *obj;
    RtldLockState lockstate;
    int error;

    rlock_acquire(rtld_bind_lock, &lockstate);

    if (handle == NULL || handle == RTLD_SELF) {
	void *retaddr;

	retaddr = __builtin_return_address(0);	/* __GNUC__ only */
	if ((obj = obj_from_addr(retaddr)) == NULL)
	    _rtld_error("Cannot determine caller's shared object");
    } else
	obj = dlcheck(handle);

    if (obj == NULL) {
	lock_release(rtld_bind_lock, &lockstate);
	return (-1);
    }

    error = 0;
    switch (request) {
    case RTLD_DI_LINKMAP:
	*((struct link_map const **)p) = &obj->linkmap;
	break;
    case RTLD_DI_ORIGIN:
	error = rtld_dirname(obj->path, p);
	break;

    case RTLD_DI_SERINFOSIZE:
    case RTLD_DI_SERINFO:
	error = do_search_info(obj, request, (struct dl_serinfo *)p);
	break;

    default:
	_rtld_error("Invalid request %d passed to dlinfo()", request);
	error = -1;
    }

    lock_release(rtld_bind_lock, &lockstate);

    return (error);
}

static void
rtld_fill_dl_phdr_info(const Obj_Entry *obj, struct dl_phdr_info *phdr_info)
{

	phdr_info->dlpi_addr = (Elf_Addr)obj->relocbase;
	phdr_info->dlpi_name = obj->path;
	phdr_info->dlpi_phdr = obj->phdr;
	phdr_info->dlpi_phnum = obj->phsize / sizeof(obj->phdr[0]);
	phdr_info->dlpi_tls_modid = obj->tlsindex;
	phdr_info->dlpi_tls_data = obj->tlsinit;
	phdr_info->dlpi_adds = obj_loads;
	phdr_info->dlpi_subs = obj_loads - obj_count;
}

int
dl_iterate_phdr(__dl_iterate_hdr_callback callback, void *param)
{
	struct dl_phdr_info phdr_info;
	Obj_Entry *obj, marker;
	RtldLockState bind_lockstate, phdr_lockstate;
	int error;

	init_marker(&marker);
	error = 0;

	wlock_acquire(rtld_phdr_lock, &phdr_lockstate);
	wlock_acquire(rtld_bind_lock, &bind_lockstate);
	for (obj = globallist_curr(TAILQ_FIRST(&obj_list)); obj != NULL;) {
		TAILQ_INSERT_AFTER(&obj_list, obj, &marker, next);
		rtld_fill_dl_phdr_info(obj, &phdr_info);
		hold_object(obj);
		lock_release(rtld_bind_lock, &bind_lockstate);

		error = callback(&phdr_info, sizeof phdr_info, param);

		wlock_acquire(rtld_bind_lock, &bind_lockstate);
		unhold_object(obj);
		obj = globallist_next(&marker);
		TAILQ_REMOVE(&obj_list, &marker, next);
		if (error != 0) {
			lock_release(rtld_bind_lock, &bind_lockstate);
			lock_release(rtld_phdr_lock, &phdr_lockstate);
			return (error);
		}
	}

	if (error == 0) {
		rtld_fill_dl_phdr_info(&obj_rtld, &phdr_info);
		lock_release(rtld_bind_lock, &bind_lockstate);
		error = callback(&phdr_info, sizeof(phdr_info), param);
	}
	lock_release(rtld_phdr_lock, &phdr_lockstate);
	return (error);
}

static void *
fill_search_info(const char *dir, size_t dirlen, void *param)
{
    struct fill_search_info_args *arg;

    arg = param;

    if (arg->request == RTLD_DI_SERINFOSIZE) {
	arg->serinfo->dls_cnt ++;
	arg->serinfo->dls_size += sizeof(struct dl_serpath) + dirlen + 1;
    } else {
	struct dl_serpath *s_entry;

	s_entry = arg->serpath;
	s_entry->dls_name  = arg->strspace;
	s_entry->dls_flags = arg->flags;

	strncpy(arg->strspace, dir, dirlen);
	arg->strspace[dirlen] = '\0';

	arg->strspace += dirlen + 1;
	arg->serpath++;
    }

    return (NULL);
}

static int
do_search_info(const Obj_Entry *obj, int request, struct dl_serinfo *info)
{
    struct dl_serinfo _info;
    struct fill_search_info_args args;

    args.request = RTLD_DI_SERINFOSIZE;
    args.serinfo = &_info;

    _info.dls_size = __offsetof(struct dl_serinfo, dls_serpath);
    _info.dls_cnt  = 0;

    path_enumerate(obj->rpath, fill_search_info, &args);
    path_enumerate(ld_library_path, fill_search_info, &args);
    path_enumerate(obj->runpath, fill_search_info, &args);
    path_enumerate(gethints(obj->z_nodeflib), fill_search_info, &args);
    if (!obj->z_nodeflib)
      path_enumerate(ld_standard_library_path, fill_search_info, &args);


    if (request == RTLD_DI_SERINFOSIZE) {
	info->dls_size = _info.dls_size;
	info->dls_cnt = _info.dls_cnt;
	return (0);
    }

    if (info->dls_cnt != _info.dls_cnt || info->dls_size != _info.dls_size) {
	_rtld_error("Uninitialized Dl_serinfo struct passed to dlinfo()");
	return (-1);
    }

    args.request  = RTLD_DI_SERINFO;
    args.serinfo  = info;
    args.serpath  = &info->dls_serpath[0];
    args.strspace = (char *)&info->dls_serpath[_info.dls_cnt];

    args.flags = LA_SER_RUNPATH;
    if (path_enumerate(obj->rpath, fill_search_info, &args) != NULL)
	return (-1);

    args.flags = LA_SER_LIBPATH;
    if (path_enumerate(ld_library_path, fill_search_info, &args) != NULL)
	return (-1);

    args.flags = LA_SER_RUNPATH;
    if (path_enumerate(obj->runpath, fill_search_info, &args) != NULL)
	return (-1);

    args.flags = LA_SER_CONFIG;
    if (path_enumerate(gethints(obj->z_nodeflib), fill_search_info, &args)
      != NULL)
	return (-1);

    args.flags = LA_SER_DEFAULT;
    if (!obj->z_nodeflib &&
      path_enumerate(ld_standard_library_path, fill_search_info, &args) != NULL)
	return (-1);
    return (0);
}

static int
rtld_dirname(const char *path, char *bname)
{
    const char *endp;

    /* Empty or NULL string gets treated as "." */
    if (path == NULL || *path == '\0') {
	bname[0] = '.';
	bname[1] = '\0';
	return (0);
    }

    /* Strip trailing slashes */
    endp = path + strlen(path) - 1;
    while (endp > path && *endp == '/')
	endp--;

    /* Find the start of the dir */
    while (endp > path && *endp != '/')
	endp--;

    /* Either the dir is "/" or there are no slashes */
    if (endp == path) {
	bname[0] = *endp == '/' ? '/' : '.';
	bname[1] = '\0';
	return (0);
    } else {
	do {
	    endp--;
	} while (endp > path && *endp == '/');
    }

    if (endp - path + 2 > PATH_MAX)
    {
	_rtld_error("Filename is too long: %s", path);
	return(-1);
    }

    strncpy(bname, path, endp - path + 1);
    bname[endp - path + 1] = '\0';
    return (0);
}

static int
rtld_dirname_abs(const char *path, char *base)
{
	char *last;

	if (realpath(path, base) == NULL)
		return (-1);
	dbg("%s -> %s", path, base);
	last = strrchr(base, '/');
	if (last == NULL)
		return (-1);
	if (last != base)
		*last = '\0';
	return (0);
}

static void
linkmap_add(Obj_Entry *obj)
{
    struct link_map *l = &obj->linkmap;
    struct link_map *prev;

    obj->linkmap.l_name = obj->path;
    obj->linkmap.l_addr = obj->mapbase;
    obj->linkmap.l_ld = obj->dynamic;
#ifdef __mips__
    /* GDB needs load offset on MIPS to use the symbols */
    obj->linkmap.l_offs = obj->relocbase;
#endif

    if (r_debug.r_map == NULL) {
	r_debug.r_map = l;
	return;
    }

    /*
     * Scan to the end of the list, but not past the entry for the
     * dynamic linker, which we want to keep at the very end.
     */
    for (prev = r_debug.r_map;
      prev->l_next != NULL && prev->l_next != &obj_rtld.linkmap;
      prev = prev->l_next)
	;

    /* Link in the new entry. */
    l->l_prev = prev;
    l->l_next = prev->l_next;
    if (l->l_next != NULL)
	l->l_next->l_prev = l;
    prev->l_next = l;
}

static void
linkmap_delete(Obj_Entry *obj)
{
    struct link_map *l = &obj->linkmap;

    if (l->l_prev == NULL) {
	if ((r_debug.r_map = l->l_next) != NULL)
	    l->l_next->l_prev = NULL;
	return;
    }

    if ((l->l_prev->l_next = l->l_next) != NULL)
	l->l_next->l_prev = l->l_prev;
}

/*
 * Function for the debugger to set a breakpoint on to gain control.
 *
 * The two parameters allow the debugger to easily find and determine
 * what the runtime loader is doing and to whom it is doing it.
 *
 * When the loadhook trap is hit (r_debug_state, set at program
 * initialization), the arguments can be found on the stack:
 *
 *  +8   struct link_map *m
 *  +4   struct r_debug  *rd
 *  +0   RetAddr
 */
void
r_debug_state(struct r_debug* rd, struct link_map *m)
{
    /*
     * The following is a hack to force the compiler to emit calls to
     * this function, even when optimizing.  If the function is empty,
     * the compiler is not obliged to emit any code for calls to it,
     * even when marked __noinline.  However, gdb depends on those
     * calls being made.
     */
    __compiler_membar();
}

/*
 * A function called after init routines have completed. This can be used to
 * break before a program's entry routine is called, and can be used when
 * main is not available in the symbol table.
 */
void
_r_debug_postinit(struct link_map *m)
{

	/* See r_debug_state(). */
	__compiler_membar();
}

static void
release_object(Obj_Entry *obj)
{

	if (obj->holdcount > 0) {
		obj->unholdfree = true;
		return;
	}
	munmap(obj->mapbase, obj->mapsize);
	linkmap_delete(obj);
	obj_free(obj);
}

/*
 * Get address of the pointer variable in the main program.
 * Prefer non-weak symbol over the weak one.
 */
static const void **
get_program_var_addr(const char *name, RtldLockState *lockstate)
{
    SymLook req;
    DoneList donelist;

    symlook_init(&req, name);
    req.lockstate = lockstate;
    donelist_init(&donelist);
    if (symlook_global(&req, &donelist) != 0)
	return (NULL);
    if (ELF_ST_TYPE(req.sym_out->st_info) == STT_FUNC)
	return ((const void **)make_function_pointer(req.sym_out,
	  req.defobj_out));
    else if (ELF_ST_TYPE(req.sym_out->st_info) == STT_GNU_IFUNC)
	return ((const void **)rtld_resolve_ifunc(req.defobj_out, req.sym_out));
    else
	return ((const void **)(req.defobj_out->relocbase +
	  req.sym_out->st_value));
}

/*
 * Set a pointer variable in the main program to the given value.  This
 * is used to set key variables such as "environ" before any of the
 * init functions are called.
 */
static void
set_program_var(const char *name, const void *value)
{
    const void **addr;

    if ((addr = get_program_var_addr(name, NULL)) != NULL) {
	dbg("\"%s\": *%p <-- %p", name, addr, value);
	*addr = value;
    }
}

/*
 * Search the global objects, including dependencies and main object,
 * for the given symbol.
 */
static int
symlook_global(SymLook *req, DoneList *donelist)
{
    SymLook req1;
    const Objlist_Entry *elm;
    int res;

    symlook_init_from_req(&req1, req);

    /* Search all objects loaded at program start up. */
    if (req->defobj_out == NULL ||
      ELF_ST_BIND(req->sym_out->st_info) == STB_WEAK) {
	res = symlook_list(&req1, &list_main, donelist);
	if (res == 0 && (req->defobj_out == NULL ||
	  ELF_ST_BIND(req1.sym_out->st_info) != STB_WEAK)) {
	    req->sym_out = req1.sym_out;
	    req->defobj_out = req1.defobj_out;
	    assert(req->defobj_out != NULL);
	}
    }

    /* Search all DAGs whose roots are RTLD_GLOBAL objects. */
    STAILQ_FOREACH(elm, &list_global, link) {
	if (req->defobj_out != NULL &&
	  ELF_ST_BIND(req->sym_out->st_info) != STB_WEAK)
	    break;
	res = symlook_list(&req1, &elm->obj->dagmembers, donelist);
	if (res == 0 && (req->defobj_out == NULL ||
	  ELF_ST_BIND(req1.sym_out->st_info) != STB_WEAK)) {
	    req->sym_out = req1.sym_out;
	    req->defobj_out = req1.defobj_out;
	    assert(req->defobj_out != NULL);
	}
    }

    return (req->sym_out != NULL ? 0 : ESRCH);
}

/*
 * Given a symbol name in a referencing object, find the corresponding
 * definition of the symbol.  Returns a pointer to the symbol, or NULL if
 * no definition was found.  Returns a pointer to the Obj_Entry of the
 * defining object via the reference parameter DEFOBJ_OUT.
 */
static int
symlook_default(SymLook *req, const Obj_Entry *refobj)
{
    DoneList donelist;
    const Objlist_Entry *elm;
    SymLook req1;
    int res;

    donelist_init(&donelist);
    symlook_init_from_req(&req1, req);

    /*
     * Look first in the referencing object if linked symbolically,
     * and similarly handle protected symbols.
     */
    res = symlook_obj(&req1, refobj);
    if (res == 0 && (refobj->symbolic ||
      ELF_ST_VISIBILITY(req1.sym_out->st_other) == STV_PROTECTED)) {
	req->sym_out = req1.sym_out;
	req->defobj_out = req1.defobj_out;
	assert(req->defobj_out != NULL);
    }
    if (refobj->symbolic || req->defobj_out != NULL)
	donelist_check(&donelist, refobj);

    symlook_global(req, &donelist);

    /* Search all dlopened DAGs containing the referencing object. */
    STAILQ_FOREACH(elm, &refobj->dldags, link) {
	if (req->sym_out != NULL &&
	  ELF_ST_BIND(req->sym_out->st_info) != STB_WEAK)
	    break;
	res = symlook_list(&req1, &elm->obj->dagmembers, &donelist);
	if (res == 0 && (req->sym_out == NULL ||
	  ELF_ST_BIND(req1.sym_out->st_info) != STB_WEAK)) {
	    req->sym_out = req1.sym_out;
	    req->defobj_out = req1.defobj_out;
	    assert(req->defobj_out != NULL);
	}
    }

    /*
     * Search the dynamic linker itself, and possibly resolve the
     * symbol from there.  This is how the application links to
     * dynamic linker services such as dlopen.
     */
    if (req->sym_out == NULL ||
      ELF_ST_BIND(req->sym_out->st_info) == STB_WEAK) {
	res = symlook_obj(&req1, &obj_rtld);
	if (res == 0) {
	    req->sym_out = req1.sym_out;
	    req->defobj_out = req1.defobj_out;
	    assert(req->defobj_out != NULL);
	}
    }

    return (req->sym_out != NULL ? 0 : ESRCH);
}

static int
symlook_list(SymLook *req, const Objlist *objlist, DoneList *dlp)
{
    const Elf_Sym *def;
    const Obj_Entry *defobj;
    const Objlist_Entry *elm;
    SymLook req1;
    int res;

    def = NULL;
    defobj = NULL;
    STAILQ_FOREACH(elm, objlist, link) {
	if (donelist_check(dlp, elm->obj))
	    continue;
	symlook_init_from_req(&req1, req);
	if ((res = symlook_obj(&req1, elm->obj)) == 0) {
	    if (def == NULL || ELF_ST_BIND(req1.sym_out->st_info) != STB_WEAK) {
		def = req1.sym_out;
		defobj = req1.defobj_out;
		if (ELF_ST_BIND(def->st_info) != STB_WEAK)
		    break;
	    }
	}
    }
    if (def != NULL) {
	req->sym_out = def;
	req->defobj_out = defobj;
	return (0);
    }
    return (ESRCH);
}

/*
 * Search the chain of DAGS cointed to by the given Needed_Entry
 * for a symbol of the given name.  Each DAG is scanned completely
 * before advancing to the next one.  Returns a pointer to the symbol,
 * or NULL if no definition was found.
 */
static int
symlook_needed(SymLook *req, const Needed_Entry *needed, DoneList *dlp)
{
    const Elf_Sym *def;
    const Needed_Entry *n;
    const Obj_Entry *defobj;
    SymLook req1;
    int res;

    def = NULL;
    defobj = NULL;
    symlook_init_from_req(&req1, req);
    for (n = needed; n != NULL; n = n->next) {
	if (n->obj == NULL ||
	    (res = symlook_list(&req1, &n->obj->dagmembers, dlp)) != 0)
	    continue;
	if (def == NULL || ELF_ST_BIND(req1.sym_out->st_info) != STB_WEAK) {
	    def = req1.sym_out;
	    defobj = req1.defobj_out;
	    if (ELF_ST_BIND(def->st_info) != STB_WEAK)
		break;
	}
    }
    if (def != NULL) {
	req->sym_out = def;
	req->defobj_out = defobj;
	return (0);
    }
    return (ESRCH);
}

/*
 * Search the symbol table of a single shared object for a symbol of
 * the given name and version, if requested.  Returns a pointer to the
 * symbol, or NULL if no definition was found.  If the object is
 * filter, return filtered symbol from filtee.
 *
 * The symbol's hash value is passed in for efficiency reasons; that
 * eliminates many recomputations of the hash value.
 */
int
symlook_obj(SymLook *req, const Obj_Entry *obj)
{
    DoneList donelist;
    SymLook req1;
    int flags, res, mres;

    /*
     * If there is at least one valid hash at this point, we prefer to
     * use the faster GNU version if available.
     */
    if (obj->valid_hash_gnu)
	mres = symlook_obj1_gnu(req, obj);
    else if (obj->valid_hash_sysv)
	mres = symlook_obj1_sysv(req, obj);
    else
	return (EINVAL);

    if (mres == 0) {
	if (obj->needed_filtees != NULL) {
	    flags = (req->flags & SYMLOOK_EARLY) ? RTLD_LO_EARLY : 0;
	    load_filtees(__DECONST(Obj_Entry *, obj), flags, req->lockstate);
	    donelist_init(&donelist);
	    symlook_init_from_req(&req1, req);
	    res = symlook_needed(&req1, obj->needed_filtees, &donelist);
	    if (res == 0) {
		req->sym_out = req1.sym_out;
		req->defobj_out = req1.defobj_out;
	    }
	    return (res);
	}
	if (obj->needed_aux_filtees != NULL) {
	    flags = (req->flags & SYMLOOK_EARLY) ? RTLD_LO_EARLY : 0;
	    load_filtees(__DECONST(Obj_Entry *, obj), flags, req->lockstate);
	    donelist_init(&donelist);
	    symlook_init_from_req(&req1, req);
	    res = symlook_needed(&req1, obj->needed_aux_filtees, &donelist);
	    if (res == 0) {
		req->sym_out = req1.sym_out;
		req->defobj_out = req1.defobj_out;
		return (res);
	    }
	}
    }
    return (mres);
}

/* Symbol match routine common to both hash functions */
static bool
matched_symbol(SymLook *req, const Obj_Entry *obj, Sym_Match_Result *result,
    const unsigned long symnum)
{
	Elf_Versym verndx;
	const Elf_Sym *symp;
	const char *strp;

	symp = obj->symtab + symnum;
	strp = obj->strtab + symp->st_name;

	switch (ELF_ST_TYPE(symp->st_info)) {
	case STT_FUNC:
	case STT_NOTYPE:
	case STT_OBJECT:
	case STT_COMMON:
	case STT_GNU_IFUNC:
		if (symp->st_value == 0)
			return (false);
		/* fallthrough */
	case STT_TLS:
		if (symp->st_shndx != SHN_UNDEF)
			break;
#ifndef __mips__
		else if (((req->flags & SYMLOOK_IN_PLT) == 0) &&
		    (ELF_ST_TYPE(symp->st_info) == STT_FUNC))
			break;
		/* fallthrough */
#endif
	default:
		return (false);
	}
	if (req->name[0] != strp[0] || strcmp(req->name, strp) != 0)
		return (false);

	if (req->ventry == NULL) {
		if (obj->versyms != NULL) {
			verndx = VER_NDX(obj->versyms[symnum]);
			if (verndx > obj->vernum) {
				_rtld_error(
				    "%s: symbol %s references wrong version %d",
				    obj->path, obj->strtab + symnum, verndx);
				return (false);
			}
			/*
			 * If we are not called from dlsym (i.e. this
			 * is a normal relocation from unversioned
			 * binary), accept the symbol immediately if
			 * it happens to have first version after this
			 * shared object became versioned.  Otherwise,
			 * if symbol is versioned and not hidden,
			 * remember it. If it is the only symbol with
			 * this name exported by the shared object, it
			 * will be returned as a match by the calling
			 * function. If symbol is global (verndx < 2)
			 * accept it unconditionally.
			 */
			if ((req->flags & SYMLOOK_DLSYM) == 0 &&
			    verndx == VER_NDX_GIVEN) {
				result->sym_out = symp;
				return (true);
			}
			else if (verndx >= VER_NDX_GIVEN) {
				if ((obj->versyms[symnum] & VER_NDX_HIDDEN)
				    == 0) {
					if (result->vsymp == NULL)
						result->vsymp = symp;
					result->vcount++;
				}
				return (false);
			}
		}
		result->sym_out = symp;
		return (true);
	}
	if (obj->versyms == NULL) {
		if (object_match_name(obj, req->ventry->name)) {
			_rtld_error("%s: object %s should provide version %s "
			    "for symbol %s", obj_rtld.path, obj->path,
			    req->ventry->name, obj->strtab + symnum);
			return (false);
		}
	} else {
		verndx = VER_NDX(obj->versyms[symnum]);
		if (verndx > obj->vernum) {
			_rtld_error("%s: symbol %s references wrong version %d",
			    obj->path, obj->strtab + symnum, verndx);
			return (false);
		}
		if (obj->vertab[verndx].hash != req->ventry->hash ||
		    strcmp(obj->vertab[verndx].name, req->ventry->name)) {
			/*
			 * Version does not match. Look if this is a
			 * global symbol and if it is not hidden. If
			 * global symbol (verndx < 2) is available,
			 * use it. Do not return symbol if we are
			 * called by dlvsym, because dlvsym looks for
			 * a specific version and default one is not
			 * what dlvsym wants.
			 */
			if ((req->flags & SYMLOOK_DLSYM) ||
			    (verndx >= VER_NDX_GIVEN) ||
			    (obj->versyms[symnum] & VER_NDX_HIDDEN))
				return (false);
		}
	}
	result->sym_out = symp;
	return (true);
}

/*
 * Search for symbol using SysV hash function.
 * obj->buckets is known not to be NULL at this point; the test for this was
 * performed with the obj->valid_hash_sysv assignment.
 */
static int
symlook_obj1_sysv(SymLook *req, const Obj_Entry *obj)
{
	unsigned long symnum;
	Sym_Match_Result matchres;

	matchres.sym_out = NULL;
	matchres.vsymp = NULL;
	matchres.vcount = 0;

	for (symnum = obj->buckets[req->hash % obj->nbuckets];
	    symnum != STN_UNDEF; symnum = obj->chains[symnum]) {
		if (symnum >= obj->nchains)
			return (ESRCH);	/* Bad object */

		if (matched_symbol(req, obj, &matchres, symnum)) {
			req->sym_out = matchres.sym_out;
			req->defobj_out = obj;
			return (0);
		}
	}
	if (matchres.vcount == 1) {
		req->sym_out = matchres.vsymp;
		req->defobj_out = obj;
		return (0);
	}
	return (ESRCH);
}

/* Search for symbol using GNU hash function */
static int
symlook_obj1_gnu(SymLook *req, const Obj_Entry *obj)
{
	Elf_Addr bloom_word;
	const Elf32_Word *hashval;
	Elf32_Word bucket;
	Sym_Match_Result matchres;
	unsigned int h1, h2;
	unsigned long symnum;

	matchres.sym_out = NULL;
	matchres.vsymp = NULL;
	matchres.vcount = 0;

	/* Pick right bitmask word from Bloom filter array */
	bloom_word = obj->bloom_gnu[(req->hash_gnu / __ELF_WORD_SIZE) &
	    obj->maskwords_bm_gnu];

	/* Calculate modulus word size of gnu hash and its derivative */
	h1 = req->hash_gnu & (__ELF_WORD_SIZE - 1);
	h2 = ((req->hash_gnu >> obj->shift2_gnu) & (__ELF_WORD_SIZE - 1));

	/* Filter out the "definitely not in set" queries */
	if (((bloom_word >> h1) & (bloom_word >> h2) & 1) == 0)
		return (ESRCH);

	/* Locate hash chain and corresponding value element*/
	bucket = obj->buckets_gnu[req->hash_gnu % obj->nbuckets_gnu];
	if (bucket == 0)
		return (ESRCH);
	hashval = &obj->chain_zero_gnu[bucket];
	do {
		if (((*hashval ^ req->hash_gnu) >> 1) == 0) {
			symnum = hashval - obj->chain_zero_gnu;
			if (matched_symbol(req, obj, &matchres, symnum)) {
				req->sym_out = matchres.sym_out;
				req->defobj_out = obj;
				return (0);
			}
		}
	} while ((*hashval++ & 1) == 0);
	if (matchres.vcount == 1) {
		req->sym_out = matchres.vsymp;
		req->defobj_out = obj;
		return (0);
	}
	return (ESRCH);
}

static void
trace_loaded_objects(Obj_Entry *obj)
{
    char	*fmt1, *fmt2, *fmt, *main_local, *list_containers;
    int		c;

    if ((main_local = getenv(_LD("TRACE_LOADED_OBJECTS_PROGNAME"))) == NULL)
	main_local = "";

    if ((fmt1 = getenv(_LD("TRACE_LOADED_OBJECTS_FMT1"))) == NULL)
	fmt1 = "\t%o => %p (%x)\n";

    if ((fmt2 = getenv(_LD("TRACE_LOADED_OBJECTS_FMT2"))) == NULL)
	fmt2 = "\t%o (%x)\n";

    list_containers = getenv(_LD("TRACE_LOADED_OBJECTS_ALL"));

    for (; obj != NULL; obj = TAILQ_NEXT(obj, next)) {
	Needed_Entry		*needed;
	char			*name, *path;
	bool			is_lib;

	if (obj->marker)
	    continue;
	if (list_containers && obj->needed != NULL)
	    rtld_printf("%s:\n", obj->path);
	for (needed = obj->needed; needed; needed = needed->next) {
	    if (needed->obj != NULL) {
		if (needed->obj->traced && !list_containers)
		    continue;
		needed->obj->traced = true;
		path = needed->obj->path;
	    } else
		path = "not found";

	    name = (char *)obj->strtab + needed->name;
	    is_lib = strncmp(name, "lib", 3) == 0;	/* XXX - bogus */

	    fmt = is_lib ? fmt1 : fmt2;
	    while ((c = *fmt++) != '\0') {
		switch (c) {
		default:
		    rtld_putchar(c);
		    continue;
		case '\\':
		    switch (c = *fmt) {
		    case '\0':
			continue;
		    case 'n':
			rtld_putchar('\n');
			break;
		    case 't':
			rtld_putchar('\t');
			break;
		    }
		    break;
		case '%':
		    switch (c = *fmt) {
		    case '\0':
			continue;
		    case '%':
		    default:
			rtld_putchar(c);
			break;
		    case 'A':
			rtld_putstr(main_local);
			break;
		    case 'a':
			rtld_putstr(obj_main->path);
			break;
		    case 'o':
			rtld_putstr(name);
			break;
#if 0
		    case 'm':
			rtld_printf("%d", sodp->sod_major);
			break;
		    case 'n':
			rtld_printf("%d", sodp->sod_minor);
			break;
#endif
		    case 'p':
			rtld_putstr(path);
			break;
		    case 'x':
			rtld_printf("%p", needed->obj ? needed->obj->mapbase :
			  0);
			break;
		    }
		    break;
		}
		++fmt;
	    }
	}
    }
}

/*
 * Unload a dlopened object and its dependencies from memory and from
 * our data structures.  It is assumed that the DAG rooted in the
 * object has already been unreferenced, and that the object has a
 * reference count of 0.
 */
static void
unload_object(Obj_Entry *root, RtldLockState *lockstate)
{
	Obj_Entry marker, *obj, *next;

	assert(root->refcount == 0);

	/*
	 * Pass over the DAG removing unreferenced objects from
	 * appropriate lists.
	 */
	unlink_object(root);

	/* Unmap all objects that are no longer referenced. */
	for (obj = TAILQ_FIRST(&obj_list); obj != NULL; obj = next) {
		next = TAILQ_NEXT(obj, next);
		if (obj->marker || obj->refcount != 0)
			continue;
		LD_UTRACE(UTRACE_UNLOAD_OBJECT, obj, obj->mapbase,
		    obj->mapsize, 0, obj->path);
		dbg("unloading \"%s\"", obj->path);
		/*
		 * Unlink the object now to prevent new references from
		 * being acquired while the bind lock is dropped in
		 * recursive dlclose() invocations.
		 */
		TAILQ_REMOVE(&obj_list, obj, next);
		obj_count--;

		if (obj->filtees_loaded) {
			if (next != NULL) {
				init_marker(&marker);
				TAILQ_INSERT_BEFORE(next, &marker, next);
				unload_filtees(obj, lockstate);
				next = TAILQ_NEXT(&marker, next);
				TAILQ_REMOVE(&obj_list, &marker, next);
			} else
				unload_filtees(obj, lockstate);
		}
		release_object(obj);
	}
}

static void
unlink_object(Obj_Entry *root)
{
    Objlist_Entry *elm;

    if (root->refcount == 0) {
	/* Remove the object from the RTLD_GLOBAL list. */
	objlist_remove(&list_global, root);

    	/* Remove the object from all objects' DAG lists. */
    	STAILQ_FOREACH(elm, &root->dagmembers, link) {
	    objlist_remove(&elm->obj->dldags, root);
	    if (elm->obj != root)
		unlink_object(elm->obj);
	}
    }
}

static void
ref_dag(Obj_Entry *root)
{
    Objlist_Entry *elm;

    assert(root->dag_inited);
    STAILQ_FOREACH(elm, &root->dagmembers, link)
	elm->obj->refcount++;
}

static void
unref_dag(Obj_Entry *root)
{
    Objlist_Entry *elm;

    assert(root->dag_inited);
    STAILQ_FOREACH(elm, &root->dagmembers, link)
	elm->obj->refcount--;
}

/*
 * Common code for MD __tls_get_addr().
 */
static void *tls_get_addr_slow(uintptr_t **, int, size_t) __noinline;
static void *
tls_get_addr_slow(uintptr_t **dtvp, int index, size_t offset)
{
    uintptr_t *newdtv, *dtv;
    RtldLockState lockstate;
    int to_copy;

    dtv = *dtvp;
    /* Check dtv generation in case new modules have arrived */
    if (dtv[0] != tls_dtv_generation) {
	wlock_acquire(rtld_bind_lock, &lockstate);
	newdtv = xcalloc(tls_max_index + 2, sizeof(Elf_Addr));
	to_copy = dtv[1];
	if (to_copy > tls_max_index)
	    to_copy = tls_max_index;
	memcpy(&newdtv[2], &dtv[2], to_copy * sizeof(Elf_Addr));
	newdtv[0] = tls_dtv_generation;
	newdtv[1] = tls_max_index;
	free(dtv);
	lock_release(rtld_bind_lock, &lockstate);
	dtv = *dtvp = newdtv;
    }

    /* Dynamically allocate module TLS if necessary */
    if (dtv[index + 1] == 0) {
	/* Signal safe, wlock will block out signals. */
	wlock_acquire(rtld_bind_lock, &lockstate);
	if (!dtv[index + 1])
	    dtv[index + 1] = (Elf_Addr)allocate_module_tls(index);
	lock_release(rtld_bind_lock, &lockstate);
    }
    return ((void *)(dtv[index + 1] + offset));
}

void *
tls_get_addr_common(uintptr_t **dtvp, int index, size_t offset)
{
	uintptr_t *dtv;

	dtv = *dtvp;
	/* Check dtv generation in case new modules have arrived */
	if (__predict_true(dtv[0] == tls_dtv_generation &&
	    dtv[index + 1] != 0))
		return ((void *)(dtv[index + 1] + offset));
	return (tls_get_addr_slow(dtvp, index, offset));
}

#if defined(__aarch64__) || defined(__arm__) || defined(__mips__) || \
    defined(__powerpc__) || defined(__riscv)

/*
 * Return pointer to allocated TLS block
 */
static void *
get_tls_block_ptr(void *tcb, size_t tcbsize)
{
    size_t extra_size, post_size, pre_size, tls_block_size;
    size_t tls_init_align;

<<<<<<< HEAD
    tls_init_align = rtld_max(obj_main->tlsalign, 1);

    /* Compute fragments sizes. */
    extra_size = tcbsize - TLS_TCB_SIZE;
#if defined(__aarch64__) || defined(__arm__)
    post_size =  roundup2(TLS_TCB_SIZE, tls_init_align) - TLS_TCB_SIZE;
#else
    post_size = 0;
#endif
=======
    tls_init_align = MAX(obj_main->tlsalign, 1);

    /* Compute fragments sizes. */
    extra_size = tcbsize - TLS_TCB_SIZE;
    post_size = calculate_tls_post_size(tls_init_align);
>>>>>>> ad8dc1e9
    tls_block_size = tcbsize + post_size;
    pre_size = roundup2(tls_block_size, tls_init_align) - tls_block_size;

    return ((char *)tcb - pre_size - extra_size);
}

/*
 * Allocate Static TLS using the Variant I method.
 *
 * For details on the layout, see lib/libc/gen/tls.c.
 *
 * NB: rtld's tls_static_space variable includes TLS_TCB_SIZE and post_size as
 *     it is based on tls_last_offset, and TLS offsets here are really TCB
 *     offsets, whereas libc's tls_static_space is just the executable's static
 *     TLS segment.
 */
void *
allocate_tls(Obj_Entry *objs, void *oldtcb, size_t tcbsize, size_t tcbalign)
{
    Obj_Entry *obj;
    char *tls_block;
<<<<<<< HEAD
    uintptr_t *dtv, **tcb;
    char *addr;
=======
    Elf_Addr *dtv, **tcb;
    Elf_Addr addr;
>>>>>>> ad8dc1e9
    int i;
    size_t extra_size, maxalign, post_size, pre_size, tls_block_size;
    size_t tls_init_align;

    if (oldtcb != NULL && tcbsize == TLS_TCB_SIZE)
	return (oldtcb);

    assert(tcbsize >= TLS_TCB_SIZE);
<<<<<<< HEAD
    maxalign = rtld_max(tcbalign, tls_static_max_align);
    tls_init_align = rtld_max(obj_main->tlsalign, 1);

    /* Compute fragmets sizes. */
    extra_size = tcbsize - TLS_TCB_SIZE;
#if defined(__aarch64__) || defined(__arm__)
    post_size = roundup2(TLS_TCB_SIZE, tls_init_align) - TLS_TCB_SIZE;
#else
    post_size = 0;
#endif
=======
    maxalign = MAX(tcbalign, tls_static_max_align);
    tls_init_align = MAX(obj_main->tlsalign, 1);

    /* Compute fragmets sizes. */
    extra_size = tcbsize - TLS_TCB_SIZE;
    post_size = calculate_tls_post_size(tls_init_align);
>>>>>>> ad8dc1e9
    tls_block_size = tcbsize + post_size;
    pre_size = roundup2(tls_block_size, tls_init_align) - tls_block_size;
    tls_block_size += pre_size + tls_static_space - TLS_TCB_SIZE - post_size;

    /* Allocate whole TLS block */
    tls_block = malloc_aligned(tls_block_size, maxalign);
<<<<<<< HEAD
    tcb = (uintptr_t **)(tls_block + pre_size + extra_size);

    if (oldtcb != NULL) {
	memcpy(tls_block, get_tls_block_ptr(oldtcb, tcbsize),
	    tls_block_size);
=======
    tcb = (Elf_Addr **)(tls_block + pre_size + extra_size);

    if (oldtcb != NULL) {
	memcpy(tls_block, get_tls_block_ptr(oldtcb, tcbsize),
	    tls_static_space);
>>>>>>> ad8dc1e9
	free_aligned(get_tls_block_ptr(oldtcb, tcbsize));

	/* Adjust the DTV. */
	dtv = tcb[0];
	for (i = 0; i < dtv[1]; i++) {
	    if (dtv[i+2] >= (Elf_Addr)oldtcb &&
		dtv[i+2] < (Elf_Addr)oldtcb + tls_static_space) {
<<<<<<< HEAD
		dtv[i+2] = (uintptr_t)tcb + ((Elf_Addr)dtv[i+2] - (Elf_Addr)oldtcb);
	    }
	}
    } else {
	dtv = xcalloc(tls_max_index + 2, sizeof(void *));
	tcb[0] = dtv;
	dtv[0] = (uintptr_t)tls_dtv_generation;
	dtv[1] = (uintptr_t)tls_max_index;
=======
		dtv[i+2] = dtv[i+2] - (Elf_Addr)oldtcb + (Elf_Addr)tcb;
	    }
	}
    } else {
	dtv = xcalloc(tls_max_index + 2, sizeof(Elf_Addr));
	tcb[0] = dtv;
	dtv[0] = tls_dtv_generation;
	dtv[1] = tls_max_index;
>>>>>>> ad8dc1e9

	for (obj = globallist_curr(objs); obj != NULL;
	  obj = globallist_next(obj)) {
	    if (obj->tlsoffset > 0) {
<<<<<<< HEAD
		addr = (char *)tcb + obj->tlsoffset;
=======
		addr = (Elf_Addr)tcb + obj->tlsoffset;
>>>>>>> ad8dc1e9
		if (obj->tlsinitsize > 0)
		    memcpy(addr, obj->tlsinit, obj->tlsinitsize);
		if (obj->tlssize > obj->tlsinitsize)
		    memset((void*) (addr + obj->tlsinitsize), 0,
			   obj->tlssize - obj->tlsinitsize);
		dtv[obj->tlsindex + 1] = (uintptr_t)addr;
	    }
	}
    }

    return (tcb);
}

void
free_tls(void *tcb, size_t tcbsize, size_t tcbalign)
{
<<<<<<< HEAD
    char **dtv;
    char *tlsstart, *tlsend;
=======
    Elf_Addr *dtv;
    Elf_Addr tlsstart, tlsend;
>>>>>>> ad8dc1e9
    size_t post_size;
    size_t dtvsize, i, tls_init_align;

    assert(tcbsize >= TLS_TCB_SIZE);
<<<<<<< HEAD
    tls_init_align = rtld_max(obj_main->tlsalign, 1);

    /* Compute fragments sizes. */
#if defined(__aarch64__) || defined(__arm__)
    post_size =  roundup2(TLS_TCB_SIZE, tls_init_align) - TLS_TCB_SIZE;
#else
    post_size = 0;
#endif

    tlsstart = (char *)tcb + TLS_TCB_SIZE + post_size;
    tlsend = (char *)tcb + tls_static_space;

    dtv = *(void **)tcb;
    dtvsize = (size_t)dtv[1];
=======
    tls_init_align = MAX(obj_main->tlsalign, 1);

    /* Compute fragments sizes. */
    post_size = calculate_tls_post_size(tls_init_align);

    tlsstart = (Elf_Addr)tcb + TLS_TCB_SIZE + post_size;
    tlsend = (Elf_Addr)tcb + tls_static_space;

    dtv = *(Elf_Addr **)tcb;
    dtvsize = dtv[1];
>>>>>>> ad8dc1e9
    for (i = 0; i < dtvsize; i++) {
	if (dtv[i+2] && (dtv[i+2] < tlsstart || dtv[i+2] >= tlsend)) {
	    free((void*)dtv[i+2]);
	}
    }
    free(dtv);
    free_aligned(get_tls_block_ptr(tcb, tcbsize));
}

#endif

#if defined(__i386__) || defined(__amd64__) || defined(__sparc64__)

/*
 * Allocate Static TLS using the Variant II method.
 */
void *
allocate_tls(Obj_Entry *objs, void *oldtls, size_t tcbsize, size_t tcbalign)
{
    Obj_Entry *obj;
    size_t size, ralign;
    char *tls;
    Elf_Addr *dtv, *olddtv;
    Elf_Addr segbase, oldsegbase, addr;
    int i;

    ralign = tcbalign;
    if (tls_static_max_align > ralign)
	    ralign = tls_static_max_align;
    size = round(tls_static_space, ralign) + round(tcbsize, ralign);

    assert(tcbsize >= 2*sizeof(Elf_Addr));
    tls = malloc_aligned(size, ralign);
    dtv = xcalloc(tls_max_index + 2, sizeof(Elf_Addr));

    segbase = (Elf_Addr)(tls + round(tls_static_space, ralign));
    ((Elf_Addr*)segbase)[0] = segbase;
    ((Elf_Addr*)segbase)[1] = (Elf_Addr) dtv;

    dtv[0] = tls_dtv_generation;
    dtv[1] = tls_max_index;

    if (oldtls) {
	/*
	 * Copy the static TLS block over whole.
	 */
	oldsegbase = (Elf_Addr) oldtls;
	memcpy((void *)(segbase - tls_static_space),
	       (const void *)(oldsegbase - tls_static_space),
	       tls_static_space);

	/*
	 * If any dynamic TLS blocks have been created tls_get_addr(),
	 * move them over.
	 */
	olddtv = ((Elf_Addr**)oldsegbase)[1];
	for (i = 0; i < olddtv[1]; i++) {
	    if (olddtv[i+2] < oldsegbase - size || olddtv[i+2] > oldsegbase) {
		dtv[i+2] = olddtv[i+2];
		olddtv[i+2] = 0;
	    }
	}

	/*
	 * We assume that this block was the one we created with
	 * allocate_initial_tls().
	 */
	free_tls(oldtls, 2*sizeof(Elf_Addr), sizeof(Elf_Addr));
    } else {
	for (obj = objs; obj != NULL; obj = TAILQ_NEXT(obj, next)) {
		if (obj->marker || obj->tlsoffset == 0)
			continue;
		addr = segbase - obj->tlsoffset;
		memset((void*) (addr + obj->tlsinitsize),
		       0, obj->tlssize - obj->tlsinitsize);
		if (obj->tlsinit)
		    memcpy((void*) addr, obj->tlsinit, obj->tlsinitsize);
		dtv[obj->tlsindex + 1] = addr;
	}
    }

    return (void*) segbase;
}

void
free_tls(void *tls, size_t tcbsize, size_t tcbalign)
{
    Elf_Addr* dtv;
    size_t size, ralign;
    int dtvsize, i;
    Elf_Addr tlsstart, tlsend;

    /*
     * Figure out the size of the initial TLS block so that we can
     * find stuff which ___tls_get_addr() allocated dynamically.
     */
    ralign = tcbalign;
    if (tls_static_max_align > ralign)
	    ralign = tls_static_max_align;
    size = round(tls_static_space, ralign);

    dtv = ((Elf_Addr**)tls)[1];
    dtvsize = dtv[1];
    tlsend = (Elf_Addr) tls;
    tlsstart = tlsend - size;
    for (i = 0; i < dtvsize; i++) {
	if (dtv[i + 2] != 0 && (dtv[i + 2] < tlsstart || dtv[i + 2] > tlsend)) {
		free_aligned((void *)dtv[i + 2]);
	}
    }

    free_aligned((void *)tlsstart);
    free((void*) dtv);
}

#endif

/*
 * Allocate TLS block for module with given index.
 */
void *
allocate_module_tls(int index)
{
    Obj_Entry* obj;
    char* p;

    TAILQ_FOREACH(obj, &obj_list, next) {
	if (obj->marker)
	    continue;
	if (obj->tlsindex == index)
	    break;
    }
    if (!obj) {
	rtld_fatal("Can't find module with TLS index %d", index);
    }

    p = malloc_aligned(obj->tlssize, obj->tlsalign);
    memcpy(p, obj->tlsinit, obj->tlsinitsize);
    memset(p + obj->tlsinitsize, 0, obj->tlssize - obj->tlsinitsize);

    return p;
}

bool
allocate_tls_offset(Obj_Entry *obj)
{
    size_t off;

    if (obj->tls_done)
	return true;

    if (obj->tlssize == 0) {
	obj->tls_done = true;
	return true;
    }

    if (tls_last_offset == 0)
	off = calculate_first_tls_offset(obj->tlssize, obj->tlsalign);
    else
	off = calculate_tls_offset(tls_last_offset, tls_last_size,
				   obj->tlssize, obj->tlsalign);

    /*
     * If we have already fixed the size of the static TLS block, we
     * must stay within that size. When allocating the static TLS, we
     * leave a small amount of space spare to be used for dynamically
     * loading modules which use static TLS.
     */
    if (tls_static_space != 0) {
	if (calculate_tls_end(off, obj->tlssize) > tls_static_space)
	    return false;
    } else if (obj->tlsalign > tls_static_max_align) {
	    tls_static_max_align = obj->tlsalign;
    }

    tls_last_offset = obj->tlsoffset = off;
    tls_last_size = obj->tlssize;
    obj->tls_done = true;

    return true;
}

void
free_tls_offset(Obj_Entry *obj)
{

    /*
     * If we were the last thing to allocate out of the static TLS
     * block, we give our space back to the 'allocator'. This is a
     * simplistic workaround to allow libGL.so.1 to be loaded and
     * unloaded multiple times.
     */
    if (calculate_tls_end(obj->tlsoffset, obj->tlssize)
	== calculate_tls_end(tls_last_offset, tls_last_size)) {
	tls_last_offset -= obj->tlssize;
	tls_last_size = 0;
    }
}

void *
_rtld_allocate_tls(void *oldtls, size_t tcbsize, size_t tcbalign)
{
    void *ret;
    RtldLockState lockstate;

    wlock_acquire(rtld_bind_lock, &lockstate);
    ret = allocate_tls(globallist_curr(TAILQ_FIRST(&obj_list)), oldtls,
      tcbsize, tcbalign);
    lock_release(rtld_bind_lock, &lockstate);
    return (ret);
}

void
_rtld_free_tls(void *tcb, size_t tcbsize, size_t tcbalign)
{
    RtldLockState lockstate;

    wlock_acquire(rtld_bind_lock, &lockstate);
    free_tls(tcb, tcbsize, tcbalign);
    lock_release(rtld_bind_lock, &lockstate);
}

static void
object_add_name(Obj_Entry *obj, const char *name)
{
    Name_Entry *entry;
    size_t len;

    len = strlen(name);
    entry = malloc(sizeof(Name_Entry) + len);

    if (entry != NULL) {
	strcpy(entry->name, name);
	STAILQ_INSERT_TAIL(&obj->names, entry, link);
    }
}

static int
object_match_name(const Obj_Entry *obj, const char *name)
{
    Name_Entry *entry;

    STAILQ_FOREACH(entry, &obj->names, link) {
	if (strcmp(name, entry->name) == 0)
	    return (1);
    }
    return (0);
}

static Obj_Entry *
locate_dependency(const Obj_Entry *obj, const char *name)
{
    const Objlist_Entry *entry;
    const Needed_Entry *needed;

    STAILQ_FOREACH(entry, &list_main, link) {
	if (object_match_name(entry->obj, name))
	    return entry->obj;
    }

    for (needed = obj->needed;  needed != NULL;  needed = needed->next) {
	if (strcmp(obj->strtab + needed->name, name) == 0 ||
	  (needed->obj != NULL && object_match_name(needed->obj, name))) {
	    /*
	     * If there is DT_NEEDED for the name we are looking for,
	     * we are all set.  Note that object might not be found if
	     * dependency was not loaded yet, so the function can
	     * return NULL here.  This is expected and handled
	     * properly by the caller.
	     */
	    return (needed->obj);
	}
    }
    rtld_fatal("%s: Unexpected inconsistency: dependency %s not found",
	obj->path, name);
}

static int
check_object_provided_version(Obj_Entry *refobj, const Obj_Entry *depobj,
    const Elf_Vernaux *vna)
{
    const Elf_Verdef *vd;
    const char *vername;

    vername = refobj->strtab + vna->vna_name;
    vd = depobj->verdef;
    if (vd == NULL) {
	_rtld_error("%s: version %s required by %s not defined",
	    depobj->path, vername, refobj->path);
	return (-1);
    }
    for (;;) {
	if (vd->vd_version != VER_DEF_CURRENT) {
	    _rtld_error("%s: Unsupported version %d of Elf_Verdef entry",
		depobj->path, vd->vd_version);
	    return (-1);
	}
	if (vna->vna_hash == vd->vd_hash) {
	    const Elf_Verdaux *aux = (const Elf_Verdaux *)
		((char *)vd + vd->vd_aux);
	    if (strcmp(vername, depobj->strtab + aux->vda_name) == 0)
		return (0);
	}
	if (vd->vd_next == 0)
	    break;
	vd = (const Elf_Verdef *) ((char *)vd + vd->vd_next);
    }
    if (vna->vna_flags & VER_FLG_WEAK)
	return (0);
    _rtld_error("%s: version %s required by %s not found",
	depobj->path, vername, refobj->path);
    return (-1);
}

static int
rtld_verify_object_versions(Obj_Entry *obj)
{
    const Elf_Verneed *vn;
    const Elf_Verdef  *vd;
    const Elf_Verdaux *vda;
    const Elf_Vernaux *vna;
    const Obj_Entry *depobj;
    int maxvernum, vernum;

    if (obj->ver_checked)
	return (0);
    obj->ver_checked = true;

    maxvernum = 0;
    /*
     * Walk over defined and required version records and figure out
     * max index used by any of them. Do very basic sanity checking
     * while there.
     */
    vn = obj->verneed;
    while (vn != NULL) {
	if (vn->vn_version != VER_NEED_CURRENT) {
	    _rtld_error("%s: Unsupported version %d of Elf_Verneed entry",
		obj->path, vn->vn_version);
	    return (-1);
	}
	vna = (const Elf_Vernaux *) ((char *)vn + vn->vn_aux);
	for (;;) {
	    vernum = VER_NEED_IDX(vna->vna_other);
	    if (vernum > maxvernum)
		maxvernum = vernum;
	    if (vna->vna_next == 0)
		 break;
	    vna = (const Elf_Vernaux *) ((char *)vna + vna->vna_next);
	}
	if (vn->vn_next == 0)
	    break;
	vn = (const Elf_Verneed *) ((char *)vn + vn->vn_next);
    }

    vd = obj->verdef;
    while (vd != NULL) {
	if (vd->vd_version != VER_DEF_CURRENT) {
	    _rtld_error("%s: Unsupported version %d of Elf_Verdef entry",
		obj->path, vd->vd_version);
	    return (-1);
	}
	vernum = VER_DEF_IDX(vd->vd_ndx);
	if (vernum > maxvernum)
		maxvernum = vernum;
	if (vd->vd_next == 0)
	    break;
	vd = (const Elf_Verdef *) ((char *)vd + vd->vd_next);
    }

    if (maxvernum == 0)
	return (0);

    /*
     * Store version information in array indexable by version index.
     * Verify that object version requirements are satisfied along the
     * way.
     */
    obj->vernum = maxvernum + 1;
    obj->vertab = xcalloc(obj->vernum, sizeof(Ver_Entry));

    vd = obj->verdef;
    while (vd != NULL) {
	if ((vd->vd_flags & VER_FLG_BASE) == 0) {
	    vernum = VER_DEF_IDX(vd->vd_ndx);
	    assert(vernum <= maxvernum);
	    vda = (const Elf_Verdaux *)((char *)vd + vd->vd_aux);
	    obj->vertab[vernum].hash = vd->vd_hash;
	    obj->vertab[vernum].name = obj->strtab + vda->vda_name;
	    obj->vertab[vernum].file = NULL;
	    obj->vertab[vernum].flags = 0;
	}
	if (vd->vd_next == 0)
	    break;
	vd = (const Elf_Verdef *) ((char *)vd + vd->vd_next);
    }

    vn = obj->verneed;
    while (vn != NULL) {
	depobj = locate_dependency(obj, obj->strtab + vn->vn_file);
	if (depobj == NULL)
	    return (-1);
	vna = (const Elf_Vernaux *) ((char *)vn + vn->vn_aux);
	for (;;) {
	    if (check_object_provided_version(obj, depobj, vna))
		return (-1);
	    vernum = VER_NEED_IDX(vna->vna_other);
	    assert(vernum <= maxvernum);
	    obj->vertab[vernum].hash = vna->vna_hash;
	    obj->vertab[vernum].name = obj->strtab + vna->vna_name;
	    obj->vertab[vernum].file = obj->strtab + vn->vn_file;
	    obj->vertab[vernum].flags = (vna->vna_other & VER_NEED_HIDDEN) ?
		VER_INFO_HIDDEN : 0;
	    if (vna->vna_next == 0)
		 break;
	    vna = (const Elf_Vernaux *) ((char *)vna + vna->vna_next);
	}
	if (vn->vn_next == 0)
	    break;
	vn = (const Elf_Verneed *) ((char *)vn + vn->vn_next);
    }
    return 0;
}

static int
rtld_verify_versions(const Objlist *objlist)
{
    Objlist_Entry *entry;
    int rc;

    rc = 0;
    STAILQ_FOREACH(entry, objlist, link) {
	/*
	 * Skip dummy objects or objects that have their version requirements
	 * already checked.
	 */
	if (entry->obj->strtab == NULL || entry->obj->vertab != NULL)
	    continue;
	if (rtld_verify_object_versions(entry->obj) == -1) {
	    rc = -1;
	    if (ld_tracing == NULL)
		break;
	}
    }
    if (rc == 0 || ld_tracing != NULL)
    	rc = rtld_verify_object_versions(&obj_rtld);
    return rc;
}

const Ver_Entry *
fetch_ventry(const Obj_Entry *obj, unsigned long symnum)
{
    Elf_Versym vernum;

    if (obj->vertab) {
	vernum = VER_NDX(obj->versyms[symnum]);
	if (vernum >= obj->vernum) {
	    _rtld_error("%s: symbol %s has wrong verneed value %d",
		obj->path, obj->strtab + symnum, vernum);
	} else if (obj->vertab[vernum].hash != 0) {
	    return &obj->vertab[vernum];
	}
    }
    return NULL;
}

int
_rtld_get_stack_prot(void)
{

	return (stack_prot);
}

int
_rtld_is_dlopened(void *arg)
{
	Obj_Entry *obj;
	RtldLockState lockstate;
	int res;

	rlock_acquire(rtld_bind_lock, &lockstate);
	obj = dlcheck(arg);
	if (obj == NULL)
		obj = obj_from_addr(arg);
	if (obj == NULL) {
		_rtld_error("No shared object contains address");
		lock_release(rtld_bind_lock, &lockstate);
		return (-1);
	}
	res = obj->dlopened ? 1 : 0;
	lock_release(rtld_bind_lock, &lockstate);
	return (res);
}

int
obj_enforce_relro(Obj_Entry *obj)
{
	if (obj->relro_size == 0)
		return (0);

	dbg("Enforcing RELRO for %s (%p -> %p)", obj->path, obj->relro_page,
	    obj->relro_page + obj->relro_size);
	if (mprotect(obj->relro_page, obj->relro_size, PROT_READ) == -1) {
		_rtld_error("%s: Cannot enforce relro protection: %s",
		    obj->path, rtld_strerror(errno));
		return (-1);
	}
	return (0);
}

static void
map_stacks_exec(RtldLockState *lockstate)
{
	void (*thr_map_stacks_exec)(void);

	if ((max_stack_flags & PF_X) == 0 || (stack_prot & PROT_EXEC) != 0)
		return;
	thr_map_stacks_exec = (void (*)(void))(uintptr_t)
	    get_program_var_addr("__pthread_map_stacks_exec", lockstate);
	if (thr_map_stacks_exec != NULL) {
		stack_prot |= PROT_EXEC;
		thr_map_stacks_exec();
	}
}

void
symlook_init(SymLook *dst, const char *name)
{

	bzero(dst, sizeof(*dst));
	dst->name = name;
	dst->hash = elf_hash(name);
	dst->hash_gnu = gnu_hash(name);
}

static void
symlook_init_from_req(SymLook *dst, const SymLook *src)
{

	dst->name = src->name;
	dst->hash = src->hash;
	dst->hash_gnu = src->hash_gnu;
	dst->ventry = src->ventry;
	dst->flags = src->flags;
	dst->defobj_out = NULL;
	dst->sym_out = NULL;
	dst->lockstate = src->lockstate;
}

static int
open_binary_fd(const char *argv0, bool search_in_path)
{
	char *pathenv, *pe, binpath[PATH_MAX];
	int fd;

	if (search_in_path && strchr(argv0, '/') == NULL) {
		pathenv = getenv("PATH");
		if (pathenv == NULL) {
			_rtld_error("-p and no PATH environment variable");
			rtld_die();
		}
		pathenv = strdup(pathenv);
		if (pathenv == NULL) {
			_rtld_error("Cannot allocate memory");
			rtld_die();
		}
		fd = -1;
		errno = ENOENT;
		while ((pe = strsep(&pathenv, ":")) != NULL) {
			if (strlcpy(binpath, pe, sizeof(binpath)) >=
			    sizeof(binpath))
				continue;
			if (binpath[0] != '\0' &&
			    strlcat(binpath, "/", sizeof(binpath)) >=
			    sizeof(binpath))
				continue;
			if (strlcat(binpath, argv0, sizeof(binpath)) >=
			    sizeof(binpath))
				continue;
			fd = open(binpath, O_RDONLY | O_CLOEXEC | O_VERIFY);
			if (fd != -1 || errno != ENOENT)
				break;
		}
		free(pathenv);
	} else {
		fd = open(argv0, O_RDONLY | O_CLOEXEC | O_VERIFY);
	}

	if (fd == -1) {
		_rtld_error("Cannot open %s: %s", argv0, rtld_strerror(errno));
		rtld_die();
	}
	return (fd);
}

/*
 * Parse a set of command-line arguments.
 */
static int
parse_args(char* argv[], int argc, bool *use_pathp, int *fdp)
{
	const char *arg;
	int fd, i, j, arglen;
	char opt;

	dbg("Parsing command-line arguments");
	*use_pathp = false;
	*fdp = -1;

	for (i = 1; i < argc; i++ ) {
		arg = argv[i];
		dbg("argv[%d]: '%s'", i, arg);

		/*
		 * rtld arguments end with an explicit "--" or with the first
		 * non-prefixed argument.
		 */
		if (strcmp(arg, "--") == 0) {
			i++;
			break;
		}
		if (arg[0] != '-')
			break;

		/*
		 * All other arguments are single-character options that can
		 * be combined, so we need to search through `arg` for them.
		 */
		arglen = strlen(arg);
		for (j = 1; j < arglen; j++) {
			opt = arg[j];
			if (opt == 'h') {
				print_usage(argv[0]);
				_exit(0);
			} else if (opt == 'f') {
			/*
			 * -f XX can be used to specify a descriptor for the
			 * binary named at the command line (i.e., the later
			 * argument will specify the process name but the
			 * descriptor is what will actually be executed)
			 */
			if (j != arglen - 1) {
				/* -f must be the last option in, e.g., -abcf */
				rtld_fatal("Invalid options: %s", arg);
			}
			i++;
			fd = parse_integer(argv[i]);
			if (fd == -1) {
				rtld_fatal("Invalid file descriptor: '%s'",
				    argv[i]);
			}
			*fdp = fd;
			break;
			} else if (opt == 'p') {
				*use_pathp = true;
			} else {
				_rtld_error("Invalid argument: '%s'", arg);
				print_usage(argv[0]);
				rtld_die();
			}
		}
	}

	return (i);
}

/*
 * Parse a file descriptor number without pulling in more of libc (e.g. atoi).
 */
static int
parse_integer(const char *str)
{
	static const int RADIX = 10;  /* XXXJA: possibly support hex? */
	const char *orig;
	int n;
	char c;

	orig = str;
	n = 0;
	for (c = *str; c != '\0'; c = *++str) {
		if (c < '0' || c > '9')
			return (-1);

		n *= RADIX;
		n += c - '0';
	}

	/* Make sure we actually parsed something. */
	if (str == orig)
		return (-1);
	return (n);
}

static void
print_usage(const char *argv0)
{

	rtld_printf("Usage: %s [-h] [-f <FD>] [--] <binary> [<args>]\n"
		"\n"
		"Options:\n"
		"  -h        Display this help message\n"
		"  -p        Search in PATH for named binary\n"
		"  -f <FD>   Execute <FD> instead of searching for <binary>\n"
		"  --        End of RTLD options\n"
		"  <binary>  Name of process to execute\n"
		"  <args>    Arguments to the executed process\n", argv0);
}

/*
 * Overrides for libc_pic-provided functions.
 */

int
__getosreldate(void)
{
	size_t len;
	int oid[2];
	int error, osrel;

	if (osreldate != 0)
		return (osreldate);

	oid[0] = CTL_KERN;
	oid[1] = KERN_OSRELDATE;
	osrel = 0;
	len = sizeof(osrel);
	error = sysctl(oid, 2, &osrel, &len, NULL, 0);
	if (error == 0 && osrel > 0 && len == sizeof(osrel))
		osreldate = osrel;
	return (osreldate);
}

void
exit(int status)
{

	_exit(status);
}

void (*__cleanup)(void);
int __isthreaded = 0;
int _thread_autoinit_dummy_decl = 1;

#ifdef __CHERI_PURE_CAPABILITY__
/* FIXME: abort() will crash inside sigprocmask, let's just use raise() here */
void
abort(void)
{
	raise(SIGABRT);
	 __builtin_trap();
}
#endif

/*
 * No unresolved symbols for rtld.
 */
void
__pthread_cxa_finalize(struct dl_phdr_info *a)
{
}

const char *
rtld_strerror(int errnum)
{

	if (errnum < 0 || errnum >= sys_nerr)
		return ("Unknown error");
	return (sys_errlist[errnum]);
}

#if defined DEBUG || !defined(NDEBUG)
/* Provide an implementation of __assert that does not pull in fprintf() */
void
__assert(const char *func, const char *file, int line, const char *failedexpr)
{
	if (func == NULL)
		(void)rtld_fdprintf(STDERR_FILENO,
		     "Assertion failed: (%s), file %s, line %d.\n", failedexpr,
		     file, line);
	else
		(void)rtld_fdprintf(STDERR_FILENO,
		     "Assertion failed: (%s), function %s, file %s, line %d.\n",
		     failedexpr, func, file, line);
	abort();
	/* NOTREACHED */
}
#endif

#ifdef __CHERI_PURE_CAPABILITY__
/*
 * Hack to avoid a relocation against __auxargs from libc/gen/auxv.c.
 * This symbol is actually provided by crt1.c but we need a definition in
 * rtld to avoid a R_MIPS_CHERI_CAPBILITY relocation in rtld
 */
__attribute__((visibility("hidden"))) Elf_Auxinfo *__auxargs = NULL;
#endif<|MERGE_RESOLUTION|>--- conflicted
+++ resolved
@@ -4946,23 +4946,11 @@
     size_t extra_size, post_size, pre_size, tls_block_size;
     size_t tls_init_align;
 
-<<<<<<< HEAD
     tls_init_align = rtld_max(obj_main->tlsalign, 1);
-
-    /* Compute fragments sizes. */
-    extra_size = tcbsize - TLS_TCB_SIZE;
-#if defined(__aarch64__) || defined(__arm__)
-    post_size =  roundup2(TLS_TCB_SIZE, tls_init_align) - TLS_TCB_SIZE;
-#else
-    post_size = 0;
-#endif
-=======
-    tls_init_align = MAX(obj_main->tlsalign, 1);
 
     /* Compute fragments sizes. */
     extra_size = tcbsize - TLS_TCB_SIZE;
     post_size = calculate_tls_post_size(tls_init_align);
->>>>>>> ad8dc1e9
     tls_block_size = tcbsize + post_size;
     pre_size = roundup2(tls_block_size, tls_init_align) - tls_block_size;
 
@@ -4984,13 +4972,8 @@
 {
     Obj_Entry *obj;
     char *tls_block;
-<<<<<<< HEAD
     uintptr_t *dtv, **tcb;
     char *addr;
-=======
-    Elf_Addr *dtv, **tcb;
-    Elf_Addr addr;
->>>>>>> ad8dc1e9
     int i;
     size_t extra_size, maxalign, post_size, pre_size, tls_block_size;
     size_t tls_init_align;
@@ -4999,44 +4982,23 @@
 	return (oldtcb);
 
     assert(tcbsize >= TLS_TCB_SIZE);
-<<<<<<< HEAD
     maxalign = rtld_max(tcbalign, tls_static_max_align);
     tls_init_align = rtld_max(obj_main->tlsalign, 1);
-
-    /* Compute fragmets sizes. */
-    extra_size = tcbsize - TLS_TCB_SIZE;
-#if defined(__aarch64__) || defined(__arm__)
-    post_size = roundup2(TLS_TCB_SIZE, tls_init_align) - TLS_TCB_SIZE;
-#else
-    post_size = 0;
-#endif
-=======
-    maxalign = MAX(tcbalign, tls_static_max_align);
-    tls_init_align = MAX(obj_main->tlsalign, 1);
 
     /* Compute fragmets sizes. */
     extra_size = tcbsize - TLS_TCB_SIZE;
     post_size = calculate_tls_post_size(tls_init_align);
->>>>>>> ad8dc1e9
     tls_block_size = tcbsize + post_size;
     pre_size = roundup2(tls_block_size, tls_init_align) - tls_block_size;
     tls_block_size += pre_size + tls_static_space - TLS_TCB_SIZE - post_size;
 
     /* Allocate whole TLS block */
     tls_block = malloc_aligned(tls_block_size, maxalign);
-<<<<<<< HEAD
     tcb = (uintptr_t **)(tls_block + pre_size + extra_size);
 
     if (oldtcb != NULL) {
 	memcpy(tls_block, get_tls_block_ptr(oldtcb, tcbsize),
 	    tls_block_size);
-=======
-    tcb = (Elf_Addr **)(tls_block + pre_size + extra_size);
-
-    if (oldtcb != NULL) {
-	memcpy(tls_block, get_tls_block_ptr(oldtcb, tcbsize),
-	    tls_static_space);
->>>>>>> ad8dc1e9
 	free_aligned(get_tls_block_ptr(oldtcb, tcbsize));
 
 	/* Adjust the DTV. */
@@ -5044,7 +5006,6 @@
 	for (i = 0; i < dtv[1]; i++) {
 	    if (dtv[i+2] >= (Elf_Addr)oldtcb &&
 		dtv[i+2] < (Elf_Addr)oldtcb + tls_static_space) {
-<<<<<<< HEAD
 		dtv[i+2] = (uintptr_t)tcb + ((Elf_Addr)dtv[i+2] - (Elf_Addr)oldtcb);
 	    }
 	}
@@ -5053,25 +5014,11 @@
 	tcb[0] = dtv;
 	dtv[0] = (uintptr_t)tls_dtv_generation;
 	dtv[1] = (uintptr_t)tls_max_index;
-=======
-		dtv[i+2] = dtv[i+2] - (Elf_Addr)oldtcb + (Elf_Addr)tcb;
-	    }
-	}
-    } else {
-	dtv = xcalloc(tls_max_index + 2, sizeof(Elf_Addr));
-	tcb[0] = dtv;
-	dtv[0] = tls_dtv_generation;
-	dtv[1] = tls_max_index;
->>>>>>> ad8dc1e9
 
 	for (obj = globallist_curr(objs); obj != NULL;
 	  obj = globallist_next(obj)) {
 	    if (obj->tlsoffset > 0) {
-<<<<<<< HEAD
 		addr = (char *)tcb + obj->tlsoffset;
-=======
-		addr = (Elf_Addr)tcb + obj->tlsoffset;
->>>>>>> ad8dc1e9
 		if (obj->tlsinitsize > 0)
 		    memcpy(addr, obj->tlsinit, obj->tlsinitsize);
 		if (obj->tlssize > obj->tlsinitsize)
@@ -5088,44 +5035,22 @@
 void
 free_tls(void *tcb, size_t tcbsize, size_t tcbalign)
 {
-<<<<<<< HEAD
     char **dtv;
     char *tlsstart, *tlsend;
-=======
-    Elf_Addr *dtv;
-    Elf_Addr tlsstart, tlsend;
->>>>>>> ad8dc1e9
     size_t post_size;
     size_t dtvsize, i, tls_init_align;
 
     assert(tcbsize >= TLS_TCB_SIZE);
-<<<<<<< HEAD
     tls_init_align = rtld_max(obj_main->tlsalign, 1);
 
     /* Compute fragments sizes. */
-#if defined(__aarch64__) || defined(__arm__)
-    post_size =  roundup2(TLS_TCB_SIZE, tls_init_align) - TLS_TCB_SIZE;
-#else
-    post_size = 0;
-#endif
+    post_size = calculate_tls_post_size(tls_init_align);
 
     tlsstart = (char *)tcb + TLS_TCB_SIZE + post_size;
     tlsend = (char *)tcb + tls_static_space;
 
     dtv = *(void **)tcb;
     dtvsize = (size_t)dtv[1];
-=======
-    tls_init_align = MAX(obj_main->tlsalign, 1);
-
-    /* Compute fragments sizes. */
-    post_size = calculate_tls_post_size(tls_init_align);
-
-    tlsstart = (Elf_Addr)tcb + TLS_TCB_SIZE + post_size;
-    tlsend = (Elf_Addr)tcb + tls_static_space;
-
-    dtv = *(Elf_Addr **)tcb;
-    dtvsize = dtv[1];
->>>>>>> ad8dc1e9
     for (i = 0; i < dtvsize; i++) {
 	if (dtv[i+2] && (dtv[i+2] < tlsstart || dtv[i+2] >= tlsend)) {
 	    free((void*)dtv[i+2]);
