/*-
 * SPDX-License-Identifier: BSD-2-Clause-FreeBSD
 *
 * Copyright 1996, 1997, 1998, 1999, 2000 John D. Polstra.
 * Copyright 2003 Alexander Kabaev <kan@FreeBSD.ORG>.
 * Copyright 2009-2013 Konstantin Belousov <kib@FreeBSD.ORG>.
 * Copyright 2012 John Marino <draco@marino.st>.
 * Copyright 2014-2017 The FreeBSD Foundation
 * All rights reserved.
 *
 * Portions of this software were developed by Konstantin Belousov
 * under sponsorship from the FreeBSD Foundation.
 *
 * Redistribution and use in source and binary forms, with or without
 * modification, are permitted provided that the following conditions
 * are met:
 * 1. Redistributions of source code must retain the above copyright
 *    notice, this list of conditions and the following disclaimer.
 * 2. Redistributions in binary form must reproduce the above copyright
 *    notice, this list of conditions and the following disclaimer in the
 *    documentation and/or other materials provided with the distribution.
 *
 * THIS SOFTWARE IS PROVIDED BY THE AUTHOR ``AS IS'' AND ANY EXPRESS OR
 * IMPLIED WARRANTIES, INCLUDING, BUT NOT LIMITED TO, THE IMPLIED WARRANTIES
 * OF MERCHANTABILITY AND FITNESS FOR A PARTICULAR PURPOSE ARE DISCLAIMED.
 * IN NO EVENT SHALL THE AUTHOR BE LIABLE FOR ANY DIRECT, INDIRECT,
 * INCIDENTAL, SPECIAL, EXEMPLARY, OR CONSEQUENTIAL DAMAGES (INCLUDING, BUT
 * NOT LIMITED TO, PROCUREMENT OF SUBSTITUTE GOODS OR SERVICES; LOSS OF USE,
 * DATA, OR PROFITS; OR BUSINESS INTERRUPTION) HOWEVER CAUSED AND ON ANY
 * THEORY OF LIABILITY, WHETHER IN CONTRACT, STRICT LIABILITY, OR TORT
 * (INCLUDING NEGLIGENCE OR OTHERWISE) ARISING IN ANY WAY OUT OF THE USE OF
 * THIS SOFTWARE, EVEN IF ADVISED OF THE POSSIBILITY OF SUCH DAMAGE.
 */

/*
 * Dynamic linker for ELF.
 *
 * John Polstra <jdp@polstra.com>.
 */

#include <sys/cdefs.h>
__FBSDID("$FreeBSD$");

#include <sys/param.h>
#include <sys/mount.h>
#include <sys/mman.h>
#include <sys/stat.h>
#include <sys/sysctl.h>
#include <sys/uio.h>
#include <sys/utsname.h>
#include <sys/ktrace.h>

#include <dlfcn.h>
#include <err.h>
#include <errno.h>
#include <fcntl.h>
#include <signal.h>
#include <stdarg.h>
#include <stdio.h>
#include <stdlib.h>
#include <string.h>
#include <unistd.h>

#include "debug.h"
#include "rtld.h"
#include "libmap.h"
#include "paths.h"
#include "rtld_tls.h"
#include "rtld_printf.h"
#include "rtld_malloc.h"
#include "rtld_utrace.h"
#include "notes.h"
#include "rtld_libc.h"

/* Types. */
typedef void (*func_ptr_type)(void);
typedef void * (*path_enum_proc) (const char *path, size_t len, void *arg);


/* Variables that cannot be static: */
/* TODO: Support the probes based interface?
 * { "init_start", DO_NOTHING },
 * { "init_complete", FULL_RELOAD },
 * { "map_start", DO_NOTHING },
 * { "map_failed", DO_NOTHING },
 * { "reloc_complete", UPDATE_OR_RELOAD },
 * { "unmap_start", DO_NOTHING },
 * { "unmap_complete", FULL_RELOAD },
 */
extern struct r_debug r_debug; /* For GDB */
extern int _thread_autoinit_dummy_decl;
extern void (*__cleanup)(void);

/*
 * Function declarations.
 */
static const char *basename(const char *);
static bool digest_dynamic(Obj_Entry *, int);
static void digest_dynamic1(Obj_Entry *, int, const Elf_Dyn **,
    const Elf_Dyn **, const Elf_Dyn **);
static bool digest_dynamic2(Obj_Entry *, const Elf_Dyn *, const Elf_Dyn *,
    const Elf_Dyn *);
static Obj_Entry *digest_phdr(const Elf_Phdr *, int, dlfunc_t, const char *);
static void distribute_static_tls(Objlist *, RtldLockState *);
static Obj_Entry *dlcheck(void *);
static int dlclose_locked(void *, RtldLockState *);
static Obj_Entry *dlopen_object(const char *name, int fd, Obj_Entry *refobj,
    int lo_flags, int mode, RtldLockState *lockstate);
static Obj_Entry *do_load_object(int, const char *, char *, struct stat *, int);
static int do_search_info(const Obj_Entry *obj, int, struct dl_serinfo *);
static bool donelist_check(DoneList *, const Obj_Entry *);
static void errmsg_restore(char *);
static char *errmsg_save(void);
static void *_fill_search_info(const char *, size_t, void *);
/* Make this a macro to avoid updating all uses of fill_search_info */
#define fill_search_info make_rtld_local_function_pointer(_fill_search_info)

static char *find_library(const char *, const Obj_Entry *, int *);
static const char *gethints(bool);
static void hold_object(Obj_Entry *);
static void unhold_object(Obj_Entry *);
static void init_dag(Obj_Entry *);
static void init_marker(Obj_Entry *);
static void init_pagesizes(Elf_Auxinfo **aux_info);
static void init_rtld(caddr_t, Elf_Auxinfo **);
static void initlist_add_neededs(Needed_Entry *, Objlist *);
static void initlist_add_objects(Obj_Entry *, Obj_Entry *, Objlist *);
static int initlist_objects_ifunc(Objlist *, bool, int, RtldLockState *);
static void linkmap_add(Obj_Entry *);
static void linkmap_delete(Obj_Entry *);
static void load_filtees(Obj_Entry *, int flags, RtldLockState *);
static void unload_filtees(Obj_Entry *, RtldLockState *);
static int load_needed_objects(Obj_Entry *, int);
static int load_preload_objects(char *, bool);
static Obj_Entry *load_object(const char *, int fd, const Obj_Entry *, int);
static void map_stacks_exec(RtldLockState *);
static int obj_disable_relro(Obj_Entry *);
static int obj_enforce_relro(Obj_Entry *);
static Obj_Entry *obj_from_addr(const void *);
static void objlist_call_fini(Objlist *, Obj_Entry *, RtldLockState *);
static void objlist_call_init(Objlist *, RtldLockState *);
static void objlist_clear(Objlist *);
static Objlist_Entry *objlist_find(Objlist *, const Obj_Entry *);
static void objlist_init(Objlist *);
static void objlist_push_head(Objlist *, Obj_Entry *);
static void objlist_push_tail(Objlist *, Obj_Entry *);
static void objlist_put_after(Objlist *, Obj_Entry *, Obj_Entry *);
static void objlist_remove(Objlist *, Obj_Entry *);
static int open_binary_fd(const char *argv0, bool search_in_path,
    const char **binpath_res);
static int parse_args(char* argv[], int argc, bool *use_pathp, int *fdp,
    const char **argv0);
static int parse_integer(const char *);
static void *path_enumerate(const char *, path_enum_proc, const char *, void *);
static void print_usage(const char *argv0);
static void release_object(Obj_Entry *);
static int relocate_object_dag(Obj_Entry *root, bool bind_now,
    Obj_Entry *rtldobj, int flags, RtldLockState *lockstate);
static int relocate_object(Obj_Entry *obj, bool bind_now, Obj_Entry *rtldobj,
    int flags, RtldLockState *lockstate);
static int relocate_objects(Obj_Entry *, bool, Obj_Entry *, int,
    RtldLockState *);
static int resolve_object_ifunc(Obj_Entry *, bool, int, RtldLockState *);
static int rtld_dirname(const char *, char *);
static int rtld_dirname_abs(const char *, char *);
static void *rtld_dlopen(const char *name, int fd, int mode);
static void rtld_exit(void);
static void rtld_nop_exit(void);
static char *search_library_path(const char *, const char *, const char *,
    int *);
static char *search_library_pathfds(const char *, const char *, int *);
static const void **get_program_var_addr(const char *, RtldLockState *);
static void set_program_var(const char *, const void *);
static int symlook_default(SymLook *, const Obj_Entry *refobj);
static int symlook_global(SymLook *, DoneList *);
static void symlook_init_from_req(SymLook *, const SymLook *);
static int symlook_list(SymLook *, const Objlist *, DoneList *);
static int symlook_needed(SymLook *, const Needed_Entry *, DoneList *);
static int symlook_obj1_sysv(SymLook *, const Obj_Entry *);
static int symlook_obj1_gnu(SymLook *, const Obj_Entry *);
static void trace_loaded_objects(Obj_Entry *);
static void unlink_object(Obj_Entry *);
static void unload_object(Obj_Entry *, RtldLockState *lockstate);
static void unref_dag(Obj_Entry *);
static void ref_dag(Obj_Entry *);
static char *origin_subst_one(Obj_Entry *, char *, const char *,
    const char *, bool);
static char *origin_subst(Obj_Entry *, const char *);
static bool obj_resolve_origin(Obj_Entry *obj);
static void preinit_main(void);
static int  rtld_verify_versions(const Objlist *);
static int  rtld_verify_object_versions(Obj_Entry *);
static void object_add_name(Obj_Entry *, const char *);
static int  object_match_name(const Obj_Entry *, const char *);
static void ld_utrace_log(int, void *, void *, size_t, int, const char *);
static void rtld_fill_dl_phdr_info(const Obj_Entry *obj,
    struct dl_phdr_info *phdr_info);
static uint32_t gnu_hash(const char *);
static bool matched_symbol(SymLook *, const Obj_Entry *, Sym_Match_Result *,
    const unsigned long);

void r_debug_state(struct r_debug *, struct link_map *) __noinline __exported;
void _r_debug_postinit(struct link_map *) __noinline __exported;

/*
 * Data declarations.
 */
static char *error_message;	/* Message for dlerror(), or NULL */
struct r_debug r_debug __exported;	/* for GDB; */
static bool libmap_disable;	/* Disable libmap */
static bool ld_loadfltr;	/* Immediate filters processing */
static char *libmap_override;	/* Maps to use in addition to libmap.conf */
static bool trust;		/* False for setuid and setgid programs */
static bool dangerous_ld_env;	/* True if environment variables have been
				   used to affect the libraries loaded */
bool ld_bind_not;		/* Disable PLT update */
static char *ld_bind_now;	/* Environment variable for immediate binding */
static char *ld_library_path;	/* Environment variable for search path */
static char *ld_library_dirs;	/* Environment variable for library descriptors */
static char *ld_preload;	/* Environment variable for libraries to
				   load first */
static char *ld_preload_fds;	/* Environment variable for libraries represented by
				   descriptors */
static const char *ld_elf_hints_path;	/* Environment variable for alternative hints path */
static const char *ld_tracing;	/* Called from ldd to print libs */
static char *ld_utrace;		/* Use utrace() to log events. */
static bool ld_skip_init_funcs = false;	/* XXXAR: debug environment variable to verify relocation processing */
static struct obj_entry_q obj_list;	/* Queue of all loaded objects */
static Obj_Entry *obj_main;	/* The main program shared object */
#if !defined(__mips__) || !defined(__CHERI_PURE_CAPABILITY__)
static
#endif
Obj_Entry obj_rtld;	/* The dynamic linker shared object */
static unsigned int obj_count;	/* Number of objects in obj_list */
static unsigned int obj_loads;	/* Number of loads of objects (gen count) */

static Objlist list_global =	/* Objects dlopened with RTLD_GLOBAL */
  STAILQ_HEAD_INITIALIZER(list_global);
static Objlist list_main =	/* Objects loaded at program startup */
  STAILQ_HEAD_INITIALIZER(list_main);
static Objlist list_fini =	/* Objects needing fini() calls */
  STAILQ_HEAD_INITIALIZER(list_fini);

Elf_Sym sym_zero;		/* For resolving undefined weak refs. */

#define GDB_STATE(s,m)	r_debug.r_state = s; r_debug_state(&r_debug,m);

extern Elf_Dyn _DYNAMIC __no_subobject_bounds;
#pragma weak _DYNAMIC

int dlclose(void *) __exported;
char *dlerror(void) __exported;
void *dlopen(const char *, int) __exported;
void *fdlopen(int, int) __exported;
void *dlsym(void *, const char *) __exported;
dlfunc_t dlfunc(void *, const char *) __exported;
void *dlvsym(void *, const char *, const char *) __exported;
int dladdr(const void *, Dl_info *) __exported;
void dllockinit(void *, void *(*)(void *), void (*)(void *), void (*)(void *),
    void (*)(void *), void (*)(void *), void (*)(void *)) __exported;
int dlinfo(void *, int , void *) __exported;
int dl_iterate_phdr(__dl_iterate_hdr_callback, void *) __exported;
int _rtld_addr_phdr(const void *, struct dl_phdr_info *) __exported;
int _rtld_get_stack_prot(void) __exported;
int _rtld_is_dlopened(void *) __exported;
void _rtld_error(const char *, ...) __exported __printflike(1, 2);

/* Only here to fix -Wmissing-prototypes warnings */
int __getosreldate(void);
#ifdef __CHERI_PURE_CAPABILITY__
func_ptr_type _rtld(Elf_Auxinfo *aux, func_ptr_type *exit_proc, Obj_Entry **objp);
#else
func_ptr_type _rtld(Elf_Addr *sp, func_ptr_type *exit_proc, Obj_Entry **objp);
#endif
uintptr_t _rtld_bind(Obj_Entry *obj, Elf_Size reloff);


int npagesizes;
static int osreldate;
size_t *pagesizes;

static int stack_prot = PROT_READ | PROT_WRITE | RTLD_DEFAULT_STACK_EXEC;
static int max_stack_flags;

/*
 * Global declarations normally provided by crt1.  The dynamic linker is
 * not built with crt1, so we have to provide them ourselves.
 */
char *__progname;
char **environ;

/*
 * Used to pass argc, argv to init functions.
 */
int main_argc;
char **main_argv;

/*
 * Globals to control TLS allocation.
 */
size_t tls_last_offset;		/* Static TLS offset of last module */
size_t tls_last_size;		/* Static TLS size of last module */
size_t tls_static_space;	/* Static TLS space allocated */
static size_t tls_static_max_align;
Elf_Addr tls_dtv_generation = 1;	/* Used to detect when dtv size changes */
int tls_max_index = 1;		/* Largest module index allocated */

static bool ld_library_path_rpath = false;
bool ld_fast_sigblock = false;

/*
 * Globals for path names, and such
 */
const char *ld_elf_hints_default = _PATH_ELF_HINTS;
const char *ld_path_libmap_conf = _PATH_LIBMAP_CONF;
const char *ld_path_rtld = _PATH_RTLD;
const char *ld_standard_library_path = STANDARD_LIBRARY_PATH;
const char *ld_env_prefix = LD_;

static void (*rtld_exit_ptr)(void);

/*
 * Fill in a DoneList with an allocation large enough to hold all of
 * the currently-loaded objects.  Keep this as a macro since it calls
 * alloca and we want that to occur within the scope of the caller.
 */
#define donelist_init(dlp)					\
    ((dlp)->objs = alloca(obj_count * sizeof (dlp)->objs[0]),	\
    assert((dlp)->objs != NULL),				\
    (dlp)->num_alloc = obj_count,				\
    (dlp)->num_used = 0)

#define	LD_UTRACE(e, h, mb, ms, r, n) do {			\
	if (ld_utrace != NULL)					\
		ld_utrace_log(e, h, mb, ms, r, n);		\
} while (0)

static void
ld_utrace_log(int event, void *handle, void *mapbase, size_t mapsize,
    int refcnt, const char *name)
{
	struct utrace_rtld ut;
	static const char rtld_utrace_sig[RTLD_UTRACE_SIG_SZ] = RTLD_UTRACE_SIG;

	memcpy(ut.sig, rtld_utrace_sig, sizeof(ut.sig));
	ut.event = event;
	ut.handle = handle;
	ut.mapbase = mapbase;
	ut.mapsize = mapsize;
	ut.refcnt = refcnt;
	bzero(ut.name, sizeof(ut.name));
	if (name)
		strlcpy(ut.name, name, sizeof(ut.name));
	utrace(&ut, sizeof(ut));
}

#ifdef RTLD_VARIANT_ENV_NAMES
/*
 * construct the env variable based on the type of binary that's
 * running.
 */
static inline const char *
_LD(const char *var)
{
	static char buffer[128];

	strlcpy(buffer, ld_env_prefix, sizeof(buffer));
	strlcat(buffer, var, sizeof(buffer));
	return (buffer);
}
#else
#define _LD(x)	LD_ x
#endif

#ifdef DEBUG
static inline
bool is_env_var_set(const char* varname)
{
	char *env_var;

	env_var = getenv(varname);

	/* return true if the variable is nonnull and not equal to "0" */
	return (env_var != NULL && *env_var != '\0' &&
	    __builtin_strcmp(env_var, "0") != 0);
}
#endif

/*
 * Main entry point for dynamic linking.
 *
 * For CHERI the first argument is a pointer to the ELF "auxiliary vector".
 * For all other architectures the first argument is the stack pointer.
 * The stack is expected to be laid out as described
 * in the SVR4 ABI specification, Intel 386 Processor Supplement.
 * Specifically, the stack pointer points to a word containing
 * ARGC.  Following that in the stack is a null-terminated sequence
 * of pointers to argument strings.  Then comes a null-terminated
 * sequence of pointers to environment strings.  Finally, there is a
 * sequence of "auxiliary vector" entries.
 *
 * The second argument points to a place to store the dynamic linker's
 * exit procedure pointer and the third to a place to store the main
 * program's object.
 *
 * The return value is the main program's entry point.
 */
func_ptr_type
#ifdef __CHERI_PURE_CAPABILITY__
_rtld(Elf_Auxinfo *aux, func_ptr_type *exit_proc, Obj_Entry **objp)
#else
_rtld(Elf_Addr *sp, func_ptr_type *exit_proc, Obj_Entry **objp)
#endif
{
    Elf_Auxinfo *aux_info[AT_COUNT], *auxp;
#ifndef __CHERI_PURE_CAPABILITY__
    Elf_Auxinfo *aux, *auxpf;
#endif
    Objlist_Entry *entry;
    Obj_Entry *last_interposer, *obj, *preload_tail;
    const Elf_Phdr *phdr;
    Objlist initlist;
    RtldLockState lockstate;
    struct stat st;
    Elf_Addr *argcp;
    char **argv, **env, *kexecpath, *library_path_rpath;
    const char *argv0, *binpath;
#ifndef __CHERI_PURE_CAPABILITY__
    char **envp;
#endif
    dlfunc_t imgentry;
    char buf[MAXPATHLEN];
    int argc, fd, i, mib[4], old_osrel, osrel, phnum, rtld_argc;
    size_t sz;
#ifdef __powerpc__
    int old_auxv_format = 1;
#endif
    bool dir_enable, direct_exec, explicit_fd, search_in_path;

    /*
     * On entry, the dynamic linker itself has not been relocated yet.
     * Be very careful not to reference any global data until after
     * init_rtld has returned.  It is OK to reference file-scope statics
     * and string constants, and to call static and global functions.
     */
#ifndef __CHERI_PURE_CAPABILITY__
    /* Find the auxiliary vector on the stack. */
    argcp = sp;
    argc = *sp++;
    argv = (char **) sp;
    sp += argc + 1;	/* Skip over arguments and NULL terminator */
    env = (char **) sp;
    while (*sp++ != 0)	/* Skip over environment, and NULL terminator */
	;
    aux = (Elf_Auxinfo *) sp;
#endif

    /* Digest the auxiliary vector. */
    for (i = 0;  i < AT_COUNT;  i++)
	aux_info[i] = NULL;
    for (auxp = aux;  auxp->a_type != AT_NULL;  auxp++) {
	if (auxp->a_type < AT_COUNT)
	    aux_info[auxp->a_type] = auxp;
#ifdef __powerpc__
	if (auxp->a_type == 23) /* AT_STACKPROT */
	    old_auxv_format = 0;
#endif
    }
#ifdef __CHERI_PURE_CAPABILITY__
    /* CHERI reads these values from auxv instead */
    argcp = &aux_info[AT_ARGC]->a_un.a_val;
    argc = *argcp;
    argv = (char **)aux_info[AT_ARGV]->a_un.a_ptr;
    env = (char **)aux_info[AT_ENVV]->a_un.a_ptr;
#endif

#ifdef __powerpc__
    if (old_auxv_format) {
	/* Remap from old-style auxv numbers. */
	aux_info[23] = aux_info[21];	/* AT_STACKPROT */
	aux_info[21] = aux_info[19];	/* AT_PAGESIZESLEN */
	aux_info[19] = aux_info[17];	/* AT_NCPUS */
	aux_info[17] = aux_info[15];	/* AT_CANARYLEN */
	aux_info[15] = aux_info[13];	/* AT_EXECPATH */
	aux_info[13] = NULL;		/* AT_GID */

	aux_info[20] = aux_info[18];	/* AT_PAGESIZES */
	aux_info[18] = aux_info[16];	/* AT_OSRELDATE */
	aux_info[16] = aux_info[14];	/* AT_CANARY */
	aux_info[14] = NULL;		/* AT_EGID */
    }
#endif

    /* Initialize and relocate ourselves. */
    assert(aux_info[AT_BASE] != NULL);
    assert((vaddr_t)aux_info[AT_BASE]->a_un.a_ptr != 0 && "rtld cannot be mapped at address zero!");
    init_rtld((caddr_t) aux_info[AT_BASE]->a_un.a_ptr, aux_info);

    __progname = obj_rtld.path;
    argv0 = argv[0] != NULL ? argv[0] : "(null)";
    environ = env;
    main_argc = argc;
    main_argv = argv;

    if (aux_info[AT_BSDFLAGS] != NULL &&
	(aux_info[AT_BSDFLAGS]->a_un.a_val & ELF_BSDF_SIGFASTBLK) != 0)
	    ld_fast_sigblock = true;

    trust = !issetugid();
    direct_exec = false;

    md_abi_variant_hook(aux_info);

    fd = -1;
    if (aux_info[AT_EXECFD] != NULL) {
	fd = aux_info[AT_EXECFD]->a_un.a_val;
    } else {
	assert(aux_info[AT_PHDR] != NULL);
	phdr = (const Elf_Phdr *)aux_info[AT_PHDR]->a_un.a_ptr;
	if (phdr == obj_rtld.phdr) {
	    if (!trust) {
		_rtld_error("Tainted process refusing to run binary %s",
		    argv0);
		rtld_die();
	    }
	    direct_exec = true;

	    dbg("opening main program in direct exec mode");
	    if (argc >= 2) {
		rtld_argc = parse_args(argv, argc, &search_in_path, &fd, &argv0);
		explicit_fd = (fd != -1);
		binpath = NULL;
		if (!explicit_fd)
		    fd = open_binary_fd(argv0, search_in_path, &binpath);
		if (fstat(fd, &st) == -1) {
		    rtld_fatal("Failed to fstat FD %d (%s): %s", fd,
		      explicit_fd ? "user-provided descriptor" : argv0,
		      rtld_strerror(errno));
		}

		/*
		 * Rough emulation of the permission checks done by
		 * execve(2), only Unix DACs are checked, ACLs are
		 * ignored.  Preserve the semantic of disabling owner
		 * to execute if owner x bit is cleared, even if
		 * others x bit is enabled.
		 * mmap(2) does not allow to mmap with PROT_EXEC if
		 * binary' file comes from noexec mount.  We cannot
		 * set a text reference on the binary.
		 */
		dir_enable = false;
		if (st.st_uid == geteuid()) {
		    if ((st.st_mode & S_IXUSR) != 0)
			dir_enable = true;
		} else if (st.st_gid == getegid()) {
		    if ((st.st_mode & S_IXGRP) != 0)
			dir_enable = true;
		} else if ((st.st_mode & S_IXOTH) != 0) {
		    dir_enable = true;
		}
		if (!dir_enable) {
		    _rtld_error("No execute permission for binary %s",
		        argv0);
		    if (!ld_tracing)
			rtld_die();
		}

		/*
		 * For direct exec mode, argv[0] is the interpreter
		 * name, we must remove it and shift arguments left
		 * before invoking binary main.  Since stack layout
		 * places environment pointers and aux vectors right
		 * after the terminating NULL, we must shift
		 * environment and aux as well.
		 */
		main_argc = argc - rtld_argc;
		for (i = 0; i <= main_argc; i++)
		    argv[i] = argv[i + rtld_argc];
		*argcp -= rtld_argc;
		/* auxv/envp is not on the stack in CHERI so we don't need this */
#ifndef __CHERI_PURE_CAPABILITY__
		environ = env = envp = argv + main_argc + 1;
		dbg("move env from %p to %p", envp + rtld_argc, envp);
		do {
		    *envp = *(envp + rtld_argc);
		}  while (*envp++ != NULL);
		aux = auxp = (Elf_Auxinfo *)envp;
		auxpf = (Elf_Auxinfo *)(envp + rtld_argc);
		dbg("move aux from %p to %p", auxpf, aux);
		/* XXXKIB insert place for AT_EXECPATH if not present */
		for (;; auxp++, auxpf++) {
		    *auxp = *auxpf;
		    if (auxp->a_type == AT_NULL)
			break;
		}
		/* Since the auxiliary vector has moved, redigest it. */
		for (i = 0;  i < AT_COUNT;  i++)
		    aux_info[i] = NULL;
		for (auxp = aux;  auxp->a_type != AT_NULL;  auxp++) {
		    if (auxp->a_type < AT_COUNT)
			aux_info[auxp->a_type] = auxp;
		}
#endif

		/* Point AT_EXECPATH auxv and aux_info to the binary path. */
		if (binpath == NULL) {
		    aux_info[AT_EXECPATH] = NULL;
		} else {
		    if (aux_info[AT_EXECPATH] == NULL) {
			aux_info[AT_EXECPATH] = xmalloc(sizeof(Elf_Auxinfo));
			aux_info[AT_EXECPATH]->a_type = AT_EXECPATH;
		    }
		    aux_info[AT_EXECPATH]->a_un.a_ptr = __DECONST(void *,
		      binpath);
		}
	    } else {
		_rtld_error("No binary");
		rtld_die();
	    }
	}
    }

    ld_bind_now = getenv(_LD("BIND_NOW"));

    /*
     * If the process is tainted, then we un-set the dangerous environment
     * variables.  The process will be marked as tainted until setuid(2)
     * is called.  If any child process calls setuid(2) we do not want any
     * future processes to honor the potentially un-safe variables.
     */
    if (!trust) {
	if (unsetenv(_LD("PRELOAD")) || unsetenv(_LD("LIBMAP")) ||
	    unsetenv(_LD("LIBRARY_PATH")) || unsetenv(_LD("LIBRARY_PATH_FDS")) ||
	    unsetenv(_LD("LIBMAP_DISABLE")) || unsetenv(_LD("BIND_NOT")) ||
	    unsetenv(_LD("DEBUG")) || unsetenv(_LD("ELF_HINTS_PATH")) ||
	    unsetenv(_LD("SKIP_INIT_FUNCS")) ||
	    unsetenv(_LD("LOADFLTR")) || unsetenv(_LD("LIBRARY_PATH_RPATH")) ||
	    unsetenv(_LD("PRELOAD_FDS"))) {
		rtld_fatal("environment corrupt; aborting");
	}
    }
    if (ld_bind_now == NULL)
	    ld_bind_not = getenv(_LD("BIND_NOT")) != NULL;
    libmap_disable = getenv(_LD("LIBMAP_DISABLE")) != NULL;
    libmap_override = getenv(_LD("LIBMAP"));
    ld_library_path = getenv(_LD("LIBRARY_PATH"));
    ld_library_dirs = getenv(_LD("LIBRARY_PATH_FDS"));
    ld_preload = getenv(_LD("PRELOAD"));
    ld_preload_fds = getenv(_LD("PRELOAD_FDS"));
    ld_elf_hints_path = getenv(_LD("ELF_HINTS_PATH"));
    ld_loadfltr = getenv(_LD("LOADFLTR")) != NULL;
    library_path_rpath = getenv(_LD("LIBRARY_PATH_RPATH"));
    ld_skip_init_funcs = getenv(_LD("SKIP_INIT_FUNCS")) != NULL;
    library_path_rpath = getenv(_LD("LIBRARY_PATH_RPATH"));
    if (library_path_rpath != NULL) {
	    if (library_path_rpath[0] == 'y' ||
		library_path_rpath[0] == 'Y' ||
		library_path_rpath[0] == '1')
		    ld_library_path_rpath = true;
	    else
		    ld_library_path_rpath = false;
    }
    dangerous_ld_env = libmap_disable || (libmap_override != NULL) ||
	(ld_library_path != NULL) || (ld_preload != NULL) ||
	(ld_elf_hints_path != NULL) || ld_loadfltr;
    if (!ld_tracing)
	ld_tracing = getenv(_LD("TRACE_LOADED_OBJECTS"));
    ld_utrace = getenv(_LD("UTRACE"));

    if ((ld_elf_hints_path == NULL) || strlen(ld_elf_hints_path) == 0)
	ld_elf_hints_path = ld_elf_hints_default;

#ifdef DEBUG
    if (is_env_var_set(_LD("DEBUG")))
	debug = RTLD_DBG_NO_CATEGORY;
    if (is_env_var_set(_LD("DEBUG_VERBOSE")))
	debug = RTLD_DBG_ALL;
    if (is_env_var_set(_LD("DEBUG_CHERI")))
	debug |= RTLD_DBG_CHERI_PLT | RTLD_DBG_CHERI | RTLD_DBG_CHERI_PLT_VERBOSE;
    if (is_env_var_set(_LD("DEBUG_STATS")))
	debug |= RTLD_DBG_RELOC_STATS;
    if (getenv(_LD("DEBUG_CATEGORIES")))
	debug |= parse_integer(getenv(_LD("DEBUG_CATEGORIES")));
#endif
    dbg("%s is initialized, base address = " PTR_FMT, __progname,
	(caddr_t) aux_info[AT_BASE]->a_un.a_ptr);
    dbg("RTLD dynamic = " PTR_FMT, obj_rtld.dynamic);
    dbg("RTLD pltgot  = " PTR_FMT, obj_rtld.pltgot);

    dbg("initializing thread locks");
    lockdflt_init();

    /*
     * Load the main program, or process its program header if it is
     * already loaded.
     */
    if (fd != -1) {	/* Load the main program. */
	dbg("loading main program");
	obj_main = map_object(fd, argv0, NULL, _PATH_RTLD);
	close(fd);
	if (obj_main == NULL)
	    rtld_die();
	max_stack_flags = obj_main->stack_flags;
    } else {				/* Main program already loaded. */
	dbg("processing main program's program header");
	assert(aux_info[AT_PHDR] != NULL);
	phdr = (const Elf_Phdr *) aux_info[AT_PHDR]->a_un.a_ptr;
	assert(aux_info[AT_PHNUM] != NULL);
	phnum = aux_info[AT_PHNUM]->a_un.a_val;
	assert(aux_info[AT_PHENT] != NULL);
	assert(aux_info[AT_PHENT]->a_un.a_val == sizeof(Elf_Phdr));
	assert(aux_info[AT_ENTRY] != NULL);
	imgentry = (dlfunc_t) aux_info[AT_ENTRY]->a_un.a_ptr;
	dbg("Values from kernel:\n\tAT_PHDR=" PTR_FMT "\n"
	    "\tAT_BASE=" PTR_FMT "\n\tAT_ENTRY=" PTR_FMT "\n",
		phdr, aux_info[AT_BASE]->a_un.a_ptr, (const void *)imgentry);
	if ((obj_main = digest_phdr(phdr, phnum, imgentry, argv0)) ==
	    NULL)
		rtld_die();
	dbg("Parsed values:\n\tmapbase=" PTR_FMT "\n\tmapsize=%#zx"
#ifdef __CHERI_PURE_CAPABILITY__
	    "\n\ttext_rodata=" PTR_FMT
#endif
	    "\n\tvaddrbase=%#zx\n\trelocbase=" PTR_FMT "\n",
	    obj_main->mapbase, obj_main->mapsize,
#ifdef __CHERI_PURE_CAPABILITY__
	    obj_main->text_rodata_cap,
#endif
	    obj_main->vaddrbase, obj_main->relocbase);
    }

    if (aux_info[AT_EXECPATH] != NULL && fd == -1) {
	    kexecpath = aux_info[AT_EXECPATH]->a_un.a_ptr;
	    dbg("AT_EXECPATH %p %s", kexecpath, kexecpath);
	    if (kexecpath[0] == '/')
		    obj_main->path = kexecpath;
	    else if (getcwd(buf, sizeof(buf)) == NULL ||
		     strlcat(buf, "/", sizeof(buf)) >= sizeof(buf) ||
		     strlcat(buf, kexecpath, sizeof(buf)) >= sizeof(buf))
		    obj_main->path = xstrdup(argv0);
	    else
		    obj_main->path = xstrdup(buf);
    } else {
	    dbg("No AT_EXECPATH or direct exec");
	    obj_main->path = xstrdup(argv0);
    }
    dbg("obj_main path %s", obj_main->path);
    obj_main->mainprog = true;

    if (aux_info[AT_STACKPROT] != NULL &&
      aux_info[AT_STACKPROT]->a_un.a_val != 0)
	    stack_prot = aux_info[AT_STACKPROT]->a_un.a_val;

#if !defined(COMPAT_32BIT) && !defined(COMPAT_64BIT) && !defined(COMPAT_CHERI)
    /*
     * Get the actual dynamic linker pathname from the executable if
     * possible.  (It should always be possible.)  That ensures that
     * gdb will find the right dynamic linker even if a non-standard
     * one is being used.
     */
    if (obj_main->interp != NULL &&
      strcmp(obj_main->interp, obj_rtld.path) != 0) {
	free(obj_rtld.path);
	obj_rtld.path = xstrdup(obj_main->interp);
        __progname = obj_rtld.path;
    }
#endif

    if (!digest_dynamic(obj_main, 0))
	rtld_die();
    dbg("%s valid_hash_sysv %d valid_hash_gnu %d dynsymcount %d",
	obj_main->path, obj_main->valid_hash_sysv, obj_main->valid_hash_gnu,
	obj_main->dynsymcount);

    linkmap_add(obj_main);
    linkmap_add(&obj_rtld);

    /* Link the main program into the list of objects. */
    TAILQ_INSERT_HEAD(&obj_list, obj_main, next);
    obj_count++;
    obj_loads++;

    /* Initialize a fake symbol for resolving undefined weak references. */
    sym_zero.st_info = ELF_ST_INFO(STB_GLOBAL, STT_NOTYPE);
    sym_zero.st_shndx = SHN_UNDEF;
    sym_zero.st_value = -(vaddr_t)obj_main->relocbase;

    if (!libmap_disable)
        libmap_disable = (bool)lm_init(libmap_override);

    dbg("loading LD_PRELOAD_FDS libraries");
    if (load_preload_objects(ld_preload_fds, true) == -1)
	rtld_die();

    dbg("loading LD_PRELOAD libraries");
    if (load_preload_objects(ld_preload, false) == -1)
	rtld_die();
    preload_tail = globallist_curr(TAILQ_LAST(&obj_list, obj_entry_q));

    dbg("loading needed objects");
    if (load_needed_objects(obj_main, ld_tracing != NULL ? RTLD_LO_TRACE :
      0) == -1)
	rtld_die();

    /* Make a list of all objects loaded at startup. */
    last_interposer = obj_main;
    TAILQ_FOREACH(obj, &obj_list, next) {
	if (obj->marker)
	    continue;
	if (obj->z_interpose && obj != obj_main) {
	    objlist_put_after(&list_main, last_interposer, obj);
	    last_interposer = obj;
	} else {
	    objlist_push_tail(&list_main, obj);
	}
    	obj->refcount++;
    }

    dbg("checking for required versions");
    if (rtld_verify_versions(&list_main) == -1 && !ld_tracing)
	rtld_die();

    if (ld_tracing) {		/* We're done */
	trace_loaded_objects(obj_main);
	exit(0);
    }

    if (getenv(_LD("DUMP_REL_PRE")) != NULL) {
       dump_relocations(obj_main);
       exit (0);
    }

    /*
     * Processing tls relocations requires having the tls offsets
     * initialized.  Prepare offsets before starting initial
     * relocation processing.
     */
    dbg("initializing initial thread local storage offsets");
    STAILQ_FOREACH(entry, &list_main, link) {
	/*
	 * Allocate all the initial objects out of the static TLS
	 * block even if they didn't ask for it.
	 */
	allocate_tls_offset(entry->obj);
    }

    if (relocate_objects(obj_main,
      ld_bind_now != NULL && *ld_bind_now != '\0',
      &obj_rtld, SYMLOOK_EARLY, NULL) == -1)
	rtld_die();

#ifndef __CHERI_PURE_CAPABILITY__
    /* Copy relocations are not supported in the purecap ABI */
    dbg("doing copy relocations");
    if (do_copy_relocations(obj_main) == -1)
	rtld_die();
#endif

    if (getenv(_LD("DUMP_REL_POST")) != NULL) {
       dump_relocations(obj_main);
       exit (0);
    }

    ifunc_init(aux);

    /*
     * Setup TLS for main thread.  This must be done after the
     * relocations are processed, since tls initialization section
     * might be the subject for relocations.
     */
    dbg("initializing initial thread local storage");
    allocate_initial_tls(globallist_curr(TAILQ_FIRST(&obj_list)));

    dbg("initializing key program variables");
    set_program_var("__progname", argv[0] != NULL ? basename(argv[0]) : "");
    set_program_var("environ", env);
    set_program_var("__elf_aux_vector", aux);

    /* Make a list of init functions to call. */
    objlist_init(&initlist);
    initlist_add_objects(globallist_curr(TAILQ_FIRST(&obj_list)),
      preload_tail, &initlist);

    r_debug_state(NULL, &obj_main->linkmap); /* say hello to gdb! */

    map_stacks_exec(NULL);

#ifdef __CHERI_PURE_CAPABILITY__
    /* old crt does not exist for CheriABI */
    obj_main->crt_no_init = true;
#else
    if (!obj_main->crt_no_init) {
	/*
	 * Make sure we don't call the main program's init and fini
	 * functions for binaries linked with old crt1 which calls
	 * _init itself.
	 */
	obj_main->init_ptr = obj_main->fini_ptr = NULL;
	obj_main->preinit_array_ptr = obj_main->init_array_ptr =
	    obj_main->fini_array_ptr = NULL;
    }
#endif /* #ifndef __CHERI_PURE_CAPABILITY__ */

    if (direct_exec) {
	/* Set osrel for direct-execed binary */
	mib[0] = CTL_KERN;
	mib[1] = KERN_PROC;
	mib[2] = KERN_PROC_OSREL;
	mib[3] = getpid();
	osrel = obj_main->osrel;
	sz = sizeof(old_osrel);
	dbg("setting osrel to %d", osrel);
	(void)sysctl(mib, 4, &old_osrel, &sz, &osrel, sizeof(osrel));
    }

    wlock_acquire(rtld_bind_lock, &lockstate);

    dbg("resolving ifuncs");
    if (initlist_objects_ifunc(&initlist, ld_bind_now != NULL &&
      *ld_bind_now != '\0', SYMLOOK_EARLY, &lockstate) == -1)
	rtld_die();

    if (obj_main->crt_no_init)
	preinit_main();
    objlist_call_init(&initlist, &lockstate);
    _r_debug_postinit(&obj_main->linkmap);
    objlist_clear(&initlist);
    dbg("loading filtees");
    TAILQ_FOREACH(obj, &obj_list, next) {
	if (obj->marker)
	    continue;
	if (ld_loadfltr || obj->z_loadfltr)
	    load_filtees(obj, 0, &lockstate);
    }

    dbg("enforcing main obj relro");
    if (obj_enforce_relro(obj_main) == -1)
	rtld_die();

    lock_release(rtld_bind_lock, &lockstate);

    dbg("transferring control to program entry point = " PTR_FMT, obj_main->entry);

    /* Return the exit procedure and the program entry point. */
    if (rtld_exit_ptr == NULL)
	rtld_exit_ptr = make_rtld_function_pointer(rtld_exit);
    *exit_proc = rtld_exit_ptr;
    *objp = obj_main;

#if defined(__mips__) && defined(__CHERI_PURE_CAPABILITY__)
    // ensure that we setup a valid $cgp if the binary is built with -nostartfiles
    // Note: This value should still remain valid after the return since clang
    // won't clobber it. This should ensure that on return from here to
    // rtld_start.S $cgp will be set up correctly. We could also pass another
    // reference argument and store obj_main->captable there but this is easier
    // and should have the same effect.
    const void *entry_cgp = target_cgp_for_func(obj_main, (dlfunc_t)obj_main->entry);
    dbg_cheri("Setting initial $cgp for %s to " PTR_FMT, obj_main->path, entry_cgp);
    assert(cheri_getperm(obj_main->entry) & CHERI_PERM_EXECUTE);
    /* Add memory clobber to ensure that it is done last thing before return
     *
     * TODO: would be nice if we could return pairs in $c3/$c4
     */
    __asm__ volatile("cmove $cgp, %0" :: "C"(entry_cgp): "$c26", "memory");
#endif
    return (func_ptr_type) obj_main->entry;
}

void *
rtld_resolve_ifunc(const Obj_Entry *obj, const Elf_Sym *def)
{
#ifdef __CHERI_PURE_CAPABILITY__
	(void)obj;
	(void)def;
	rtld_fatal("IFUNC is not implemented for CheriABI");
#else

	void *ptr;
	Elf_Addr target;

	ptr = (void *)make_function_pointer(def, obj);
	target = call_ifunc_resolver(ptr);
	return ((void *)target);
#endif
}

/*
 * NB: MIPS uses a private version of this function (_mips_rtld_bind).
 * Changes to this function should be applied there as well.
 */
uintptr_t
_rtld_bind(Obj_Entry *obj, Elf_Size reloff)
{
    const Elf_Rel *rel;
    const Elf_Sym *def;
    const Obj_Entry *defobj;
    uintptr_t *where;
    uintptr_t target;
    RtldLockState lockstate;

    rlock_acquire(rtld_bind_lock, &lockstate);
    if (sigsetjmp(lockstate.env, 0) != 0)
	    lock_upgrade(rtld_bind_lock, &lockstate);
    if (obj->pltrel)
	rel = (const Elf_Rel *)((const char *)obj->pltrel + reloff);
    else
	rel = (const Elf_Rel *)((const char *)obj->pltrela + reloff);

    where = (uintptr_t *)(obj->relocbase + rel->r_offset);
    def = find_symdef(ELF_R_SYM(rel->r_info), obj, &defobj, SYMLOOK_IN_PLT,
	NULL, &lockstate);
    if (def == NULL)
	rtld_die();
    if (ELF_ST_TYPE(def->st_info) == STT_GNU_IFUNC)
	target = (uintptr_t)rtld_resolve_ifunc(defobj, def);
    else
#ifdef __CHERI_PURE_CAPABILITY__
	target = (uintptr_t)make_function_pointer(def, defobj);
#else
	target = (uintptr_t)(defobj->relocbase + def->st_value);
#endif

    dbg("\"%s\" in \"%s\" ==> %p in \"%s\"",
      defobj->strtab + def->st_name,
      obj->path == NULL ? NULL : basename(obj->path),
      (void *)target,
      defobj->path == NULL ? NULL : basename(defobj->path));

    /*
     * Write the new contents for the jmpslot. Note that depending on
     * architecture, the value which we need to return back to the
     * lazy binding trampoline may or may not be the target
     * address. The value returned from reloc_jmpslot() is the value
     * that the trampoline needs.
     */
    target = reloc_jmpslot(where, target, defobj, obj, rel);
    lock_release(rtld_bind_lock, &lockstate);
    return target;
}

/*
 * Error reporting function.  Use it like printf.  If formats the message
 * into a buffer, and sets things up so that the next call to dlerror()
 * will return the message.
 */
void
_rtld_error(const char *fmt, ...)
{
    static char buf[512];
    va_list ap;

    va_start(ap, fmt);
    rtld_vsnprintf(buf, sizeof buf, fmt, ap);
    error_message = buf;
    va_end(ap);
    LD_UTRACE(UTRACE_RTLD_ERROR, NULL, NULL, 0, 0, error_message);
}

/*
 * Return a dynamically-allocated copy of the current error message, if any.
 */
static char *
errmsg_save(void)
{
    return error_message == NULL ? NULL : xstrdup(error_message);
}

/*
 * Restore the current error message from a copy which was previously saved
 * by errmsg_save().  The copy is freed.
 */
static void
errmsg_restore(char *saved_msg)
{
    if (saved_msg == NULL)
	error_message = NULL;
    else {
	_rtld_error("%s", saved_msg);
	free(saved_msg);
    }
}

static const char *
basename(const char *name)
{
    const char *p = strrchr(name, '/');
    return p != NULL ? p + 1 : name;
}

static struct utsname uts;

static char *
origin_subst_one(Obj_Entry *obj, char *real, const char *kw,
    const char *subst, bool may_free)
{
	char *p, *p1, *res, *resp;
	int subst_len, kw_len, subst_count, old_len, new_len;

	kw_len = strlen(kw);

	/*
	 * First, count the number of the keyword occurrences, to
	 * preallocate the final string.
	 */
	for (p = real, subst_count = 0;; p = p1 + kw_len, subst_count++) {
		p1 = strstr(p, kw);
		if (p1 == NULL)
			break;
	}

	/*
	 * If the keyword is not found, just return.
	 *
	 * Return non-substituted string if resolution failed.  We
	 * cannot do anything more reasonable, the failure mode of the
	 * caller is unresolved library anyway.
	 */
	if (subst_count == 0 || (obj != NULL && !obj_resolve_origin(obj)))
		return (may_free ? real : xstrdup(real));
	if (obj != NULL)
		subst = obj->origin_path;

	/*
	 * There is indeed something to substitute.  Calculate the
	 * length of the resulting string, and allocate it.
	 */
	subst_len = strlen(subst);
	old_len = strlen(real);
	new_len = old_len + (subst_len - kw_len) * subst_count;
	res = xmalloc(new_len + 1);

	/*
	 * Now, execute the substitution loop.
	 */
	for (p = real, resp = res, *resp = '\0';;) {
		p1 = strstr(p, kw);
		if (p1 != NULL) {
			/* Copy the prefix before keyword. */
			memcpy(resp, p, p1 - p);
			resp += p1 - p;
			/* Keyword replacement. */
			memcpy(resp, subst, subst_len);
			resp += subst_len;
			*resp = '\0';
			p = p1 + kw_len;
		} else
			break;
	}

	/* Copy to the end of string and finish. */
	strcat(resp, p);
	if (may_free)
		free(real);
	return (res);
}

static char *
origin_subst(Obj_Entry *obj, const char *real)
{
	char *res1, *res2, *res3, *res4;

	if (obj == NULL || !trust)
		return (xstrdup(real));
	if (uts.sysname[0] == '\0') {
		if (uname(&uts) != 0) {
			_rtld_error("utsname failed: %d", errno);
			return (NULL);
		}
	}
	/* __DECONST is safe here since without may_free real is unchanged */
	res1 = origin_subst_one(obj, __DECONST(char *, real), "$ORIGIN", NULL,
	    false);
	res2 = origin_subst_one(NULL, res1, "$OSNAME", uts.sysname, true);
	res3 = origin_subst_one(NULL, res2, "$OSREL", uts.release, true);
	res4 = origin_subst_one(NULL, res3, "$PLATFORM", uts.machine, true);
	return (res4);
}

void
rtld_die(void)
{
    const char *msg = dlerror();

    if (msg == NULL)
	msg = "Fatal error";
    rtld_fdputstr(STDERR_FILENO, _BASENAME_RTLD ": ");
    rtld_fdputstr(STDERR_FILENO, msg);
    rtld_fdputchar(STDERR_FILENO, '\n');
    _exit(1);
}

/*
 * Process a shared object's DYNAMIC section, and save the important
 * information in its Obj_Entry structure.
 */
static void
digest_dynamic1(Obj_Entry *obj, int early, const Elf_Dyn **dyn_rpath,
    const Elf_Dyn **dyn_soname, const Elf_Dyn **dyn_runpath)
{
    const Elf_Dyn *dynp;
    Needed_Entry **needed_tail = &obj->needed;
    Needed_Entry **needed_filtees_tail = &obj->needed_filtees;
    Needed_Entry **needed_aux_filtees_tail = &obj->needed_aux_filtees;
    const Elf_Hashelt *hashtab;
    const Elf32_Word *hashval;
    Elf32_Word bkt, nmaskwords;
    int bloom_size32;
    int plttype = DT_REL;

    *dyn_rpath = NULL;
    *dyn_soname = NULL;
    *dyn_runpath = NULL;

    obj->bind_now = false;
    dynp = obj->dynamic;
    if (dynp == NULL)
	return;
    for (;  dynp->d_tag != DT_NULL;  dynp++) {
	switch (dynp->d_tag) {

	case DT_REL:
	    obj->rel = (const Elf_Rel *)(obj->relocbase + dynp->d_un.d_ptr);
	    break;

	case DT_RELSZ:
	    obj->relsize = dynp->d_un.d_val;
	    break;

	case DT_RELENT:
	    assert(dynp->d_un.d_val == sizeof(Elf_Rel));
	    break;

	case DT_JMPREL:
	    obj->pltrel = (const Elf_Rel *)
	      (obj->relocbase + dynp->d_un.d_ptr);
	    break;

	case DT_PLTRELSZ:
	    obj->pltrelsize = dynp->d_un.d_val;
	    break;

	case DT_RELA:
	    obj->rela = (const Elf_Rela *)(obj->relocbase + dynp->d_un.d_ptr);
	    break;

	case DT_RELASZ:
	    obj->relasize = dynp->d_un.d_val;
	    break;

	case DT_RELAENT:
	    assert(dynp->d_un.d_val == sizeof(Elf_Rela));
	    break;

	case DT_PLTREL:
	    plttype = dynp->d_un.d_val;
	    assert(dynp->d_un.d_val == DT_REL || plttype == DT_RELA);
	    break;

	case DT_SYMTAB:
	    obj->symtab = (const Elf_Sym *)
	      (obj->relocbase + dynp->d_un.d_ptr);
	    break;

	case DT_SYMENT:
	    assert(dynp->d_un.d_val == sizeof(Elf_Sym));
	    break;

	case DT_STRTAB:
	    obj->strtab = (const char *)(obj->relocbase + dynp->d_un.d_ptr);
	    break;

	case DT_STRSZ:
	    obj->strsize = dynp->d_un.d_val;
	    break;

	case DT_VERNEED:
	    obj->verneed = (const Elf_Verneed *)(obj->relocbase +
		dynp->d_un.d_val);
	    break;

	case DT_VERNEEDNUM:
	    obj->verneednum = dynp->d_un.d_val;
	    break;

	case DT_VERDEF:
	    obj->verdef = (const Elf_Verdef *)(obj->relocbase +
		dynp->d_un.d_val);
	    break;

	case DT_VERDEFNUM:
	    obj->verdefnum = dynp->d_un.d_val;
	    break;

	case DT_VERSYM:
	    obj->versyms = (const Elf_Versym *)(obj->relocbase +
		dynp->d_un.d_val);
	    break;

	case DT_HASH:
	    {
		hashtab = (const Elf_Hashelt *)(obj->relocbase +
		    dynp->d_un.d_ptr);
		obj->nbuckets = hashtab[0];
		obj->nchains = hashtab[1];
		obj->buckets = hashtab + 2;
		obj->chains = obj->buckets + obj->nbuckets;
		obj->valid_hash_sysv = obj->nbuckets > 0 && obj->nchains > 0 &&
		  obj->buckets != NULL;
	    }
	    break;

	case DT_GNU_HASH:
	    {
		hashtab = (const Elf_Hashelt *)(obj->relocbase +
		    dynp->d_un.d_ptr);
		obj->nbuckets_gnu = hashtab[0];
		obj->symndx_gnu = hashtab[1];
		nmaskwords = hashtab[2];
		bloom_size32 = (__ELF_WORD_SIZE / 32) * nmaskwords;
		obj->maskwords_bm_gnu = nmaskwords - 1;
		obj->shift2_gnu = hashtab[3];
		obj->bloom_gnu = (const Elf_Addr *)(hashtab + 4);
		obj->buckets_gnu = hashtab + 4 + bloom_size32;
		obj->chain_zero_gnu = obj->buckets_gnu + obj->nbuckets_gnu -
		  obj->symndx_gnu;
		/* Number of bitmask words is required to be power of 2 */
		obj->valid_hash_gnu = powerof2(nmaskwords) &&
		    obj->nbuckets_gnu > 0 && obj->buckets_gnu != NULL;
	    }
	    break;

	case DT_NEEDED:
	    if (!obj->rtld) {
		Needed_Entry *nep = NEW(Needed_Entry);
		nep->name = dynp->d_un.d_val;
		nep->obj = NULL;
		nep->next = NULL;

		*needed_tail = nep;
		needed_tail = &nep->next;
	    }
	    break;

	case DT_FILTER:
	    if (!obj->rtld) {
		Needed_Entry *nep = NEW(Needed_Entry);
		nep->name = dynp->d_un.d_val;
		nep->obj = NULL;
		nep->next = NULL;

		*needed_filtees_tail = nep;
		needed_filtees_tail = &nep->next;

		if (obj->linkmap.l_refname == NULL)
		    obj->linkmap.l_refname = (char *)(uintptr_t)dynp->d_un.d_val;
	    }
	    break;

	case DT_AUXILIARY:
	    if (!obj->rtld) {
		Needed_Entry *nep = NEW(Needed_Entry);
		nep->name = dynp->d_un.d_val;
		nep->obj = NULL;
		nep->next = NULL;

		*needed_aux_filtees_tail = nep;
		needed_aux_filtees_tail = &nep->next;
	    }
	    break;

	case DT_PLTGOT:
	    obj->pltgot = (uintptr_t *)(obj->relocbase + dynp->d_un.d_ptr);
	    break;

	case DT_TEXTREL:
	    obj->textrel = true;
	    break;

	case DT_SYMBOLIC:
	    obj->symbolic = true;
	    break;

	case DT_RPATH:
	    /*
	     * We have to wait until later to process this, because we
	     * might not have gotten the address of the string table yet.
	     */
	    *dyn_rpath = dynp;
	    break;

	case DT_SONAME:
	    *dyn_soname = dynp;
	    break;

	case DT_RUNPATH:
	    *dyn_runpath = dynp;
	    break;

	case DT_INIT:
	    obj->init_ptr = (void*)(obj->relocbase + dynp->d_un.d_ptr);
	    break;

	case DT_PREINIT_ARRAY:
	    obj->preinit_array_ptr = (InitArrayEntry *)(obj->relocbase + dynp->d_un.d_ptr);
	    break;

	case DT_PREINIT_ARRAYSZ:
	    obj->preinit_array_num = dynp->d_un.d_val / sizeof(InitArrayEntry);
	    break;

	case DT_INIT_ARRAY:
	    obj->init_array_ptr = (InitArrayEntry *)(obj->relocbase + dynp->d_un.d_ptr);
	    break;

	case DT_INIT_ARRAYSZ:
	    obj->init_array_num = dynp->d_un.d_val / sizeof(InitArrayEntry);
	    break;

	case DT_FINI:
	    obj->fini_ptr = (void*)(obj->relocbase + dynp->d_un.d_ptr);
	    break;

	case DT_FINI_ARRAY:
	    obj->fini_array_ptr = (InitArrayEntry *)(obj->relocbase + dynp->d_un.d_ptr);
	    break;

	case DT_FINI_ARRAYSZ:
	    obj->fini_array_num = dynp->d_un.d_val / sizeof(InitArrayEntry);
	    break;

	/*
	 * Don't process DT_DEBUG on MIPS as the dynamic section
	 * is mapped read-only. DT_MIPS_RLD_MAP is used instead.
	 */

#ifndef __mips__
	case DT_DEBUG:
	    if (!early)
		dbg("Filling in DT_DEBUG entry");
	    (__DECONST(Elf_Dyn *, dynp))->d_un.d_ptr = (Elf_Addr)&r_debug;
	    break;
#endif

	case DT_FLAGS:
		if (dynp->d_un.d_val & DF_ORIGIN)
		    obj->z_origin = true;
		if (dynp->d_un.d_val & DF_SYMBOLIC)
		    obj->symbolic = true;
		if (dynp->d_un.d_val & DF_TEXTREL)
		    obj->textrel = true;
		if (dynp->d_un.d_val & DF_BIND_NOW)
		    obj->bind_now = true;
		if (dynp->d_un.d_val & DF_STATIC_TLS)
		    obj->static_tls = true;
	    break;

#ifdef RTLD_HAS_CAPRELOCS
	case DT_CHERI___CAPRELOCS:
		obj->cap_relocs = (obj->relocbase + dynp->d_un.d_ptr);
		break;

	case DT_CHERI___CAPRELOCSSZ:
		obj->cap_relocs_size = dynp->d_un.d_val;
		break;
#endif

#ifdef __mips__
	case DT_MIPS_LOCAL_GOTNO:
		obj->local_gotno = dynp->d_un.d_val;
		break;

	case DT_MIPS_SYMTABNO:
		obj->symtabno = dynp->d_un.d_val;
		break;

	case DT_MIPS_GOTSYM:
		obj->gotsym = dynp->d_un.d_val;
		break;

	case DT_MIPS_RLD_MAP:
		// We still need to add relocbase for CHERI non-PIE binaries
		// since we need something to derive the pointer from.
		assert((vaddr_t)obj->relocbase == 0);
		// All CheriABI binaries should be PIE so this should be unused.
		*((Elf_Addr *)(obj->relocbase + dynp->d_un.d_ptr)) = (Elf_Addr) &r_debug;
		break;

	case DT_MIPS_RLD_MAP_REL: {
		char* tag_loc;
		// The MIPS_RLD_MAP_REL tag stores the offset to the .rld_map
		// section relative to the address of the tag itself.
#ifdef __CHERI_PURE_CAPABILITY__
		tag_loc = (char*)cheri_copyaddress(obj->relocbase, dynp);
#else
		tag_loc = __DECONST(char*, dynp);
#endif
		dbg("Setting DT_MIPS_RLD_MAP_REL for %s: %p <- %p", obj->path,
		    ((Elf_Addr *)(tag_loc + dynp->d_un.d_val)), &r_debug);
		*((Elf_Addr *)(tag_loc + dynp->d_un.d_val)) = (Elf_Addr) &r_debug;
		break;
	}

	case DT_MIPS_PLTGOT:
		obj->mips_pltgot = (Elf_Addr *)(obj->relocbase +
		    dynp->d_un.d_ptr);
		break;

#ifdef __CHERI_PURE_CAPABILITY__
	case DT_MIPS_CHERI_FLAGS: {
	    size_t flags = dynp->d_un.d_val;
	    unsigned abi = flags & DF_MIPS_CHERI_ABI_MASK;
	    obj->cheri_captable_abi = abi;
	    flags &= ~DF_MIPS_CHERI_ABI_MASK;
	    if ((flags & DF_MIPS_CHERI_RELATIVE_CAPRELOCS) == 0) {
		rtld_fatal("File '%s' still uses old __cap_relocs."
		    " Please recompile it with a newer toolchain.\n",
		    obj->path);
	    }
	    flags &= ~DF_MIPS_CHERI_RELATIVE_CAPRELOCS;
	    if ((flags & DF_MIPS_CHERI_CAPTABLE_PER_FILE) ||
	        (flags & DF_MIPS_CHERI_CAPTABLE_PER_FUNC)) {
#if RTLD_SUPPORT_PER_FUNCTION_CAPTABLE == 1
		obj->per_function_captable = true;
#else
		rtld_fatal("Cannot load %s with per-file/per-function "
		    "captable since " _PATH_RTLD " was not compiled with "
		    "-DRTLD_SUPPORT_PER_FUNCTION_CAPTABLE=1", obj->path);
#endif
	    } else if (flags) {
		rtld_fdprintf(STDERR_FILENO, "Unknown DT_MIPS_CHERI_FLAGS in %s"
		    ": 0x%zx", obj->path, (size_t)flags);
	    }
	    break;
	}

	case DT_MIPS_CHERI_CAPTABLE:
	    obj->writable_captable =
	        (struct CheriCapTableEntry*)(obj->relocbase + dynp->d_un.d_ptr);
	    break;

	case DT_MIPS_CHERI_CAPTABLESZ:
	    obj->captable_size = dynp->d_un.d_val;
	    break;

#if RTLD_SUPPORT_PER_FUNCTION_CAPTABLE == 1
	case DT_MIPS_CHERI_CAPTABLE_MAPPING:
	    obj->captable_mapping =
	        (struct CheriCapTableMappingEntry*)(obj->relocbase + dynp->d_un.d_ptr);
	    break;

	case DT_MIPS_CHERI_CAPTABLE_MAPPINGSZ:
	    obj->captable_mapping_size = dynp->d_un.d_val;
	    break;
#endif /* RTLD_SUPPORT_PER_FUNCTION_CAPTABLE == 1 */
#endif /* defined(__CHERI_PURE_CAPABILITY__) */
#endif

#ifdef __powerpc__
#ifdef __powerpc64__
	case DT_PPC64_GLINK:
		obj->glink = (Elf_Addr)(obj->relocbase + dynp->d_un.d_ptr);
		break;
#else
	case DT_PPC_GOT:
		obj->gotptr = (Elf_Addr *)(obj->relocbase + dynp->d_un.d_ptr);
		break;
#endif
#endif

	case DT_FLAGS_1:
		if (dynp->d_un.d_val & DF_1_NOOPEN)
		    obj->z_noopen = true;
		if (dynp->d_un.d_val & DF_1_ORIGIN)
		    obj->z_origin = true;
		if (dynp->d_un.d_val & DF_1_GLOBAL)
		    obj->z_global = true;
		if (dynp->d_un.d_val & DF_1_BIND_NOW)
		    obj->bind_now = true;
		if (dynp->d_un.d_val & DF_1_NODELETE)
		    obj->z_nodelete = true;
		if (dynp->d_un.d_val & DF_1_LOADFLTR)
		    obj->z_loadfltr = true;
		if (dynp->d_un.d_val & DF_1_INTERPOSE)
		    obj->z_interpose = true;
		if (dynp->d_un.d_val & DF_1_NODEFLIB)
		    obj->z_nodeflib = true;
		if (dynp->d_un.d_val & DF_1_PIE)
		    obj->z_pie = true;
	    break;

	default:
	    if (!early) {
		dbg("Ignoring d_tag %ld = %#lx", (long)dynp->d_tag,
		    (long)dynp->d_tag);
	    }
	    break;
	}
    }

    obj->traced = false;

    if (plttype == DT_RELA) {
	obj->pltrela = (const Elf_Rela *) obj->pltrel;
	obj->pltrel = NULL;
	obj->pltrelasize = obj->pltrelsize;
	obj->pltrelsize = 0;
    }

    /* Determine size of dynsym table (equal to nchains of sysv hash) */
    if (obj->valid_hash_sysv)
	obj->dynsymcount = obj->nchains;
    else if (obj->valid_hash_gnu) {
	obj->dynsymcount = 0;
	for (bkt = 0; bkt < obj->nbuckets_gnu; bkt++) {
	    if (obj->buckets_gnu[bkt] == 0)
		continue;
	    hashval = &obj->chain_zero_gnu[obj->buckets_gnu[bkt]];
	    do
		obj->dynsymcount++;
	    while ((*hashval++ & 1u) == 0);
	}
	obj->dynsymcount += obj->symndx_gnu;
    }

    if (obj->linkmap.l_refname != NULL)
	obj->linkmap.l_refname = obj->strtab + (unsigned long)obj->
	  linkmap.l_refname;
}

static bool
obj_resolve_origin(Obj_Entry *obj)
{

	if (obj->origin_path != NULL)
		return (true);
	obj->origin_path = xmalloc(PATH_MAX);
	return (rtld_dirname_abs(obj->path, obj->origin_path) != -1);
}

static bool
digest_dynamic2(Obj_Entry *obj, const Elf_Dyn *dyn_rpath,
    const Elf_Dyn *dyn_soname, const Elf_Dyn *dyn_runpath)
{

	if (obj->z_origin && !obj_resolve_origin(obj))
		return (false);

	if (dyn_runpath != NULL) {
		obj->runpath = (const char *)obj->strtab + dyn_runpath->d_un.d_val;
		obj->runpath = origin_subst(obj, obj->runpath);
	} else if (dyn_rpath != NULL) {
		obj->rpath = (const char *)obj->strtab + dyn_rpath->d_un.d_val;
		obj->rpath = origin_subst(obj, obj->rpath);
	}
	if (dyn_soname != NULL)
		object_add_name(obj, obj->strtab + dyn_soname->d_un.d_val);
#ifdef __CHERI_PURE_CAPABILITY__
	// Set tight bounds on the individual members now (for the ones that
	// we iterate over) instead of inheriting the relocbase bounds to avoid
	// any overflows at runtime.
	set_bounds_if_nonnull(obj->rel, obj->relsize);
	set_bounds_if_nonnull(obj->rela, obj->relasize);
	set_bounds_if_nonnull(obj->pltrel, obj->pltrelsize);
	set_bounds_if_nonnull(obj->pltrela, obj->pltrelasize);
	set_bounds_if_nonnull(obj->strtab, obj->strsize);
	set_bounds_if_nonnull(obj->phdr, obj->phsize);

	set_bounds_if_nonnull(obj->preinit_array_ptr,
	    obj->preinit_array_num * sizeof(InitArrayEntry));
	set_bounds_if_nonnull(
	    obj->init_array_ptr, obj->init_array_num * sizeof(InitArrayEntry));
	set_bounds_if_nonnull(
	    obj->fini_array_ptr, obj->fini_array_num * sizeof(InitArrayEntry));

#ifdef RTLD_HAS_CAPRELOCS
	set_bounds_if_nonnull(obj->cap_relocs, obj->cap_relocs_size);
#endif

	/* TODO: Bring the useful ABI features to RISC-V */
#ifdef __mips__
	set_bounds_if_nonnull(obj->writable_captable, obj->captable_size);
	if (cheri_getlength(obj->writable_captable) != obj->captable_size) {
		dbg("Using imprecise bounds for captable: " PTR_FMT
		    " - size was %zd but real size should be %zd",
		    obj->writable_captable,
		    cheri_getlength(obj->writable_captable),
		    obj->captable_size);
	}
#if RTLD_SUPPORT_PER_FUNCTION_CAPTABLE == 1
	set_bounds_if_nonnull(obj->captable_mapping, obj->captable_mapping_size);
#endif
	// Set the target cgp as a read-only version of the .cap_table section
	if (obj->writable_captable)
		obj->_target_cgp = cheri_clearperm(obj->writable_captable, TARGET_CGP_REMOVE_PERMS);

	// Now reduce the bounds on text_rodata_cap: for PLT/FNDESC we can set
	// tight bounds and only need .text, but for PC-relative we have to also
	// include the captable since the text/rodata capability is used for
	// all code pointers, and functions need to be able to access the
	// captable from PCC.
	if (obj->cheri_captable_abi == DF_MIPS_CHERI_ABI_PCREL) {
		// For pcrel ABI we need to include the captable
		dbg("%s: text/rodata start = %#zx, text/rodata end = %#zx, "
		    "captable = " PTR_FMT " (relative to start %#zx), "
		    "current text/rodata cap = " PTR_FMT,
		    obj->path, (size_t)obj->text_rodata_start_offset,
		    (size_t)obj->text_rodata_end_offset, obj->writable_captable,
		    (char *)obj->writable_captable - obj->text_rodata_cap,
		    obj->text_rodata_cap);
		if (obj->writable_captable) {
			// Note: due to capabilities not being precise, the end
			// of the captable may not be the same as captable +
			// cheri_getlen(captable). Use the value we got from
			// DT_MIPS_CHERI_CAPTABLESZ instead
			vaddr_t captable_start_offset = (vaddr_t)(
			    (char *)obj->writable_captable - obj->relocbase);
			rtld_min(obj->text_rodata_start_offset,
			    (vaddr_t)((char *)obj->writable_captable -
				obj->text_rodata_cap));
			vaddr_t captable_end_offset =
			    captable_start_offset + obj->captable_size;
			// Set base to min_offset(.text/.rodata, .captable)
			vaddr_t start_offset = rtld_min(captable_start_offset,
			    obj->text_rodata_start_offset);
			size_t end_offset = rtld_max(
			    captable_end_offset, obj->text_rodata_end_offset);
			size_t precise_size = end_offset - start_offset;
			// Note: not setting precise bounds here since the end
			// of the captable is probably not strongly aligned.
			obj->text_rodata_cap += start_offset;
			obj->text_rodata_cap = cheri_setbounds(
			    obj->text_rodata_cap, precise_size);
			if (cheri_getlength(obj->text_rodata_cap) !=
			    precise_size) {
				dbg("Using imprecise bounds for text/rodata"
				    "/captable: " PTR_FMT
				    " - size was %zd but real size should be %zd",
				    obj->text_rodata_cap,
				    cheri_getlength(obj->text_rodata_cap),
				    precise_size);
			}
		} else {
			dbg("%s: missing DT_CHERI_CAPTABLE so can't set "
			    "sensible bounds on text/rodata -> using full DSO"
			    ": " PTR_FMT, obj->path, obj->text_rodata_cap);
		}
	} else {
		// tight bounds on text_rodata possible since $cgp is live-in
		obj->text_rodata_cap += obj->text_rodata_start_offset;
		// TODO: data-only .so files? Possibly used by icu4c? For now
		// I'll keep this assertion until we hit an error
		rtld_require(obj->text_rodata_end_offset != 0, "No text segment in %s?", obj->path);
		obj->text_rodata_cap = cheri_setbounds(obj->text_rodata_cap,
		    obj->text_rodata_end_offset - obj->text_rodata_start_offset);
	}
	dbg("%s: tightened bounds of text/rodata cap: " PTR_FMT, obj->path,
	    obj->text_rodata_cap);
#endif /* defined(__mips__) */
#endif
	return (true);
}

static bool
digest_dynamic(Obj_Entry *obj, int early)
{
	const Elf_Dyn *dyn_rpath;
	const Elf_Dyn *dyn_soname;
	const Elf_Dyn *dyn_runpath;

	digest_dynamic1(obj, early, &dyn_rpath, &dyn_soname, &dyn_runpath);
	return (digest_dynamic2(obj, dyn_rpath, dyn_soname, dyn_runpath));
}

/*
 * Process a shared object's program header.  This is used only for the
 * main program, when the kernel has already loaded the main program
 * into memory before calling the dynamic linker.  It creates and
 * returns an Obj_Entry structure.
 */
static Obj_Entry *
digest_phdr(const Elf_Phdr *phdr, int phnum, dlfunc_t entry, const char *path)
{
    dbg("%s(0, entry=" PTR_FMT ", phdr=" PTR_FMT ", path=%s)\n", __func__, entry, phdr, path);
    Obj_Entry *obj;
    const Elf_Phdr *phlimit = phdr + phnum;
    const Elf_Phdr *ph;
    caddr_t note_start, note_end;
    int nsegs = 0;

    obj = obj_new();
    for (ph = phdr;  ph < phlimit;  ph++) {
	if (ph->p_type != PT_PHDR)
	    continue;

	obj->phsize = ph->p_memsz;
#ifdef __CHERI_PURE_CAPABILITY__
	obj->phdr = cheri_setbounds(phdr, ph->p_memsz);
#else
	obj->phdr = phdr;
#endif
	obj->relocbase = __DECONST(char *, phdr) - ph->p_vaddr;
	break;
    }
#ifdef __CHERI_PURE_CAPABILITY__
    /*
     * Position dependent binaries can cause relocbase to be unrepresentable.
     * Furthermore, they cannot be used with co-processes. To ease the transition
     * towards being able to run everything as co-processes we now reject
     * loading any positition dependent CheriABI binaries.
     */
    if (cheri_getaddress(obj->relocbase) == 0) {
	_rtld_error("%s: Cannot load position dependent CheriABI binary with "
	     "zero relocation base", path);
	return NULL;
    } else if (!cheri_gettag(obj->relocbase)) {
	_rtld_error("%s: Cannot load CheriABI binary with unrepresentable"
	    "relocation base (" PTR_FMT ")", path, obj->relocbase);
	return NULL;
    }
#endif

    obj->stack_flags = PF_X | PF_R | PF_W;

    for (ph = phdr;  ph < phlimit;  ph++) {
	switch (ph->p_type) {

	case PT_INTERP:
	    obj->interp = (const char *)(ph->p_vaddr + obj->relocbase);
	    break;

	case PT_LOAD:
	    if (nsegs == 0) {	/* First load segment */
		obj->vaddrbase = trunc_page(ph->p_vaddr);
		obj->mapbase = obj->vaddrbase + obj->relocbase;
	    } else {		/* Last load segment */
		obj->mapsize = rtld_max(obj->mapsize,
		    round_page(ph->p_vaddr + ph->p_memsz) - obj->vaddrbase);
	    }
	    nsegs++;
#ifdef __CHERI_PURE_CAPABILITY__
	    if (!(ph->p_flags & PF_W)) {
		Elf_Addr start_addr = ph->p_vaddr;
		obj->text_rodata_start_offset = rtld_min(start_addr, obj->text_rodata_start_offset);
		obj->text_rodata_end_offset = rtld_max(start_addr + ph->p_memsz, obj->text_rodata_end_offset);
		dbg("%s: processing readonly PT_LOAD[%d], new text/rodata start "
		    " = %zx text/rodata end = %zx", path, nsegs,
		    (size_t)obj->text_rodata_start_offset, (size_t)obj->text_rodata_end_offset);
	    }
#endif
	    break;

	case PT_DYNAMIC:
	    obj->dynamic = (const Elf_Dyn *)(ph->p_vaddr + obj->relocbase);
	    break;

	case PT_TLS:
	    obj->tlsindex = 1;
	    obj->tlssize = ph->p_memsz;
	    obj->tlsalign = ph->p_align;
	    obj->tlsinitsize = ph->p_filesz;
	    obj->tlsinit = (void*)(ph->p_vaddr + obj->relocbase);
	    obj->tlspoffset = ph->p_offset;
	    break;

	case PT_GNU_STACK:
	    obj->stack_flags = ph->p_flags;
	    break;

	case PT_GNU_RELRO:
	    obj->relro_page = obj->relocbase + trunc_page(ph->p_vaddr);
	    obj->relro_size = round_page(ph->p_memsz);
#ifdef __CHERI_PURE_CAPABILITY__
	    obj->text_rodata_start_offset = rtld_min(ph->p_vaddr, obj->text_rodata_start_offset);
	    obj->text_rodata_end_offset = rtld_max(ph->p_vaddr + ph->p_memsz, obj->text_rodata_end_offset);
	    dbg("%s: Adding PT_GNU_RELRO, new text/rodata start "
		" = %zx text/rodata end = %zx", path,
		(size_t)obj->text_rodata_start_offset, (size_t)obj->text_rodata_end_offset);
#endif
	    break;

	case PT_NOTE:
	    note_start = obj->relocbase + ph->p_vaddr;
	    note_end = note_start + ph->p_filesz;
	    digest_notes(obj, (const Elf_Note *)note_start, (const Elf_Note *)note_end);
	    break;
	}
    }
    if (nsegs < 1) {
	_rtld_error("%s: too few PT_LOAD segments", path);
	return NULL;
    }

#ifdef __CHERI_PURE_CAPABILITY__
    if (cheri_bytes_remaining(obj->relocbase) > CHERI_REPRESENTABLE_LENGTH(
	obj->mapsize)) {
	rtld_fatal("Kernel failed to bound relocbase(%#p) to %#zx "
	    "(rounded=%#zx)?", obj->relocbase, obj->mapsize,
	    CHERI_REPRESENTABLE_LENGTH(obj->mapsize));
    }
    /*
     * Derive text_rodata cap from AT_ENTRY (but set the address to the beginning
     * of the object). Note: csetbounds is done after parsing .dynamic
     */
    obj->text_rodata_cap = (const char *)cheri_copyaddress(entry, obj->relocbase);
    fix_obj_mapping_cap_permissions(obj, path);
#endif

    obj->entry = entry;
    return obj;
}

void
digest_notes(Obj_Entry *obj, const Elf_Note *note_start, const Elf_Note *note_end)
{
	const Elf_Note *note;
	const char *note_name;
	uintptr_t p;

	for (note = note_start; note < note_end;
	    note = (const Elf_Note *)((const char *)(note + 1) +
	      roundup2(note->n_namesz, sizeof(Elf32_Addr)) +
	      roundup2(note->n_descsz, sizeof(Elf32_Addr)))) {
		if (note->n_namesz != sizeof(NOTE_FREEBSD_VENDOR) ||
		    note->n_descsz != sizeof(int32_t))
			continue;
		if (note->n_type != NT_FREEBSD_ABI_TAG &&
		    note->n_type != NT_FREEBSD_FEATURE_CTL &&
		    note->n_type != NT_FREEBSD_NOINIT_TAG)
			continue;
		note_name = (const char *)(note + 1);
		if (strncmp(NOTE_FREEBSD_VENDOR, note_name,
		    sizeof(NOTE_FREEBSD_VENDOR)) != 0)
			continue;
		switch (note->n_type) {
		case NT_FREEBSD_ABI_TAG:
			/* FreeBSD osrel note */
			p = (uintptr_t)(note + 1);
			p += roundup2(note->n_namesz, sizeof(Elf32_Addr));
			obj->osrel = *(const int32_t *)(p);
			dbg("note osrel %d", obj->osrel);
			break;
		case NT_FREEBSD_FEATURE_CTL:
			/* FreeBSD ABI feature control note */
			p = (uintptr_t)(note + 1);
			p += roundup2(note->n_namesz, sizeof(Elf32_Addr));
			obj->fctl0 = *(const uint32_t *)(p);
			dbg("note fctl0 %#x", obj->fctl0);
			break;
		case NT_FREEBSD_NOINIT_TAG:
			/* FreeBSD 'crt does not call init' note */
			obj->crt_no_init = true;
			dbg("note crt_no_init");
			break;
		}
	}
}

static Obj_Entry *
dlcheck(void *handle)
{
    Obj_Entry *obj;

    TAILQ_FOREACH(obj, &obj_list, next) {
	if (obj == (Obj_Entry *) handle)
	    break;
    }

    if (obj == NULL || obj->refcount == 0 || obj->dl_refcount == 0) {
	_rtld_error("Invalid shared object handle %p", handle);
	return NULL;
    }
    return obj;
}

/*
 * If the given object is already in the donelist, return true.  Otherwise
 * add the object to the list and return false.
 */
static bool
donelist_check(DoneList *dlp, const Obj_Entry *obj)
{
    unsigned int i;

    for (i = 0;  i < dlp->num_used;  i++)
	if (dlp->objs[i] == obj)
	    return true;
    /*
     * Our donelist allocation should always be sufficient.  But if
     * our threads locking isn't working properly, more shared objects
     * could have been loaded since we allocated the list.  That should
     * never happen, but we'll handle it properly just in case it does.
     */
    if (dlp->num_used < dlp->num_alloc)
	dlp->objs[dlp->num_used++] = obj;
    return false;
}

/*
 * Hash function for symbol table lookup.  Don't even think about changing
 * this.  It is specified by the System V ABI.
 */
unsigned long
elf_hash(const char *name)
{
    const unsigned char *p = (const unsigned char *) name;
    unsigned long h = 0;
    unsigned long g;

    while (*p != '\0') {
	h = (h << 4) + *p++;
	if ((g = h & 0xf0000000) != 0)
	    h ^= g >> 24;
	h &= ~g;
    }
    return h;
}

/*
 * The GNU hash function is the Daniel J. Bernstein hash clipped to 32 bits
 * unsigned in case it's implemented with a wider type.
 */
static uint32_t
gnu_hash(const char *s)
{
	uint32_t h;
	unsigned char c;

	h = 5381;
	for (c = *s; c != '\0'; c = *++s)
		h = h * 33 + c;
	return (h & 0xffffffff);
}


/*
 * Find the library with the given name, and return its full pathname.
 * The returned string is dynamically allocated.  Generates an error
 * message and returns NULL if the library cannot be found.
 *
 * If the second argument is non-NULL, then it refers to an already-
 * loaded shared object, whose library search path will be searched.
 *
 * If a library is successfully located via LD_LIBRARY_PATH_FDS, its
 * descriptor (which is close-on-exec) will be passed out via the third
 * argument.
 *
 * The search order is:
 *   DT_RPATH in the referencing file _unless_ DT_RUNPATH is present (1)
 *   DT_RPATH of the main object if DSO without defined DT_RUNPATH (1)
 *   LD_LIBRARY_PATH
 *   DT_RUNPATH in the referencing file
 *   ldconfig hints (if -z nodefaultlib, filter out default library directories
 *	 from list)
 *   /lib:/usr/lib _unless_ the referencing file is linked with -z nodefaultlib
 *
 * (1) Handled in digest_dynamic2 - rpath left NULL if runpath defined.
 */
static char *
find_library(const char *xname, const Obj_Entry *refobj, int *fdp)
{
	char *pathname, *refobj_path;
	const char *name;
	bool nodeflib, objgiven;

	objgiven = refobj != NULL;

	if (libmap_disable || !objgiven ||
	    (name = lm_find(refobj->path, xname)) == NULL)
		name = xname;

	if (strchr(name, '/') != NULL) {	/* Hard coded pathname */
		if (name[0] != '/' && !trust) {
			_rtld_error("Absolute pathname required "
			    "for shared object \"%s\"", name);
			return (NULL);
		}
		return (origin_subst(__DECONST(Obj_Entry *, refobj),
		    __DECONST(char *, name)));
	}

	dbg(" Searching for \"%s\"", name);
	refobj_path = objgiven ? refobj->path : NULL;

	/*
	 * If refobj->rpath != NULL, then refobj->runpath is NULL.  Fall
	 * back to pre-conforming behaviour if user requested so with
	 * LD_LIBRARY_PATH_RPATH environment variable and ignore -z
	 * nodeflib.
	 */
	if (objgiven && refobj->rpath != NULL && ld_library_path_rpath) {
		pathname = search_library_path(name, ld_library_path,
		    refobj_path, fdp);
		if (pathname != NULL)
			return (pathname);
		if (refobj != NULL) {
			pathname = search_library_path(name, refobj->rpath,
			    refobj_path, fdp);
			if (pathname != NULL)
				return (pathname);
		}
		pathname = search_library_pathfds(name, ld_library_dirs, fdp);
		if (pathname != NULL)
			return (pathname);
		pathname = search_library_path(name, gethints(false),
		    refobj_path, fdp);
		if (pathname != NULL)
			return (pathname);
		pathname = search_library_path(name, ld_standard_library_path,
		    refobj_path, fdp);
		if (pathname != NULL)
			return (pathname);
	} else {
		nodeflib = objgiven ? refobj->z_nodeflib : false;
		if (objgiven) {
			pathname = search_library_path(name, refobj->rpath,
			    refobj->path, fdp);
			if (pathname != NULL)
				return (pathname);
		}
		if (objgiven && refobj->runpath == NULL && refobj != obj_main) {
			pathname = search_library_path(name, obj_main->rpath,
			    refobj_path, fdp);
			if (pathname != NULL)
				return (pathname);
		}
		pathname = search_library_path(name, ld_library_path,
		    refobj_path, fdp);
		if (pathname != NULL)
			return (pathname);
		if (objgiven) {
			pathname = search_library_path(name, refobj->runpath,
			    refobj_path, fdp);
			if (pathname != NULL)
				return (pathname);
		}
		pathname = search_library_pathfds(name, ld_library_dirs, fdp);
		if (pathname != NULL)
			return (pathname);
		pathname = search_library_path(name, gethints(nodeflib),
		    refobj_path, fdp);
		if (pathname != NULL)
			return (pathname);
		if (objgiven && !nodeflib) {
			pathname = search_library_path(name,
			    ld_standard_library_path, refobj_path, fdp);
			if (pathname != NULL)
				return (pathname);
		}
	}

	if (objgiven && refobj->path != NULL) {
		_rtld_error("Shared object \"%s\" not found, "
		    "required by \"%s\"", name, basename(refobj->path));
	} else {
		_rtld_error("Shared object \"%s\" not found", name);
	}
	return (NULL);
}

/*
 * Given a symbol number in a referencing object, find the corresponding
 * definition of the symbol.  Returns a pointer to the symbol, or NULL if
 * no definition was found.  Returns a pointer to the Obj_Entry of the
 * defining object via the reference parameter DEFOBJ_OUT.
 */
const Elf_Sym *
find_symdef(unsigned long symnum, const Obj_Entry *refobj,
    const Obj_Entry **defobj_out, int flags, SymCache *cache,
    RtldLockState *lockstate)
{
    const Elf_Sym *ref;
    const Elf_Sym *def;
    const Obj_Entry *defobj;
    const Ver_Entry *ve;
    SymLook req;
    const char *name;
    int res;

    /*
     * If we have already found this symbol, get the information from
     * the cache.
     */
    if (symnum >= refobj->dynsymcount)
	return NULL;	/* Bad object */
    if (cache != NULL && cache[symnum].sym != NULL) {
	*defobj_out = cache[symnum].obj;
	return cache[symnum].sym;
    }

    ref = refobj->symtab + symnum;
    name = refobj->strtab + ref->st_name;
    def = NULL;
    defobj = NULL;
    ve = NULL;

    /*
     * We don't have to do a full scale lookup if the symbol is local.
     * We know it will bind to the instance in this load module; to
     * which we already have a pointer (ie ref). By not doing a lookup,
     * we not only improve performance, but it also avoids unresolvable
     * symbols when local symbols are not in the hash table. This has
     * been seen with the ia64 toolchain.
     */
    if (ELF_ST_BIND(ref->st_info) != STB_LOCAL) {
	if (ELF_ST_TYPE(ref->st_info) == STT_SECTION) {
	    _rtld_error("%s: Bogus symbol table entry %lu", refobj->path,
		symnum);
	}
	symlook_init(&req, name);
	req.flags = flags;
	ve = req.ventry = fetch_ventry(refobj, symnum);
	req.lockstate = lockstate;
	res = symlook_default(&req, refobj);
	if (res == 0) {
	    def = req.sym_out;
	    defobj = req.defobj_out;
	}
    } else {
	def = ref;
	defobj = refobj;
    }

    /*
     * If we found no definition and the reference is weak, treat the
     * symbol as having the value zero.
     */
    if (def == NULL && ELF_ST_BIND(ref->st_info) == STB_WEAK) {
	def = &sym_zero;
	defobj = obj_main;
    }

    if (def != NULL) {
	*defobj_out = defobj;
	/* Record the information in the cache to avoid subsequent lookups. */
	if (cache != NULL) {
	    cache[symnum].sym = def;
	    cache[symnum].obj = defobj;
	}
    } else {
	if (refobj != &obj_rtld)
	    _rtld_error("%s: Undefined symbol \"%s%s%s\"", refobj->path, name,
	      ve != NULL ? "@" : "", ve != NULL ? ve->name : "");
    }
    return def;
}

/*
 * Return the search path from the ldconfig hints file, reading it if
 * necessary.  If nostdlib is true, then the default search paths are
 * not added to result.
 *
 * Returns NULL if there are problems with the hints file,
 * or if the search path there is empty.
 */
static const char *
gethints(bool nostdlib)
{
	static char *filtered_path;
	static const char *hints;
	static struct elfhints_hdr hdr;
	struct fill_search_info_args sargs, hargs;
	struct dl_serinfo smeta, hmeta, *SLPinfo, *hintinfo;
	struct dl_serpath *SLPpath, *hintpath;
	char *p;
	struct stat hint_stat;
	unsigned int SLPndx, hintndx, fndx, fcount;
	int fd;
	size_t flen;
	uint32_t dl;
	bool skip;

	/* First call, read the hints file */
	if (hints == NULL) {
		/* Keep from trying again in case the hints file is bad. */
		hints = "";

		if ((fd = open(ld_elf_hints_path, O_RDONLY | O_CLOEXEC)) == -1)
			return (NULL);

		/*
		 * Check of hdr.dirlistlen value against type limit
		 * intends to pacify static analyzers.  Further
		 * paranoia leads to checks that dirlist is fully
		 * contained in the file range.
		 */
		if (read(fd, &hdr, sizeof hdr) != sizeof hdr ||
		    hdr.magic != ELFHINTS_MAGIC ||
		    hdr.version != 1 || hdr.dirlistlen > UINT_MAX / 2 ||
		    fstat(fd, &hint_stat) == -1) {
cleanup1:
			close(fd);
			hdr.dirlistlen = 0;
			return (NULL);
		}
		dl = hdr.strtab;
		if (dl + hdr.dirlist < dl)
			goto cleanup1;
		dl += hdr.dirlist;
		if (dl + hdr.dirlistlen < dl)
			goto cleanup1;
		dl += hdr.dirlistlen;
		if (dl > hint_stat.st_size)
			goto cleanup1;
		p = xmalloc(hdr.dirlistlen + 1);
		if (pread(fd, p, hdr.dirlistlen + 1,
		    hdr.strtab + hdr.dirlist) != (ssize_t)hdr.dirlistlen + 1 ||
		    p[hdr.dirlistlen] != '\0') {
			free(p);
			goto cleanup1;
		}
		hints = p;
		close(fd);
	}

	/*
	 * If caller agreed to receive list which includes the default
	 * paths, we are done. Otherwise, if we still did not
	 * calculated filtered result, do it now.
	 */
	if (!nostdlib)
		return (hints[0] != '\0' ? hints : NULL);
	if (filtered_path != NULL)
		goto filt_ret;

	/*
	 * Obtain the list of all configured search paths, and the
	 * list of the default paths.
	 *
	 * First estimate the size of the results.
	 */
	smeta.dls_size = __offsetof(struct dl_serinfo, dls_serpath);
	smeta.dls_cnt = 0;
	hmeta.dls_size = __offsetof(struct dl_serinfo, dls_serpath);
	hmeta.dls_cnt = 0;

	sargs.request = RTLD_DI_SERINFOSIZE;
	sargs.serinfo = &smeta;
	hargs.request = RTLD_DI_SERINFOSIZE;
	hargs.serinfo = &hmeta;

	path_enumerate(ld_standard_library_path, fill_search_info, NULL,
	    &sargs);
	path_enumerate(hints, fill_search_info, NULL, &hargs);

	SLPinfo = xmalloc(smeta.dls_size);
	hintinfo = xmalloc(hmeta.dls_size);

	/*
	 * Next fetch both sets of paths.
	 */
	sargs.request = RTLD_DI_SERINFO;
	sargs.serinfo = SLPinfo;
	sargs.serpath = &SLPinfo->dls_serpath[0];
	sargs.strspace = (char *)&SLPinfo->dls_serpath[smeta.dls_cnt];

	hargs.request = RTLD_DI_SERINFO;
	hargs.serinfo = hintinfo;
	hargs.serpath = &hintinfo->dls_serpath[0];
	hargs.strspace = (char *)&hintinfo->dls_serpath[hmeta.dls_cnt];

	path_enumerate(ld_standard_library_path, fill_search_info, NULL,
	    &sargs);
	path_enumerate(hints, fill_search_info, NULL, &hargs);

	/*
	 * Now calculate the difference between two sets, by excluding
	 * standard paths from the full set.
	 */
	fndx = 0;
	fcount = 0;
	filtered_path = xmalloc(hdr.dirlistlen + 1);
	hintpath = &hintinfo->dls_serpath[0];
	for (hintndx = 0; hintndx < hmeta.dls_cnt; hintndx++, hintpath++) {
		skip = false;
		SLPpath = &SLPinfo->dls_serpath[0];
		/*
		 * Check each standard path against current.
		 */
		for (SLPndx = 0; SLPndx < smeta.dls_cnt; SLPndx++, SLPpath++) {
			/* matched, skip the path */
			if (!strcmp(hintpath->dls_name, SLPpath->dls_name)) {
				skip = true;
				break;
			}
		}
		if (skip)
			continue;
		/*
		 * Not matched against any standard path, add the path
		 * to result. Separate consequtive paths with ':'.
		 */
		if (fcount > 0) {
			filtered_path[fndx] = ':';
			fndx++;
		}
		fcount++;
		flen = strlen(hintpath->dls_name);
		strncpy((filtered_path + fndx),	hintpath->dls_name, flen);
		fndx += flen;
	}
	filtered_path[fndx] = '\0';

	free(SLPinfo);
	free(hintinfo);

filt_ret:
	return (filtered_path[0] != '\0' ? filtered_path : NULL);
}

static void
init_dag(Obj_Entry *root)
{
    const Needed_Entry *needed;
    const Objlist_Entry *elm;
    DoneList donelist;

    if (root->dag_inited)
	return;
    donelist_init(&donelist);

    /* Root object belongs to own DAG. */
    objlist_push_tail(&root->dldags, root);
    objlist_push_tail(&root->dagmembers, root);
    donelist_check(&donelist, root);

    /*
     * Add dependencies of root object to DAG in breadth order
     * by exploiting the fact that each new object get added
     * to the tail of the dagmembers list.
     */
    STAILQ_FOREACH(elm, &root->dagmembers, link) {
	for (needed = elm->obj->needed; needed != NULL; needed = needed->next) {
	    if (needed->obj == NULL || donelist_check(&donelist, needed->obj))
		continue;
	    objlist_push_tail(&needed->obj->dldags, root);
	    objlist_push_tail(&root->dagmembers, needed->obj);
	}
    }
    root->dag_inited = true;
}

static void
init_marker(Obj_Entry *marker)
{

	bzero(marker, sizeof(*marker));
	marker->marker = true;
}

Obj_Entry *
globallist_curr(const Obj_Entry *obj)
{

	for (;;) {
		if (obj == NULL)
			return (NULL);
		if (!obj->marker)
			return (__DECONST(Obj_Entry *, obj));
		obj = TAILQ_PREV(obj, obj_entry_q, next);
	}
}

Obj_Entry *
globallist_next(const Obj_Entry *obj)
{

	for (;;) {
		obj = TAILQ_NEXT(obj, next);
		if (obj == NULL)
			return (NULL);
		if (!obj->marker)
			return (__DECONST(Obj_Entry *, obj));
	}
}

/* Prevent the object from being unmapped while the bind lock is dropped. */
static void
hold_object(Obj_Entry *obj)
{

	obj->holdcount++;
}

static void
unhold_object(Obj_Entry *obj)
{

	assert(obj->holdcount > 0);
	if (--obj->holdcount == 0 && obj->unholdfree)
		release_object(obj);
}

static void
process_z(Obj_Entry *root)
{
	const Objlist_Entry *elm;
	Obj_Entry *obj;

	/*
	 * Walk over object DAG and process every dependent object
	 * that is marked as DF_1_NODELETE or DF_1_GLOBAL. They need
	 * to grow their own DAG.
	 *
	 * For DF_1_GLOBAL, DAG is required for symbol lookups in
	 * symlook_global() to work.
	 *
	 * For DF_1_NODELETE, the DAG should have its reference upped.
	 */
	STAILQ_FOREACH(elm, &root->dagmembers, link) {
		obj = elm->obj;
		if (obj == NULL)
			continue;
		if (obj->z_nodelete && !obj->ref_nodel) {
			dbg("obj %s -z nodelete", obj->path);
			init_dag(obj);
			ref_dag(obj);
			obj->ref_nodel = true;
		}
		if (obj->z_global && objlist_find(&list_global, obj) == NULL) {
			dbg("obj %s -z global", obj->path);
			objlist_push_tail(&list_global, obj);
			init_dag(obj);
		}
	}
}

static void
parse_rtld_phdr(Obj_Entry *obj)
{
	const Elf_Phdr *ph;
	Elf_Note *note_start, *note_end;

	obj->stack_flags = PF_X | PF_R | PF_W;
	for (ph = obj->phdr;  (const char *)ph < (const char *)obj->phdr +
	    obj->phsize; ph++) {
		switch (ph->p_type) {
		case PT_GNU_STACK:
			obj->stack_flags = ph->p_flags;
			break;
		case PT_GNU_RELRO:
			obj->relro_page = obj->relocbase +
			    trunc_page(ph->p_vaddr);
			obj->relro_size = round_page(ph->p_memsz);
			break;
		case PT_NOTE:
			note_start = (Elf_Note *)((char *)obj->relocbase + ph->p_vaddr);
			note_end = (Elf_Note *)((char *)note_start + ph->p_filesz);
			digest_notes(obj, note_start, note_end);
			break;
		}
	}
}

/*
 * Initialize the dynamic linker.  The argument is the address at which
 * the dynamic linker has been mapped into memory.  The primary task of
 * this function is to relocate the dynamic linker.
 */
static void
init_rtld(caddr_t mapbase, Elf_Auxinfo **aux_info)
{
    Obj_Entry objtmp;	/* Temporary rtld object */
    const Elf_Ehdr *ehdr;
    const Elf_Dyn *dyn_rpath;
    const Elf_Dyn *dyn_soname;
    const Elf_Dyn *dyn_runpath;

#ifdef RTLD_INIT_PAGESIZES_EARLY
    /* The page size is required by the dynamic memory allocator. */
    init_pagesizes(aux_info);
#endif

#if defined(DEBUG_VERBOSE) && DEBUG_VERBOSE > 1
    /* debug is not initialized yet so dbg() is a no-op -> use printf()*/
    rtld_fdprintf(STDERR_FILENO, "rtld: %s(" PTR_FMT ", %p)\n", __func__, mapbase, aux_info);
#endif

    /*
     * Conjure up an Obj_Entry structure for the dynamic linker.
     *
     * The "path" member can't be initialized yet because string constants
     * cannot yet be accessed. Below we will set it correctly.
     */
    memset(&objtmp, 0, sizeof(objtmp));
    objtmp.path = NULL;
    objtmp.rtld = true;
    objtmp.mapbase = mapbase;
#ifdef PIC
    objtmp.relocbase = mapbase;
#endif

    objtmp.dynamic = rtld_dynamic(&objtmp);
    digest_dynamic1(&objtmp, 1, &dyn_rpath, &dyn_soname, &dyn_runpath);
    assert(objtmp.needed == NULL);
#if !defined(__mips__)
    /* MIPS has a bogus DT_TEXTREL. */
    assert(!objtmp.textrel);
#endif
    ehdr = (Elf_Ehdr *)mapbase;
    objtmp.phdr = (Elf_Phdr *)((char *)mapbase + ehdr->e_phoff);
    objtmp.phsize = ehdr->e_phnum * sizeof(objtmp.phdr[0]);
#if __has_feature(capabilities)
    /* This was done in _rtld_do___caprelocs_self */
    objtmp.cap_relocs_processed = true;
#endif

#ifdef __CHERI_PURE_CAPABILITY__
    /* find the end of rodata/text: */

    for (int i = 0; i < ehdr->e_phnum; i++) {
	const Elf_Phdr *ph = &objtmp.phdr[i];
	if (ph->p_type != PT_LOAD)
	    continue;
	if (!(ph->p_flags & PF_W)) {
	    Elf_Addr start_addr = ph->p_vaddr;
	    objtmp.text_rodata_start_offset = rtld_min(start_addr, objtmp.text_rodata_start_offset);
	    objtmp.text_rodata_end_offset = rtld_max(start_addr + ph->p_memsz, objtmp.text_rodata_end_offset);
#if defined(DEBUG_VERBOSE) && DEBUG_VERBOSE > 3
	    /* debug is not initialized yet so dbg() is a no-op */
	    rtld_fdprintf(STDERR_FILENO, "rtld: processing PT_LOAD phdr[%d], "
		"new text/rodata start  = %zx text/rodata end = %zx\n", i + 1,
		(size_t)objtmp.text_rodata_start_offset, (size_t)objtmp.text_rodata_end_offset);
#endif
	}
    }
    /*
     * Note: no csetbounds yet since we also need to include .cap_table (which
     * is part of the r/w section). Bounds are set after .dynamic is read.
     */
    objtmp.text_rodata_cap = objtmp.relocbase;
    fix_obj_mapping_cap_permissions(&objtmp, "RTLD");
#endif

    /*
     * Temporarily put the dynamic linker entry into the object list, so
     * that symbols can be found.
     */
    relocate_objects(&objtmp, true, &objtmp, 0, NULL);

    /* Initialize the object list. */
    TAILQ_INIT(&obj_list);

#if defined(RTLD_HAS_CAPRELOCS) && defined(DEBUG_VERBOSE)
    if (objtmp.cap_relocs) {
	extern char __start___cap_relocs, __stop___cap_relocs;
	size_t cap_relocs_size =
	    ((caddr_t)&__stop___cap_relocs - (caddr_t)&__start___cap_relocs);
#if DEBUG_VERBOSE > 3
	rtld_printf("RTLD has DT_CHERI___CAPRELOCS = " PTR_FMT ", __start___cap_relocs"
	    "= " PTR_FMT "\nDT_CHERI___CAPRELOCSSZ = %zd, difference = %zd\n",
	    objtmp.cap_relocs, &__start___cap_relocs, cap_relocs_size,
	    objtmp.cap_relocs_size);
#endif
	assert((vaddr_t)objtmp.cap_relocs == (vaddr_t)&__start___cap_relocs);
	assert(objtmp.cap_relocs_size == cap_relocs_size);
    }
#endif

    /* Now that non-local variables can be accesses, copy out obj_rtld. */
    memcpy(&obj_rtld, &objtmp, sizeof(obj_rtld));

#ifndef RTLD_INIT_PAGESIZES_EARLY
    /* The page size is required by the dynamic memory allocator. */
    init_pagesizes(aux_info);
#endif

    if (aux_info[AT_OSRELDATE] != NULL)
	    osreldate = aux_info[AT_OSRELDATE]->a_un.a_val;

    digest_dynamic2(&obj_rtld, dyn_rpath, dyn_soname, dyn_runpath);

    /* Replace the path with a dynamically allocated copy. */
    obj_rtld.path = xstrdup(ld_path_rtld);

    parse_rtld_phdr(&obj_rtld);
#ifndef __CHERI_PURE_CAPABILITY__
    /*
     * We would need VMMAP permissions on AT_BASE to call mprotect(). Since
     * this only marks one page as read-only and we have CHERI to enforce
     * access, don't bother calling mprotect for RTLD.
     */
    if (obj_enforce_relro(&obj_rtld) == -1)
	rtld_die();
#endif

    r_debug.r_version = R_DEBUG_VERSION;
    r_debug.r_brk = make_rtld_local_function_pointer(r_debug_state);
    r_debug.r_state = RT_CONSISTENT;
    r_debug.r_ldbase = obj_rtld.relocbase;
}

/*
 * Retrieve the array of supported page sizes.  The kernel provides the page
 * sizes in increasing order.
 */
static void
init_pagesizes(Elf_Auxinfo **aux_info)
{
	static size_t psa[MAXPAGESIZES];
	int mib[2];
	size_t len, size;

	if (aux_info[AT_PAGESIZES] != NULL && aux_info[AT_PAGESIZESLEN] !=
	    NULL) {
		size = aux_info[AT_PAGESIZESLEN]->a_un.a_val;
		pagesizes = aux_info[AT_PAGESIZES]->a_un.a_ptr;
	} else {
		len = 2;
		if (sysctlnametomib("hw.pagesizes", mib, &len) == 0)
			size = sizeof(psa);
		else {
			/* As a fallback, retrieve the base page size. */
			size = sizeof(psa[0]);
			if (aux_info[AT_PAGESZ] != NULL) {
				psa[0] = aux_info[AT_PAGESZ]->a_un.a_val;
				goto psa_filled;
			} else {
				mib[0] = CTL_HW;
				mib[1] = HW_PAGESIZE;
				len = 2;
			}
		}
		if (sysctl(mib, len, psa, &size, NULL, 0) == -1) {
			rtld_fatal("sysctl for hw.pagesize(s) failed");
		}
psa_filled:
		pagesizes = psa;
	}
	npagesizes = size / sizeof(pagesizes[0]);
	/* Discard any invalid entries at the end of the array. */
	while (npagesizes > 0 && pagesizes[npagesizes - 1] == 0)
		npagesizes--;
}

/*
 * Add the init functions from a needed object list (and its recursive
 * needed objects) to "list".  This is not used directly; it is a helper
 * function for initlist_add_objects().  The write lock must be held
 * when this function is called.
 */
static void
initlist_add_neededs(Needed_Entry *needed, Objlist *list)
{
    /* Recursively process the successor needed objects. */
    if (needed->next != NULL)
	initlist_add_neededs(needed->next, list);

    /* Process the current needed object. */
    if (needed->obj != NULL)
	initlist_add_objects(needed->obj, needed->obj, list);
}

/*
 * Scan all of the DAGs rooted in the range of objects from "obj" to
 * "tail" and add their init functions to "list".  This recurses over
 * the DAGs and ensure the proper init ordering such that each object's
 * needed libraries are initialized before the object itself.  At the
 * same time, this function adds the objects to the global finalization
 * list "list_fini" in the opposite order.  The write lock must be
 * held when this function is called.
 */
static void
initlist_add_objects(Obj_Entry *obj, Obj_Entry *tail, Objlist *list)
{
    Obj_Entry *nobj;

    if (obj->init_scanned || obj->init_done)
	return;
    obj->init_scanned = true;

    /* Recursively process the successor objects. */
    nobj = globallist_next(obj);
    if (nobj != NULL && obj != tail)
	initlist_add_objects(nobj, tail, list);

    /* Recursively process the needed objects. */
    if (obj->needed != NULL)
	initlist_add_neededs(obj->needed, list);
    if (obj->needed_filtees != NULL)
	initlist_add_neededs(obj->needed_filtees, list);
    if (obj->needed_aux_filtees != NULL)
	initlist_add_neededs(obj->needed_aux_filtees, list);

    /* Add the object to the init list. */
    objlist_push_tail(list, obj);

    /* Add the object to the global fini list in the reverse order. */
    if ((obj->fini_ptr != NULL || obj->fini_array_ptr != NULL)
      && !obj->on_fini_list) {
	objlist_push_head(&list_fini, obj);
	obj->on_fini_list = true;
    }
}

#ifndef FPTR_TARGET
#define FPTR_TARGET(f)	((Elf_Addr) (f))
#endif

static void
free_needed_filtees(Needed_Entry *n, RtldLockState *lockstate)
{
    Needed_Entry *needed, *needed1;

    for (needed = n; needed != NULL; needed = needed->next) {
	if (needed->obj != NULL) {
	    dlclose_locked(needed->obj, lockstate);
	    needed->obj = NULL;
	}
    }
    for (needed = n; needed != NULL; needed = needed1) {
	needed1 = needed->next;
	free(needed);
    }
}

static void
unload_filtees(Obj_Entry *obj, RtldLockState *lockstate)
{

	free_needed_filtees(obj->needed_filtees, lockstate);
	obj->needed_filtees = NULL;
	free_needed_filtees(obj->needed_aux_filtees, lockstate);
	obj->needed_aux_filtees = NULL;
	obj->filtees_loaded = false;
}

static void
load_filtee1(Obj_Entry *obj, Needed_Entry *needed, int flags,
    RtldLockState *lockstate)
{

    for (; needed != NULL; needed = needed->next) {
	needed->obj = dlopen_object(obj->strtab + needed->name, -1, obj,
	  flags, ((ld_loadfltr || obj->z_loadfltr) ? RTLD_NOW : RTLD_LAZY) |
	  RTLD_LOCAL, lockstate);
    }
}

static void
load_filtees(Obj_Entry *obj, int flags, RtldLockState *lockstate)
{

    lock_restart_for_upgrade(lockstate);
    if (!obj->filtees_loaded) {
	load_filtee1(obj, obj->needed_filtees, flags, lockstate);
	load_filtee1(obj, obj->needed_aux_filtees, flags, lockstate);
	obj->filtees_loaded = true;
    }
}

static int
process_needed(Obj_Entry *obj, Needed_Entry *needed, int flags)
{
    Obj_Entry *obj1;

    for (; needed != NULL; needed = needed->next) {
	obj1 = needed->obj = load_object(obj->strtab + needed->name, -1, obj,
	  flags & ~RTLD_LO_NOLOAD);
	if (obj1 == NULL && !ld_tracing && (flags & RTLD_LO_FILTEES) == 0)
	    return (-1);
    }
    return (0);
}

/*
 * Given a shared object, traverse its list of needed objects, and load
 * each of them.  Returns 0 on success.  Generates an error message and
 * returns -1 on failure.
 */
static int
load_needed_objects(Obj_Entry *first, int flags)
{
    Obj_Entry *obj;

    for (obj = first; obj != NULL; obj = TAILQ_NEXT(obj, next)) {
	if (obj->marker)
	    continue;
	if (process_needed(obj, obj->needed, flags) == -1)
	    return (-1);
    }
    return (0);
}

static int
load_preload_objects(char *p, bool isfd)
{
	Obj_Entry *obj;
	static const char delim[] = " \t:;";

	if (p == NULL)
		return (0);

	p += strspn(p, delim);
	while (*p != '\0') {
		const char *name;
		size_t len = strcspn(p, delim);
		char savech;
		int fd;

		savech = p[len];
		p[len] = '\0';
		if (isfd) {
			name = NULL;
			fd = parse_integer(p);
			if (fd == -1)
				return (-1);
		} else {
			name = p;
			fd = -1;
		}

		obj = load_object(name, fd, NULL, 0);
		if (obj == NULL)
			return (-1);	/* XXX - cleanup */
		obj->z_interpose = true;
		p[len] = savech;
		p += len;
		p += strspn(p, delim);
	}
	LD_UTRACE(UTRACE_PRELOAD_FINISHED, NULL, NULL, 0, 0, NULL);

	return (0);
}

static const char *
printable_path(const char *path)
{

	return (path == NULL ? "<unknown>" : path);
}

/*
 * Load a shared object into memory, if it is not already loaded.  The
 * object may be specified by name or by user-supplied file descriptor
 * fd_u. In the later case, the fd_u descriptor is not closed, but its
 * duplicate is.
 *
 * Returns a pointer to the Obj_Entry for the object.  Returns NULL
 * on failure.
 */
static Obj_Entry *
load_object(const char *name, int fd_u, const Obj_Entry *refobj, int flags)
{
    Obj_Entry *obj;
    int fd;
    struct stat sb;
    char *path;

    fd = -1;
    if (name != NULL) {
	TAILQ_FOREACH(obj, &obj_list, next) {
	    if (obj->marker || obj->doomed)
		continue;
	    if (object_match_name(obj, name))
		return (obj);
	}

	path = find_library(name, refobj, &fd);
	if (path == NULL)
	    return (NULL);
    } else
	path = NULL;

    if (fd >= 0) {
	/*
	 * search_library_pathfds() opens a fresh file descriptor for the
	 * library, so there is no need to dup().
	 */
    } else if (fd_u == -1) {
	/*
	 * If we didn't find a match by pathname, or the name is not
	 * supplied, open the file and check again by device and inode.
	 * This avoids false mismatches caused by multiple links or ".."
	 * in pathnames.
	 *
	 * To avoid a race, we open the file and use fstat() rather than
	 * using stat().
	 */
	if ((fd = open(path, O_RDONLY | O_CLOEXEC | O_VERIFY)) == -1) {
	    _rtld_error("Cannot open \"%s\"", path);
	    free(path);
	    return (NULL);
	}
    } else {
	fd = fcntl(fd_u, F_DUPFD_CLOEXEC, 0);
	if (fd == -1) {
	    _rtld_error("Cannot dup fd");
	    free(path);
	    return (NULL);
	}
    }
    if (fstat(fd, &sb) == -1) {
	_rtld_error("Cannot fstat \"%s\"", printable_path(path));
	close(fd);
	free(path);
	return NULL;
    }
    TAILQ_FOREACH(obj, &obj_list, next) {
	if (obj->marker || obj->doomed)
	    continue;
	if (obj->ino == sb.st_ino && obj->dev == sb.st_dev)
	    break;
    }
    if (obj != NULL && name != NULL) {
	object_add_name(obj, name);
	free(path);
	close(fd);
	return obj;
    }
    if (flags & RTLD_LO_NOLOAD) {
	free(path);
	close(fd);
	return (NULL);
    }

    /* First use of this object, so we must map it in */
    obj = do_load_object(fd, name, path, &sb, flags);
    if (obj == NULL)
	free(path);
    close(fd);

    return obj;
}

static Obj_Entry *
do_load_object(int fd, const char *name, char *path, struct stat *sbp,
  int flags)
{
    Obj_Entry *obj;
    const char* main_path = NULL;
    struct statfs fs;

    /*
     * but first, make sure that environment variables haven't been
     * used to circumvent the noexec flag on a filesystem.
     */
    if (dangerous_ld_env) {
	if (fstatfs(fd, &fs) != 0) {
	    _rtld_error("Cannot fstatfs \"%s\"", printable_path(path));
	    return NULL;
	}
	if (fs.f_flags & MNT_NOEXEC) {
	    _rtld_error("Cannot execute objects on %s", fs.f_mntonname);
	    return NULL;
	}
    }
    dbg("loading \"%s\"", printable_path(path));
    if (obj_main)
	main_path = obj_main->path;
    obj = map_object(fd, printable_path(path), sbp, printable_path(main_path));
    if (obj == NULL)
        return NULL;

    /*
     * If DT_SONAME is present in the object, digest_dynamic2 already
     * added it to the object names.
     */
    if (name != NULL)
	object_add_name(obj, name);
    obj->path = path;
    if (!digest_dynamic(obj, 0))
	goto errp;
    dbg("%s valid_hash_sysv %d valid_hash_gnu %d dynsymcount %d", obj->path,
	obj->valid_hash_sysv, obj->valid_hash_gnu, obj->dynsymcount);
    if (obj->z_pie && (flags & RTLD_LO_TRACE) == 0) {
	dbg("refusing to load PIE executable \"%s\"", obj->path);
	_rtld_error("Cannot load PIE binary %s as DSO", obj->path);
	goto errp;
    }
    if (obj->z_noopen && (flags & (RTLD_LO_DLOPEN | RTLD_LO_TRACE)) ==
      RTLD_LO_DLOPEN) {
	dbg("refusing to load non-loadable \"%s\"", obj->path);
	_rtld_error("Cannot dlopen non-loadable %s", obj->path);
	goto errp;
    }

    obj->dlopened = (flags & RTLD_LO_DLOPEN) != 0;
    TAILQ_INSERT_TAIL(&obj_list, obj, next);
    obj_count++;
    obj_loads++;
    linkmap_add(obj);	/* for GDB & dlinfo() */
    max_stack_flags |= obj->stack_flags;

    dbg("  %p .. %p: %s", obj->mapbase,
         obj->mapbase + obj->mapsize - 1, obj->path);
    if (obj->textrel)
	dbg("  WARNING: %s has impure text", obj->path);
    LD_UTRACE(UTRACE_LOAD_OBJECT, obj, obj->mapbase, obj->mapsize, 0,
	obj->path);

    return (obj);

errp:
    munmap(obj->mapbase, obj->mapsize);
    obj_free(obj);
    return (NULL);
}

static Obj_Entry *
obj_from_addr(const void *addr)
{
    Obj_Entry *obj;

    TAILQ_FOREACH(obj, &obj_list, next) {
	if (obj->marker)
	    continue;
	if (addr < (void *) obj->mapbase)
	    continue;
	if (addr < (void *)(obj->mapbase + obj->mapsize))
	    return obj;
    }
    return NULL;
}

static void
preinit_main(void)
{
    InitArrayEntry *preinit_addr;
    int index;

    preinit_addr = obj_main->preinit_array_ptr;
    if (preinit_addr == NULL || ld_skip_init_funcs)
	return;

    for (index = 0; index < obj_main->preinit_array_num; index++) {
	if (preinit_addr[index].value != 0 && preinit_addr[index].value != 1) {
	    dbg("calling preinit function for %s at %p", obj_main->path,
		(void*)(uintptr_t)preinit_addr[index].value);
	    LD_UTRACE(UTRACE_INIT_CALL, obj_main,
	      (void *)(intptr_t)preinit_addr[index].value, 0, 0, obj_main->path);
	    call_init_array_pointer(obj_main, preinit_addr[index]);
	}
    }
}

/*
 * Call the finalization functions for each of the objects in "list"
 * belonging to the DAG of "root" and referenced once. If NULL "root"
 * is specified, every finalization function will be called regardless
 * of the reference count and the list elements won't be freed. All of
 * the objects are expected to have non-NULL fini functions.
 */
static void
objlist_call_fini(Objlist *list, Obj_Entry *root, RtldLockState *lockstate)
{
    Objlist_Entry *elm;
    char *saved_msg;
    InitArrayEntry *fini_addr;
    int index;

    assert(root == NULL || root->refcount == 1);

    if (root != NULL)
	root->doomed = true;

    /*
     * Preserve the current error message since a fini function might
     * call into the dynamic linker and overwrite it.
     */
    saved_msg = errmsg_save();
    do {
	STAILQ_FOREACH(elm, list, link) {
	    if (root != NULL && (elm->obj->refcount != 1 ||
	      objlist_find(&root->dagmembers, elm->obj) == NULL))
		continue;
	    /* Remove object from fini list to prevent recursive invocation. */
	    STAILQ_REMOVE(list, elm, Struct_Objlist_Entry, link);
	    /* Ensure that new references cannot be acquired. */
	    elm->obj->doomed = true;

	    hold_object(elm->obj);
	    lock_release(rtld_bind_lock, lockstate);
	    /*
	     * It is legal to have both DT_FINI and DT_FINI_ARRAY defined.
	     * When this happens, DT_FINI_ARRAY is processed first.
	     */
	    /* TODO: we should do a CSetBounds after parsing .dynamic */
	    fini_addr = elm->obj->fini_array_ptr;
	    if (fini_addr != NULL && elm->obj->fini_array_num > 0) {
		for (index = elm->obj->fini_array_num - 1; index >= 0;
		  index--) {
		    if (fini_addr[index].value != 0 && fini_addr[index].value != 1) {
			dbg("calling fini_array function for %s at %p",
			    elm->obj->path, (void*)(uintptr_t)fini_addr[index].value);
			LD_UTRACE(UTRACE_FINI_CALL, elm->obj,
			    (void *)(intptr_t)fini_addr[index].value, 0, 0, elm->obj->path);
			call_fini_array_pointer(elm->obj, fini_addr[index]);
		    }
		}
	    }
	    if (elm->obj->fini_ptr != NULL) {
		dbg("calling fini function for %s at " PTR_FMT, elm->obj->path,
		    (void *)(uintptr_t)elm->obj->fini_ptr);
		LD_UTRACE(UTRACE_FINI_CALL, elm->obj, (void *)(intptr_t)elm->obj->fini_ptr,
		    0, 0, elm->obj->path);
		call_initfini_pointer(elm->obj, elm->obj->fini_ptr);
	    }
	    wlock_acquire(rtld_bind_lock, lockstate);
	    unhold_object(elm->obj);
	    /* No need to free anything if process is going down. */
	    if (root != NULL)
	    	free(elm);
	    /*
	     * We must restart the list traversal after every fini call
	     * because a dlclose() call from the fini function or from
	     * another thread might have modified the reference counts.
	     */
	    break;
	}
    } while (elm != NULL);
    errmsg_restore(saved_msg);
}

/*
 * Call the initialization functions for each of the objects in
 * "list".  All of the objects are expected to have non-NULL init
 * functions.
 */
static void
objlist_call_init(Objlist *list, RtldLockState *lockstate)
{
    Objlist_Entry *elm;
    Obj_Entry *obj;
    char *saved_msg;
    InitArrayEntry *init_addr;
    void (*reg)(void (*)(void));
    int index;

    /*
     * Clean init_scanned flag so that objects can be rechecked and
     * possibly initialized earlier if any of vectors called below
     * cause the change by using dlopen.
     */
    TAILQ_FOREACH(obj, &obj_list, next) {
	if (obj->marker)
	    continue;
	obj->init_scanned = false;
    }

    /*
     * Preserve the current error message since an init function might
     * call into the dynamic linker and overwrite it.
     */
    saved_msg = errmsg_save();
    STAILQ_FOREACH(elm, list, link) {
	if (elm->obj->init_done || ld_skip_init_funcs) /* Initialized early. */
	    continue;
	/*
	 * Race: other thread might try to use this object before current
	 * one completes the initialization. Not much can be done here
	 * without better locking.
	 */
	elm->obj->init_done = true;
	hold_object(elm->obj);
	reg = NULL;
	if (elm->obj == obj_main && obj_main->crt_no_init) {
		reg = (void (*)(void (*)(void)))get_program_var_addr(
		    "__libc_atexit", lockstate);
	}
	lock_release(rtld_bind_lock, lockstate);
	if (reg != NULL) {
		func_ptr_type exit_ptr = make_rtld_function_pointer(rtld_exit);
		dbg("Calling __libc_atexit(rtld_exit (" PTR_FMT "))", (void*)exit_ptr);
		reg(exit_ptr);
		rtld_exit_ptr = make_rtld_function_pointer(rtld_nop_exit);
	}

        /*
         * It is legal to have both DT_INIT and DT_INIT_ARRAY defined.
         * When this happens, DT_INIT is processed first.
         */
	if (elm->obj->init_ptr != NULL) {
	    dbg("calling init function for %s at " PTR_FMT, elm->obj->path,
	        (void *)(uintptr_t)elm->obj->init_ptr);
	    LD_UTRACE(UTRACE_INIT_CALL, elm->obj, (void *)(intptr_t)elm->obj->init_ptr,
	        0, 0, elm->obj->path);
	    call_init_pointer(elm->obj, elm->obj->init_ptr);
	}
	init_addr = elm->obj->init_array_ptr;
	if (init_addr != NULL) {
	    for (index = 0; index < elm->obj->init_array_num; index++) {
		if (init_addr[index].value != 0 && init_addr[index].value != 1) {
		    dbg("calling init array function for %s at %p", elm->obj->path,
			(void *)(uintptr_t)init_addr[index].value);
		    LD_UTRACE(UTRACE_INIT_CALL, elm->obj,
			(void *)(uintptr_t)init_addr[index].value, 0, 0, elm->obj->path);
		    call_init_array_pointer(elm->obj, init_addr[index]);
		}
	    }
	}
	dbg("Done calling init functions for %s", elm->obj->path);
	wlock_acquire(rtld_bind_lock, lockstate);
	unhold_object(elm->obj);
    }
    errmsg_restore(saved_msg);
}

static void
objlist_clear(Objlist *list)
{
    Objlist_Entry *elm;

    while (!STAILQ_EMPTY(list)) {
	elm = STAILQ_FIRST(list);
	STAILQ_REMOVE_HEAD(list, link);
	free(elm);
    }
}

static Objlist_Entry *
objlist_find(Objlist *list, const Obj_Entry *obj)
{
    Objlist_Entry *elm;

    STAILQ_FOREACH(elm, list, link)
	if (elm->obj == obj)
	    return elm;
    return NULL;
}

static void
objlist_init(Objlist *list)
{
    STAILQ_INIT(list);
}

static void
objlist_push_head(Objlist *list, Obj_Entry *obj)
{
    Objlist_Entry *elm;

    elm = NEW(Objlist_Entry);
    elm->obj = obj;
    STAILQ_INSERT_HEAD(list, elm, link);
}

static void
objlist_push_tail(Objlist *list, Obj_Entry *obj)
{
    Objlist_Entry *elm;

    elm = NEW(Objlist_Entry);
    elm->obj = obj;
    STAILQ_INSERT_TAIL(list, elm, link);
}

static void
objlist_put_after(Objlist *list, Obj_Entry *listobj, Obj_Entry *obj)
{
	Objlist_Entry *elm, *listelm;

	STAILQ_FOREACH(listelm, list, link) {
		if (listelm->obj == listobj)
			break;
	}
	elm = NEW(Objlist_Entry);
	elm->obj = obj;
	if (listelm != NULL)
		STAILQ_INSERT_AFTER(list, listelm, elm, link);
	else
		STAILQ_INSERT_TAIL(list, elm, link);
}

static void
objlist_remove(Objlist *list, Obj_Entry *obj)
{
    Objlist_Entry *elm;

    if ((elm = objlist_find(list, obj)) != NULL) {
	STAILQ_REMOVE(list, elm, Struct_Objlist_Entry, link);
	free(elm);
    }
}

/*
 * Relocate dag rooted in the specified object.
 * Returns 0 on success, or -1 on failure.
 */

static int
relocate_object_dag(Obj_Entry *root, bool bind_now, Obj_Entry *rtldobj,
    int flags, RtldLockState *lockstate)
{
	Objlist_Entry *elm;
	int error;

	error = 0;
	STAILQ_FOREACH(elm, &root->dagmembers, link) {
		error = relocate_object(elm->obj, bind_now, rtldobj, flags,
		    lockstate);
		if (error == -1)
			break;
	}
	return (error);
}

/*
 * Prepare for, or clean after, relocating an object marked with
 * DT_TEXTREL or DF_TEXTREL.  Before relocating, all read-only
 * segments are remapped read-write.  After relocations are done, the
 * segment's permissions are returned back to the modes specified in
 * the phdrs.  If any relocation happened, or always for wired
 * program, COW is triggered.
 */
static int
reloc_textrel_prot(Obj_Entry *obj, bool before)
{
	const Elf_Phdr *ph;
	void *base;
	size_t l, sz;
	int prot;

	for (l = obj->phsize / sizeof(*ph), ph = obj->phdr; l > 0;
	    l--, ph++) {
		if (ph->p_type != PT_LOAD || (ph->p_flags & PF_W) != 0)
			continue;
		base = obj->relocbase + trunc_page(ph->p_vaddr);
		sz = round_page(ph->p_vaddr + ph->p_filesz) -
		    trunc_page(ph->p_vaddr);
		prot = before ? (PROT_READ | PROT_WRITE) :
		    convert_prot(ph->p_flags);
		if (mprotect(base, sz, prot) == -1) {
			_rtld_error("%s: Cannot write-%sable text segment: %s",
			    obj->path, before ? "en" : "dis",
			    rtld_strerror(errno));
			return (-1);
		}
	}
	return (0);
}

/*
 * Relocate single object.
 * Returns 0 on success, or -1 on failure.
 */
static int
relocate_object(Obj_Entry *obj, bool bind_now, Obj_Entry *rtldobj,
    int flags, RtldLockState *lockstate)
{

	if (obj->relocated)
		return (0);
	obj->relocated = true;
	if (obj != rtldobj)
		dbg("relocating \"%s\"", obj->path);

	if (obj->symtab == NULL || obj->strtab == NULL ||
	    !(obj->valid_hash_sysv || obj->valid_hash_gnu))
		dbg("object %s has no run-time symbol table", obj->path);

	/* There are relocations to the write-protected text segment. */
	if (obj->textrel && reloc_textrel_prot(obj, true) != 0)
		return (-1);

	/* Process the non-PLT non-IFUNC relocations. */
	if (reloc_non_plt(obj, rtldobj, flags, lockstate))
		return (-1);

#ifdef RTLD_HAS_CAPRELOCS
	/* Process the __cap_relocs section to initialize global capabilities */
	if (obj->cap_relocs_size)
		process___cap_relocs(obj);
#endif

	/* Re-protected the text segment. */
	if (obj->textrel && reloc_textrel_prot(obj, false) != 0)
		return (-1);

	/* Set the special PLT or GOT entries. */
	init_pltgot(obj);

	/* Process the PLT relocations. */
#if defined(__mips__) && defined(__CHERI_PURE_CAPABILITY__)
	/* No reloc_jmpslots for CHERI since it works differently: if BIND_NOW
	 * is set, reloc_plt can avoid allocating trampolines for pc-rel code */
	if (reloc_plt(obj, (obj->bind_now || bind_now), flags, rtldobj,
	    lockstate) == -1)
		return (-1);
#else
	if (reloc_plt(obj, flags, lockstate) == -1)
		return (-1);
	/* Relocate the jump slots if we are doing immediate binding. */
	if ((obj->bind_now || bind_now) && reloc_jmpslots(obj, flags,
	    lockstate) == -1)
		return (-1);
#endif

	if (!obj->mainprog && obj_enforce_relro(obj) == -1)
		return (-1);

	/*
	 * Set up the magic number and version in the Obj_Entry.  These
	 * were checked in the crt1.o from the original ElfKit, so we
	 * set them for backward compatibility.
	 */
	obj->magic = RTLD_MAGIC;
	obj->version = RTLD_VERSION;

	return (0);
}

/*
 * Relocate newly-loaded shared objects.  The argument is a pointer to
 * the Obj_Entry for the first such object.  All objects from the first
 * to the end of the list of objects are relocated.  Returns 0 on success,
 * or -1 on failure.
 */
static int
relocate_objects(Obj_Entry *first, bool bind_now, Obj_Entry *rtldobj,
    int flags, RtldLockState *lockstate)
{
	Obj_Entry *obj;
	int error;

	for (error = 0, obj = first;  obj != NULL;
	    obj = TAILQ_NEXT(obj, next)) {
		if (obj->marker)
			continue;
		error = relocate_object(obj, bind_now, rtldobj, flags,
		    lockstate);
		if (error == -1)
			break;
	}
	return (error);
}

/*
 * The handling of R_MACHINE_IRELATIVE relocations and jumpslots
 * referencing STT_GNU_IFUNC symbols is postponed till the other
 * relocations are done.  The indirect functions specified as
 * ifunc are allowed to call other symbols, so we need to have
 * objects relocated before asking for resolution from indirects.
 *
 * The R_MACHINE_IRELATIVE slots are resolved in greedy fashion,
 * instead of the usual lazy handling of PLT slots.  It is
 * consistent with how GNU does it.
 */
static int
resolve_object_ifunc(Obj_Entry *obj, bool bind_now, int flags,
    RtldLockState *lockstate)
{

	if (obj->ifuncs_resolved)
		return (0);
	obj->ifuncs_resolved = true;
	if (!obj->irelative && !obj->irelative_nonplt &&
	    !((obj->bind_now || bind_now) && obj->gnu_ifunc) &&
	    !obj->non_plt_gnu_ifunc)
		return (0);
	if (obj_disable_relro(obj) == -1 ||
	    (obj->irelative && reloc_iresolve(obj, lockstate) == -1) ||
	    (obj->irelative_nonplt && reloc_iresolve_nonplt(obj,
	    lockstate) == -1) ||
	    ((obj->bind_now || bind_now) && obj->gnu_ifunc &&
	    reloc_gnu_ifunc(obj, flags, lockstate) == -1) ||
	    (obj->non_plt_gnu_ifunc && reloc_non_plt(obj, &obj_rtld,
	    flags | SYMLOOK_IFUNC, lockstate) == -1) ||
	    obj_enforce_relro(obj) == -1)
		return (-1);
	return (0);
}

static int
initlist_objects_ifunc(Objlist *list, bool bind_now, int flags,
    RtldLockState *lockstate)
{
	Objlist_Entry *elm;
	Obj_Entry *obj;

	STAILQ_FOREACH(elm, list, link) {
		obj = elm->obj;
		if (obj->marker)
			continue;
		if (resolve_object_ifunc(obj, bind_now, flags,
		    lockstate) == -1)
			return (-1);
	}
	return (0);
}

/*
 * Cleanup procedure.  It will be called (by the atexit mechanism) just
 * before the process exits.
 */
static __used void
rtld_exit(void)
{
    RtldLockState lockstate;

    wlock_acquire(rtld_bind_lock, &lockstate);
    dbg("rtld_exit()");
    objlist_call_fini(&list_fini, NULL, &lockstate);
    /* No need to remove the items from the list, since we are exiting. */
    if (!libmap_disable)
        lm_fini();
    lock_release(rtld_bind_lock, &lockstate);
}

static __used void
rtld_nop_exit(void)
{
}

/*
 * Iterate over a search path, translate each element, and invoke the
 * callback on the result.
 */
static void *
path_enumerate(const char *path, path_enum_proc callback,
    const char *refobj_path, void *arg)
{
    const char *trans;
    if (path == NULL)
	return (NULL);

    path += strspn(path, ":;");
    while (*path != '\0') {
	size_t len;
	char  *res;

	len = strcspn(path, ":;");
	trans = lm_findn(refobj_path, path, len);
	if (trans)
	    res = callback(trans, strlen(trans), arg);
	else
	    res = callback(path, len, arg);

	if (res != NULL)
	    return (res);

	path += len;
	path += strspn(path, ":;");
    }

    return (NULL);
}

struct try_library_args {
    const char	*name;
    size_t	 namelen;
    char	*buffer;
    size_t	 buflen;
    int		 fd;
};

static __used void *
try_library_path(const char *dir, size_t dirlen, void *param)
{
    struct try_library_args *arg;
    int fd;

    arg = param;
    if (*dir == '/' || trust) {
	char *pathname;

	if (dirlen + 1 + arg->namelen + 1 > arg->buflen)
		return (NULL);

	pathname = arg->buffer;
	strncpy(pathname, dir, dirlen);
	pathname[dirlen] = '/';
	strcpy(pathname + dirlen + 1, arg->name);

	dbg("  Trying \"%s\"", pathname);
	fd = open(pathname, O_RDONLY | O_CLOEXEC | O_VERIFY);
	if (fd >= 0) {
	    dbg("  Opened \"%s\", fd %d", pathname, fd);
	    pathname = xmalloc(dirlen + 1 + arg->namelen + 1);
	    strcpy(pathname, arg->buffer);
	    arg->fd = fd;
	    return (pathname);
	} else {
	    dbg("  Failed to open \"%s\": %s",
		pathname, rtld_strerror(errno));
	}
    }
    return (NULL);
}

static char *
search_library_path(const char *name, const char *path,
    const char *refobj_path, int *fdp)
{
    char *p;
    struct try_library_args arg;

    if (path == NULL)
	return NULL;

    arg.name = name;
    arg.namelen = strlen(name);
    arg.buffer = xmalloc(PATH_MAX);
    arg.buflen = PATH_MAX;
    arg.fd = -1;

    p = path_enumerate(path, make_rtld_local_function_pointer(try_library_path),
        refobj_path, &arg);
    *fdp = arg.fd;

    free(arg.buffer);

    return (p);
}


/*
 * Finds the library with the given name using the directory descriptors
 * listed in the LD_LIBRARY_PATH_FDS environment variable.
 *
 * Returns a freshly-opened close-on-exec file descriptor for the library,
 * or -1 if the library cannot be found.
 */
static char *
search_library_pathfds(const char *name, const char *path, int *fdp)
{
	char *envcopy, *fdstr, *found, *last_token;
	size_t len;
	int dirfd, fd;

	dbg("%s('%s', '%s', fdp)", __func__, name, path);

	/* Don't load from user-specified libdirs into setuid binaries. */
	if (!trust)
		return (NULL);

	/* We can't do anything if LD_LIBRARY_PATH_FDS isn't set. */
	if (path == NULL)
		return (NULL);

	/* LD_LIBRARY_PATH_FDS only works with relative paths. */
	if (name[0] == '/') {
		dbg("Absolute path (%s) passed to %s", name, __func__);
		return (NULL);
	}

	/*
	 * Use strtok_r() to walk the FD:FD:FD list.  This requires a local
	 * copy of the path, as strtok_r rewrites separator tokens
	 * with '\0'.
	 */
	found = NULL;
	envcopy = xstrdup(path);
	for (fdstr = strtok_r(envcopy, ":", &last_token); fdstr != NULL;
	    fdstr = strtok_r(NULL, ":", &last_token)) {
		dirfd = parse_integer(fdstr);
		if (dirfd < 0) {
			_rtld_error("failed to parse directory FD: '%s'",
				fdstr);
			break;
		}
		fd = openat(dirfd, name, O_RDONLY | O_CLOEXEC | O_VERIFY);
		if (fd >= 0) {
			*fdp = fd;
			len = strlen(fdstr) + strlen(name) + 3;
			found = xmalloc(len);
			if (rtld_snprintf(found, len, "#%d/%s", dirfd, name) < 0) {
				_rtld_error("error generating '%d/%s'",
				    dirfd, name);
				rtld_die();
			}
			dbg("open('%s') => %d", found, fd);
			break;
		}
	}
	free(envcopy);

	return (found);
}


int
dlclose(void *handle)
{
	RtldLockState lockstate;
	int error;

	wlock_acquire(rtld_bind_lock, &lockstate);
	error = dlclose_locked(handle, &lockstate);
	lock_release(rtld_bind_lock, &lockstate);
	return (error);
}

static int
dlclose_locked(void *handle, RtldLockState *lockstate)
{
    Obj_Entry *root;

    root = dlcheck(handle);
    if (root == NULL)
	return -1;
    LD_UTRACE(UTRACE_DLCLOSE_START, handle, NULL, 0, root->dl_refcount,
	root->path);

    /* Unreference the object and its dependencies. */
    root->dl_refcount--;

    if (root->refcount == 1) {
	/*
	 * The object will be no longer referenced, so we must unload it.
	 * First, call the fini functions.
	 */
	objlist_call_fini(&list_fini, root, lockstate);

	unref_dag(root);

	/* Finish cleaning up the newly-unreferenced objects. */
	GDB_STATE(RT_DELETE,&root->linkmap);
	unload_object(root, lockstate);
	GDB_STATE(RT_CONSISTENT,NULL);
    } else
	unref_dag(root);

    LD_UTRACE(UTRACE_DLCLOSE_STOP, handle, NULL, 0, 0, NULL);
    return 0;
}

char *
dlerror(void)
{
    char *msg = error_message;
    error_message = NULL;
    return msg;
}

/*
 * This function is deprecated and has no effect.
 */
void
dllockinit(void *context,
    void *(*_lock_create)(void *context) __unused,
    void (*_rlock_acquire)(void *lock) __unused,
    void (*_wlock_acquire)(void *lock)  __unused,
    void (*_lock_release)(void *lock) __unused,
    void (*_lock_destroy)(void *lock) __unused,
    void (*context_destroy)(void *context))
{
    static void *cur_context;
    static void (*cur_context_destroy)(void *);

    /* Just destroy the context from the previous call, if necessary. */
    if (cur_context_destroy != NULL)
	cur_context_destroy(cur_context);
    cur_context = context;
    cur_context_destroy = context_destroy;
}

void *
dlopen(const char *name, int mode)
{

	return (rtld_dlopen(name, -1, mode));
}

void *
fdlopen(int fd, int mode)
{

	return (rtld_dlopen(NULL, fd, mode));
}

static void *
rtld_dlopen(const char *name, int fd, int mode)
{
    RtldLockState lockstate;
    int lo_flags;

    LD_UTRACE(UTRACE_DLOPEN_START, NULL, NULL, 0, mode, name);
    ld_tracing = (mode & RTLD_TRACE) == 0 ? NULL : "1";
    if (ld_tracing != NULL) {
	rlock_acquire(rtld_bind_lock, &lockstate);
	if (sigsetjmp(lockstate.env, 0) != 0)
	    lock_upgrade(rtld_bind_lock, &lockstate);
	environ = __DECONST(char **, *get_program_var_addr("environ", &lockstate));
	lock_release(rtld_bind_lock, &lockstate);
    }
    lo_flags = RTLD_LO_DLOPEN;
    if (mode & RTLD_NODELETE)
	    lo_flags |= RTLD_LO_NODELETE;
    if (mode & RTLD_NOLOAD)
	    lo_flags |= RTLD_LO_NOLOAD;
    if (mode & RTLD_DEEPBIND)
	    lo_flags |= RTLD_LO_DEEPBIND;
    if (ld_tracing != NULL)
	    lo_flags |= RTLD_LO_TRACE | RTLD_LO_IGNSTLS;

    return (dlopen_object(name, fd, obj_main, lo_flags,
      mode & (RTLD_MODEMASK | RTLD_GLOBAL), NULL));
}

static void
dlopen_cleanup(Obj_Entry *obj, RtldLockState *lockstate)
{

	obj->dl_refcount--;
	unref_dag(obj);
	if (obj->refcount == 0)
		unload_object(obj, lockstate);
}

static Obj_Entry *
dlopen_object(const char *name, int fd, Obj_Entry *refobj, int lo_flags,
    int mode, RtldLockState *lockstate)
{
    Obj_Entry *old_obj_tail;
    Obj_Entry *obj;
    Objlist initlist;
    RtldLockState mlockstate;
    int result;

    dbg("dlopen_object name \"%s\" fd %d refobj \"%s\" lo_flags %#x mode %#x",
      name != NULL ? name : "<null>", fd, refobj == NULL ? "<null>" :
      refobj->path, lo_flags, mode);
    objlist_init(&initlist);

    if (lockstate == NULL && !(lo_flags & RTLD_LO_EARLY)) {
	wlock_acquire(rtld_bind_lock, &mlockstate);
	lockstate = &mlockstate;
    }
    GDB_STATE(RT_ADD,NULL);

    old_obj_tail = globallist_curr(TAILQ_LAST(&obj_list, obj_entry_q));
    obj = NULL;
    if (name == NULL && fd == -1) {
	obj = obj_main;
	obj->refcount++;
    } else {
	obj = load_object(name, fd, refobj, lo_flags);
    }

    if (obj) {
	obj->dl_refcount++;
	if (mode & RTLD_GLOBAL && objlist_find(&list_global, obj) == NULL)
	    objlist_push_tail(&list_global, obj);
	if (globallist_next(old_obj_tail) != NULL) {
	    /* We loaded something new. */
	    assert(globallist_next(old_obj_tail) == obj);
	    if ((lo_flags & RTLD_LO_DEEPBIND) != 0)
		obj->symbolic = true;
	    result = 0;
	    if ((lo_flags & (RTLD_LO_EARLY | RTLD_LO_IGNSTLS)) == 0 &&
	      obj->static_tls && !allocate_tls_offset(obj)) {
		_rtld_error("%s: No space available "
		  "for static Thread Local Storage", obj->path);
		result = -1;
	    }
	    if (result != -1)
		result = load_needed_objects(obj, lo_flags & (RTLD_LO_DLOPEN |
		  RTLD_LO_EARLY | RTLD_LO_IGNSTLS | RTLD_LO_TRACE));
	    init_dag(obj);
	    ref_dag(obj);
	    if (result != -1)
		result = rtld_verify_versions(&obj->dagmembers);
	    if (result != -1 && ld_tracing)
		goto trace;
	    if (result == -1 || relocate_object_dag(obj,
	      (mode & RTLD_MODEMASK) == RTLD_NOW, &obj_rtld,
	      (lo_flags & RTLD_LO_EARLY) ? SYMLOOK_EARLY : 0,
	      lockstate) == -1) {
		dlopen_cleanup(obj, lockstate);
		obj = NULL;
	    } else if (lo_flags & RTLD_LO_EARLY) {
		/*
		 * Do not call the init functions for early loaded
		 * filtees.  The image is still not initialized enough
		 * for them to work.
		 *
		 * Our object is found by the global object list and
		 * will be ordered among all init calls done right
		 * before transferring control to main.
		 */
	    } else {
		/* Make list of init functions to call. */
		initlist_add_objects(obj, obj, &initlist);
	    }
	    /*
	     * Process all no_delete or global objects here, given
	     * them own DAGs to prevent their dependencies from being
	     * unloaded.  This has to be done after we have loaded all
	     * of the dependencies, so that we do not miss any.
	     */
	    if (obj != NULL)
		process_z(obj);
	} else {
	    /*
	     * Bump the reference counts for objects on this DAG.  If
	     * this is the first dlopen() call for the object that was
	     * already loaded as a dependency, initialize the dag
	     * starting at it.
	     */
	    init_dag(obj);
	    ref_dag(obj);

	    if ((lo_flags & RTLD_LO_TRACE) != 0)
		goto trace;
	}
	if (obj != NULL && ((lo_flags & RTLD_LO_NODELETE) != 0 ||
	  obj->z_nodelete) && !obj->ref_nodel) {
	    dbg("obj %s nodelete", obj->path);
	    ref_dag(obj);
	    obj->z_nodelete = obj->ref_nodel = true;
	}
    }

    LD_UTRACE(UTRACE_DLOPEN_STOP, obj, NULL, 0, obj ? obj->dl_refcount : 0,
	name);
    GDB_STATE(RT_CONSISTENT,obj ? &obj->linkmap : NULL);

    if ((lo_flags & RTLD_LO_EARLY) == 0) {
	map_stacks_exec(lockstate);
	if (obj != NULL)
	    distribute_static_tls(&initlist, lockstate);
    }

    if (initlist_objects_ifunc(&initlist, (mode & RTLD_MODEMASK) == RTLD_NOW,
      (lo_flags & RTLD_LO_EARLY) ? SYMLOOK_EARLY : 0,
      lockstate) == -1) {
	objlist_clear(&initlist);
	dlopen_cleanup(obj, lockstate);
	if (lockstate == &mlockstate)
	    lock_release(rtld_bind_lock, lockstate);
	return (NULL);
    }

    if (!(lo_flags & RTLD_LO_EARLY)) {
	/* Call the init functions. */
	objlist_call_init(&initlist, lockstate);
    }
    objlist_clear(&initlist);
    if (lockstate == &mlockstate)
	lock_release(rtld_bind_lock, lockstate);
    return obj;
trace:
    trace_loaded_objects(obj);
    if (lockstate == &mlockstate)
	lock_release(rtld_bind_lock, lockstate);
    exit(0);
}

static void *
do_dlsym(void *handle, const char *name, void *retaddr, const Ver_Entry *ve,
    int flags)
{
    DoneList donelist;
    const Obj_Entry *obj, *defobj;
    const Elf_Sym *def;
    SymLook req;
    RtldLockState lockstate;
    tls_index ti;
    void *sym;
    int res;

    def = NULL;
    defobj = NULL;
    symlook_init(&req, name);
    req.ventry = ve;
    req.flags = flags | SYMLOOK_IN_PLT;
    req.lockstate = &lockstate;

    LD_UTRACE(UTRACE_DLSYM_START, handle, NULL, 0, 0, name);
    rlock_acquire(rtld_bind_lock, &lockstate);
    if (sigsetjmp(lockstate.env, 0) != 0)
	    lock_upgrade(rtld_bind_lock, &lockstate);
    if (handle == NULL || handle == RTLD_NEXT ||
	handle == RTLD_DEFAULT || handle == RTLD_SELF) {

	if ((obj = obj_from_addr(retaddr)) == NULL) {
	    _rtld_error("Cannot determine caller's shared object");
	    lock_release(rtld_bind_lock, &lockstate);
	    LD_UTRACE(UTRACE_DLSYM_STOP, handle, NULL, 0, 0, name);
	    return NULL;
	}
	if (handle == NULL) {	/* Just the caller's shared object. */
	    res = symlook_obj(&req, obj);
	    if (res == 0) {
		def = req.sym_out;
		defobj = req.defobj_out;
	    }
	} else if (handle == RTLD_NEXT || /* Objects after caller's */
		   handle == RTLD_SELF) { /* ... caller included */
	    if (handle == RTLD_NEXT)
		obj = globallist_next(obj);
	    for (; obj != NULL; obj = TAILQ_NEXT(obj, next)) {
		if (obj->marker)
		    continue;
		res = symlook_obj(&req, obj);
		if (res == 0) {
		    if (def == NULL ||
		      ELF_ST_BIND(req.sym_out->st_info) != STB_WEAK) {
			def = req.sym_out;
			defobj = req.defobj_out;
			if (ELF_ST_BIND(def->st_info) != STB_WEAK)
			    break;
		    }
		}
	    }
	    /*
	     * Search the dynamic linker itself, and possibly resolve the
	     * symbol from there.  This is how the application links to
	     * dynamic linker services such as dlopen.
	     */
	    if (def == NULL || ELF_ST_BIND(def->st_info) == STB_WEAK) {
		res = symlook_obj(&req, &obj_rtld);
		if (res == 0) {
		    def = req.sym_out;
		    defobj = req.defobj_out;
		}
	    }
	} else {
	    assert(handle == RTLD_DEFAULT);
	    res = symlook_default(&req, obj);
	    if (res == 0) {
		defobj = req.defobj_out;
		def = req.sym_out;
	    }
	}
    } else {
	if ((obj = dlcheck(handle)) == NULL) {
	    lock_release(rtld_bind_lock, &lockstate);
	    LD_UTRACE(UTRACE_DLSYM_STOP, handle, NULL, 0, 0, name);
	    return NULL;
	}

	donelist_init(&donelist);
	if (obj->mainprog) {
            /* Handle obtained by dlopen(NULL, ...) implies global scope. */
	    res = symlook_global(&req, &donelist);
	    if (res == 0) {
		def = req.sym_out;
		defobj = req.defobj_out;
	    }
	    /*
	     * Search the dynamic linker itself, and possibly resolve the
	     * symbol from there.  This is how the application links to
	     * dynamic linker services such as dlopen.
	     */
	    if (def == NULL || ELF_ST_BIND(def->st_info) == STB_WEAK) {
		res = symlook_obj(&req, &obj_rtld);
		if (res == 0) {
		    def = req.sym_out;
		    defobj = req.defobj_out;
		}
	    }
	}
	else {
	    /* Search the whole DAG rooted at the given object. */
	    res = symlook_list(&req, &obj->dagmembers, &donelist);
	    if (res == 0) {
		def = req.sym_out;
		defobj = req.defobj_out;
	    }
	}
    }

    if (def != NULL) {
	lock_release(rtld_bind_lock, &lockstate);

	/*
	 * The value required by the caller is derived from the value
	 * of the symbol. this is simply the relocated value of the
	 * symbol.
	 */
	if (ELF_ST_TYPE(def->st_info) == STT_FUNC) {
	    sym = __DECONST(void*, make_function_pointer(def, defobj));
	    dbg("dlsym(%s) is function: " PTR_FMT, name, sym);
	} else if (ELF_ST_TYPE(def->st_info) == STT_GNU_IFUNC) {
	    sym = rtld_resolve_ifunc(defobj, def);
	    dbg("dlsym(%s) is ifunc. Resolved to: " PTR_FMT, name, sym);
	} else if (ELF_ST_TYPE(def->st_info) == STT_TLS) {
	    ti.ti_module = defobj->tlsindex;
	    ti.ti_offset = def->st_value;
	    sym = __tls_get_addr(&ti);
	    dbg("dlsym(%s) is TLS. Resolved to: " PTR_FMT, name, sym);
	} else {
	    sym = make_data_pointer(def, defobj);
	    dbg("dlsym(%s) is type %d. Resolved to: " PTR_FMT,
		name, ELF_ST_TYPE(def->st_info), sym);
	}
#if defined(__CHERI_PURE_CAPABILITY__) && defined(DEBUG)
	// FIXME: this warning breaks some tests that expect clean stdout/stderr
	// FIXME: See https://github.com/CTSRD-CHERI/cheribsd/issues/257
	if (cheri_getlen(sym) <= 0) {
		rtld_fdprintf(STDERR_FILENO, "Warning: created zero length "
		    "capability for %s (in %s): " PTR_FMT "\n", name, defobj->path, sym);
	}
#endif
	LD_UTRACE(UTRACE_DLSYM_STOP, handle, sym, 0, 0, name);
	return (sym);
    }

    _rtld_error("Undefined symbol \"%s%s%s\"", name, ve != NULL ? "@" : "",
      ve != NULL ? ve->name : "");
    lock_release(rtld_bind_lock, &lockstate);
    LD_UTRACE(UTRACE_DLSYM_STOP, handle, NULL, 0, 0, name);
    return NULL;
}

void *
dlsym(void *handle, const char *name)
{
	return do_dlsym(handle, name, __builtin_return_address(0), NULL,
	    SYMLOOK_DLSYM);
}

dlfunc_t
dlfunc(void *handle, const char *name)
{
	union {
		void *d;
		dlfunc_t f;
	} rv;

	rv.d = do_dlsym(handle, name, __builtin_return_address(0), NULL,
	    SYMLOOK_DLSYM);
	return (rv.f);
}

void *
dlvsym(void *handle, const char *name, const char *version)
{
	Ver_Entry ventry;

	ventry.name = version;
	ventry.file = NULL;
	ventry.hash = elf_hash(version);
	ventry.flags= 0;
	return do_dlsym(handle, name, __builtin_return_address(0), &ventry,
	    SYMLOOK_DLSYM);
}

int
_rtld_addr_phdr(const void *addr, struct dl_phdr_info *phdr_info)
{
    const Obj_Entry *obj;
    RtldLockState lockstate;

    rlock_acquire(rtld_bind_lock, &lockstate);
    obj = obj_from_addr(addr);
    if (obj == NULL) {
        _rtld_error("No shared object contains address");
	lock_release(rtld_bind_lock, &lockstate);
        return (0);
    }
    rtld_fill_dl_phdr_info(obj, phdr_info);
    lock_release(rtld_bind_lock, &lockstate);
    return (1);
}

int
dladdr(const void *addr, Dl_info *info)
{
    const Obj_Entry *obj;
    const Elf_Sym *def;
    void *symbol_addr;
    unsigned long symoffset;
    RtldLockState lockstate;

    rlock_acquire(rtld_bind_lock, &lockstate);
    obj = obj_from_addr(addr);
    if (obj == NULL) {
        _rtld_error("No shared object contains address");
	lock_release(rtld_bind_lock, &lockstate);
        return 0;
    }
    info->dli_fname = obj->path;
    info->dli_fbase = obj->mapbase;
#ifdef __CHERI_PURE_CAPABILITY__
    /* Clear all permissions from dli_fbase to avoid direct access */
    info->dli_fbase = cheri_andperm(info->dli_fbase, 0);
#endif
    info->dli_saddr = (void *)0;
    info->dli_sname = NULL;

    dbg_cat(SYMLOOKUP, "%s: finding name for " PTR_FMT "\n", __func__, addr);
    /*
     * Walk the symbol list looking for the symbol whose address is
     * closest to the address sent in.
     */
    for (symoffset = 0; symoffset < obj->dynsymcount; symoffset++) {
        def = obj->symtab + symoffset;

        /*
         * For skip the symbol if st_shndx is either SHN_UNDEF or
         * SHN_COMMON.
         */
        if (def->st_shndx == SHN_UNDEF || def->st_shndx == SHN_COMMON) {
            dbg_cat(SYMLOOKUP, "%s: skipping %s/%p (" PTR_FMT ")\n", __func__,
                obj->strtab + def->st_name, symbol_addr, symbol_addr);
            continue;
        }

        /*
         * If the symbol is greater than the specified address, or if it
         * is further away from addr than the current nearest symbol,
         * then reject it.
         */
        symbol_addr = obj->relocbase + def->st_value;
#ifdef __CHERI_PURE_CAPABILITY__
        /* Clear all permissions from the symbol_addr */
        symbol_addr = cheri_andperm(symbol_addr, 0);
#endif
        if ((vaddr_t)symbol_addr > (vaddr_t)addr || (vaddr_t)symbol_addr < (vaddr_t)info->dli_saddr)
            continue;

        dbg_cat(SYMLOOKUP, "%s: Found partial match for %s (" PTR_FMT ")\n", __func__,
            obj->strtab + def->st_name, symbol_addr);
        /* Update our idea of the nearest symbol. */
        info->dli_sname = obj->strtab + def->st_name;
        info->dli_saddr = symbol_addr;

        /* Exact match? */
        if ((vaddr_t)info->dli_saddr == (vaddr_t)addr) {
            dbg_cat(SYMLOOKUP, "%s: Found exact match for %s (" PTR_FMT ")\n", __func__,
                obj->strtab + def->st_name, symbol_addr);
            break;
        }
    }
    lock_release(rtld_bind_lock, &lockstate);
    return 1;
}

int
dlinfo(void *handle, int request, void *p)
{
    const Obj_Entry *obj;
    RtldLockState lockstate;
    int error;

    rlock_acquire(rtld_bind_lock, &lockstate);

    if (handle == NULL || handle == RTLD_SELF) {
	void *retaddr;

	retaddr = __builtin_return_address(0);	/* __GNUC__ only */
	if ((obj = obj_from_addr(retaddr)) == NULL)
	    _rtld_error("Cannot determine caller's shared object");
    } else
	obj = dlcheck(handle);

    if (obj == NULL) {
	lock_release(rtld_bind_lock, &lockstate);
	return (-1);
    }

    error = 0;
    switch (request) {
    case RTLD_DI_LINKMAP:
	*((struct link_map const **)p) = &obj->linkmap;
	break;
    case RTLD_DI_ORIGIN:
	error = rtld_dirname(obj->path, p);
	break;

    case RTLD_DI_SERINFOSIZE:
    case RTLD_DI_SERINFO:
	error = do_search_info(obj, request, (struct dl_serinfo *)p);
	break;

    default:
	_rtld_error("Invalid request %d passed to dlinfo()", request);
	error = -1;
    }

    lock_release(rtld_bind_lock, &lockstate);

    return (error);
}

static void
rtld_fill_dl_phdr_info(const Obj_Entry *obj, struct dl_phdr_info *phdr_info)
{
	tls_index ti;

#ifdef __CHERI_PURE_CAPABILITY__
	phdr_info->dlpi_addr = (uintptr_t)cheri_andperm(obj->relocbase,
	    CHERI_PERM_LOAD | CHERI_PERM_LOAD_CAP);
	phdr_info->dlpi_phdr = cheri_andperm(obj->phdr, CHERI_PERM_LOAD |
	    CHERI_PERM_LOAD_CAP);
#else
	phdr_info->dlpi_addr = (Elf_Addr)obj->relocbase;
	phdr_info->dlpi_phdr = obj->phdr;
#endif
	phdr_info->dlpi_name = obj->path;
	phdr_info->dlpi_phnum = obj->phsize / sizeof(obj->phdr[0]);
	phdr_info->dlpi_tls_modid = obj->tlsindex;
	ti.ti_module = obj->tlsindex;
	ti.ti_offset = 0;
	phdr_info->dlpi_tls_data = __tls_get_addr(&ti);
	phdr_info->dlpi_adds = obj_loads;
	phdr_info->dlpi_subs = obj_loads - obj_count;
}

int
dl_iterate_phdr(__dl_iterate_hdr_callback callback, void *param)
{
	struct dl_phdr_info phdr_info;
	Obj_Entry *obj, marker;
	RtldLockState bind_lockstate, phdr_lockstate;
	int error;

	init_marker(&marker);
	error = 0;

	wlock_acquire(rtld_phdr_lock, &phdr_lockstate);
	wlock_acquire(rtld_bind_lock, &bind_lockstate);
	for (obj = globallist_curr(TAILQ_FIRST(&obj_list)); obj != NULL;) {
		TAILQ_INSERT_AFTER(&obj_list, obj, &marker, next);
		rtld_fill_dl_phdr_info(obj, &phdr_info);
		hold_object(obj);
		lock_release(rtld_bind_lock, &bind_lockstate);

		error = callback(&phdr_info, sizeof phdr_info, param);

		wlock_acquire(rtld_bind_lock, &bind_lockstate);
		unhold_object(obj);
		obj = globallist_next(&marker);
		TAILQ_REMOVE(&obj_list, &marker, next);
		if (error != 0) {
			lock_release(rtld_bind_lock, &bind_lockstate);
			lock_release(rtld_phdr_lock, &phdr_lockstate);
			return (error);
		}
	}

	if (error == 0) {
		rtld_fill_dl_phdr_info(&obj_rtld, &phdr_info);
		lock_release(rtld_bind_lock, &bind_lockstate);
		error = callback(&phdr_info, sizeof(phdr_info), param);
	}
	lock_release(rtld_phdr_lock, &phdr_lockstate);
	return (error);
}

static __used void *
_fill_search_info(const char *dir, size_t dirlen, void *param)
{
    struct fill_search_info_args *arg;

    arg = param;

    if (arg->request == RTLD_DI_SERINFOSIZE) {
	arg->serinfo->dls_cnt ++;
	arg->serinfo->dls_size += sizeof(struct dl_serpath) + dirlen + 1;
    } else {
	struct dl_serpath *s_entry;

	s_entry = arg->serpath;
	s_entry->dls_name  = arg->strspace;
	s_entry->dls_flags = arg->flags;

	strncpy(arg->strspace, dir, dirlen);
	arg->strspace[dirlen] = '\0';

	arg->strspace += dirlen + 1;
	arg->serpath++;
    }

    return (NULL);
}

static int
do_search_info(const Obj_Entry *obj, int request, struct dl_serinfo *info)
{
    struct dl_serinfo _info;
    struct fill_search_info_args args;

    args.request = RTLD_DI_SERINFOSIZE;
    args.serinfo = &_info;

    _info.dls_size = __offsetof(struct dl_serinfo, dls_serpath);
    _info.dls_cnt  = 0;

    path_enumerate(obj->rpath, fill_search_info, NULL, &args);
    path_enumerate(ld_library_path, fill_search_info, NULL, &args);
    path_enumerate(obj->runpath, fill_search_info, NULL, &args);
    path_enumerate(gethints(obj->z_nodeflib), fill_search_info, NULL, &args);
    if (!obj->z_nodeflib)
      path_enumerate(ld_standard_library_path, fill_search_info, NULL, &args);


    if (request == RTLD_DI_SERINFOSIZE) {
	info->dls_size = _info.dls_size;
	info->dls_cnt = _info.dls_cnt;
	return (0);
    }

    if (info->dls_cnt != _info.dls_cnt || info->dls_size != _info.dls_size) {
	_rtld_error("Uninitialized Dl_serinfo struct passed to dlinfo()");
	return (-1);
    }

    args.request  = RTLD_DI_SERINFO;
    args.serinfo  = info;
    args.serpath  = &info->dls_serpath[0];
    args.strspace = (char *)&info->dls_serpath[_info.dls_cnt];

    args.flags = LA_SER_RUNPATH;
    if (path_enumerate(obj->rpath, fill_search_info, NULL, &args) != NULL)
	return (-1);

    args.flags = LA_SER_LIBPATH;
    if (path_enumerate(ld_library_path, fill_search_info, NULL, &args) != NULL)
	return (-1);

    args.flags = LA_SER_RUNPATH;
    if (path_enumerate(obj->runpath, fill_search_info, NULL, &args) != NULL)
	return (-1);

    args.flags = LA_SER_CONFIG;
    if (path_enumerate(gethints(obj->z_nodeflib), fill_search_info, NULL, &args)
      != NULL)
	return (-1);

    args.flags = LA_SER_DEFAULT;
    if (!obj->z_nodeflib && path_enumerate(ld_standard_library_path,
      fill_search_info, NULL, &args) != NULL)
	return (-1);
    return (0);
}

static int
rtld_dirname(const char *path, char *bname)
{
    const char *endp;

    /* Empty or NULL string gets treated as "." */
    if (path == NULL || *path == '\0') {
	bname[0] = '.';
	bname[1] = '\0';
	return (0);
    }

    /* Strip trailing slashes */
    endp = path + strlen(path) - 1;
    while (endp > path && *endp == '/')
	endp--;

    /* Find the start of the dir */
    while (endp > path && *endp != '/')
	endp--;

    /* Either the dir is "/" or there are no slashes */
    if (endp == path) {
	bname[0] = *endp == '/' ? '/' : '.';
	bname[1] = '\0';
	return (0);
    } else {
	do {
	    endp--;
	} while (endp > path && *endp == '/');
    }

    if (endp - path + 2 > PATH_MAX)
    {
	_rtld_error("Filename is too long: %s", path);
	return(-1);
    }

    strncpy(bname, path, endp - path + 1);
    bname[endp - path + 1] = '\0';
    return (0);
}

static int
rtld_dirname_abs(const char *path, char *base)
{
	char *last;

	if (realpath(path, base) == NULL) {
		_rtld_error("realpath \"%s\" failed (%s)", path,
		    rtld_strerror(errno));
		return (-1);
	}
	dbg("%s -> %s", path, base);
	last = strrchr(base, '/');
	if (last == NULL) {
		_rtld_error("non-abs result from realpath \"%s\"", path);
		return (-1);
	}
	if (last != base)
		*last = '\0';
	return (0);
}

static void
linkmap_add(Obj_Entry *obj)
{
	struct link_map *l, *prev;

	dbg("Adding %s to linkmap", printable_path(obj->path));
	l = &obj->linkmap;
	l->l_name = obj->path;
	l->l_base = obj->mapbase;
	l->l_ld = obj->dynamic;
	l->l_addr = obj->relocbase;

	if (r_debug.r_map == NULL) {
		r_debug.r_map = l;
		return;
	}

	/*
	 * Scan to the end of the list, but not past the entry for the
	 * dynamic linker, which we want to keep at the very end.
	 */
	for (prev = r_debug.r_map;
	    prev->l_next != NULL && prev->l_next != &obj_rtld.linkmap;
	     prev = prev->l_next)
		;

	/* Link in the new entry. */
	l->l_prev = prev;
	l->l_next = prev->l_next;
	if (l->l_next != NULL)
		l->l_next->l_prev = l;
	prev->l_next = l;
}

static void
linkmap_delete(Obj_Entry *obj)
{
	struct link_map *l;

	l = &obj->linkmap;
	if (l->l_prev == NULL) {
		if ((r_debug.r_map = l->l_next) != NULL)
			l->l_next->l_prev = NULL;
		return;
	}

	if ((l->l_prev->l_next = l->l_next) != NULL)
		l->l_next->l_prev = l->l_prev;
}

/*
 * Function for the debugger to set a breakpoint on to gain control.
 *
 * The two parameters allow the debugger to easily find and determine
 * what the runtime loader is doing and to whom it is doing it.
 *
 * When the loadhook trap is hit (r_debug_state, set at program
 * initialization), the arguments can be found on the stack:
 *
 *  +8   struct link_map *m
 *  +4   struct r_debug  *rd
 *  +0   RetAddr
 */
void
r_debug_state(struct r_debug* rd __unused, struct link_map *m  __unused)
{
    /*
     * The following is a hack to force the compiler to emit calls to
     * this function, even when optimizing.  If the function is empty,
     * the compiler is not obliged to emit any code for calls to it,
     * even when marked __noinline.  However, gdb depends on those
     * calls being made.
     */
    __compiler_membar();
}

/*
 * A function called after init routines have completed. This can be used to
 * break before a program's entry routine is called, and can be used when
 * main is not available in the symbol table.
 */
void
_r_debug_postinit(struct link_map *m __unused)
{

	/* See r_debug_state(). */
	__compiler_membar();
}

static void
release_object(Obj_Entry *obj)
{

	if (obj->holdcount > 0) {
		obj->unholdfree = true;
		return;
	}
	munmap(obj->mapbase, obj->mapsize);
	linkmap_delete(obj);
	obj_free(obj);
}

/*
 * Get address of the pointer variable in the main program.
 * Prefer non-weak symbol over the weak one.
 */
static const void **
get_program_var_addr(const char *name, RtldLockState *lockstate)
{
    SymLook req;
    DoneList donelist;

    symlook_init(&req, name);
    req.lockstate = lockstate;
    donelist_init(&donelist);
    if (symlook_global(&req, &donelist) != 0)
	return (NULL);
    if (ELF_ST_TYPE(req.sym_out->st_info) == STT_FUNC)
	return ((const void **)make_function_pointer(req.sym_out,
	  req.defobj_out));
    else if (ELF_ST_TYPE(req.sym_out->st_info) == STT_GNU_IFUNC)
	return ((const void **)rtld_resolve_ifunc(req.defobj_out, req.sym_out));
    else
	return (const void **)make_data_pointer(req.sym_out, req.defobj_out);
}

/*
 * Set a pointer variable in the main program to the given value.  This
 * is used to set key variables such as "environ" before any of the
 * init functions are called.
 */
static void
set_program_var(const char *name, const void *value)
{
    const void **addr;

    if ((addr = get_program_var_addr(name, NULL)) != NULL) {
	dbg("\"%s\": *%p <-- %p", name, addr, value);
	*addr = value;
    }
}

/*
 * Search the global objects, including dependencies and main object,
 * for the given symbol.
 */
static int
symlook_global(SymLook *req, DoneList *donelist)
{
    SymLook req1;
    const Objlist_Entry *elm;
    int res;

    symlook_init_from_req(&req1, req);

    /* Search all objects loaded at program start up. */
    if (req->defobj_out == NULL ||
      ELF_ST_BIND(req->sym_out->st_info) == STB_WEAK) {
	res = symlook_list(&req1, &list_main, donelist);
	if (res == 0 && (req->defobj_out == NULL ||
	  ELF_ST_BIND(req1.sym_out->st_info) != STB_WEAK)) {
	    req->sym_out = req1.sym_out;
	    req->defobj_out = req1.defobj_out;
	    assert(req->defobj_out != NULL);
	}
    }

    /* Search all DAGs whose roots are RTLD_GLOBAL objects. */
    STAILQ_FOREACH(elm, &list_global, link) {
	if (req->defobj_out != NULL &&
	  ELF_ST_BIND(req->sym_out->st_info) != STB_WEAK)
	    break;
	res = symlook_list(&req1, &elm->obj->dagmembers, donelist);
	if (res == 0 && (req->defobj_out == NULL ||
	  ELF_ST_BIND(req1.sym_out->st_info) != STB_WEAK)) {
	    req->sym_out = req1.sym_out;
	    req->defobj_out = req1.defobj_out;
	    assert(req->defobj_out != NULL);
	}
    }

    return (req->sym_out != NULL ? 0 : ESRCH);
}

/*
 * Given a symbol name in a referencing object, find the corresponding
 * definition of the symbol.  Returns a pointer to the symbol, or NULL if
 * no definition was found.  Returns a pointer to the Obj_Entry of the
 * defining object via the reference parameter DEFOBJ_OUT.
 */
static int
symlook_default(SymLook *req, const Obj_Entry *refobj)
{
    DoneList donelist;
    const Objlist_Entry *elm;
    SymLook req1;
    int res;

    donelist_init(&donelist);
    symlook_init_from_req(&req1, req);

    /*
     * Look first in the referencing object if linked symbolically,
     * and similarly handle protected symbols.
     */
    res = symlook_obj(&req1, refobj);
    if (res == 0 && (refobj->symbolic ||
      ELF_ST_VISIBILITY(req1.sym_out->st_other) == STV_PROTECTED)) {
	req->sym_out = req1.sym_out;
	req->defobj_out = req1.defobj_out;
	assert(req->defobj_out != NULL);
    }
    if (refobj->symbolic || req->defobj_out != NULL)
	donelist_check(&donelist, refobj);

    symlook_global(req, &donelist);

    /* Search all dlopened DAGs containing the referencing object. */
    STAILQ_FOREACH(elm, &refobj->dldags, link) {
	if (req->sym_out != NULL &&
	  ELF_ST_BIND(req->sym_out->st_info) != STB_WEAK)
	    break;
	res = symlook_list(&req1, &elm->obj->dagmembers, &donelist);
	if (res == 0 && (req->sym_out == NULL ||
	  ELF_ST_BIND(req1.sym_out->st_info) != STB_WEAK)) {
	    req->sym_out = req1.sym_out;
	    req->defobj_out = req1.defobj_out;
	    assert(req->defobj_out != NULL);
	}
    }

    /*
     * Search the dynamic linker itself, and possibly resolve the
     * symbol from there.  This is how the application links to
     * dynamic linker services such as dlopen.
     */
    if (req->sym_out == NULL ||
      ELF_ST_BIND(req->sym_out->st_info) == STB_WEAK) {
	res = symlook_obj(&req1, &obj_rtld);
	if (res == 0) {
	    req->sym_out = req1.sym_out;
	    req->defobj_out = req1.defobj_out;
	    assert(req->defobj_out != NULL);
	}
    }

    return (req->sym_out != NULL ? 0 : ESRCH);
}

static int
symlook_list(SymLook *req, const Objlist *objlist, DoneList *dlp)
{
    const Elf_Sym *def;
    const Obj_Entry *defobj;
    const Objlist_Entry *elm;
    SymLook req1;
    int res;

    def = NULL;
    defobj = NULL;
    STAILQ_FOREACH(elm, objlist, link) {
	if (donelist_check(dlp, elm->obj))
	    continue;
	symlook_init_from_req(&req1, req);
	if ((res = symlook_obj(&req1, elm->obj)) == 0) {
	    if (def == NULL || ELF_ST_BIND(req1.sym_out->st_info) != STB_WEAK) {
		def = req1.sym_out;
		defobj = req1.defobj_out;
		if (ELF_ST_BIND(def->st_info) != STB_WEAK)
		    break;
	    }
	}
    }
    if (def != NULL) {
	req->sym_out = def;
	req->defobj_out = defobj;
	return (0);
    }
    return (ESRCH);
}

/*
 * Search the chain of DAGS cointed to by the given Needed_Entry
 * for a symbol of the given name.  Each DAG is scanned completely
 * before advancing to the next one.  Returns a pointer to the symbol,
 * or NULL if no definition was found.
 */
static int
symlook_needed(SymLook *req, const Needed_Entry *needed, DoneList *dlp)
{
    const Elf_Sym *def;
    const Needed_Entry *n;
    const Obj_Entry *defobj;
    SymLook req1;
    int res;

    def = NULL;
    defobj = NULL;
    symlook_init_from_req(&req1, req);
    for (n = needed; n != NULL; n = n->next) {
	if (n->obj == NULL ||
	    (res = symlook_list(&req1, &n->obj->dagmembers, dlp)) != 0)
	    continue;
	if (def == NULL || ELF_ST_BIND(req1.sym_out->st_info) != STB_WEAK) {
	    def = req1.sym_out;
	    defobj = req1.defobj_out;
	    if (ELF_ST_BIND(def->st_info) != STB_WEAK)
		break;
	}
    }
    if (def != NULL) {
	req->sym_out = def;
	req->defobj_out = defobj;
	return (0);
    }
    return (ESRCH);
}

/*
 * Search the symbol table of a single shared object for a symbol of
 * the given name and version, if requested.  Returns a pointer to the
 * symbol, or NULL if no definition was found.  If the object is
 * filter, return filtered symbol from filtee.
 *
 * The symbol's hash value is passed in for efficiency reasons; that
 * eliminates many recomputations of the hash value.
 */
int
symlook_obj(SymLook *req, const Obj_Entry *obj)
{
    DoneList donelist;
    SymLook req1;
    int flags, res, mres;

    /*
     * If there is at least one valid hash at this point, we prefer to
     * use the faster GNU version if available.
     */
    if (obj->valid_hash_gnu)
	mres = symlook_obj1_gnu(req, obj);
    else if (obj->valid_hash_sysv)
	mres = symlook_obj1_sysv(req, obj);
    else
	return (EINVAL);

    if (mres == 0) {
	if (obj->needed_filtees != NULL) {
	    flags = (req->flags & SYMLOOK_EARLY) ? RTLD_LO_EARLY : 0;
	    load_filtees(__DECONST(Obj_Entry *, obj), flags, req->lockstate);
	    donelist_init(&donelist);
	    symlook_init_from_req(&req1, req);
	    res = symlook_needed(&req1, obj->needed_filtees, &donelist);
	    if (res == 0) {
		req->sym_out = req1.sym_out;
		req->defobj_out = req1.defobj_out;
	    }
	    return (res);
	}
	if (obj->needed_aux_filtees != NULL) {
	    flags = (req->flags & SYMLOOK_EARLY) ? RTLD_LO_EARLY : 0;
	    load_filtees(__DECONST(Obj_Entry *, obj), flags, req->lockstate);
	    donelist_init(&donelist);
	    symlook_init_from_req(&req1, req);
	    res = symlook_needed(&req1, obj->needed_aux_filtees, &donelist);
	    if (res == 0) {
		req->sym_out = req1.sym_out;
		req->defobj_out = req1.defobj_out;
		return (res);
	    }
	}
    }
    return (mres);
}

/* Symbol match routine common to both hash functions */
static bool
matched_symbol(SymLook *req, const Obj_Entry *obj, Sym_Match_Result *result,
    const unsigned long symnum)
{
	Elf_Versym verndx;
	const Elf_Sym *symp;
	const char *strp;

	symp = obj->symtab + symnum;
	strp = obj->strtab + symp->st_name;

	switch (ELF_ST_TYPE(symp->st_info)) {
	case STT_FUNC:
	case STT_NOTYPE:
	case STT_OBJECT:
	case STT_COMMON:
	case STT_GNU_IFUNC:
		if (symp->st_value == 0)
			return (false);
		/* fallthrough */
	case STT_TLS:
		if (symp->st_shndx != SHN_UNDEF)
			break;
#ifndef __mips__
		else if (((req->flags & SYMLOOK_IN_PLT) == 0) &&
		    (ELF_ST_TYPE(symp->st_info) == STT_FUNC))
			break;
#endif
		/* fallthrough */
	default:
		return (false);
	}
	if (req->name[0] != strp[0] || strcmp(req->name, strp) != 0)
		return (false);

	if (req->ventry == NULL) {
		if (obj->versyms != NULL) {
			verndx = VER_NDX(obj->versyms[symnum]);
			if (verndx > obj->vernum) {
				_rtld_error(
				    "%s: symbol %s references wrong version %d",
				    obj->path, obj->strtab + symnum, verndx);
				return (false);
			}
			/*
			 * If we are not called from dlsym (i.e. this
			 * is a normal relocation from unversioned
			 * binary), accept the symbol immediately if
			 * it happens to have first version after this
			 * shared object became versioned.  Otherwise,
			 * if symbol is versioned and not hidden,
			 * remember it. If it is the only symbol with
			 * this name exported by the shared object, it
			 * will be returned as a match by the calling
			 * function. If symbol is global (verndx < 2)
			 * accept it unconditionally.
			 */
			if ((req->flags & SYMLOOK_DLSYM) == 0 &&
			    verndx == VER_NDX_GIVEN) {
				result->sym_out = symp;
				return (true);
			}
			else if (verndx >= VER_NDX_GIVEN) {
				if ((obj->versyms[symnum] & VER_NDX_HIDDEN)
				    == 0) {
					if (result->vsymp == NULL)
						result->vsymp = symp;
					result->vcount++;
				}
				return (false);
			}
		}
		result->sym_out = symp;
		return (true);
	}
	if (obj->versyms == NULL) {
		if (object_match_name(obj, req->ventry->name)) {
			_rtld_error("%s: object %s should provide version %s "
			    "for symbol %s", obj_rtld.path, obj->path,
			    req->ventry->name, obj->strtab + symnum);
			return (false);
		}
	} else {
		verndx = VER_NDX(obj->versyms[symnum]);
		if (verndx > obj->vernum) {
			_rtld_error("%s: symbol %s references wrong version %d",
			    obj->path, obj->strtab + symnum, verndx);
			return (false);
		}
		if (obj->vertab[verndx].hash != req->ventry->hash ||
		    strcmp(obj->vertab[verndx].name, req->ventry->name)) {
			/*
			 * Version does not match. Look if this is a
			 * global symbol and if it is not hidden. If
			 * global symbol (verndx < 2) is available,
			 * use it. Do not return symbol if we are
			 * called by dlvsym, because dlvsym looks for
			 * a specific version and default one is not
			 * what dlvsym wants.
			 */
			if ((req->flags & SYMLOOK_DLSYM) ||
			    (verndx >= VER_NDX_GIVEN) ||
			    (obj->versyms[symnum] & VER_NDX_HIDDEN))
				return (false);
		}
	}
	result->sym_out = symp;
	return (true);
}

/*
 * Search for symbol using SysV hash function.
 * obj->buckets is known not to be NULL at this point; the test for this was
 * performed with the obj->valid_hash_sysv assignment.
 */
static int
symlook_obj1_sysv(SymLook *req, const Obj_Entry *obj)
{
	unsigned long symnum;
	Sym_Match_Result matchres;

	matchres.sym_out = NULL;
	matchres.vsymp = NULL;
	matchres.vcount = 0;

	for (symnum = obj->buckets[req->hash % obj->nbuckets];
	    symnum != STN_UNDEF; symnum = obj->chains[symnum]) {
		if (symnum >= obj->nchains)
			return (ESRCH);	/* Bad object */

		if (matched_symbol(req, obj, &matchres, symnum)) {
			req->sym_out = matchres.sym_out;
			req->defobj_out = obj;
			return (0);
		}
	}
	if (matchres.vcount == 1) {
		req->sym_out = matchres.vsymp;
		req->defobj_out = obj;
		return (0);
	}
	return (ESRCH);
}

/* Search for symbol using GNU hash function */
static int
symlook_obj1_gnu(SymLook *req, const Obj_Entry *obj)
{
	Elf_Addr bloom_word;
	const Elf32_Word *hashval;
	Elf32_Word bucket;
	Sym_Match_Result matchres;
	unsigned int h1, h2;
	unsigned long symnum;

	matchres.sym_out = NULL;
	matchres.vsymp = NULL;
	matchres.vcount = 0;

	/* Pick right bitmask word from Bloom filter array */
	bloom_word = obj->bloom_gnu[(req->hash_gnu / __ELF_WORD_SIZE) &
	    obj->maskwords_bm_gnu];

	/* Calculate modulus word size of gnu hash and its derivative */
	h1 = req->hash_gnu & (__ELF_WORD_SIZE - 1);
	h2 = ((req->hash_gnu >> obj->shift2_gnu) & (__ELF_WORD_SIZE - 1));

	/* Filter out the "definitely not in set" queries */
	if (((bloom_word >> h1) & (bloom_word >> h2) & 1) == 0)
		return (ESRCH);

	/* Locate hash chain and corresponding value element*/
	bucket = obj->buckets_gnu[req->hash_gnu % obj->nbuckets_gnu];
	if (bucket == 0)
		return (ESRCH);
	hashval = &obj->chain_zero_gnu[bucket];
	do {
		if (((*hashval ^ req->hash_gnu) >> 1) == 0) {
			symnum = hashval - obj->chain_zero_gnu;
			if (matched_symbol(req, obj, &matchres, symnum)) {
				req->sym_out = matchres.sym_out;
				req->defobj_out = obj;
				return (0);
			}
		}
	} while ((*hashval++ & 1) == 0);
	if (matchres.vcount == 1) {
		req->sym_out = matchres.vsymp;
		req->defobj_out = obj;
		return (0);
	}
	return (ESRCH);
}

static void
trace_loaded_objects(Obj_Entry *obj)
{
    const char *fmt1, *fmt2, *fmt, *main_local, *list_containers;
    int c;

    if ((main_local = getenv(_LD("TRACE_LOADED_OBJECTS_PROGNAME"))) == NULL)
	main_local = "";

    if ((fmt1 = getenv(_LD("TRACE_LOADED_OBJECTS_FMT1"))) == NULL)
	fmt1 = "\t%o => %p (%x)\n";

    if ((fmt2 = getenv(_LD("TRACE_LOADED_OBJECTS_FMT2"))) == NULL)
	fmt2 = "\t%o (%x)\n";

    list_containers = getenv(_LD("TRACE_LOADED_OBJECTS_ALL"));

    for (; obj != NULL; obj = TAILQ_NEXT(obj, next)) {
	Needed_Entry *needed;
	const char *name, *path;
	bool is_lib;

	if (obj->marker)
	    continue;
	if (list_containers && obj->needed != NULL)
	    rtld_printf("%s:\n", obj->path);
	for (needed = obj->needed; needed; needed = needed->next) {
	    if (needed->obj != NULL) {
		if (needed->obj->traced && !list_containers)
		    continue;
		needed->obj->traced = true;
		path = needed->obj->path;
	    } else
		path = "not found";

	    name = obj->strtab + needed->name;
	    is_lib = strncmp(name, "lib", 3) == 0;	/* XXX - bogus */

	    fmt = is_lib ? fmt1 : fmt2;
	    while ((c = *fmt++) != '\0') {
		switch (c) {
		default:
		    rtld_putchar(c);
		    continue;
		case '\\':
		    switch (c = *fmt) {
		    case '\0':
			continue;
		    case 'n':
			rtld_putchar('\n');
			break;
		    case 't':
			rtld_putchar('\t');
			break;
		    }
		    break;
		case '%':
		    switch (c = *fmt) {
		    case '\0':
			continue;
		    case '%':
		    default:
			rtld_putchar(c);
			break;
		    case 'A':
			rtld_putstr(main_local);
			break;
		    case 'a':
			rtld_putstr(obj_main->path);
			break;
		    case 'o':
			rtld_putstr(name);
			break;
#if 0
		    case 'm':
			rtld_printf("%d", sodp->sod_major);
			break;
		    case 'n':
			rtld_printf("%d", sodp->sod_minor);
			break;
#endif
		    case 'p':
			rtld_putstr(path);
			break;
		    case 'x':
			rtld_printf("%p", needed->obj ? needed->obj->mapbase :
			  0);
			break;
		    }
		    break;
		}
		++fmt;
	    }
	}
    }
}

/*
 * Unload a dlopened object and its dependencies from memory and from
 * our data structures.  It is assumed that the DAG rooted in the
 * object has already been unreferenced, and that the object has a
 * reference count of 0.
 */
static void
unload_object(Obj_Entry *root, RtldLockState *lockstate)
{
	Obj_Entry marker, *obj, *next;

	assert(root->refcount == 0);

	/*
	 * Pass over the DAG removing unreferenced objects from
	 * appropriate lists.
	 */
	unlink_object(root);

	/* Unmap all objects that are no longer referenced. */
	for (obj = TAILQ_FIRST(&obj_list); obj != NULL; obj = next) {
		next = TAILQ_NEXT(obj, next);
		if (obj->marker || obj->refcount != 0)
			continue;
		LD_UTRACE(UTRACE_UNLOAD_OBJECT, obj, obj->mapbase,
		    obj->mapsize, 0, obj->path);
		dbg("unloading \"%s\"", obj->path);
		/*
		 * Unlink the object now to prevent new references from
		 * being acquired while the bind lock is dropped in
		 * recursive dlclose() invocations.
		 */
		TAILQ_REMOVE(&obj_list, obj, next);
		obj_count--;

		if (obj->filtees_loaded) {
			if (next != NULL) {
				init_marker(&marker);
				TAILQ_INSERT_BEFORE(next, &marker, next);
				unload_filtees(obj, lockstate);
				next = TAILQ_NEXT(&marker, next);
				TAILQ_REMOVE(&obj_list, &marker, next);
			} else
				unload_filtees(obj, lockstate);
		}
		release_object(obj);
	}
}

static void
unlink_object(Obj_Entry *root)
{
    Objlist_Entry *elm;

    if (root->refcount == 0) {
	/* Remove the object from the RTLD_GLOBAL list. */
	objlist_remove(&list_global, root);

    	/* Remove the object from all objects' DAG lists. */
    	STAILQ_FOREACH(elm, &root->dagmembers, link) {
	    objlist_remove(&elm->obj->dldags, root);
	    if (elm->obj != root)
		unlink_object(elm->obj);
	}
    }
}

static void
ref_dag(Obj_Entry *root)
{
    Objlist_Entry *elm;

    assert(root->dag_inited);
    STAILQ_FOREACH(elm, &root->dagmembers, link)
	elm->obj->refcount++;
}

static void
unref_dag(Obj_Entry *root)
{
    Objlist_Entry *elm;

    assert(root->dag_inited);
    STAILQ_FOREACH(elm, &root->dagmembers, link)
	elm->obj->refcount--;
}

/*
 * Common code for MD __tls_get_addr().
 */
static void *tls_get_addr_slow(uintptr_t **, int, size_t) __noinline;
static void *
tls_get_addr_slow(uintptr_t **dtvp, int index, size_t offset)
{
<<<<<<< HEAD
    uintptr_t *newdtv, *dtv;
    RtldLockState lockstate;
    int to_copy;

    dtv = *dtvp;
    /* Check dtv generation in case new modules have arrived */
    if (dtv[0] != tls_dtv_generation) {
	wlock_acquire(rtld_bind_lock, &lockstate);
	newdtv = xcalloc(tls_max_index + 2, sizeof(newdtv[0]));
	to_copy = dtv[1];
	if (to_copy > tls_max_index)
	    to_copy = tls_max_index;
	memcpy(&newdtv[2], &dtv[2], to_copy * sizeof(newdtv[0]));
	newdtv[0] = tls_dtv_generation;
	newdtv[1] = tls_max_index;
	free(dtv);
	lock_release(rtld_bind_lock, &lockstate);
	dtv = *dtvp = newdtv;
    }

    /* Dynamically allocate module TLS if necessary */
    if (dtv[index + 1] == 0) {
	/* Signal safe, wlock will block out signals. */
	wlock_acquire(rtld_bind_lock, &lockstate);
	if (!dtv[index + 1])
	    dtv[index + 1] = (uintptr_t)allocate_module_tls(index);
	lock_release(rtld_bind_lock, &lockstate);
    }
    return ((void *)(dtv[index + 1] + offset));
=======
	Elf_Addr *newdtv, *dtv;
	RtldLockState lockstate;
	int to_copy;

	dtv = *dtvp;
	/* Check dtv generation in case new modules have arrived */
	if (dtv[0] != tls_dtv_generation) {
		wlock_acquire(rtld_bind_lock, &lockstate);
		newdtv = xcalloc(tls_max_index + 2, sizeof(Elf_Addr));
		to_copy = dtv[1];
		if (to_copy > tls_max_index)
			to_copy = tls_max_index;
		memcpy(&newdtv[2], &dtv[2], to_copy * sizeof(Elf_Addr));
		newdtv[0] = tls_dtv_generation;
		newdtv[1] = tls_max_index;
		free(dtv);
		lock_release(rtld_bind_lock, &lockstate);
		dtv = *dtvp = newdtv;
	}

	/* Dynamically allocate module TLS if necessary */
	if (dtv[index + 1] == 0) {
		/* Signal safe, wlock will block out signals. */
		wlock_acquire(rtld_bind_lock, &lockstate);
		if (!dtv[index + 1])
			dtv[index + 1] = (Elf_Addr)allocate_module_tls(index);
		lock_release(rtld_bind_lock, &lockstate);
	}
	return ((void *)(dtv[index + 1] + offset));
>>>>>>> 85d846b3
}

void *
tls_get_addr_common(uintptr_t **dtvp, int index, size_t offset)
{
	uintptr_t *dtv;

	dtv = *dtvp;
	/* Check dtv generation in case new modules have arrived */
	if (__predict_true(dtv[0] == tls_dtv_generation &&
	    dtv[index + 1] != 0))
		return ((void *)(dtv[index + 1] + offset));
	return (tls_get_addr_slow(dtvp, index, offset));
}

#if defined(__aarch64__) || defined(__arm__) || defined(__mips__) || \
    defined(__powerpc__) || defined(__riscv)

/*
 * Return pointer to allocated TLS block
 */
static void *
get_tls_block_ptr(void *tcb, size_t tcbsize)
{
    size_t extra_size, post_size, pre_size, tls_block_size;
    size_t tls_init_align;

    tls_init_align = rtld_max(obj_main->tlsalign, 1);

    /* Compute fragments sizes. */
    extra_size = tcbsize - TLS_TCB_SIZE;
    post_size = calculate_tls_post_size(tls_init_align);
    tls_block_size = tcbsize + post_size;
    pre_size = roundup2(tls_block_size, tls_init_align) - tls_block_size;

    return ((char *)tcb - pre_size - extra_size);
}

/*
 * Allocate Static TLS using the Variant I method.
 *
 * For details on the layout, see lib/libc/gen/tls.c.
 *
 * NB: rtld's tls_static_space variable includes TLS_TCB_SIZE and post_size as
 *     it is based on tls_last_offset, and TLS offsets here are really TCB
 *     offsets, whereas libc's tls_static_space is just the executable's static
 *     TLS segment.
 */
void *
allocate_tls(Obj_Entry *objs, void *oldtcb, size_t tcbsize, size_t tcbalign)
{
    Obj_Entry *obj;
    char *tls_block;
    uintptr_t *dtv, **tcb;
    char *addr;
    Elf_Addr i;
    size_t extra_size, maxalign, post_size, pre_size, tls_block_size;
    size_t tls_init_align, tls_init_offset;

    if (oldtcb != NULL && tcbsize == TLS_TCB_SIZE)
	return (oldtcb);

    assert(tcbsize >= TLS_TCB_SIZE);
    maxalign = rtld_max(tcbalign, tls_static_max_align);
    tls_init_align = rtld_max(obj_main->tlsalign, 1);

    /* Compute fragmets sizes. */
    extra_size = tcbsize - TLS_TCB_SIZE;
    post_size = calculate_tls_post_size(tls_init_align);
    tls_block_size = tcbsize + post_size;
    pre_size = roundup2(tls_block_size, tls_init_align) - tls_block_size;
    tls_block_size += pre_size + tls_static_space - TLS_TCB_SIZE - post_size;

    /* Allocate whole TLS block */
    tls_block = malloc_aligned(tls_block_size, maxalign, 0);
    tcb = (uintptr_t **)(tls_block + pre_size + extra_size);

    if (oldtcb != NULL) {
	memcpy(tls_block, get_tls_block_ptr(oldtcb, tcbsize),
	    tls_block_size);
	free_aligned(get_tls_block_ptr(oldtcb, tcbsize));

	/* Adjust the DTV. */
	dtv = tcb[0];
	for (i = 0; i < dtv[1]; i++) {
	    if (dtv[i+2] >= (Elf_Addr)oldtcb &&
		dtv[i+2] < (Elf_Addr)oldtcb + tls_static_space) {
		dtv[i+2] = (uintptr_t)tcb + ((Elf_Addr)dtv[i+2] - (Elf_Addr)oldtcb);
	    }
	}
    } else {
	dtv = xcalloc(tls_max_index + 2, sizeof(void *));
	tcb[0] = dtv;
	dtv[0] = (uintptr_t)tls_dtv_generation;
	dtv[1] = (uintptr_t)tls_max_index;

	for (obj = globallist_curr(objs); obj != NULL;
	  obj = globallist_next(obj)) {
	    if (obj->tlsoffset == 0)
		continue;
	    tls_init_offset = obj->tlspoffset & (obj->tlsalign - 1);
	    addr = (char *)tcb + obj->tlsoffset;
	    if (tls_init_offset > 0)
		memset((void *)addr, 0, tls_init_offset);
	    if (obj->tlsinitsize > 0) {
		memcpy((void *)(addr + tls_init_offset), obj->tlsinit,
		    obj->tlsinitsize);
	    }
	    if (obj->tlssize > obj->tlsinitsize) {
		memset((void *)(addr + tls_init_offset + obj->tlsinitsize),
		    0, obj->tlssize - obj->tlsinitsize - tls_init_offset);
	    }
	    dtv[obj->tlsindex + 1] = (uintptr_t)addr;
	}
    }

    return (tcb);
}

void
free_tls(void *tcb, size_t tcbsize, size_t tcbalign __unused)
{
    char **dtv;
    char *tlsstart, *tlsend;
    size_t post_size;
    size_t dtvsize, i, tls_init_align;

    assert(tcbsize >= TLS_TCB_SIZE);
    tls_init_align = rtld_max(obj_main->tlsalign, 1);

    /* Compute fragments sizes. */
    post_size = calculate_tls_post_size(tls_init_align);

    tlsstart = (char *)tcb + TLS_TCB_SIZE + post_size;
    tlsend = (char *)tcb + tls_static_space;

    dtv = *(void **)tcb;
    dtvsize = (size_t)dtv[1];
    for (i = 0; i < dtvsize; i++) {
	if (dtv[i+2] && (dtv[i+2] < tlsstart || dtv[i+2] >= tlsend)) {
	    free((void*)dtv[i+2]);
	}
    }
    free(dtv);
    free_aligned(get_tls_block_ptr(tcb, tcbsize));
}

#endif

#if defined(__i386__) || defined(__amd64__)

/*
 * Allocate Static TLS using the Variant II method.
 */
void *
allocate_tls(Obj_Entry *objs, void *oldtls, size_t tcbsize, size_t tcbalign)
{
    Obj_Entry *obj;
    size_t size, ralign;
    char *tls;
    Elf_Addr *dtv, *olddtv;
    Elf_Addr segbase, oldsegbase, addr;
    size_t i;

    ralign = tcbalign;
    if (tls_static_max_align > ralign)
	    ralign = tls_static_max_align;
    size = roundup(tls_static_space, ralign) + roundup(tcbsize, ralign);

    assert(tcbsize >= 2*sizeof(Elf_Addr));
    tls = malloc_aligned(size, ralign, 0 /* XXX */);
    dtv = xcalloc(tls_max_index + 2, sizeof(Elf_Addr));

    segbase = (Elf_Addr)(tls + roundup(tls_static_space, ralign));
    ((Elf_Addr*)segbase)[0] = segbase;
    ((Elf_Addr*)segbase)[1] = (Elf_Addr) dtv;

    dtv[0] = tls_dtv_generation;
    dtv[1] = tls_max_index;

    if (oldtls) {
	/*
	 * Copy the static TLS block over whole.
	 */
	oldsegbase = (Elf_Addr) oldtls;
	memcpy((void *)(segbase - tls_static_space),
	       (const void *)(oldsegbase - tls_static_space),
	       tls_static_space);

	/*
	 * If any dynamic TLS blocks have been created tls_get_addr(),
	 * move them over.
	 */
	olddtv = ((Elf_Addr**)oldsegbase)[1];
	for (i = 0; i < olddtv[1]; i++) {
	    if (olddtv[i+2] < oldsegbase - size || olddtv[i+2] > oldsegbase) {
		dtv[i+2] = olddtv[i+2];
		olddtv[i+2] = 0;
	    }
	}

	/*
	 * We assume that this block was the one we created with
	 * allocate_initial_tls().
	 */
	free_tls(oldtls, 2*sizeof(Elf_Addr), sizeof(Elf_Addr));
    } else {
	for (obj = objs; obj != NULL; obj = TAILQ_NEXT(obj, next)) {
		if (obj->marker || obj->tlsoffset == 0)
			continue;
		addr = segbase - obj->tlsoffset;
		memset((void*)(addr + obj->tlsinitsize),
		       0, obj->tlssize - obj->tlsinitsize);
		if (obj->tlsinit) {
		    memcpy((void*) addr, obj->tlsinit, obj->tlsinitsize);
		    obj->static_tls_copied = true;
		}
		dtv[obj->tlsindex + 1] = addr;
	}
    }

    return (void*) segbase;
}

void
free_tls(void *tls, size_t tcbsize  __unused, size_t tcbalign)
{
    Elf_Addr* dtv;
    size_t size, ralign;
    int dtvsize, i;
    Elf_Addr tlsstart, tlsend;

    /*
     * Figure out the size of the initial TLS block so that we can
     * find stuff which ___tls_get_addr() allocated dynamically.
     */
    ralign = tcbalign;
    if (tls_static_max_align > ralign)
	    ralign = tls_static_max_align;
    size = roundup(tls_static_space, ralign);

    dtv = ((Elf_Addr**)tls)[1];
    dtvsize = dtv[1];
    tlsend = (Elf_Addr) tls;
    tlsstart = tlsend - size;
    for (i = 0; i < dtvsize; i++) {
	if (dtv[i + 2] != 0 && (dtv[i + 2] < tlsstart || dtv[i + 2] > tlsend)) {
		free_aligned((void *)dtv[i + 2]);
	}
    }

    free_aligned((void *)tlsstart);
    free((void*) dtv);
}

#endif

/*
 * Allocate TLS block for module with given index.
 */
void *
allocate_module_tls(int index)
{
	Obj_Entry *obj;
	char *p;

	TAILQ_FOREACH(obj, &obj_list, next) {
		if (obj->marker)
			continue;
		if (obj->tlsindex == index)
			break;
	}
	if (obj == NULL) {
		_rtld_error("Can't find module with TLS index %d", index);
		rtld_die();
	}

	p = malloc_aligned(obj->tlssize, obj->tlsalign, obj->tlspoffset);
	memcpy(p, obj->tlsinit, obj->tlsinitsize);
	memset(p + obj->tlsinitsize, 0, obj->tlssize - obj->tlsinitsize);
	return (p);
}

bool
allocate_tls_offset(Obj_Entry *obj)
{
    size_t off;

    if (obj->tls_done)
	return true;

    if (obj->tlssize == 0) {
	obj->tls_done = true;
	return true;
    }

    if (tls_last_offset == 0)
	off = calculate_first_tls_offset(obj->tlssize, obj->tlsalign,
	  obj->tlspoffset);
    else
	off = calculate_tls_offset(tls_last_offset, tls_last_size,
	  obj->tlssize, obj->tlsalign, obj->tlspoffset);

    /*
     * If we have already fixed the size of the static TLS block, we
     * must stay within that size. When allocating the static TLS, we
     * leave a small amount of space spare to be used for dynamically
     * loading modules which use static TLS.
     */
    if (tls_static_space != 0) {
	if (calculate_tls_end(off, obj->tlssize) > tls_static_space)
	    return false;
    } else if (obj->tlsalign > tls_static_max_align) {
	    tls_static_max_align = obj->tlsalign;
    }

    tls_last_offset = obj->tlsoffset = off;
    tls_last_size = obj->tlssize;
    obj->tls_done = true;

    return true;
}

void
free_tls_offset(Obj_Entry *obj)
{

    /*
     * If we were the last thing to allocate out of the static TLS
     * block, we give our space back to the 'allocator'. This is a
     * simplistic workaround to allow libGL.so.1 to be loaded and
     * unloaded multiple times.
     */
    if (calculate_tls_end(obj->tlsoffset, obj->tlssize)
	== calculate_tls_end(tls_last_offset, tls_last_size)) {
	tls_last_offset -= obj->tlssize;
	tls_last_size = 0;
    }
}

void *
_rtld_allocate_tls(void *oldtls, size_t tcbsize, size_t tcbalign)
{
    void *ret;
    RtldLockState lockstate;

    wlock_acquire(rtld_bind_lock, &lockstate);
    ret = allocate_tls(globallist_curr(TAILQ_FIRST(&obj_list)), oldtls,
      tcbsize, tcbalign);
    lock_release(rtld_bind_lock, &lockstate);
    return (ret);
}

void
_rtld_free_tls(void *tcb, size_t tcbsize, size_t tcbalign)
{
    RtldLockState lockstate;

    wlock_acquire(rtld_bind_lock, &lockstate);
    free_tls(tcb, tcbsize, tcbalign);
    lock_release(rtld_bind_lock, &lockstate);
}

static void
object_add_name(Obj_Entry *obj, const char *name)
{
    Name_Entry *entry;
    size_t len;

    len = strlen(name);
    entry = malloc(sizeof(Name_Entry) + len);

    if (entry != NULL) {
	strcpy(entry->name, name);
	STAILQ_INSERT_TAIL(&obj->names, entry, link);
    }
}

static int
object_match_name(const Obj_Entry *obj, const char *name)
{
    Name_Entry *entry;

    STAILQ_FOREACH(entry, &obj->names, link) {
	if (strcmp(name, entry->name) == 0)
	    return (1);
    }
    return (0);
}

static Obj_Entry *
locate_dependency(const Obj_Entry *obj, const char *name)
{
    const Objlist_Entry *entry;
    const Needed_Entry *needed;

    STAILQ_FOREACH(entry, &list_main, link) {
	if (object_match_name(entry->obj, name))
	    return entry->obj;
    }

    for (needed = obj->needed;  needed != NULL;  needed = needed->next) {
	if (strcmp(obj->strtab + needed->name, name) == 0 ||
	  (needed->obj != NULL && object_match_name(needed->obj, name))) {
	    /*
	     * If there is DT_NEEDED for the name we are looking for,
	     * we are all set.  Note that object might not be found if
	     * dependency was not loaded yet, so the function can
	     * return NULL here.  This is expected and handled
	     * properly by the caller.
	     */
	    return (needed->obj);
	}
    }
    rtld_fatal("%s: Unexpected inconsistency: dependency %s not found",
	obj->path, name);
}

static int
check_object_provided_version(Obj_Entry *refobj, const Obj_Entry *depobj,
    const Elf_Vernaux *vna)
{
    const Elf_Verdef *vd;
    const char *vername;

    vername = refobj->strtab + vna->vna_name;
    vd = depobj->verdef;
    if (vd == NULL) {
	_rtld_error("%s: version %s required by %s not defined",
	    depobj->path, vername, refobj->path);
	return (-1);
    }
    for (;;) {
	if (vd->vd_version != VER_DEF_CURRENT) {
	    _rtld_error("%s: Unsupported version %d of Elf_Verdef entry",
		depobj->path, vd->vd_version);
	    return (-1);
	}
	if (vna->vna_hash == vd->vd_hash) {
	    const Elf_Verdaux *aux = (const Elf_Verdaux *)
		((const char *)vd + vd->vd_aux);
	    if (strcmp(vername, depobj->strtab + aux->vda_name) == 0)
		return (0);
	}
	if (vd->vd_next == 0)
	    break;
	vd = (const Elf_Verdef *)((const char *)vd + vd->vd_next);
    }
    if (vna->vna_flags & VER_FLG_WEAK)
	return (0);
    _rtld_error("%s: version %s required by %s not found",
	depobj->path, vername, refobj->path);
    return (-1);
}

static int
rtld_verify_object_versions(Obj_Entry *obj)
{
    const Elf_Verneed *vn;
    const Elf_Verdef  *vd;
    const Elf_Verdaux *vda;
    const Elf_Vernaux *vna;
    const Obj_Entry *depobj;
    int maxvernum, vernum;

    if (obj->ver_checked)
	return (0);
    obj->ver_checked = true;

    maxvernum = 0;
    /*
     * Walk over defined and required version records and figure out
     * max index used by any of them. Do very basic sanity checking
     * while there.
     */
    vn = obj->verneed;
    while (vn != NULL) {
	if (vn->vn_version != VER_NEED_CURRENT) {
	    _rtld_error("%s: Unsupported version %d of Elf_Verneed entry",
		obj->path, vn->vn_version);
	    return (-1);
	}
	vna = (const Elf_Vernaux *)((const char *)vn + vn->vn_aux);
	for (;;) {
	    vernum = VER_NEED_IDX(vna->vna_other);
	    if (vernum > maxvernum)
		maxvernum = vernum;
	    if (vna->vna_next == 0)
		 break;
	    vna = (const Elf_Vernaux *)((const char *)vna + vna->vna_next);
	}
	if (vn->vn_next == 0)
	    break;
	vn = (const Elf_Verneed *)((const char *)vn + vn->vn_next);
    }

    vd = obj->verdef;
    while (vd != NULL) {
	if (vd->vd_version != VER_DEF_CURRENT) {
	    _rtld_error("%s: Unsupported version %d of Elf_Verdef entry",
		obj->path, vd->vd_version);
	    return (-1);
	}
	vernum = VER_DEF_IDX(vd->vd_ndx);
	if (vernum > maxvernum)
		maxvernum = vernum;
	if (vd->vd_next == 0)
	    break;
	vd = (const Elf_Verdef *)((const char *)vd + vd->vd_next);
    }

    if (maxvernum == 0)
	return (0);

    /*
     * Store version information in array indexable by version index.
     * Verify that object version requirements are satisfied along the
     * way.
     */
    obj->vernum = maxvernum + 1;
    obj->vertab = xcalloc(obj->vernum, sizeof(Ver_Entry));

    vd = obj->verdef;
    while (vd != NULL) {
	if ((vd->vd_flags & VER_FLG_BASE) == 0) {
	    vernum = VER_DEF_IDX(vd->vd_ndx);
	    assert(vernum <= maxvernum);
	    vda = (const Elf_Verdaux *)((const char *)vd + vd->vd_aux);
	    obj->vertab[vernum].hash = vd->vd_hash;
	    obj->vertab[vernum].name = obj->strtab + vda->vda_name;
	    obj->vertab[vernum].file = NULL;
	    obj->vertab[vernum].flags = 0;
	}
	if (vd->vd_next == 0)
	    break;
	vd = (const Elf_Verdef *)((const char *)vd + vd->vd_next);
    }

    vn = obj->verneed;
    while (vn != NULL) {
	depobj = locate_dependency(obj, obj->strtab + vn->vn_file);
	if (depobj == NULL)
	    return (-1);
	vna = (const Elf_Vernaux *)((const char *)vn + vn->vn_aux);
	for (;;) {
	    if (check_object_provided_version(obj, depobj, vna))
		return (-1);
	    vernum = VER_NEED_IDX(vna->vna_other);
	    assert(vernum <= maxvernum);
	    obj->vertab[vernum].hash = vna->vna_hash;
	    obj->vertab[vernum].name = obj->strtab + vna->vna_name;
	    obj->vertab[vernum].file = obj->strtab + vn->vn_file;
	    obj->vertab[vernum].flags = (vna->vna_other & VER_NEED_HIDDEN) ?
		VER_INFO_HIDDEN : 0;
	    if (vna->vna_next == 0)
		 break;
	    vna = (const Elf_Vernaux *)((const char *)vna + vna->vna_next);
	}
	if (vn->vn_next == 0)
	    break;
	vn = (const Elf_Verneed *)((const char *)vn + vn->vn_next);
    }
    return 0;
}

static int
rtld_verify_versions(const Objlist *objlist)
{
    Objlist_Entry *entry;
    int rc;

    rc = 0;
    STAILQ_FOREACH(entry, objlist, link) {
	/*
	 * Skip dummy objects or objects that have their version requirements
	 * already checked.
	 */
	if (entry->obj->strtab == NULL || entry->obj->vertab != NULL)
	    continue;
	if (rtld_verify_object_versions(entry->obj) == -1) {
	    rc = -1;
	    if (ld_tracing == NULL)
		break;
	}
    }
    if (rc == 0 || ld_tracing != NULL)
    	rc = rtld_verify_object_versions(&obj_rtld);
    return rc;
}

const Ver_Entry *
fetch_ventry(const Obj_Entry *obj, unsigned long symnum)
{
    Elf_Versym vernum;

    if (obj->vertab) {
	vernum = VER_NDX(obj->versyms[symnum]);
	if (vernum >= obj->vernum) {
	    _rtld_error("%s: symbol %s has wrong verneed value %d",
		obj->path, obj->strtab + symnum, vernum);
	} else if (obj->vertab[vernum].hash != 0) {
	    return &obj->vertab[vernum];
	}
    }
    return NULL;
}

int
_rtld_get_stack_prot(void)
{

	return (stack_prot);
}

int
_rtld_is_dlopened(void *arg)
{
	Obj_Entry *obj;
	RtldLockState lockstate;
	int res;

	rlock_acquire(rtld_bind_lock, &lockstate);
	obj = dlcheck(arg);
	if (obj == NULL)
		obj = obj_from_addr(arg);
	if (obj == NULL) {
		_rtld_error("No shared object contains address");
		lock_release(rtld_bind_lock, &lockstate);
		return (-1);
	}
	res = obj->dlopened ? 1 : 0;
	lock_release(rtld_bind_lock, &lockstate);
	return (res);
}

static int
obj_remap_relro(Obj_Entry *obj, int prot)
{
	if (obj->relro_size == 0)
		return (0);

	dbg("Enforcing RELRO for %s (%p -> %p)", obj->path, obj->relro_page,
	    obj->relro_page + obj->relro_size);
	if (obj->relro_size > 0 && mprotect(obj->relro_page, obj->relro_size,
	    prot) == -1) {
		_rtld_error("%s: Cannot set relro protection to %#x: %s",
		    obj->path, prot, rtld_strerror(errno));
		return (-1);
	}
	return (0);
}

static int
obj_disable_relro(Obj_Entry *obj)
{

	return (obj_remap_relro(obj, PROT_READ | PROT_WRITE));
}

static int
obj_enforce_relro(Obj_Entry *obj)
{

	return (obj_remap_relro(obj, PROT_READ));
}

static void
map_stacks_exec(RtldLockState *lockstate)
{
	void (*thr_map_stacks_exec)(void);

	if ((max_stack_flags & PF_X) == 0 || (stack_prot & PROT_EXEC) != 0)
		return;
	thr_map_stacks_exec = (void (*)(void))(uintptr_t)
	    get_program_var_addr("__pthread_map_stacks_exec", lockstate);
	if (thr_map_stacks_exec != NULL) {
		stack_prot |= PROT_EXEC;
		thr_map_stacks_exec();
	}
}

static void
distribute_static_tls(Objlist *list, RtldLockState *lockstate)
{
	Objlist_Entry *elm;
	Obj_Entry *obj;
	void (*distrib)(size_t, void *, size_t, size_t);

	distrib = (void (*)(size_t, void *, size_t, size_t))(uintptr_t)
	    get_program_var_addr("__pthread_distribute_static_tls", lockstate);
	if (distrib == NULL)
		return;
	STAILQ_FOREACH(elm, list, link) {
		obj = elm->obj;
		if (obj->marker || !obj->tls_done || obj->static_tls_copied)
			continue;
		distrib(obj->tlsoffset, obj->tlsinit, obj->tlsinitsize,
		    obj->tlssize);
		obj->static_tls_copied = true;
	}
}

void
symlook_init(SymLook *dst, const char *name)
{

	bzero(dst, sizeof(*dst));
	dst->name = name;
	dst->hash = elf_hash(name);
	dst->hash_gnu = gnu_hash(name);
}

static void
symlook_init_from_req(SymLook *dst, const SymLook *src)
{

	dst->name = src->name;
	dst->hash = src->hash;
	dst->hash_gnu = src->hash_gnu;
	dst->ventry = src->ventry;
	dst->flags = src->flags;
	dst->defobj_out = NULL;
	dst->sym_out = NULL;
	dst->lockstate = src->lockstate;
}

static int
open_binary_fd(const char *argv0, bool search_in_path,
    const char **binpath_res)
{
	char *binpath, *pathenv, *pe, *res1;
	const char *res;
	int fd;

	binpath = NULL;
	res = NULL;
	if (search_in_path && strchr(argv0, '/') == NULL) {
		binpath = xmalloc(PATH_MAX);
		pathenv = getenv("PATH");
		if (pathenv == NULL) {
			_rtld_error("-p and no PATH environment variable");
			rtld_die();
		}
		pathenv = strdup(pathenv);
		if (pathenv == NULL) {
			_rtld_error("Cannot allocate memory");
			rtld_die();
		}
		fd = -1;
		errno = ENOENT;
		while ((pe = strsep(&pathenv, ":")) != NULL) {
			if (strlcpy(binpath, pe, PATH_MAX) >= PATH_MAX)
				continue;
			if (binpath[0] != '\0' &&
			    strlcat(binpath, "/", PATH_MAX) >= PATH_MAX)
				continue;
			if (strlcat(binpath, argv0, PATH_MAX) >= PATH_MAX)
				continue;
			fd = open(binpath, O_RDONLY | O_CLOEXEC | O_VERIFY);
			if (fd != -1 || errno != ENOENT) {
				res = binpath;
				break;
			}
		}
		free(pathenv);
	} else {
		fd = open(argv0, O_RDONLY | O_CLOEXEC | O_VERIFY);
		res = argv0;
	}

	if (fd == -1) {
		_rtld_error("Cannot open %s: %s", argv0, rtld_strerror(errno));
		rtld_die();
	}
	if (res != NULL && res[0] != '/') {
		res1 = xmalloc(PATH_MAX);
		if (realpath(res, res1) != NULL) {
			if (res != argv0)
				free(__DECONST(char *, res));
			res = res1;
		} else {
			free(res1);
		}
	}
	*binpath_res = res;
	return (fd);
}

/*
 * Parse a set of command-line arguments.
 */
static int
parse_args(char* argv[], int argc, bool *use_pathp, int *fdp,
    const char **argv0)
{
	const char *arg;
	char machine[64];
	size_t sz;
	int arglen, fd, i, j, mib[2];
	char opt;
	bool seen_b, seen_f;

	dbg("Parsing command-line arguments");
	*use_pathp = false;
	*fdp = -1;
	seen_b = seen_f = false;

	for (i = 1; i < argc; i++ ) {
		arg = argv[i];
		dbg("argv[%d]: '%s'", i, arg);

		/*
		 * rtld arguments end with an explicit "--" or with the first
		 * non-prefixed argument.
		 */
		if (strcmp(arg, "--") == 0) {
			i++;
			break;
		}
		if (arg[0] != '-')
			break;

		/*
		 * All other arguments are single-character options that can
		 * be combined, so we need to search through `arg` for them.
		 */
		arglen = strlen(arg);
		for (j = 1; j < arglen; j++) {
			opt = arg[j];
			if (opt == 'h') {
				print_usage(argv[0]);
				_exit(0);
			} else if (opt == 'b') {
				if (seen_f) {
					_rtld_error("Both -b and -f specified");
					rtld_die();
				}
				i++;
				*argv0 = argv[i];
				seen_b = true;
				break;
			} else if (opt == 'f') {
				if (seen_b) {
					_rtld_error("Both -b and -f specified");
					rtld_die();
				}

				/*
				 * -f XX can be used to specify a
				 * descriptor for the binary named at
				 * the command line (i.e., the later
				 * argument will specify the process
				 * name but the descriptor is what
				 * will actually be executed).
				 *
				 * -f must be the last option in, e.g., -abcf.
				 */
				if (j != arglen - 1) {
					rtld_fatal("Invalid options: %s", arg);
				}
				i++;
				fd = parse_integer(argv[i]);
				if (fd == -1) {
					rtld_fatal(
					    "Invalid file descriptor: '%s'",
					    argv[i]);
					rtld_die();
				}
				*fdp = fd;
				seen_f = true;
				break;
			} else if (opt == 'p') {
				*use_pathp = true;
			} else if (opt == 't') {
				ld_tracing = "yes";
			} else if (opt == 'v') {
				machine[0] = '\0';
				mib[0] = CTL_HW;
				mib[1] = HW_MACHINE;
				sz = sizeof(machine);
				sysctl(mib, nitems(mib), machine, &sz, NULL, 0);
				rtld_printf(
				    "FreeBSD ld-elf.so.1 %s\n"
				    "FreeBSD_version %d\n"
				    "Default lib path %s\n"
				    "Env prefix %s\n"
				    "Hint file %s\n"
				    "libmap file %s\n",
				    machine,
				    __FreeBSD_version, ld_standard_library_path,
				    ld_env_prefix, ld_elf_hints_default,
				    ld_path_libmap_conf);
				_exit(0);
			} else {
				_rtld_error("Invalid argument: '%s'", arg);
				print_usage(argv[0]);
				rtld_die();
			}
		}
	}

	if (!seen_b)
		*argv0 = argv[i];
	return (i);
}

/*
 * Parse a file descriptor number without pulling in more of libc (e.g. atoi).
 */
static int
parse_integer(const char *str)
{
	static const int RADIX = 10;  /* XXXJA: possibly support hex? */
	const char *orig;
	int n;
	char c;

	orig = str;
	n = 0;
	for (c = *str; c != '\0'; c = *++str) {
		if (c < '0' || c > '9')
			return (-1);

		n *= RADIX;
		n += c - '0';
	}

	/* Make sure we actually parsed something. */
	if (str == orig)
		return (-1);
	return (n);
}

static void
print_usage(const char *argv0)
{

	rtld_printf(
	    "Usage: %s [-h] [-b <exe>] [-f <FD>] [-p] [--] <binary> [<args>]\n"
	    "\n"
	    "Options:\n"
	    "  -h        Display this help message\n"
	    "  -b <exe>  Execute <exe> instead of <binary>, arg0 is <binary>\n"
	    "  -f <FD>   Execute <FD> instead of searching for <binary>\n"
	    "  -p        Search in PATH for named binary\n"
	    "  -t        Trace loaded libraries instead of executing <binary>\n"
	    "  -v        Display identification information\n"
	    "  --        End of RTLD options\n"
	    "  <binary>  Name of process to execute\n"
	    "  <args>    Arguments to the executed process\n", argv0);
}

/*
 * Overrides for libc_pic-provided functions.
 */

int
__getosreldate(void)
{
	size_t len;
	int oid[2];
	int error, osrel;

	if (osreldate != 0)
		return (osreldate);

	oid[0] = CTL_KERN;
	oid[1] = KERN_OSRELDATE;
	osrel = 0;
	len = sizeof(osrel);
	error = sysctl(oid, 2, &osrel, &len, NULL, 0);
	if (error == 0 && osrel > 0 && len == sizeof(osrel))
		osreldate = osrel;
	return (osreldate);
}

const char *
rtld_strerror(int errnum)
{

	if (errnum < 0 || errnum >= sys_nerr)
		return ("Unknown error");
	return (sys_errlist[errnum]);
}

/* malloc */
void *
malloc(size_t nbytes)
{

	return (__crt_malloc(nbytes));
}

void *
calloc(size_t num, size_t size)
{

	return (__crt_calloc(num, size));
}

void
free(void *cp)
{

	__crt_free(cp);
}

void *
realloc(void *cp, size_t nbytes)
{

	return (__crt_realloc(cp, nbytes));
}

extern int _rtld_version__FreeBSD_version __exported;
int _rtld_version__FreeBSD_version = __FreeBSD_version;

extern char _rtld_version_laddr_offset __exported;
char _rtld_version_laddr_offset;

extern char _rtld_version_dlpi_tls_data __exported;
char _rtld_version_dlpi_tls_data;<|MERGE_RESOLUTION|>--- conflicted
+++ resolved
@@ -5341,38 +5341,7 @@
 static void *
 tls_get_addr_slow(uintptr_t **dtvp, int index, size_t offset)
 {
-<<<<<<< HEAD
-    uintptr_t *newdtv, *dtv;
-    RtldLockState lockstate;
-    int to_copy;
-
-    dtv = *dtvp;
-    /* Check dtv generation in case new modules have arrived */
-    if (dtv[0] != tls_dtv_generation) {
-	wlock_acquire(rtld_bind_lock, &lockstate);
-	newdtv = xcalloc(tls_max_index + 2, sizeof(newdtv[0]));
-	to_copy = dtv[1];
-	if (to_copy > tls_max_index)
-	    to_copy = tls_max_index;
-	memcpy(&newdtv[2], &dtv[2], to_copy * sizeof(newdtv[0]));
-	newdtv[0] = tls_dtv_generation;
-	newdtv[1] = tls_max_index;
-	free(dtv);
-	lock_release(rtld_bind_lock, &lockstate);
-	dtv = *dtvp = newdtv;
-    }
-
-    /* Dynamically allocate module TLS if necessary */
-    if (dtv[index + 1] == 0) {
-	/* Signal safe, wlock will block out signals. */
-	wlock_acquire(rtld_bind_lock, &lockstate);
-	if (!dtv[index + 1])
-	    dtv[index + 1] = (uintptr_t)allocate_module_tls(index);
-	lock_release(rtld_bind_lock, &lockstate);
-    }
-    return ((void *)(dtv[index + 1] + offset));
-=======
-	Elf_Addr *newdtv, *dtv;
+	uintptr_t *newdtv, *dtv;
 	RtldLockState lockstate;
 	int to_copy;
 
@@ -5380,11 +5349,11 @@
 	/* Check dtv generation in case new modules have arrived */
 	if (dtv[0] != tls_dtv_generation) {
 		wlock_acquire(rtld_bind_lock, &lockstate);
-		newdtv = xcalloc(tls_max_index + 2, sizeof(Elf_Addr));
+		newdtv = xcalloc(tls_max_index + 2, sizeof(newdtv[0]));
 		to_copy = dtv[1];
 		if (to_copy > tls_max_index)
 			to_copy = tls_max_index;
-		memcpy(&newdtv[2], &dtv[2], to_copy * sizeof(Elf_Addr));
+		memcpy(&newdtv[2], &dtv[2], to_copy * sizeof(newdtv[0]));
 		newdtv[0] = tls_dtv_generation;
 		newdtv[1] = tls_max_index;
 		free(dtv);
@@ -5397,11 +5366,10 @@
 		/* Signal safe, wlock will block out signals. */
 		wlock_acquire(rtld_bind_lock, &lockstate);
 		if (!dtv[index + 1])
-			dtv[index + 1] = (Elf_Addr)allocate_module_tls(index);
+			dtv[index + 1] = (uintptr_t)allocate_module_tls(index);
 		lock_release(rtld_bind_lock, &lockstate);
 	}
 	return ((void *)(dtv[index + 1] + offset));
->>>>>>> 85d846b3
 }
 
 void *
