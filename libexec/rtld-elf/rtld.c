/*-
 * SPDX-License-Identifier: BSD-2-Clause-FreeBSD
 *
 * Copyright 1996, 1997, 1998, 1999, 2000 John D. Polstra.
 * Copyright 2003 Alexander Kabaev <kan@FreeBSD.ORG>.
 * Copyright 2009-2013 Konstantin Belousov <kib@FreeBSD.ORG>.
 * Copyright 2012 John Marino <draco@marino.st>.
 * Copyright 2014-2017 The FreeBSD Foundation
 * All rights reserved.
 *
 * Portions of this software were developed by Konstantin Belousov
 * under sponsorship from the FreeBSD Foundation.
 *
 * Redistribution and use in source and binary forms, with or without
 * modification, are permitted provided that the following conditions
 * are met:
 * 1. Redistributions of source code must retain the above copyright
 *    notice, this list of conditions and the following disclaimer.
 * 2. Redistributions in binary form must reproduce the above copyright
 *    notice, this list of conditions and the following disclaimer in the
 *    documentation and/or other materials provided with the distribution.
 *
 * THIS SOFTWARE IS PROVIDED BY THE AUTHOR ``AS IS'' AND ANY EXPRESS OR
 * IMPLIED WARRANTIES, INCLUDING, BUT NOT LIMITED TO, THE IMPLIED WARRANTIES
 * OF MERCHANTABILITY AND FITNESS FOR A PARTICULAR PURPOSE ARE DISCLAIMED.
 * IN NO EVENT SHALL THE AUTHOR BE LIABLE FOR ANY DIRECT, INDIRECT,
 * INCIDENTAL, SPECIAL, EXEMPLARY, OR CONSEQUENTIAL DAMAGES (INCLUDING, BUT
 * NOT LIMITED TO, PROCUREMENT OF SUBSTITUTE GOODS OR SERVICES; LOSS OF USE,
 * DATA, OR PROFITS; OR BUSINESS INTERRUPTION) HOWEVER CAUSED AND ON ANY
 * THEORY OF LIABILITY, WHETHER IN CONTRACT, STRICT LIABILITY, OR TORT
 * (INCLUDING NEGLIGENCE OR OTHERWISE) ARISING IN ANY WAY OUT OF THE USE OF
 * THIS SOFTWARE, EVEN IF ADVISED OF THE POSSIBILITY OF SUCH DAMAGE.
 */

/*
 * Dynamic linker for ELF.
 *
 * John Polstra <jdp@polstra.com>.
 */

#include <sys/cdefs.h>
__FBSDID("$FreeBSD$");

#include <sys/param.h>
#include <sys/mount.h>
#include <sys/mman.h>
#include <sys/stat.h>
#include <sys/sysctl.h>
#include <sys/uio.h>
#include <sys/utsname.h>
#include <sys/ktrace.h>

#ifdef __CHERI_PURE_CAPABILITY__
#include <sys/cheriabi.h>
#include <cheri/cheric.h>
#endif

#include <dlfcn.h>
#include <err.h>
#include <errno.h>
#include <fcntl.h>
#include <signal.h>
#include <stdarg.h>
#include <stdio.h>
#include <stdlib.h>
#include <string.h>
#include <unistd.h>

#include "debug.h"
#include "rtld.h"
#include "libmap.h"
#include "paths.h"
#include "rtld_tls.h"
#include "rtld_printf.h"
#include "rtld_utrace.h"
#include "notes.h"

/* Types. */
typedef void (*func_ptr_type)(void);
typedef void * (*path_enum_proc) (const char *path, size_t len, void *arg);


/* Variables that cannot be static: */
extern struct r_debug r_debug; /* For GDB */
extern int _thread_autoinit_dummy_decl;
extern char* __progname;
extern void (*__cleanup)(void);


/*
 * Function declarations.
 */
static const char *basename(const char *);
static void digest_dynamic1(Obj_Entry *, int, const Elf_Dyn **,
    const Elf_Dyn **, const Elf_Dyn **);
static void digest_dynamic2(Obj_Entry *, const Elf_Dyn *, const Elf_Dyn *,
    const Elf_Dyn *);
static void digest_dynamic(Obj_Entry *, int);
static Obj_Entry *digest_phdr(const Elf_Phdr *, int, dlfunc_t, const char *);
static Obj_Entry *dlcheck(void *);
static int dlclose_locked(void *, RtldLockState *);
static Obj_Entry *dlopen_object(const char *name, int fd, Obj_Entry *refobj,
    int lo_flags, int mode, RtldLockState *lockstate);
static Obj_Entry *do_load_object(int, const char *, char *, struct stat *, int);
static int do_search_info(const Obj_Entry *obj, int, struct dl_serinfo *);
static bool donelist_check(DoneList *, const Obj_Entry *);
static void errmsg_restore(char *);
static char *errmsg_save(void);
static void *fill_search_info(const char *, size_t, void *);
static char *find_library(const char *, const Obj_Entry *, int *);
static const char *gethints(bool);
static void hold_object(Obj_Entry *);
static void unhold_object(Obj_Entry *);
static void init_dag(Obj_Entry *);
static void init_marker(Obj_Entry *);
static void init_pagesizes(Elf_Auxinfo **aux_info);
static void init_rtld(caddr_t, Elf_Auxinfo **);
static void initlist_add_neededs(Needed_Entry *, Objlist *);
static void initlist_add_objects(Obj_Entry *, Obj_Entry *, Objlist *);
static void linkmap_add(Obj_Entry *);
static void linkmap_delete(Obj_Entry *);
static void load_filtees(Obj_Entry *, int flags, RtldLockState *);
static void unload_filtees(Obj_Entry *, RtldLockState *);
static int load_needed_objects(Obj_Entry *, int);
static int load_preload_objects(void);
static Obj_Entry *load_object(const char *, int fd, const Obj_Entry *, int);
static void map_stacks_exec(RtldLockState *);
static int obj_enforce_relro(Obj_Entry *);
static Obj_Entry *obj_from_addr(const void *);
static void objlist_call_fini(Objlist *, Obj_Entry *, RtldLockState *);
static void objlist_call_init(Objlist *, RtldLockState *);
static void objlist_clear(Objlist *);
static Objlist_Entry *objlist_find(Objlist *, const Obj_Entry *);
static void objlist_init(Objlist *);
static void objlist_push_head(Objlist *, Obj_Entry *);
static void objlist_push_tail(Objlist *, Obj_Entry *);
static void objlist_put_after(Objlist *, Obj_Entry *, Obj_Entry *);
static void objlist_remove(Objlist *, Obj_Entry *);
static int open_binary_fd(const char *argv0, bool search_in_path);
static int parse_args(char* argv[], int argc, bool *use_pathp, int *fdp);
static int parse_integer(const char *);
static void *path_enumerate(const char *, path_enum_proc, const char *, void *);
static void print_usage(const char *argv0);
static void release_object(Obj_Entry *);
static int relocate_object_dag(Obj_Entry *root, bool bind_now,
    Obj_Entry *rtldobj, int flags, RtldLockState *lockstate);
static int relocate_object(Obj_Entry *obj, bool bind_now, Obj_Entry *rtldobj,
    int flags, RtldLockState *lockstate);
static int relocate_objects(Obj_Entry *, bool, Obj_Entry *, int,
    RtldLockState *);
static int resolve_object_ifunc(Obj_Entry *, bool, int, RtldLockState *);
static int resolve_objects_ifunc(Obj_Entry *first, bool bind_now,
    int flags, RtldLockState *lockstate);
static int rtld_dirname(const char *, char *);
static int rtld_dirname_abs(const char *, char *);
static void *rtld_dlopen(const char *name, int fd, int mode);
static void rtld_exit(void);
static char *search_library_path(const char *, const char *, const char *,
    int *);
static char *search_library_pathfds(const char *, const char *, int *);
static const void **get_program_var_addr(const char *, RtldLockState *);
static void set_program_var(const char *, const void *);
static int symlook_default(SymLook *, const Obj_Entry *refobj);
static int symlook_global(SymLook *, DoneList *);
static void symlook_init_from_req(SymLook *, const SymLook *);
static int symlook_list(SymLook *, const Objlist *, DoneList *);
static int symlook_needed(SymLook *, const Needed_Entry *, DoneList *);
static int symlook_obj1_sysv(SymLook *, const Obj_Entry *);
static int symlook_obj1_gnu(SymLook *, const Obj_Entry *);
static void trace_loaded_objects(Obj_Entry *);
static void unlink_object(Obj_Entry *);
static void unload_object(Obj_Entry *, RtldLockState *lockstate);
static void unref_dag(Obj_Entry *);
static void ref_dag(Obj_Entry *);
static char *origin_subst_one(Obj_Entry *, char *, const char *,
    const char *, bool);
static char *origin_subst(Obj_Entry *, const char *);
static bool obj_resolve_origin(Obj_Entry *obj);
static void preinit_main(void);
static int  rtld_verify_versions(const Objlist *);
static int  rtld_verify_object_versions(Obj_Entry *);
static void object_add_name(Obj_Entry *, const char *);
static int  object_match_name(const Obj_Entry *, const char *);
static void ld_utrace_log(int, void *, void *, size_t, int, const char *);
static void rtld_fill_dl_phdr_info(const Obj_Entry *obj,
    struct dl_phdr_info *phdr_info);
static uint32_t gnu_hash(const char *);
static bool matched_symbol(SymLook *, const Obj_Entry *, Sym_Match_Result *,
    const unsigned long);

void r_debug_state(struct r_debug *, struct link_map *) __noinline __exported;
void _r_debug_postinit(struct link_map *) __noinline __exported;

int __sys_openat(int, const char *, int, ...);

/*
 * Data declarations.
 */
static char *error_message;	/* Message for dlerror(), or NULL */
struct r_debug r_debug __exported;	/* for GDB; */
static bool libmap_disable;	/* Disable libmap */
static bool ld_loadfltr;	/* Immediate filters processing */
static char *libmap_override;	/* Maps to use in addition to libmap.conf */
static bool trust;		/* False for setuid and setgid programs */
static bool dangerous_ld_env;	/* True if environment variables have been
				   used to affect the libraries loaded */
bool ld_bind_not;		/* Disable PLT update */
static char *ld_bind_now;	/* Environment variable for immediate binding */
static char *ld_library_path;	/* Environment variable for search path */
static char *ld_library_dirs;	/* Environment variable for library descriptors */
static char *ld_preload;	/* Environment variable for libraries to
				   load first */
static const char *ld_elf_hints_path;	/* Environment variable for alternative hints path */
static const char *ld_tracing;	/* Called from ldd to print libs */
static char *ld_utrace;		/* Use utrace() to log events. */
static bool ld_skip_init_funcs = false;	/* XXXAR: debug environment variable to verify relocation processing */
static struct obj_entry_q obj_list;	/* Queue of all loaded objects */
static Obj_Entry *obj_main;	/* The main program shared object */
static Obj_Entry obj_rtld;	/* The dynamic linker shared object */
static unsigned int obj_count;	/* Number of objects in obj_list */
static unsigned int obj_loads;	/* Number of loads of objects (gen count) */

static Objlist list_global =	/* Objects dlopened with RTLD_GLOBAL */
  STAILQ_HEAD_INITIALIZER(list_global);
static Objlist list_main =	/* Objects loaded at program startup */
  STAILQ_HEAD_INITIALIZER(list_main);
static Objlist list_fini =	/* Objects needing fini() calls */
  STAILQ_HEAD_INITIALIZER(list_fini);

Elf_Sym sym_zero;		/* For resolving undefined weak refs. */

#define GDB_STATE(s,m)	r_debug.r_state = s; r_debug_state(&r_debug,m);

extern Elf_Dyn _DYNAMIC __no_subobject_bounds;
#pragma weak _DYNAMIC

int dlclose(void *) __exported;
char *dlerror(void) __exported;
void *dlopen(const char *, int) __exported;
void *fdlopen(int, int) __exported;
void *dlsym(void *, const char *) __exported;
dlfunc_t dlfunc(void *, const char *) __exported;
void *dlvsym(void *, const char *, const char *) __exported;
int dladdr(const void *, Dl_info *) __exported;
void dllockinit(void *, void *(*)(void *), void (*)(void *), void (*)(void *),
    void (*)(void *), void (*)(void *), void (*)(void *)) __exported;
int dlinfo(void *, int , void *) __exported;
int dl_iterate_phdr(__dl_iterate_hdr_callback, void *) __exported;
int _rtld_addr_phdr(const void *, struct dl_phdr_info *) __exported;
int _rtld_get_stack_prot(void) __exported;
int _rtld_is_dlopened(void *) __exported;
void _rtld_error(const char *, ...) __exported __printflike(1, 2);

/* Only here to fix -Wmissing-prototypes warnings */
int __getosreldate(void);
void __pthread_cxa_finalize(struct dl_phdr_info *a);
#ifdef __CHERI_PURE_CAPABILITY__
func_ptr_type _rtld(Elf_Auxinfo *aux, func_ptr_type *exit_proc, Obj_Entry **objp);
#else
func_ptr_type _rtld(Elf_Addr *sp, func_ptr_type *exit_proc, Obj_Entry **objp);
#endif
Elf_Addr _rtld_bind(Obj_Entry *obj, Elf_Size reloff);


int npagesizes;
static int osreldate;
size_t *pagesizes;

static int stack_prot = PROT_READ | PROT_WRITE | RTLD_DEFAULT_STACK_EXEC;
static int max_stack_flags;

/*
 * Global declarations normally provided by crt1.  The dynamic linker is
 * not built with crt1, so we have to provide them ourselves.
 */
char *__progname;
char **environ;

/*
 * Used to pass argc, argv to init functions.
 */
int main_argc;
char **main_argv;

/*
 * Globals to control TLS allocation.
 */
size_t tls_last_offset;		/* Static TLS offset of last module */
size_t tls_last_size;		/* Static TLS size of last module */
size_t tls_static_space;	/* Static TLS space allocated */
static size_t tls_static_max_align;
Elf_Addr tls_dtv_generation = 1;	/* Used to detect when dtv size changes */
int tls_max_index = 1;		/* Largest module index allocated */

static bool ld_library_path_rpath = false;

/*
 * Globals for path names, and such
 */
const char *ld_elf_hints_default = _PATH_ELF_HINTS;
const char *ld_path_libmap_conf = _PATH_LIBMAP_CONF;
const char *ld_path_rtld = _PATH_RTLD;
const char *ld_standard_library_path = STANDARD_LIBRARY_PATH;
const char *ld_env_prefix = LD_;

/*
 * Fill in a DoneList with an allocation large enough to hold all of
 * the currently-loaded objects.  Keep this as a macro since it calls
 * alloca and we want that to occur within the scope of the caller.
 */
#define donelist_init(dlp)					\
    ((dlp)->objs = alloca(obj_count * sizeof (dlp)->objs[0]),	\
    assert((dlp)->objs != NULL),				\
    (dlp)->num_alloc = obj_count,				\
    (dlp)->num_used = 0)

#define	LD_UTRACE(e, h, mb, ms, r, n) do {			\
	if (ld_utrace != NULL)					\
		ld_utrace_log(e, h, mb, ms, r, n);		\
} while (0)

static void
ld_utrace_log(int event, void *handle, void *mapbase, size_t mapsize,
    int refcnt, const char *name)
{
	struct utrace_rtld ut;
	static const char rtld_utrace_sig[RTLD_UTRACE_SIG_SZ] = RTLD_UTRACE_SIG;

	memcpy(ut.sig, rtld_utrace_sig, sizeof(ut.sig));
	ut.event = event;
	ut.handle = handle;
	ut.mapbase = mapbase;
	ut.mapsize = mapsize;
	ut.refcnt = refcnt;
	bzero(ut.name, sizeof(ut.name));
	if (name)
		strlcpy(ut.name, name, sizeof(ut.name));
	utrace(&ut, sizeof(ut));
}

#ifdef RTLD_VARIANT_ENV_NAMES
/*
 * construct the env variable based on the type of binary that's
 * running.
 */
static inline const char *
_LD(const char *var)
{
	static char buffer[128];

	strlcpy(buffer, ld_env_prefix, sizeof(buffer));
	strlcat(buffer, var, sizeof(buffer));
	return (buffer);
}
#else
#define _LD(x)	LD_ x
#endif

#ifdef DEBUG
static inline
bool is_env_var_set(const char* varname)
{
	char *env_var;

	env_var = getenv(varname);

	/* return true if the variable is nonnull and not equal to "0" */
	return (env_var != NULL && *env_var != '\0' &&
	    __builtin_strcmp(env_var, "0") != 0);
}
#endif

/*
 * Main entry point for dynamic linking.
 *
 * For CHERI the first argument is a pointer to the ELF "auxiliary vector".
 * For all other architectures the first argument is the stack pointer.
 * The stack is expected to be laid out as described
 * in the SVR4 ABI specification, Intel 386 Processor Supplement.
 * Specifically, the stack pointer points to a word containing
 * ARGC.  Following that in the stack is a null-terminated sequence
 * of pointers to argument strings.  Then comes a null-terminated
 * sequence of pointers to environment strings.  Finally, there is a
 * sequence of "auxiliary vector" entries.
 *
 * The second argument points to a place to store the dynamic linker's
 * exit procedure pointer and the third to a place to store the main
 * program's object.
 *
 * The return value is the main program's entry point.
 */
func_ptr_type
#ifdef __CHERI_PURE_CAPABILITY__
_rtld(Elf_Auxinfo *aux, func_ptr_type *exit_proc, Obj_Entry **objp)
#else
_rtld(Elf_Addr *sp, func_ptr_type *exit_proc, Obj_Entry **objp)
#endif
{
    Elf_Auxinfo *aux_info[AT_COUNT], *auxp;
#ifndef __CHERI_PURE_CAPABILITY__
    Elf_Auxinfo *aux, *auxpf;
#endif
    Objlist_Entry *entry;
    Obj_Entry *last_interposer, *obj, *preload_tail;
    const Elf_Phdr *phdr;
    Objlist initlist;
    RtldLockState lockstate;
    struct stat st;
    Elf_Addr *argcp;
    char **argv, **env, *kexecpath, *library_path_rpath;
    const char *argv0;
#ifndef __CHERI_PURE_CAPABILITY__
    char **envp;
#endif
    dlfunc_t imgentry;
    char buf[MAXPATHLEN];
    int argc, fd, i, phnum, rtld_argc;
    bool dir_enable, explicit_fd, search_in_path;

    /*
     * On entry, the dynamic linker itself has not been relocated yet.
     * Be very careful not to reference any global data until after
     * init_rtld has returned.  It is OK to reference file-scope statics
     * and string constants, and to call static and global functions.
     */
#ifndef __CHERI_PURE_CAPABILITY__
    /* Find the auxiliary vector on the stack. */
    argcp = sp;
    argc = *sp++;
    argv = (char **) sp;
    sp += argc + 1;	/* Skip over arguments and NULL terminator */
    env = (char **) sp;
    while (*sp++ != 0)	/* Skip over environment, and NULL terminator */
	;
    aux = (Elf_Auxinfo *) sp;
#endif

    /* Digest the auxiliary vector. */
    for (i = 0;  i < AT_COUNT;  i++)
	aux_info[i] = NULL;
    for (auxp = aux;  auxp->a_type != AT_NULL;  auxp++) {
	if (auxp->a_type < AT_COUNT)
	    aux_info[auxp->a_type] = auxp;
    }
#ifdef __CHERI_PURE_CAPABILITY__
    /* CHERI reads these values from auxv instead */
    argcp = &aux_info[AT_ARGC]->a_un.a_val;
    argc = *argcp;
    argv = (char **)aux_info[AT_ARGV]->a_un.a_ptr;
    env = (char **)aux_info[AT_ENVV]->a_un.a_ptr;
#endif

    /* Initialize and relocate ourselves. */
    assert(aux_info[AT_BASE] != NULL);
    init_rtld((caddr_t) aux_info[AT_BASE]->a_un.a_ptr, aux_info);

    __progname = obj_rtld.path;
    argv0 = argv[0] != NULL ? argv[0] : "(null)";
    environ = env;
    main_argc = argc;
    main_argv = argv;

    trust = !issetugid();

    md_abi_variant_hook(aux_info);

    fd = -1;
    if (aux_info[AT_EXECFD] != NULL) {
	fd = aux_info[AT_EXECFD]->a_un.a_val;
    } else {
	assert(aux_info[AT_PHDR] != NULL);
	phdr = (const Elf_Phdr *)aux_info[AT_PHDR]->a_un.a_ptr;
	if (phdr == obj_rtld.phdr) {
	    if (!trust) {
		_rtld_error("Tainted process refusing to run binary %s",
		    argv0);
		rtld_die();
	    }
	    dbg("opening main program in direct exec mode");
	    if (argc >= 2) {
		rtld_argc = parse_args(argv, argc, &search_in_path, &fd);
		argv0 = argv[rtld_argc];
		explicit_fd = (fd != -1);
		if (!explicit_fd)
		    fd = open_binary_fd(argv0, search_in_path);
		if (fstat(fd, &st) == -1) {
		    rtld_fatal("Failed to fstat FD %d (%s): %s", fd,
		      explicit_fd ? "user-provided descriptor" : argv0,
		      rtld_strerror(errno));
		}

		/*
		 * Rough emulation of the permission checks done by
		 * execve(2), only Unix DACs are checked, ACLs are
		 * ignored.  Preserve the semantic of disabling owner
		 * to execute if owner x bit is cleared, even if
		 * others x bit is enabled.
		 * mmap(2) does not allow to mmap with PROT_EXEC if
		 * binary' file comes from noexec mount.  We cannot
		 * set VV_TEXT on the binary.
		 */
		dir_enable = false;
		if (st.st_uid == geteuid()) {
		    if ((st.st_mode & S_IXUSR) != 0)
			dir_enable = true;
		} else if (st.st_gid == getegid()) {
		    if ((st.st_mode & S_IXGRP) != 0)
			dir_enable = true;
		} else if ((st.st_mode & S_IXOTH) != 0) {
		    dir_enable = true;
		}
		if (!dir_enable) {
		    _rtld_error("No execute permission for binary %s",
		        argv0);
		    if (!ld_tracing)
			rtld_die();
		}

		/*
		 * For direct exec mode, argv[0] is the interpreter
		 * name, we must remove it and shift arguments left
		 * before invoking binary main.  Since stack layout
		 * places environment pointers and aux vectors right
		 * after the terminating NULL, we must shift
		 * environment and aux as well.
		 */
		main_argc = argc - rtld_argc;
		for (i = 0; i <= main_argc; i++)
		    argv[i] = argv[i + rtld_argc];
		*argcp -= rtld_argc;
		/* auxv/envp is not on the stack in CHERI so we don't need this */
#ifndef __CHERI_PURE_CAPABILITY__
		environ = env = envp = argv + main_argc + 1;
		do {
		    *envp = *(envp + rtld_argc);
		    envp++;
		} while (*envp != NULL);
		aux = auxp = (Elf_Auxinfo *)envp;
		auxpf = (Elf_Auxinfo *)(envp + rtld_argc);
		for (;; auxp++, auxpf++) {
		    *auxp = *auxpf;
		    if (auxp->a_type == AT_NULL)
			    break;
		}
#endif
	    } else {
		_rtld_error("No binary");
		rtld_die();
	    }
	}
    }

    ld_bind_now = getenv(_LD("BIND_NOW"));

    /*
     * If the process is tainted, then we un-set the dangerous environment
     * variables.  The process will be marked as tainted until setuid(2)
     * is called.  If any child process calls setuid(2) we do not want any
     * future processes to honor the potentially un-safe variables.
     */
    if (!trust) {
	if (unsetenv(_LD("PRELOAD")) || unsetenv(_LD("LIBMAP")) ||
	    unsetenv(_LD("LIBRARY_PATH")) || unsetenv(_LD("LIBRARY_PATH_FDS")) ||
	    unsetenv(_LD("LIBMAP_DISABLE")) || unsetenv(_LD("BIND_NOT")) ||
	    unsetenv(_LD("DEBUG")) || unsetenv(_LD("ELF_HINTS_PATH")) ||
	    unsetenv(_LD("SKIP_INIT_FUNCS")) ||
	    unsetenv(_LD("LOADFLTR")) || unsetenv(_LD("LIBRARY_PATH_RPATH"))) {
		rtld_fatal("environment corrupt; aborting");
	}
    }
    if (ld_bind_now == NULL)
	    ld_bind_not = getenv(_LD("BIND_NOT")) != NULL;
    libmap_disable = getenv(_LD("LIBMAP_DISABLE")) != NULL;
    libmap_override = getenv(_LD("LIBMAP"));
    ld_library_path = getenv(_LD("LIBRARY_PATH"));
    ld_library_dirs = getenv(_LD("LIBRARY_PATH_FDS"));
    ld_preload = getenv(_LD("PRELOAD"));
    ld_elf_hints_path = getenv(_LD("ELF_HINTS_PATH"));
    ld_loadfltr = getenv(_LD("LOADFLTR")) != NULL;
    library_path_rpath = getenv(_LD("LIBRARY_PATH_RPATH"));
    ld_skip_init_funcs = getenv(_LD("SKIP_INIT_FUNCS")) != NULL;
    library_path_rpath = getenv(_LD("LIBRARY_PATH_RPATH"));
    if (library_path_rpath != NULL) {
	    if (library_path_rpath[0] == 'y' ||
		library_path_rpath[0] == 'Y' ||
		library_path_rpath[0] == '1')
		    ld_library_path_rpath = true;
	    else
		    ld_library_path_rpath = false;
    }
    dangerous_ld_env = libmap_disable || (libmap_override != NULL) ||
	(ld_library_path != NULL) || (ld_preload != NULL) ||
	(ld_elf_hints_path != NULL) || ld_loadfltr;
    if (!ld_tracing)
	ld_tracing = getenv(_LD("TRACE_LOADED_OBJECTS"));
    ld_utrace = getenv(_LD("UTRACE"));

    if ((ld_elf_hints_path == NULL) || strlen(ld_elf_hints_path) == 0)
	ld_elf_hints_path = ld_elf_hints_default;

#ifdef DEBUG
    if (is_env_var_set(_LD("DEBUG")))
	debug = RTLD_DBG_NO_CATEGORY;
    if (is_env_var_set(_LD("DEBUG_VERBOSE")))
	debug = RTLD_DBG_ALL;
    if (is_env_var_set(_LD("DEBUG_CHERI")))
	debug |= RTLD_DBG_CHERI_PLT | RTLD_DBG_CHERI | RTLD_DBG_CHERI_PLT_VERBOSE;
    if (is_env_var_set(_LD("DEBUG_STATS")))
	debug |= RTLD_DBG_RELOC_STATS;
    if (getenv(_LD("DEBUG_CATEGORIES")))
	debug |= parse_integer(getenv(_LD("DEBUG_CATEGORIES")));
#endif
    dbg("%s is initialized, base address = %-#p", __progname,
	(caddr_t) aux_info[AT_BASE]->a_un.a_ptr);
    dbg("RTLD dynamic = %-#p", obj_rtld.dynamic);
    dbg("RTLD pltgot  = %-#p", obj_rtld.pltgot);

    dbg("initializing thread locks");
    lockdflt_init();

    /*
     * Load the main program, or process its program header if it is
     * already loaded.
     */
    if (fd != -1) {	/* Load the main program. */
	dbg("loading main program");
	obj_main = map_object(fd, argv0, NULL, _PATH_RTLD);
	close(fd);
	if (obj_main == NULL)
	    rtld_die();
	max_stack_flags = obj_main->stack_flags;
    } else {				/* Main program already loaded. */
	dbg("processing main program's program header");
	assert(aux_info[AT_PHDR] != NULL);
	phdr = (const Elf_Phdr *) aux_info[AT_PHDR]->a_un.a_ptr;
	assert(aux_info[AT_PHNUM] != NULL);
	phnum = aux_info[AT_PHNUM]->a_un.a_val;
	assert(aux_info[AT_PHENT] != NULL);
	assert(aux_info[AT_PHENT]->a_un.a_val == sizeof(Elf_Phdr));
	assert(aux_info[AT_ENTRY] != NULL);
	imgentry = (dlfunc_t) aux_info[AT_ENTRY]->a_un.a_ptr;
	dbg("Values from kernel:\n\tAT_PHDR=%-#p\n\tAT_BASE=%-#p\n\tAT_ENTRY=%-#p\n",
		phdr, aux_info[AT_BASE]->a_un.a_ptr, (const void *)imgentry);
	if ((obj_main = digest_phdr(phdr, phnum, imgentry, argv0)) ==
	    NULL)
		rtld_die();
	dbg("Parsed values:\n\tmapbase=%-#p\n\tmapsize=%#zx"
#ifdef __CHERI_PURE_CAPABILITY__
	    "\n\ttext_rodata=%#p"
#endif
	    "\n\tvaddrbase=%#zx\n\trelocbase=%-#p\n",
	    obj_main->mapbase, obj_main->mapsize,
#ifdef __CHERI_PURE_CAPABILITY__
	    obj_main->text_rodata_cap,
#endif
	    obj_main->vaddrbase, obj_main->relocbase);
    }

    if (aux_info[AT_EXECPATH] != NULL && fd == -1) {
	    kexecpath = aux_info[AT_EXECPATH]->a_un.a_ptr;
	    dbg("AT_EXECPATH %p %s", kexecpath, kexecpath);
	    if (kexecpath[0] == '/')
		    obj_main->path = kexecpath;
	    else if (getcwd(buf, sizeof(buf)) == NULL ||
		     strlcat(buf, "/", sizeof(buf)) >= sizeof(buf) ||
		     strlcat(buf, kexecpath, sizeof(buf)) >= sizeof(buf))
		    obj_main->path = xstrdup(argv0);
	    else
		    obj_main->path = xstrdup(buf);
    } else {
	    dbg("No AT_EXECPATH or direct exec");
	    obj_main->path = xstrdup(argv0);
    }
    dbg("obj_main path %s", obj_main->path);
    obj_main->mainprog = true;

    if (aux_info[AT_STACKPROT] != NULL &&
      aux_info[AT_STACKPROT]->a_un.a_val != 0)
	    stack_prot = aux_info[AT_STACKPROT]->a_un.a_val;

#ifndef COMPAT_32BIT
    /*
     * Get the actual dynamic linker pathname from the executable if
     * possible.  (It should always be possible.)  That ensures that
     * gdb will find the right dynamic linker even if a non-standard
     * one is being used.
     */
    if (obj_main->interp != NULL &&
      strcmp(obj_main->interp, obj_rtld.path) != 0) {
	free(obj_rtld.path);
	obj_rtld.path = xstrdup(obj_main->interp);
        __progname = obj_rtld.path;
    }
#endif

    digest_dynamic(obj_main, 0);
    dbg("%s valid_hash_sysv %d valid_hash_gnu %d dynsymcount %d",
	obj_main->path, obj_main->valid_hash_sysv, obj_main->valid_hash_gnu,
	obj_main->dynsymcount);

    linkmap_add(obj_main);
    linkmap_add(&obj_rtld);

    /* Link the main program into the list of objects. */
    TAILQ_INSERT_HEAD(&obj_list, obj_main, next);
    obj_count++;
    obj_loads++;

    /* Initialize a fake symbol for resolving undefined weak references. */
    sym_zero.st_info = ELF_ST_INFO(STB_GLOBAL, STT_NOTYPE);
    sym_zero.st_shndx = SHN_UNDEF;
    sym_zero.st_value = -(vaddr_t)obj_main->relocbase;

    if (!libmap_disable)
        libmap_disable = (bool)lm_init(libmap_override);

    dbg("loading LD_PRELOAD libraries");
    if (load_preload_objects() == -1)
	rtld_die();
    preload_tail = globallist_curr(TAILQ_LAST(&obj_list, obj_entry_q));

    dbg("loading needed objects");
    if (load_needed_objects(obj_main, 0) == -1)
	rtld_die();

    /* Make a list of all objects loaded at startup. */
    last_interposer = obj_main;
    TAILQ_FOREACH(obj, &obj_list, next) {
	if (obj->marker)
	    continue;
	if (obj->z_interpose && obj != obj_main) {
	    objlist_put_after(&list_main, last_interposer, obj);
	    last_interposer = obj;
	} else {
	    objlist_push_tail(&list_main, obj);
	}
    	obj->refcount++;
    }

    dbg("checking for required versions");
    if (rtld_verify_versions(&list_main) == -1 && !ld_tracing)
	rtld_die();

    if (ld_tracing) {		/* We're done */
	trace_loaded_objects(obj_main);
	exit(0);
    }

    if (getenv(_LD("DUMP_REL_PRE")) != NULL) {
       dump_relocations(obj_main);
       exit (0);
    }

    /*
     * Processing tls relocations requires having the tls offsets
     * initialized.  Prepare offsets before starting initial
     * relocation processing.
     */
    dbg("initializing initial thread local storage offsets");
    STAILQ_FOREACH(entry, &list_main, link) {
	/*
	 * Allocate all the initial objects out of the static TLS
	 * block even if they didn't ask for it.
	 */
	allocate_tls_offset(entry->obj);
    }

    if (relocate_objects(obj_main,
      ld_bind_now != NULL && *ld_bind_now != '\0',
      &obj_rtld, SYMLOOK_EARLY, NULL) == -1)
	rtld_die();

#ifndef __CHERI_PURE_CAPABILITY__
    /* Copy relocations are not supported in the purecap ABI */
    dbg("doing copy relocations");
    if (do_copy_relocations(obj_main) == -1)
	rtld_die();
#endif

    if (getenv(_LD("DUMP_REL_POST")) != NULL) {
       dump_relocations(obj_main);
       exit (0);
    }

    ifunc_init(aux);

    /*
     * Setup TLS for main thread.  This must be done after the
     * relocations are processed, since tls initialization section
     * might be the subject for relocations.
     */
    dbg("initializing initial thread local storage");
    allocate_initial_tls(globallist_curr(TAILQ_FIRST(&obj_list)));

    dbg("initializing key program variables");
    set_program_var("__progname", argv[0] != NULL ? basename(argv[0]) : "");
    set_program_var("environ", env);
    set_program_var("__elf_aux_vector", aux);

    /* Make a list of init functions to call. */
    objlist_init(&initlist);
    initlist_add_objects(globallist_curr(TAILQ_FIRST(&obj_list)),
      preload_tail, &initlist);

    r_debug_state(NULL, &obj_main->linkmap); /* say hello to gdb! */

    map_stacks_exec(NULL);

    dbg("resolving ifuncs");
    if (resolve_objects_ifunc(obj_main,
      ld_bind_now != NULL && *ld_bind_now != '\0', SYMLOOK_EARLY,
      NULL) == -1)
	rtld_die();
#ifdef __CHERI_PURE_CAPABILITY__
    /* old crt does not exist for CheriABI */
    obj_main->crt_no_init = true;
#else

    dbg("enforcing main obj relro");
    if (obj_enforce_relro(obj_main) == -1)
	rtld_die();

    if (!obj_main->crt_no_init) {
	/*
	 * Make sure we don't call the main program's init and fini
	 * functions for binaries linked with old crt1 which calls
	 * _init itself.
	 */
	obj_main->init_ptr = obj_main->fini_ptr = NULL;
	obj_main->preinit_array_ptr = obj_main->init_array_ptr =
	    obj_main->fini_array_ptr = NULL;
    }
#endif /* #ifndef __CHERI_PURE_CAPABILITY__ */

    /*
     * Execute MD initializers required before we call the objects'
     * init functions.
     */
    pre_init();

    wlock_acquire(rtld_bind_lock, &lockstate);
    if (obj_main->crt_no_init)
	preinit_main();
    objlist_call_init(&initlist, &lockstate);
    _r_debug_postinit(&obj_main->linkmap);
    objlist_clear(&initlist);
    dbg("loading filtees");
    TAILQ_FOREACH(obj, &obj_list, next) {
	if (obj->marker)
	    continue;
	if (ld_loadfltr || obj->z_loadfltr)
	    load_filtees(obj, 0, &lockstate);
    }
    lock_release(rtld_bind_lock, &lockstate);

    dbg("transferring control to program entry point = %-#p", obj_main->entry);

    /* Return the exit procedure and the program entry point. */
    *exit_proc = rtld_exit;
    *objp = obj_main;

#ifdef __CHERI_PURE_CAPABILITY__
    // ensure that we setup a valid $cgp if the binary is built with -nostartfiles
    // Note: This value should still remain valid after the return since clang
    // won't clobber it. This should ensure that on return from here to
    // rtld_start.S $cgp will be set up correctly. We could also pass another
    // reference argument and store obj_main->captable there but this is easier
    // and should have the same effect.
    const void *entry_cgp = target_cgp_for_func(obj_main, obj_main->entry);
    dbg_cheri("Setting initial $cgp for %s to %-#p", obj_main->path, entry_cgp);
    __asm__ volatile("cmove $cgp, %0" :: "C"(entry_cgp));
    assert(cheri_getperm(obj_main->entry) & CHERI_PERM_EXECUTE);
#endif
    return (func_ptr_type) obj_main->entry;
}

void *
rtld_resolve_ifunc(const Obj_Entry *obj, const Elf_Sym *def)
{
#ifdef __CHERI_PURE_CAPABILITY__
	(void)obj;
	(void)def;
	rtld_fatal("IFUNC is not implemented for CheriABI");
#else

	void *ptr;
	Elf_Addr target;

	ptr = (void *)make_function_pointer(def, obj);
	target = call_ifunc_resolver(ptr);
	return ((void *)target);
#endif
}

/*
 * NB: MIPS uses a private version of this function (_mips_rtld_bind).
 * Changes to this function should be applied there as well.
 */
Elf_Addr
_rtld_bind(Obj_Entry *obj, Elf_Size reloff)
{
    const Elf_Rel *rel;
    const Elf_Sym *def;
    const Obj_Entry *defobj;
    Elf_Addr *where;
    Elf_Addr target;
    RtldLockState lockstate;

    rlock_acquire(rtld_bind_lock, &lockstate);
    if (sigsetjmp(lockstate.env, 0) != 0)
	    lock_upgrade(rtld_bind_lock, &lockstate);
    if (obj->pltrel)
	rel = (const Elf_Rel *)((const char *)obj->pltrel + reloff);
    else
	rel = (const Elf_Rel *)((const char *)obj->pltrela + reloff);

    where = (Elf_Addr *)(obj->relocbase + rel->r_offset);
    def = find_symdef(ELF_R_SYM(rel->r_info), obj, &defobj, SYMLOOK_IN_PLT,
	NULL, &lockstate);
    if (def == NULL)
	rtld_die();
    if (ELF_ST_TYPE(def->st_info) == STT_GNU_IFUNC)
	target = (Elf_Addr)rtld_resolve_ifunc(defobj, def);
    else
	target = (Elf_Addr)(defobj->relocbase + def->st_value);

    dbg("\"%s\" in \"%s\" ==> %p in \"%s\"",
      defobj->strtab + def->st_name, basename(obj->path),
      (void *)(uintptr_t)target, basename(defobj->path));

    /*
     * Write the new contents for the jmpslot. Note that depending on
     * architecture, the value which we need to return back to the
     * lazy binding trampoline may or may not be the target
     * address. The value returned from reloc_jmpslot() is the value
     * that the trampoline needs.
     */
    target = reloc_jmpslot(where, target, defobj, obj, rel);
    lock_release(rtld_bind_lock, &lockstate);
    return target;
}

/*
 * Error reporting function.  Use it like printf.  If formats the message
 * into a buffer, and sets things up so that the next call to dlerror()
 * will return the message.
 */
void
_rtld_error(const char *fmt, ...)
{
    static char buf[512];
    va_list ap;

    va_start(ap, fmt);
    rtld_vsnprintf(buf, sizeof buf, fmt, ap);
    error_message = buf;
    va_end(ap);
    LD_UTRACE(UTRACE_RTLD_ERROR, NULL, NULL, 0, 0, error_message);
}

/*
 * Return a dynamically-allocated copy of the current error message, if any.
 */
static char *
errmsg_save(void)
{
    return error_message == NULL ? NULL : xstrdup(error_message);
}

/*
 * Restore the current error message from a copy which was previously saved
 * by errmsg_save().  The copy is freed.
 */
static void
errmsg_restore(char *saved_msg)
{
    if (saved_msg == NULL)
	error_message = NULL;
    else {
	_rtld_error("%s", saved_msg);
	free(saved_msg);
    }
}

static const char *
basename(const char *name)
{
    const char *p = strrchr(name, '/');
    return p != NULL ? p + 1 : name;
}

static struct utsname uts;

static char *
origin_subst_one(Obj_Entry *obj, char *real, const char *kw,
    const char *subst, bool may_free)
{
	char *p, *p1, *res, *resp;
	int subst_len, kw_len, subst_count, old_len, new_len;

	kw_len = strlen(kw);

	/*
	 * First, count the number of the keyword occurrences, to
	 * preallocate the final string.
	 */
	for (p = real, subst_count = 0;; p = p1 + kw_len, subst_count++) {
		p1 = strstr(p, kw);
		if (p1 == NULL)
			break;
	}

	/*
	 * If the keyword is not found, just return.
	 *
	 * Return non-substituted string if resolution failed.  We
	 * cannot do anything more reasonable, the failure mode of the
	 * caller is unresolved library anyway.
	 */
	if (subst_count == 0 || (obj != NULL && !obj_resolve_origin(obj)))
		return (may_free ? real : xstrdup(real));
	if (obj != NULL)
		subst = obj->origin_path;

	/*
	 * There is indeed something to substitute.  Calculate the
	 * length of the resulting string, and allocate it.
	 */
	subst_len = strlen(subst);
	old_len = strlen(real);
	new_len = old_len + (subst_len - kw_len) * subst_count;
	res = xmalloc(new_len + 1);

	/*
	 * Now, execute the substitution loop.
	 */
	for (p = real, resp = res, *resp = '\0';;) {
		p1 = strstr(p, kw);
		if (p1 != NULL) {
			/* Copy the prefix before keyword. */
			memcpy(resp, p, p1 - p);
			resp += p1 - p;
			/* Keyword replacement. */
			memcpy(resp, subst, subst_len);
			resp += subst_len;
			*resp = '\0';
			p = p1 + kw_len;
		} else
			break;
	}

	/* Copy to the end of string and finish. */
	strcat(resp, p);
	if (may_free)
		free(real);
	return (res);
}

static char *
origin_subst(Obj_Entry *obj, const char *real)
{
	char *res1, *res2, *res3, *res4;

	if (obj == NULL || !trust)
		return (xstrdup(real));
	if (uts.sysname[0] == '\0') {
		if (uname(&uts) != 0) {
			_rtld_error("utsname failed: %d", errno);
			return (NULL);
		}
	}
	/* __DECONST is safe here since without may_free real is unchanged */
	res1 = origin_subst_one(obj, __DECONST(char *, real), "$ORIGIN", NULL,
	    false);
	res2 = origin_subst_one(NULL, res1, "$OSNAME", uts.sysname, true);
	res3 = origin_subst_one(NULL, res2, "$OSREL", uts.release, true);
	res4 = origin_subst_one(NULL, res3, "$PLATFORM", uts.machine, true);
	return (res4);
}

void
rtld_die(void)
{
    const char *msg = dlerror();

    if (msg == NULL)
	msg = "Fatal error";
    rtld_fdputstr(STDERR_FILENO, _BASENAME_RTLD ": ");
    rtld_fdputstr(STDERR_FILENO, msg);
    rtld_fdputchar(STDERR_FILENO, '\n');
    _exit(1);
}

/*
 * Process a shared object's DYNAMIC section, and save the important
 * information in its Obj_Entry structure.
 */
static void
digest_dynamic1(Obj_Entry *obj, int early, const Elf_Dyn **dyn_rpath,
    const Elf_Dyn **dyn_soname, const Elf_Dyn **dyn_runpath)
{
    const Elf_Dyn *dynp;
    Needed_Entry **needed_tail = &obj->needed;
    Needed_Entry **needed_filtees_tail = &obj->needed_filtees;
    Needed_Entry **needed_aux_filtees_tail = &obj->needed_aux_filtees;
    const Elf_Hashelt *hashtab;
    const Elf32_Word *hashval;
    Elf32_Word bkt, nmaskwords;
    int bloom_size32;
    int plttype = DT_REL;

    *dyn_rpath = NULL;
    *dyn_soname = NULL;
    *dyn_runpath = NULL;

    obj->bind_now = false;
    for (dynp = obj->dynamic;  dynp->d_tag != DT_NULL;  dynp++) {
	switch (dynp->d_tag) {

	case DT_REL:
	    obj->rel = (const Elf_Rel *)(obj->relocbase + dynp->d_un.d_ptr);
	    break;

	case DT_RELSZ:
	    obj->relsize = dynp->d_un.d_val;
	    break;

	case DT_RELENT:
	    assert(dynp->d_un.d_val == sizeof(Elf_Rel));
	    break;

	case DT_JMPREL:
	    obj->pltrel = (const Elf_Rel *)
	      (obj->relocbase + dynp->d_un.d_ptr);
	    break;

	case DT_PLTRELSZ:
	    obj->pltrelsize = dynp->d_un.d_val;
	    break;

	case DT_RELA:
	    obj->rela = (const Elf_Rela *)(obj->relocbase + dynp->d_un.d_ptr);
	    break;

	case DT_RELASZ:
	    obj->relasize = dynp->d_un.d_val;
	    break;

	case DT_RELAENT:
	    assert(dynp->d_un.d_val == sizeof(Elf_Rela));
	    break;

	case DT_PLTREL:
	    plttype = dynp->d_un.d_val;
	    assert(dynp->d_un.d_val == DT_REL || plttype == DT_RELA);
	    break;

	case DT_SYMTAB:
	    obj->symtab = (const Elf_Sym *)
	      (obj->relocbase + dynp->d_un.d_ptr);
	    break;

	case DT_SYMENT:
	    assert(dynp->d_un.d_val == sizeof(Elf_Sym));
	    break;

	case DT_STRTAB:
	    obj->strtab = (const char *)(obj->relocbase + dynp->d_un.d_ptr);
	    break;

	case DT_STRSZ:
	    obj->strsize = dynp->d_un.d_val;
	    break;

	case DT_VERNEED:
	    obj->verneed = (const Elf_Verneed *)(obj->relocbase +
		dynp->d_un.d_val);
	    break;

	case DT_VERNEEDNUM:
	    obj->verneednum = dynp->d_un.d_val;
	    break;

	case DT_VERDEF:
	    obj->verdef = (const Elf_Verdef *)(obj->relocbase +
		dynp->d_un.d_val);
	    break;

	case DT_VERDEFNUM:
	    obj->verdefnum = dynp->d_un.d_val;
	    break;

	case DT_VERSYM:
	    obj->versyms = (const Elf_Versym *)(obj->relocbase +
		dynp->d_un.d_val);
	    break;

	case DT_HASH:
	    {
		hashtab = (const Elf_Hashelt *)(obj->relocbase +
		    dynp->d_un.d_ptr);
		obj->nbuckets = hashtab[0];
		obj->nchains = hashtab[1];
		obj->buckets = hashtab + 2;
		obj->chains = obj->buckets + obj->nbuckets;
		obj->valid_hash_sysv = obj->nbuckets > 0 && obj->nchains > 0 &&
		  obj->buckets != NULL;
	    }
	    break;

	case DT_GNU_HASH:
	    {
		hashtab = (const Elf_Hashelt *)(obj->relocbase +
		    dynp->d_un.d_ptr);
		obj->nbuckets_gnu = hashtab[0];
		obj->symndx_gnu = hashtab[1];
		nmaskwords = hashtab[2];
		bloom_size32 = (__ELF_WORD_SIZE / 32) * nmaskwords;
		obj->maskwords_bm_gnu = nmaskwords - 1;
		obj->shift2_gnu = hashtab[3];
		obj->bloom_gnu = (const Elf_Addr *)(hashtab + 4);
		obj->buckets_gnu = hashtab + 4 + bloom_size32;
		obj->chain_zero_gnu = obj->buckets_gnu + obj->nbuckets_gnu -
		  obj->symndx_gnu;
		/* Number of bitmask words is required to be power of 2 */
		obj->valid_hash_gnu = powerof2(nmaskwords) &&
		    obj->nbuckets_gnu > 0 && obj->buckets_gnu != NULL;
	    }
	    break;

	case DT_NEEDED:
	    if (!obj->rtld) {
		Needed_Entry *nep = NEW(Needed_Entry);
		nep->name = dynp->d_un.d_val;
		nep->obj = NULL;
		nep->next = NULL;

		*needed_tail = nep;
		needed_tail = &nep->next;
	    }
	    break;

	case DT_FILTER:
	    if (!obj->rtld) {
		Needed_Entry *nep = NEW(Needed_Entry);
		nep->name = dynp->d_un.d_val;
		nep->obj = NULL;
		nep->next = NULL;

		*needed_filtees_tail = nep;
		needed_filtees_tail = &nep->next;
	    }
	    break;

	case DT_AUXILIARY:
	    if (!obj->rtld) {
		Needed_Entry *nep = NEW(Needed_Entry);
		nep->name = dynp->d_un.d_val;
		nep->obj = NULL;
		nep->next = NULL;

		*needed_aux_filtees_tail = nep;
		needed_aux_filtees_tail = &nep->next;
	    }
	    break;

	case DT_PLTGOT:
	    obj->pltgot = (Elf_Addr *)(obj->relocbase + dynp->d_un.d_ptr);
	    break;

	case DT_TEXTREL:
	    obj->textrel = true;
	    break;

	case DT_SYMBOLIC:
	    obj->symbolic = true;
	    break;

	case DT_RPATH:
	    /*
	     * We have to wait until later to process this, because we
	     * might not have gotten the address of the string table yet.
	     */
	    *dyn_rpath = dynp;
	    break;

	case DT_SONAME:
	    *dyn_soname = dynp;
	    break;

	case DT_RUNPATH:
	    *dyn_runpath = dynp;
	    break;

	case DT_INIT:
	    obj->init_ptr = (void*)(obj->relocbase + dynp->d_un.d_ptr);
	    break;

	case DT_PREINIT_ARRAY:
	    obj->preinit_array_ptr = (Elf_Addr *)(obj->relocbase + dynp->d_un.d_ptr);
	    break;

	case DT_PREINIT_ARRAYSZ:
	    obj->preinit_array_num = dynp->d_un.d_val / sizeof(Elf_Addr);
	    break;

	case DT_INIT_ARRAY:
	    obj->init_array_ptr = (Elf_Addr *)(obj->relocbase + dynp->d_un.d_ptr);
	    break;

	case DT_INIT_ARRAYSZ:
	    obj->init_array_num = dynp->d_un.d_val / sizeof(Elf_Addr);
	    break;

	case DT_FINI:
	    obj->fini_ptr = (void*)(obj->relocbase + dynp->d_un.d_ptr);
	    break;

	case DT_FINI_ARRAY:
	    obj->fini_array_ptr = (Elf_Addr *)(obj->relocbase + dynp->d_un.d_ptr);
	    break;

	case DT_FINI_ARRAYSZ:
	    obj->fini_array_num = dynp->d_un.d_val / sizeof(Elf_Addr);
	    break;

#ifdef __CHERI_PURE_CAPABILITY__
	case DT_MIPS_CHERI___CAPRELOCS:
	    obj->cap_relocs = (obj->relocbase + dynp->d_un.d_ptr);
	    break;

	case DT_MIPS_CHERI___CAPRELOCSSZ:
	    obj->cap_relocs_size = dynp->d_un.d_val;
	    break;

	case DT_MIPS_CHERI_FLAGS: {
	    size_t flags = dynp->d_un.d_val;
	    unsigned abi = flags & DF_MIPS_CHERI_ABI_MASK;
	    if (abi == DF_MIPS_CHERI_ABI_PCREL)
		obj->restrict_pcc_basic = 1;
	    else if (abi == DF_MIPS_CHERI_ABI_PLT || abi == DF_MIPS_CHERI_ABI_FNDESC)
		obj->restrict_pcc_strict = 1;
	    /* Can't restrict $pcc in legacy mode */
	    obj->cheri_captable_abi = abi;
	    flags &= ~DF_MIPS_CHERI_ABI_MASK;
	    if ((flags & DF_MIPS_CHERI_CAPTABLE_PER_FILE) ||
	        (flags & DF_MIPS_CHERI_CAPTABLE_PER_FUNC)) {
#if RTLD_SUPPORT_PER_FUNCTION_CAPTABLE == 1
		obj->per_function_captable = true;
#else
		rtld_fatal("Cannot load %s with per-file/per-function "
		    "captable since " _PATH_RTLD " was not compiled with "
		    "-DRTLD_SUPPORT_PER_FUNCTION_CAPTABLE=1", obj->path);
#endif
	    } else if (flags) {
		rtld_fdprintf(STDERR_FILENO, "Unknown DT_MIPS_CHERI_FLAGS in %s"
		    ": 0x%zx", obj->path, (size_t)flags);
	    }
	    break;
	}

	case DT_MIPS_CHERI_CAPTABLE:
	    obj->writable_captable =
	        (struct CheriCapTableEntry*)(obj->relocbase + dynp->d_un.d_ptr);
	    break;

	case DT_MIPS_CHERI_CAPTABLESZ:
	    obj->captable_size = dynp->d_un.d_val;
	    break;

#if RTLD_SUPPORT_PER_FUNCTION_CAPTABLE == 1
	case DT_MIPS_CHERI_CAPTABLE_MAPPING:
	    obj->captable_mapping =
	        (struct CheriCapTableMappingEntry*)(obj->relocbase + dynp->d_un.d_ptr);
	    break;

	case DT_MIPS_CHERI_CAPTABLE_MAPPINGSZ:
	    obj->captable_mapping_size = dynp->d_un.d_val;
	    break;
#endif /* RTLD_SUPPORT_PER_FUNCTION_CAPTABLE == 1 */
#endif /* defined(__CHERI_PURE_CAPABILITY__) */

	/*
	 * Don't process DT_DEBUG on MIPS as the dynamic section
	 * is mapped read-only. DT_MIPS_RLD_MAP is used instead.
	 */

#ifndef __mips__
	case DT_DEBUG:
	    if (!early)
		dbg("Filling in DT_DEBUG entry");
	    (__DECONST(Elf_Dyn *, dynp))->d_un.d_ptr = (Elf_Addr)&r_debug;
	    break;
#endif

	case DT_FLAGS:
		if (dynp->d_un.d_val & DF_ORIGIN)
		    obj->z_origin = true;
		if (dynp->d_un.d_val & DF_SYMBOLIC)
		    obj->symbolic = true;
		if (dynp->d_un.d_val & DF_TEXTREL)
		    obj->textrel = true;
		if (dynp->d_un.d_val & DF_BIND_NOW)
		    obj->bind_now = true;
		/*if (dynp->d_un.d_val & DF_STATIC_TLS)
		    ;*/
	    break;
#ifdef __mips__
	case DT_MIPS_LOCAL_GOTNO:
		obj->local_gotno = dynp->d_un.d_val;
		break;

	case DT_MIPS_SYMTABNO:
		obj->symtabno = dynp->d_un.d_val;
		break;

	case DT_MIPS_GOTSYM:
		obj->gotsym = dynp->d_un.d_val;
		break;

	case DT_MIPS_RLD_MAP:
		// We still need to add relocbase for CHERI non-PIE binaries
		// since we need something to derive the pointer from.
		assert((vaddr_t)obj->relocbase == 0);
		// All CheriABI binaries should be PIE so this should be unused.
		*((Elf_Addr *)(obj->relocbase + dynp->d_un.d_ptr)) = (Elf_Addr) &r_debug;
		break;

	case DT_MIPS_RLD_MAP_REL: {
		char* tag_loc;
		// The MIPS_RLD_MAP_REL tag stores the offset to the .rld_map
		// section relative to the address of the tag itself.
#ifdef __CHERI_PURE_CAPABILITY__
		tag_loc = (char*)cheri_copyaddress(obj->relocbase, dynp);
#else
		tag_loc = __DECONST(char*, dynp);
#endif
		*((Elf_Addr *)(tag_loc + dynp->d_un.d_val)) = (Elf_Addr) &r_debug;
		break;
	}

	case DT_MIPS_PLTGOT:
		obj->mips_pltgot = (Elf_Addr *)(obj->relocbase +
		    dynp->d_un.d_ptr);
		break;

#endif

#ifdef __powerpc64__
	case DT_PPC64_GLINK:
		obj->glink = (Elf_Addr)(obj->relocbase + dynp->d_un.d_ptr);
		break;
#endif

	case DT_FLAGS_1:
		if (dynp->d_un.d_val & DF_1_NOOPEN)
		    obj->z_noopen = true;
		if (dynp->d_un.d_val & DF_1_ORIGIN)
		    obj->z_origin = true;
		if (dynp->d_un.d_val & DF_1_GLOBAL)
		    obj->z_global = true;
		if (dynp->d_un.d_val & DF_1_BIND_NOW)
		    obj->bind_now = true;
		if (dynp->d_un.d_val & DF_1_NODELETE)
		    obj->z_nodelete = true;
		if (dynp->d_un.d_val & DF_1_LOADFLTR)
		    obj->z_loadfltr = true;
		if (dynp->d_un.d_val & DF_1_INTERPOSE)
		    obj->z_interpose = true;
		if (dynp->d_un.d_val & DF_1_NODEFLIB)
		    obj->z_nodeflib = true;
	    break;

	default:
	    if (!early) {
		dbg("Ignoring d_tag %ld = %#lx", (long)dynp->d_tag,
		    (long)dynp->d_tag);
	    }
	    break;
	}
    }

    obj->traced = false;

    if (plttype == DT_RELA) {
	obj->pltrela = (const Elf_Rela *) obj->pltrel;
	obj->pltrel = NULL;
	obj->pltrelasize = obj->pltrelsize;
	obj->pltrelsize = 0;
    }

    /* Determine size of dynsym table (equal to nchains of sysv hash) */
    if (obj->valid_hash_sysv)
	obj->dynsymcount = obj->nchains;
    else if (obj->valid_hash_gnu) {
	obj->dynsymcount = 0;
	for (bkt = 0; bkt < obj->nbuckets_gnu; bkt++) {
	    if (obj->buckets_gnu[bkt] == 0)
		continue;
	    hashval = &obj->chain_zero_gnu[obj->buckets_gnu[bkt]];
	    do
		obj->dynsymcount++;
	    while ((*hashval++ & 1u) == 0);
	}
	obj->dynsymcount += obj->symndx_gnu;
    }
}

static bool
obj_resolve_origin(Obj_Entry *obj)
{

	if (obj->origin_path != NULL)
		return (true);
	obj->origin_path = xmalloc(PATH_MAX);
	return (rtld_dirname_abs(obj->path, obj->origin_path) != -1);
}

static void
digest_dynamic2(Obj_Entry *obj, const Elf_Dyn *dyn_rpath,
    const Elf_Dyn *dyn_soname, const Elf_Dyn *dyn_runpath)
{

	if (obj->z_origin && !obj_resolve_origin(obj))
		rtld_die();

	if (dyn_runpath != NULL) {
		obj->runpath = (const char *)obj->strtab + dyn_runpath->d_un.d_val;
		obj->runpath = origin_subst(obj, obj->runpath);
	} else if (dyn_rpath != NULL) {
		obj->rpath = (const char *)obj->strtab + dyn_rpath->d_un.d_val;
		obj->rpath = origin_subst(obj, obj->rpath);
	}
	if (dyn_soname != NULL)
		object_add_name(obj, obj->strtab + dyn_soname->d_un.d_val);
#ifdef __CHERI_PURE_CAPABILITY__
	// Set tight bounds on the individual members now (for the ones that
	// we iterate over) instead of inheriting the relocbase bounds to avoid
	// any overflows at runtime.
	set_bounds_if_nonnull(obj->rel, obj->relsize);
	set_bounds_if_nonnull(obj->rela, obj->relasize);
	set_bounds_if_nonnull(obj->pltrel, obj->pltrelsize);
	set_bounds_if_nonnull(obj->pltrela, obj->pltrelasize);
	set_bounds_if_nonnull(obj->strtab, obj->strsize);
	set_bounds_if_nonnull(obj->phdr, obj->phsize);

	set_bounds_if_nonnull(obj->preinit_array_ptr, obj->preinit_array_num * sizeof(Elf_Addr));
	set_bounds_if_nonnull(obj->init_array_ptr, obj->init_array_num * sizeof(Elf_Addr));
	set_bounds_if_nonnull(obj->fini_array_ptr, obj->fini_array_num * sizeof(Elf_Addr));

	set_bounds_if_nonnull(obj->cap_relocs, obj->cap_relocs_size);
	set_bounds_if_nonnull(obj->writable_captable, obj->captable_size);
#if RTLD_SUPPORT_PER_FUNCTION_CAPTABLE == 1
	set_bounds_if_nonnull(obj->captable_mapping, obj->captable_mapping_size);
#endif
	// Set the target cgp as a read-only version of the .cap_table section
	if (obj->writable_captable)
		obj->_target_cgp = cheri_clearperm(obj->writable_captable, TARGET_CGP_REMOVE_PERMS);

	// Now reduce the bounds on text_rodata_cap:  I, and for PLT/FNDESC we can set tight bounds
	// so we only need .text
	if (obj->cheri_captable_abi == DF_MIPS_CHERI_ABI_PCREL) {
		// For pcrel ABI we need to include captable as well
		dbg("%s: text/rodata start = %#zx, text/rodata end = %#zx, "
		    "captable = %-#p (relative to start %#zx)", obj->path,
		    (size_t)obj->text_rodata_start, (size_t)obj->text_rodata_end,
		    obj->writable_captable, (char*)obj->writable_captable - obj->text_rodata_cap);
		if (obj->writable_captable) {
			vaddr_t start = rtld_min(obj->text_rodata_start,
			    (vaddr_t)((char*)obj->writable_captable - obj->text_rodata_cap));
			vaddr_t end = rtld_max(obj->text_rodata_end,
			    (vaddr_t)(((char*)obj->writable_captable +
			    cheri_getlen(obj->writable_captable)) - obj->text_rodata_cap));
			obj->text_rodata_cap += start;
			obj->text_rodata_cap = cheri_csetbounds_sametype(
			    obj->text_rodata_cap, end - start);
		} else {
			dbg("%s: missing DT_CHERI_CAPTABLE so can't set "
			    "sensible bounds on text/rodata -> using full DSO"
			    ": %-#p", obj->path, obj->text_rodata_cap);
		}
	} else if (obj->cheri_captable_abi == DF_MIPS_CHERI_ABI_LEGACY) {
#ifdef __CHERI_CAPABILITY_TABLE__
		rtld_fatal("Cannot load legacy object %s with captable RTLD "
		    "because it needs an unbounded $pcc. If the program is "
		    "actually cap-table please update your toolchain so that "
		    "the output binaries have the correct DT_MIPS_CHERI_FLAGS",
		    obj->path);
#endif
		// In the legacy ABI we don't shrink the bounds at all since
		// we use cgetsetoffset to call into other libraries ...
		dbg("Increasing bounds text_rodata_cap in legacy ABI:");
		dbg("\tbefore: %-#p", obj->text_rodata_cap);
		obj->text_rodata_cap = cheri_copyaddress(cheri_getpcc(),
		    obj->text_rodata_cap);
		dbg("\tafter: %-#p", obj->text_rodata_cap);
	} else {
		// tight bounds on text_rodata possible since $cgp is live-in
		obj->text_rodata_cap += obj->text_rodata_start;
		// TODO: data-only .so files? Possibly used by icu4c? For now
		// I'll keep this assertion until we hit an error
		rtld_require(obj->text_rodata_end != 0, "No text segment in %s?", obj->path);
		obj->text_rodata_cap = cheri_csetbounds_sametype(
		   obj->text_rodata_cap, obj->text_rodata_end - obj->text_rodata_start);
	}
	dbg("%s: tightened bounds of text/rodata cap: %-#p", obj->path,
	    obj->text_rodata_cap);
#endif
}

static void
digest_dynamic(Obj_Entry *obj, int early)
{
	const Elf_Dyn *dyn_rpath;
	const Elf_Dyn *dyn_soname;
	const Elf_Dyn *dyn_runpath;

	digest_dynamic1(obj, early, &dyn_rpath, &dyn_soname, &dyn_runpath);
	digest_dynamic2(obj, dyn_rpath, dyn_soname, dyn_runpath);
}

/*
 * Process a shared object's program header.  This is used only for the
 * main program, when the kernel has already loaded the main program
 * into memory before calling the dynamic linker.  It creates and
 * returns an Obj_Entry structure.
 */
static Obj_Entry *
digest_phdr(const Elf_Phdr *phdr, int phnum, dlfunc_t entry, const char *path)
{
    dbg("%s(0, entry=%-#p, phdr=%-#p, path=%s)\n", __func__, entry, phdr, path);
    Obj_Entry *obj;
    const Elf_Phdr *phlimit = phdr + phnum;
    const Elf_Phdr *ph;
    caddr_t note_start, note_end;
    int nsegs = 0;

    obj = obj_new();
    for (ph = phdr;  ph < phlimit;  ph++) {
	if (ph->p_type != PT_PHDR)
	    continue;

	obj->phsize = ph->p_memsz;
#ifdef __CHERI_PURE_CAPABILITY__
	obj->phdr = cheri_csetbounds(phdr, ph->p_memsz);
#else
	obj->phdr = phdr;
#endif
	obj->relocbase = __DECONST(char *, phdr) - ph->p_vaddr;
	break;
    }
#ifdef __CHERI_PURE_CAPABILITY__
    /*
     * Position dependent binaries can cause relocbase to be unrepresentable.
     * Furthermore, they cannot be used with co-processes. To ease the transition
     * towards being able to run everything as co-processes we now reject
     * loading any positition dependent CheriABI binaries.
     */
    if (cheri_getaddress(obj->relocbase) == 0) {
	_rtld_error("%s: Cannot load position dependent CheriABI binary with "
	     "zero relocation base", path);
	return NULL;
    } else if (!cheri_gettag(obj->relocbase)) {
	_rtld_error("%s: Cannot load CheriABI binary with unrepresentable"
	    "relocation base (%-#p)", path, obj->relocbase);
	return NULL;
    }
#endif

    obj->stack_flags = PF_X | PF_R | PF_W;

    for (ph = phdr;  ph < phlimit;  ph++) {
	switch (ph->p_type) {

	case PT_INTERP:
	    obj->interp = (const char *)(ph->p_vaddr + obj->relocbase);
	    break;

	case PT_LOAD:
	    if (nsegs == 0) {	/* First load segment */
		obj->vaddrbase = trunc_page(ph->p_vaddr);
		obj->mapbase = obj->vaddrbase + obj->relocbase;
	    } else {		/* Last load segment */
		obj->mapsize = round_page(ph->p_vaddr + ph->p_memsz) -
		  obj->vaddrbase;
	    }
	    nsegs++;
#ifdef __CHERI_PURE_CAPABILITY__
	    if (!(ph->p_flags & PF_W)) {
		Elf_Addr start_addr = ph->p_vaddr;
		obj->text_rodata_start = rtld_min(start_addr, obj->text_rodata_start);
		obj->text_rodata_end = rtld_max(start_addr + ph->p_memsz, obj->text_rodata_end);
		dbg("%s: processing readonly PT_LOAD[%d], new text/rodata start "
		    " = %zx text/rodata end = %zx", path, nsegs,
		    (size_t)obj->text_rodata_start, (size_t)obj->text_rodata_end);
	    }
#endif
	    break;

	case PT_DYNAMIC:
	    obj->dynamic = (const Elf_Dyn *)(ph->p_vaddr + obj->relocbase);
	    break;

	case PT_TLS:
	    obj->tlsindex = 1;
	    obj->tlssize = ph->p_memsz;
	    obj->tlsalign = ph->p_align;
	    obj->tlsinitsize = ph->p_filesz;
	    obj->tlsinit = (void*)(ph->p_vaddr + obj->relocbase);
	    break;

	case PT_GNU_STACK:
	    obj->stack_flags = ph->p_flags;
	    break;

	case PT_GNU_RELRO:
	    obj->relro_page = obj->relocbase + trunc_page(ph->p_vaddr);
	    obj->relro_size = round_page(ph->p_memsz);
	    break;

	case PT_NOTE:
	    note_start = obj->relocbase + ph->p_vaddr;
	    note_end = note_start + ph->p_filesz;
	    digest_notes(obj, (const Elf_Note *)note_start, (const Elf_Note *)note_end);
	    break;
	}
    }
    if (nsegs < 1) {
	_rtld_error("%s: too few PT_LOAD segments", path);
	return NULL;
    }

#ifdef __CHERI_PURE_CAPABILITY__
   obj->relocbase = cheri_csetbounds(obj->relocbase, obj->mapsize);
    /*
     * Derive text_rodata cap from AT_ENTRY (but set the address to the beginning
     * of the object). Note: csetbounds is done after parsing .dynamic
     */
    obj->text_rodata_cap = cheri_copyaddress(entry, obj->relocbase);
    fix_obj_mapping_cap_permissions(obj, path);
#endif

    obj->entry = entry;
    return obj;
}

void
digest_notes(Obj_Entry *obj, const Elf_Note *note_start, const Elf_Note *note_end)
{
	const Elf_Note *note;
	const char *note_name;
	uintptr_t p;

	for (note = note_start; note < note_end;
	    note = (const Elf_Note *)((const char *)(note + 1) +
	      roundup2(note->n_namesz, sizeof(Elf32_Addr)) +
	      roundup2(note->n_descsz, sizeof(Elf32_Addr)))) {
		if (note->n_namesz != sizeof(NOTE_FREEBSD_VENDOR) ||
		    note->n_descsz != sizeof(int32_t))
			continue;
		if (note->n_type != NT_FREEBSD_ABI_TAG &&
		    note->n_type != NT_FREEBSD_FEATURE_CTL &&
		    note->n_type != NT_FREEBSD_NOINIT_TAG)
			continue;
		note_name = (const char *)(note + 1);
		if (strncmp(NOTE_FREEBSD_VENDOR, note_name,
		    sizeof(NOTE_FREEBSD_VENDOR)) != 0)
			continue;
		switch (note->n_type) {
		case NT_FREEBSD_ABI_TAG:
			/* FreeBSD osrel note */
			p = (uintptr_t)(note + 1);
			p += roundup2(note->n_namesz, sizeof(Elf32_Addr));
			obj->osrel = *(const int32_t *)(p);
			dbg("note osrel %d", obj->osrel);
			break;
		case NT_FREEBSD_FEATURE_CTL:
			/* FreeBSD ABI feature control note */
			p = (uintptr_t)(note + 1);
			p += roundup2(note->n_namesz, sizeof(Elf32_Addr));
			obj->fctl0 = *(const uint32_t *)(p);
			dbg("note fctl0 %#x", obj->fctl0);
			break;
		case NT_FREEBSD_NOINIT_TAG:
			/* FreeBSD 'crt does not call init' note */
			obj->crt_no_init = true;
			dbg("note crt_no_init");
			break;
		}
	}
}

static Obj_Entry *
dlcheck(void *handle)
{
    Obj_Entry *obj;

    TAILQ_FOREACH(obj, &obj_list, next) {
	if (obj == (Obj_Entry *) handle)
	    break;
    }

    if (obj == NULL || obj->refcount == 0 || obj->dl_refcount == 0) {
	_rtld_error("Invalid shared object handle %p", handle);
	return NULL;
    }
    return obj;
}

/*
 * If the given object is already in the donelist, return true.  Otherwise
 * add the object to the list and return false.
 */
static bool
donelist_check(DoneList *dlp, const Obj_Entry *obj)
{
    unsigned int i;

    for (i = 0;  i < dlp->num_used;  i++)
	if (dlp->objs[i] == obj)
	    return true;
    /*
     * Our donelist allocation should always be sufficient.  But if
     * our threads locking isn't working properly, more shared objects
     * could have been loaded since we allocated the list.  That should
     * never happen, but we'll handle it properly just in case it does.
     */
    if (dlp->num_used < dlp->num_alloc)
	dlp->objs[dlp->num_used++] = obj;
    return false;
}

/*
 * Hash function for symbol table lookup.  Don't even think about changing
 * this.  It is specified by the System V ABI.
 */
unsigned long
elf_hash(const char *name)
{
    const unsigned char *p = (const unsigned char *) name;
    unsigned long h = 0;
    unsigned long g;

    while (*p != '\0') {
	h = (h << 4) + *p++;
	if ((g = h & 0xf0000000) != 0)
	    h ^= g >> 24;
	h &= ~g;
    }
    return h;
}

/*
 * The GNU hash function is the Daniel J. Bernstein hash clipped to 32 bits
 * unsigned in case it's implemented with a wider type.
 */
static uint32_t
gnu_hash(const char *s)
{
	uint32_t h;
	unsigned char c;

	h = 5381;
	for (c = *s; c != '\0'; c = *++s)
		h = h * 33 + c;
	return (h & 0xffffffff);
}


/*
 * Find the library with the given name, and return its full pathname.
 * The returned string is dynamically allocated.  Generates an error
 * message and returns NULL if the library cannot be found.
 *
 * If the second argument is non-NULL, then it refers to an already-
 * loaded shared object, whose library search path will be searched.
 *
 * If a library is successfully located via LD_LIBRARY_PATH_FDS, its
 * descriptor (which is close-on-exec) will be passed out via the third
 * argument.
 *
 * The search order is:
 *   DT_RPATH in the referencing file _unless_ DT_RUNPATH is present (1)
 *   DT_RPATH of the main object if DSO without defined DT_RUNPATH (1)
 *   LD_LIBRARY_PATH
 *   DT_RUNPATH in the referencing file
 *   ldconfig hints (if -z nodefaultlib, filter out default library directories
 *	 from list)
 *   /lib:/usr/lib _unless_ the referencing file is linked with -z nodefaultlib
 *
 * (1) Handled in digest_dynamic2 - rpath left NULL if runpath defined.
 */
static char *
find_library(const char *xname, const Obj_Entry *refobj, int *fdp)
{
	char *pathname, *refobj_path;
	const char *name;
	bool nodeflib, objgiven;

	objgiven = refobj != NULL;

	if (libmap_disable || !objgiven ||
	    (name = lm_find(refobj->path, xname)) == NULL)
		name = xname;

	if (strchr(name, '/') != NULL) {	/* Hard coded pathname */
		if (name[0] != '/' && !trust) {
			_rtld_error("Absolute pathname required "
			    "for shared object \"%s\"", name);
			return (NULL);
		}
		return (origin_subst(__DECONST(Obj_Entry *, refobj),
		    __DECONST(char *, name)));
	}

	dbg(" Searching for \"%s\"", name);
	refobj_path = objgiven ? refobj->path : NULL;

	/*
	 * If refobj->rpath != NULL, then refobj->runpath is NULL.  Fall
	 * back to pre-conforming behaviour if user requested so with
	 * LD_LIBRARY_PATH_RPATH environment variable and ignore -z
	 * nodeflib.
	 */
	if (objgiven && refobj->rpath != NULL && ld_library_path_rpath) {
		pathname = search_library_path(name, ld_library_path,
		    refobj_path, fdp);
		if (pathname != NULL)
			return (pathname);
		if (refobj != NULL) {
			pathname = search_library_path(name, refobj->rpath,
			    refobj_path, fdp);
			if (pathname != NULL)
				return (pathname);
		}
		pathname = search_library_pathfds(name, ld_library_dirs, fdp);
		if (pathname != NULL)
			return (pathname);
		pathname = search_library_path(name, gethints(false),
		    refobj_path, fdp);
		if (pathname != NULL)
			return (pathname);
		pathname = search_library_path(name, ld_standard_library_path,
		    refobj_path, fdp);
		if (pathname != NULL)
			return (pathname);
	} else {
		nodeflib = objgiven ? refobj->z_nodeflib : false;
		if (objgiven) {
			pathname = search_library_path(name, refobj->rpath,
			    refobj->path, fdp);
			if (pathname != NULL)
				return (pathname);
		}
		if (objgiven && refobj->runpath == NULL && refobj != obj_main) {
			pathname = search_library_path(name, obj_main->rpath,
			    refobj_path, fdp);
			if (pathname != NULL)
				return (pathname);
		}
		pathname = search_library_path(name, ld_library_path,
		    refobj_path, fdp);
		if (pathname != NULL)
			return (pathname);
		if (objgiven) {
			pathname = search_library_path(name, refobj->runpath,
			    refobj_path, fdp);
			if (pathname != NULL)
				return (pathname);
		}
		pathname = search_library_pathfds(name, ld_library_dirs, fdp);
		if (pathname != NULL)
			return (pathname);
		pathname = search_library_path(name, gethints(nodeflib),
		    refobj_path, fdp);
		if (pathname != NULL)
			return (pathname);
		if (objgiven && !nodeflib) {
			pathname = search_library_path(name,
			    ld_standard_library_path, refobj_path, fdp);
			if (pathname != NULL)
				return (pathname);
		}
	}

	if (objgiven && refobj->path != NULL) {
		_rtld_error("Shared object \"%s\" not found, "
		    "required by \"%s\"", name, basename(refobj->path));
	} else {
		_rtld_error("Shared object \"%s\" not found", name);
	}
	return (NULL);
}

/*
 * Given a symbol number in a referencing object, find the corresponding
 * definition of the symbol.  Returns a pointer to the symbol, or NULL if
 * no definition was found.  Returns a pointer to the Obj_Entry of the
 * defining object via the reference parameter DEFOBJ_OUT.
 */
const Elf_Sym *
find_symdef(unsigned long symnum, const Obj_Entry *refobj,
    const Obj_Entry **defobj_out, int flags, SymCache *cache,
    RtldLockState *lockstate)
{
    const Elf_Sym *ref;
    const Elf_Sym *def;
    const Obj_Entry *defobj;
    const Ver_Entry *ve;
    SymLook req;
    const char *name;
    int res;

    /*
     * If we have already found this symbol, get the information from
     * the cache.
     */
    if (symnum >= refobj->dynsymcount)
	return NULL;	/* Bad object */
    if (cache != NULL && cache[symnum].sym != NULL) {
	*defobj_out = cache[symnum].obj;
	return cache[symnum].sym;
    }

    ref = refobj->symtab + symnum;
    name = refobj->strtab + ref->st_name;
    def = NULL;
    defobj = NULL;
    ve = NULL;

    /*
     * We don't have to do a full scale lookup if the symbol is local.
     * We know it will bind to the instance in this load module; to
     * which we already have a pointer (ie ref). By not doing a lookup,
     * we not only improve performance, but it also avoids unresolvable
     * symbols when local symbols are not in the hash table. This has
     * been seen with the ia64 toolchain.
     */
    if (ELF_ST_BIND(ref->st_info) != STB_LOCAL) {
	if (ELF_ST_TYPE(ref->st_info) == STT_SECTION) {
	    _rtld_error("%s: Bogus symbol table entry %lu", refobj->path,
		symnum);
	}
	symlook_init(&req, name);
	req.flags = flags;
	ve = req.ventry = fetch_ventry(refobj, symnum);
	req.lockstate = lockstate;
	res = symlook_default(&req, refobj);
	if (res == 0) {
	    def = req.sym_out;
	    defobj = req.defobj_out;
	}
    } else {
	def = ref;
	defobj = refobj;
    }

    /*
     * If we found no definition and the reference is weak, treat the
     * symbol as having the value zero.
     */
    if (def == NULL && ELF_ST_BIND(ref->st_info) == STB_WEAK) {
	def = &sym_zero;
	defobj = obj_main;
    }

    if (def != NULL) {
	*defobj_out = defobj;
	/* Record the information in the cache to avoid subsequent lookups. */
	if (cache != NULL) {
	    cache[symnum].sym = def;
	    cache[symnum].obj = defobj;
	}
    } else {
	if (refobj != &obj_rtld)
	    _rtld_error("%s: Undefined symbol \"%s%s%s\"", refobj->path, name,
	      ve != NULL ? "@" : "", ve != NULL ? ve->name : "");
    }
    return def;
}

/*
 * Return the search path from the ldconfig hints file, reading it if
 * necessary.  If nostdlib is true, then the default search paths are
 * not added to result.
 *
 * Returns NULL if there are problems with the hints file,
 * or if the search path there is empty.
 */
static const char *
gethints(bool nostdlib)
{
	static char *filtered_path;
	static const char *hints;
	static struct elfhints_hdr hdr;
	struct fill_search_info_args sargs, hargs;
	struct dl_serinfo smeta, hmeta, *SLPinfo, *hintinfo;
	struct dl_serpath *SLPpath, *hintpath;
	char *p;
	struct stat hint_stat;
	unsigned int SLPndx, hintndx, fndx, fcount;
	int fd;
	size_t flen;
	uint32_t dl;
	bool skip;

	/* First call, read the hints file */
	if (hints == NULL) {
		/* Keep from trying again in case the hints file is bad. */
		hints = "";

		if ((fd = open(ld_elf_hints_path, O_RDONLY | O_CLOEXEC)) == -1)
			return (NULL);

		/*
		 * Check of hdr.dirlistlen value against type limit
		 * intends to pacify static analyzers.  Further
		 * paranoia leads to checks that dirlist is fully
		 * contained in the file range.
		 */
		if (read(fd, &hdr, sizeof hdr) != sizeof hdr ||
		    hdr.magic != ELFHINTS_MAGIC ||
		    hdr.version != 1 || hdr.dirlistlen > UINT_MAX / 2 ||
		    fstat(fd, &hint_stat) == -1) {
cleanup1:
			close(fd);
			hdr.dirlistlen = 0;
			return (NULL);
		}
		dl = hdr.strtab;
		if (dl + hdr.dirlist < dl)
			goto cleanup1;
		dl += hdr.dirlist;
		if (dl + hdr.dirlistlen < dl)
			goto cleanup1;
		dl += hdr.dirlistlen;
		if (dl > hint_stat.st_size)
			goto cleanup1;
		p = xmalloc(hdr.dirlistlen + 1);
		if (pread(fd, p, hdr.dirlistlen + 1,
		    hdr.strtab + hdr.dirlist) != (ssize_t)hdr.dirlistlen + 1 ||
		    p[hdr.dirlistlen] != '\0') {
			free(p);
			goto cleanup1;
		}
		hints = p;
		close(fd);
	}

	/*
	 * If caller agreed to receive list which includes the default
	 * paths, we are done. Otherwise, if we still did not
	 * calculated filtered result, do it now.
	 */
	if (!nostdlib)
		return (hints[0] != '\0' ? hints : NULL);
	if (filtered_path != NULL)
		goto filt_ret;

	/*
	 * Obtain the list of all configured search paths, and the
	 * list of the default paths.
	 *
	 * First estimate the size of the results.
	 */
	smeta.dls_size = __offsetof(struct dl_serinfo, dls_serpath);
	smeta.dls_cnt = 0;
	hmeta.dls_size = __offsetof(struct dl_serinfo, dls_serpath);
	hmeta.dls_cnt = 0;

	sargs.request = RTLD_DI_SERINFOSIZE;
	sargs.serinfo = &smeta;
	hargs.request = RTLD_DI_SERINFOSIZE;
	hargs.serinfo = &hmeta;

	path_enumerate(ld_standard_library_path, fill_search_info, NULL,
	    &sargs);
	path_enumerate(hints, fill_search_info, NULL, &hargs);

	SLPinfo = xmalloc(smeta.dls_size);
	hintinfo = xmalloc(hmeta.dls_size);

	/*
	 * Next fetch both sets of paths.
	 */
	sargs.request = RTLD_DI_SERINFO;
	sargs.serinfo = SLPinfo;
	sargs.serpath = &SLPinfo->dls_serpath[0];
	sargs.strspace = (char *)&SLPinfo->dls_serpath[smeta.dls_cnt];

	hargs.request = RTLD_DI_SERINFO;
	hargs.serinfo = hintinfo;
	hargs.serpath = &hintinfo->dls_serpath[0];
	hargs.strspace = (char *)&hintinfo->dls_serpath[hmeta.dls_cnt];

	path_enumerate(ld_standard_library_path, fill_search_info, NULL,
	    &sargs);
	path_enumerate(hints, fill_search_info, NULL, &hargs);

	/*
	 * Now calculate the difference between two sets, by excluding
	 * standard paths from the full set.
	 */
	fndx = 0;
	fcount = 0;
	filtered_path = xmalloc(hdr.dirlistlen + 1);
	hintpath = &hintinfo->dls_serpath[0];
	for (hintndx = 0; hintndx < hmeta.dls_cnt; hintndx++, hintpath++) {
		skip = false;
		SLPpath = &SLPinfo->dls_serpath[0];
		/*
		 * Check each standard path against current.
		 */
		for (SLPndx = 0; SLPndx < smeta.dls_cnt; SLPndx++, SLPpath++) {
			/* matched, skip the path */
			if (!strcmp(hintpath->dls_name, SLPpath->dls_name)) {
				skip = true;
				break;
			}
		}
		if (skip)
			continue;
		/*
		 * Not matched against any standard path, add the path
		 * to result. Separate consequtive paths with ':'.
		 */
		if (fcount > 0) {
			filtered_path[fndx] = ':';
			fndx++;
		}
		fcount++;
		flen = strlen(hintpath->dls_name);
		strncpy((filtered_path + fndx),	hintpath->dls_name, flen);
		fndx += flen;
	}
	filtered_path[fndx] = '\0';

	free(SLPinfo);
	free(hintinfo);

filt_ret:
	return (filtered_path[0] != '\0' ? filtered_path : NULL);
}

static void
init_dag(Obj_Entry *root)
{
    const Needed_Entry *needed;
    const Objlist_Entry *elm;
    DoneList donelist;

    if (root->dag_inited)
	return;
    donelist_init(&donelist);

    /* Root object belongs to own DAG. */
    objlist_push_tail(&root->dldags, root);
    objlist_push_tail(&root->dagmembers, root);
    donelist_check(&donelist, root);

    /*
     * Add dependencies of root object to DAG in breadth order
     * by exploiting the fact that each new object get added
     * to the tail of the dagmembers list.
     */
    STAILQ_FOREACH(elm, &root->dagmembers, link) {
	for (needed = elm->obj->needed; needed != NULL; needed = needed->next) {
	    if (needed->obj == NULL || donelist_check(&donelist, needed->obj))
		continue;
	    objlist_push_tail(&needed->obj->dldags, root);
	    objlist_push_tail(&root->dagmembers, needed->obj);
	}
    }
    root->dag_inited = true;
}

static void
init_marker(Obj_Entry *marker)
{

	bzero(marker, sizeof(*marker));
	marker->marker = true;
}

Obj_Entry *
globallist_curr(const Obj_Entry *obj)
{

	for (;;) {
		if (obj == NULL)
			return (NULL);
		if (!obj->marker)
			return (__DECONST(Obj_Entry *, obj));
		obj = TAILQ_PREV(obj, obj_entry_q, next);
	}
}

Obj_Entry *
globallist_next(const Obj_Entry *obj)
{

	for (;;) {
		obj = TAILQ_NEXT(obj, next);
		if (obj == NULL)
			return (NULL);
		if (!obj->marker)
			return (__DECONST(Obj_Entry *, obj));
	}
}

/* Prevent the object from being unmapped while the bind lock is dropped. */
static void
hold_object(Obj_Entry *obj)
{

	obj->holdcount++;
}

static void
unhold_object(Obj_Entry *obj)
{

	assert(obj->holdcount > 0);
	if (--obj->holdcount == 0 && obj->unholdfree)
		release_object(obj);
}

static void
process_z(Obj_Entry *root)
{
	const Objlist_Entry *elm;
	Obj_Entry *obj;

	/*
	 * Walk over object DAG and process every dependent object
	 * that is marked as DF_1_NODELETE or DF_1_GLOBAL. They need
	 * to grow their own DAG.
	 *
	 * For DF_1_GLOBAL, DAG is required for symbol lookups in
	 * symlook_global() to work.
	 *
	 * For DF_1_NODELETE, the DAG should have its reference upped.
	 */
	STAILQ_FOREACH(elm, &root->dagmembers, link) {
		obj = elm->obj;
		if (obj == NULL)
			continue;
		if (obj->z_nodelete && !obj->ref_nodel) {
			dbg("obj %s -z nodelete", obj->path);
			init_dag(obj);
			ref_dag(obj);
			obj->ref_nodel = true;
		}
		if (obj->z_global && objlist_find(&list_global, obj) == NULL) {
			dbg("obj %s -z global", obj->path);
			objlist_push_tail(&list_global, obj);
			init_dag(obj);
		}
	}
}
/*
 * Initialize the dynamic linker.  The argument is the address at which
 * the dynamic linker has been mapped into memory.  The primary task of
 * this function is to relocate the dynamic linker.
 */
static void
init_rtld(caddr_t mapbase, Elf_Auxinfo **aux_info)
{
    Obj_Entry objtmp;	/* Temporary rtld object */
    const Elf_Ehdr *ehdr;
    const Elf_Dyn *dyn_rpath;
    const Elf_Dyn *dyn_soname;
    const Elf_Dyn *dyn_runpath;

#ifdef RTLD_INIT_PAGESIZES_EARLY
    /* The page size is required by the dynamic memory allocator. */
    init_pagesizes(aux_info);
#endif

    /*
     * Conjure up an Obj_Entry structure for the dynamic linker.
     *
     * The "path" member can't be initialized yet because string constants
     * cannot yet be accessed. Below we will set it correctly.
     */
    memset(&objtmp, 0, sizeof(objtmp));
    objtmp.path = NULL;
    objtmp.rtld = true;
    objtmp.mapbase = mapbase;
#ifdef PIC
    objtmp.relocbase = mapbase;
#endif

    objtmp.dynamic = rtld_dynamic(&objtmp);
    digest_dynamic1(&objtmp, 1, &dyn_rpath, &dyn_soname, &dyn_runpath);
    assert(objtmp.needed == NULL);
#if !defined(__mips__)
    /* MIPS has a bogus DT_TEXTREL. */
    assert(!objtmp.textrel);
#endif
    ehdr = (Elf_Ehdr *)mapbase;
    objtmp.phdr = (Elf_Phdr *)((char *)mapbase + ehdr->e_phoff);
    objtmp.phsize = ehdr->e_phnum * sizeof(objtmp.phdr[0]);
#ifdef __CHERI_PURE_CAPABILITY__
    /* This was done in _rtld_do___caprelocs_self */
    objtmp.cap_relocs_processed = true;
    /* find the end of rodata/text: */

    for (int i = 0; i < ehdr->e_phnum; i++) {
	const Elf_Phdr *ph = &objtmp.phdr[i];
	if (ph->p_type != PT_LOAD)
	    continue;
	if (!(ph->p_flags & PF_W)) {
	    Elf_Addr start_addr = ph->p_vaddr;
	    objtmp.text_rodata_start = rtld_min(start_addr, objtmp.text_rodata_start);
	    objtmp.text_rodata_end = rtld_max(start_addr + ph->p_memsz, objtmp.text_rodata_end);
#if defined(DEBUG_VERBOSE)
	    /* debug is not initialized yet so dbg() is a no-op */
	    rtld_fdprintf(STDERR_FILENO, "rtld: processing PT_LOAD phdr[%d], "
		"new text/rodata start  = %zx text/rodata end = %zx\n", i + 1,
		(size_t)objtmp.text_rodata_start, (size_t)objtmp.text_rodata_end);
#endif
	}
    }
    /*
     * Note: no csetbounds yet since we also need to include .cap_table (which
     * is part of the r/w section). Bounds are set after .dynamic is read.
     */
    objtmp.text_rodata_cap = objtmp.relocbase;
    fix_obj_mapping_cap_permissions(&objtmp, "RTLD");
#endif

    /*
     * Temporarily put the dynamic linker entry into the object list, so
     * that symbols can be found.
     */
    relocate_objects(&objtmp, true, &objtmp, 0, NULL);

    /* Initialize the object list. */
    TAILQ_INIT(&obj_list);

#if defined(__CHERI_PURE_CAPABILITY__) && defined(DEBUG_VERBOSE)
    if (objtmp.cap_relocs) {
	extern char __start___cap_relocs, __stop___cap_relocs;
	size_t cap_relocs_size =
	    ((caddr_t)&__stop___cap_relocs - (caddr_t)&__start___cap_relocs);
	rtld_printf("RTLD has DT_CHERI___CAPRELOCS = %#p, __start___cap_relocs"
	    "= %#p\nDT_CHERI___CAPRELOCSSZ = %zd, difference = %zd",
	    objtmp.cap_relocs, &__start___cap_relocs, cap_relocs_size,
	    objtmp.cap_relocs_size);
	assert((vaddr_t)objtmp.cap_relocs == (vaddr_t)&__start___cap_relocs);
	assert(objtmp.cap_relocs_size == cap_relocs_size);
    }
#endif

    /* Now that non-local variables can be accesses, copy out obj_rtld. */
    memcpy(&obj_rtld, &objtmp, sizeof(obj_rtld));

#ifndef RTLD_INIT_PAGESIZES_EARLY
    /* The page size is required by the dynamic memory allocator. */
    init_pagesizes(aux_info);
#endif

    if (aux_info[AT_OSRELDATE] != NULL)
	    osreldate = aux_info[AT_OSRELDATE]->a_un.a_val;

    digest_dynamic2(&obj_rtld, dyn_rpath, dyn_soname, dyn_runpath);

    /* Replace the path with a dynamically allocated copy. */
    obj_rtld.path = xstrdup(ld_path_rtld);

    r_debug.r_brk = r_debug_state;
    r_debug.r_state = RT_CONSISTENT;
}

/*
 * Retrieve the array of supported page sizes.  The kernel provides the page
 * sizes in increasing order.
 */
static void
init_pagesizes(Elf_Auxinfo **aux_info)
{
	static size_t psa[MAXPAGESIZES];
	int mib[2];
	size_t len, size;

	if (aux_info[AT_PAGESIZES] != NULL && aux_info[AT_PAGESIZESLEN] !=
	    NULL) {
		size = aux_info[AT_PAGESIZESLEN]->a_un.a_val;
		pagesizes = aux_info[AT_PAGESIZES]->a_un.a_ptr;
	} else {
		len = 2;
		if (sysctlnametomib("hw.pagesizes", mib, &len) == 0)
			size = sizeof(psa);
		else {
			/* As a fallback, retrieve the base page size. */
			size = sizeof(psa[0]);
			if (aux_info[AT_PAGESZ] != NULL) {
				psa[0] = aux_info[AT_PAGESZ]->a_un.a_val;
				goto psa_filled;
			} else {
				mib[0] = CTL_HW;
				mib[1] = HW_PAGESIZE;
				len = 2;
			}
		}
		if (sysctl(mib, len, psa, &size, NULL, 0) == -1) {
			rtld_fatal("sysctl for hw.pagesize(s) failed");
		}
psa_filled:
		pagesizes = psa;
	}
	npagesizes = size / sizeof(pagesizes[0]);
	/* Discard any invalid entries at the end of the array. */
	while (npagesizes > 0 && pagesizes[npagesizes - 1] == 0)
		npagesizes--;
}

/*
 * Add the init functions from a needed object list (and its recursive
 * needed objects) to "list".  This is not used directly; it is a helper
 * function for initlist_add_objects().  The write lock must be held
 * when this function is called.
 */
static void
initlist_add_neededs(Needed_Entry *needed, Objlist *list)
{
    /* Recursively process the successor needed objects. */
    if (needed->next != NULL)
	initlist_add_neededs(needed->next, list);

    /* Process the current needed object. */
    if (needed->obj != NULL)
	initlist_add_objects(needed->obj, needed->obj, list);
}

/*
 * Scan all of the DAGs rooted in the range of objects from "obj" to
 * "tail" and add their init functions to "list".  This recurses over
 * the DAGs and ensure the proper init ordering such that each object's
 * needed libraries are initialized before the object itself.  At the
 * same time, this function adds the objects to the global finalization
 * list "list_fini" in the opposite order.  The write lock must be
 * held when this function is called.
 */
static void
initlist_add_objects(Obj_Entry *obj, Obj_Entry *tail, Objlist *list)
{
    Obj_Entry *nobj;

    if (obj->init_scanned || obj->init_done)
	return;
    obj->init_scanned = true;

    /* Recursively process the successor objects. */
    nobj = globallist_next(obj);
    if (nobj != NULL && obj != tail)
	initlist_add_objects(nobj, tail, list);

    /* Recursively process the needed objects. */
    if (obj->needed != NULL)
	initlist_add_neededs(obj->needed, list);
    if (obj->needed_filtees != NULL)
	initlist_add_neededs(obj->needed_filtees, list);
    if (obj->needed_aux_filtees != NULL)
	initlist_add_neededs(obj->needed_aux_filtees, list);

    /* Add the object to the init list. */
    if (obj->preinit_array_ptr != NULL || obj->init_ptr != NULL ||
      obj->init_array_ptr != NULL)
	objlist_push_tail(list, obj);

    /* Add the object to the global fini list in the reverse order. */
    if ((obj->fini_ptr != NULL || obj->fini_array_ptr != NULL)
      && !obj->on_fini_list) {
	objlist_push_head(&list_fini, obj);
	obj->on_fini_list = true;
    }
}

#ifndef FPTR_TARGET
#define FPTR_TARGET(f)	((Elf_Addr) (f))
#endif

static void
free_needed_filtees(Needed_Entry *n, RtldLockState *lockstate)
{
    Needed_Entry *needed, *needed1;

    for (needed = n; needed != NULL; needed = needed->next) {
	if (needed->obj != NULL) {
	    dlclose_locked(needed->obj, lockstate);
	    needed->obj = NULL;
	}
    }
    for (needed = n; needed != NULL; needed = needed1) {
	needed1 = needed->next;
	free(needed);
    }
}

static void
unload_filtees(Obj_Entry *obj, RtldLockState *lockstate)
{

	free_needed_filtees(obj->needed_filtees, lockstate);
	obj->needed_filtees = NULL;
	free_needed_filtees(obj->needed_aux_filtees, lockstate);
	obj->needed_aux_filtees = NULL;
	obj->filtees_loaded = false;
}

static void
load_filtee1(Obj_Entry *obj, Needed_Entry *needed, int flags,
    RtldLockState *lockstate)
{

    for (; needed != NULL; needed = needed->next) {
	needed->obj = dlopen_object(obj->strtab + needed->name, -1, obj,
	  flags, ((ld_loadfltr || obj->z_loadfltr) ? RTLD_NOW : RTLD_LAZY) |
	  RTLD_LOCAL, lockstate);
    }
}

static void
load_filtees(Obj_Entry *obj, int flags, RtldLockState *lockstate)
{

    lock_restart_for_upgrade(lockstate);
    if (!obj->filtees_loaded) {
	load_filtee1(obj, obj->needed_filtees, flags, lockstate);
	load_filtee1(obj, obj->needed_aux_filtees, flags, lockstate);
	obj->filtees_loaded = true;
    }
}

static int
process_needed(Obj_Entry *obj, Needed_Entry *needed, int flags)
{
    Obj_Entry *obj1;

    for (; needed != NULL; needed = needed->next) {
	obj1 = needed->obj = load_object(obj->strtab + needed->name, -1, obj,
	  flags & ~RTLD_LO_NOLOAD);
	if (obj1 == NULL && !ld_tracing && (flags & RTLD_LO_FILTEES) == 0)
	    return (-1);
    }
    return (0);
}

/*
 * Given a shared object, traverse its list of needed objects, and load
 * each of them.  Returns 0 on success.  Generates an error message and
 * returns -1 on failure.
 */
static int
load_needed_objects(Obj_Entry *first, int flags)
{
    Obj_Entry *obj;

    for (obj = first; obj != NULL; obj = TAILQ_NEXT(obj, next)) {
	if (obj->marker)
	    continue;
	if (process_needed(obj, obj->needed, flags) == -1)
	    return (-1);
    }
    return (0);
}

static int
load_preload_objects(void)
{
    char *p = ld_preload;
    Obj_Entry *obj;
    static const char delim[] = " \t:;";

    if (p == NULL)
	return 0;

    p += strspn(p, delim);
    while (*p != '\0') {
	size_t len = strcspn(p, delim);
	char savech;

	savech = p[len];
	p[len] = '\0';
	obj = load_object(p, -1, NULL, 0);
	if (obj == NULL)
	    return -1;	/* XXX - cleanup */
	obj->z_interpose = true;
	p[len] = savech;
	p += len;
	p += strspn(p, delim);
    }
    LD_UTRACE(UTRACE_PRELOAD_FINISHED, NULL, NULL, 0, 0, NULL);
    return 0;
}

static const char *
printable_path(const char *path)
{

	return (path == NULL ? "<unknown>" : path);
}

/*
 * Load a shared object into memory, if it is not already loaded.  The
 * object may be specified by name or by user-supplied file descriptor
 * fd_u. In the later case, the fd_u descriptor is not closed, but its
 * duplicate is.
 *
 * Returns a pointer to the Obj_Entry for the object.  Returns NULL
 * on failure.
 */
static Obj_Entry *
load_object(const char *name, int fd_u, const Obj_Entry *refobj, int flags)
{
    Obj_Entry *obj;
    int fd;
    struct stat sb;
    char *path;

    fd = -1;
    if (name != NULL) {
	TAILQ_FOREACH(obj, &obj_list, next) {
	    if (obj->marker || obj->doomed)
		continue;
	    if (object_match_name(obj, name))
		return (obj);
	}

	path = find_library(name, refobj, &fd);
	if (path == NULL)
	    return (NULL);
    } else
	path = NULL;

    if (fd >= 0) {
	/*
	 * search_library_pathfds() opens a fresh file descriptor for the
	 * library, so there is no need to dup().
	 */
    } else if (fd_u == -1) {
	/*
	 * If we didn't find a match by pathname, or the name is not
	 * supplied, open the file and check again by device and inode.
	 * This avoids false mismatches caused by multiple links or ".."
	 * in pathnames.
	 *
	 * To avoid a race, we open the file and use fstat() rather than
	 * using stat().
	 */
	if ((fd = open(path, O_RDONLY | O_CLOEXEC | O_VERIFY)) == -1) {
	    _rtld_error("Cannot open \"%s\"", path);
	    free(path);
	    return (NULL);
	}
    } else {
	fd = fcntl(fd_u, F_DUPFD_CLOEXEC, 0);
	if (fd == -1) {
	    _rtld_error("Cannot dup fd");
	    free(path);
	    return (NULL);
	}
    }
    if (fstat(fd, &sb) == -1) {
	_rtld_error("Cannot fstat \"%s\"", printable_path(path));
	close(fd);
	free(path);
	return NULL;
    }
    TAILQ_FOREACH(obj, &obj_list, next) {
	if (obj->marker || obj->doomed)
	    continue;
	if (obj->ino == sb.st_ino && obj->dev == sb.st_dev)
	    break;
    }
    if (obj != NULL && name != NULL) {
	object_add_name(obj, name);
	free(path);
	close(fd);
	return obj;
    }
    if (flags & RTLD_LO_NOLOAD) {
	free(path);
	close(fd);
	return (NULL);
    }

    /* First use of this object, so we must map it in */
    obj = do_load_object(fd, name, path, &sb, flags);
    if (obj == NULL)
	free(path);
    close(fd);

    return obj;
}

static Obj_Entry *
do_load_object(int fd, const char *name, char *path, struct stat *sbp,
  int flags)
{
    Obj_Entry *obj;
    const char* main_path = NULL;
    struct statfs fs;

    /*
     * but first, make sure that environment variables haven't been
     * used to circumvent the noexec flag on a filesystem.
     */
    if (dangerous_ld_env) {
	if (fstatfs(fd, &fs) != 0) {
	    _rtld_error("Cannot fstatfs \"%s\"", printable_path(path));
	    return NULL;
	}
	if (fs.f_flags & MNT_NOEXEC) {
	    _rtld_error("Cannot execute objects on %s", fs.f_mntonname);
	    return NULL;
	}
    }
    dbg("loading \"%s\"", printable_path(path));
    if (obj_main)
	main_path = obj_main->path;
    obj = map_object(fd, printable_path(path), sbp, printable_path(main_path));
    if (obj == NULL)
        return NULL;

    /*
     * If DT_SONAME is present in the object, digest_dynamic2 already
     * added it to the object names.
     */
    if (name != NULL)
	object_add_name(obj, name);
    obj->path = path;
    digest_dynamic(obj, 0);
    dbg("%s valid_hash_sysv %d valid_hash_gnu %d dynsymcount %d", obj->path,
	obj->valid_hash_sysv, obj->valid_hash_gnu, obj->dynsymcount);
    if (obj->z_noopen && (flags & (RTLD_LO_DLOPEN | RTLD_LO_TRACE)) ==
      RTLD_LO_DLOPEN) {
	dbg("refusing to load non-loadable \"%s\"", obj->path);
	_rtld_error("Cannot dlopen non-loadable %s", obj->path);
	munmap(obj->mapbase, obj->mapsize);
	obj_free(obj);
	return (NULL);
    }

    obj->dlopened = (flags & RTLD_LO_DLOPEN) != 0;
    TAILQ_INSERT_TAIL(&obj_list, obj, next);
    obj_count++;
    obj_loads++;
    linkmap_add(obj);	/* for GDB & dlinfo() */
    max_stack_flags |= obj->stack_flags;

    dbg("  %p .. %p: %s", obj->mapbase,
         obj->mapbase + obj->mapsize - 1, obj->path);
    if (obj->textrel)
	dbg("  WARNING: %s has impure text", obj->path);
    LD_UTRACE(UTRACE_LOAD_OBJECT, obj, obj->mapbase, obj->mapsize, 0,
	obj->path);

    return obj;
}

static Obj_Entry *
obj_from_addr(const void *addr)
{
    Obj_Entry *obj;

    TAILQ_FOREACH(obj, &obj_list, next) {
	if (obj->marker)
	    continue;
	if (addr < (void *) obj->mapbase)
	    continue;
	if (addr < (void *)(obj->mapbase + obj->mapsize))
	    return obj;
    }
    return NULL;
}

static void
preinit_main(void)
{
    Elf_Addr *preinit_addr;
    int index;

    preinit_addr = obj_main->preinit_array_ptr;
    if (preinit_addr == NULL || ld_skip_init_funcs)
	return;

    for (index = 0; index < obj_main->preinit_array_num; index++) {
	if (preinit_addr[index] != 0 && preinit_addr[index] != 1) {
	    dbg("calling preinit function for %s at %lx", obj_main->path,
		preinit_addr[index]);
	    LD_UTRACE(UTRACE_INIT_CALL, obj_main,
	      (void *)(intptr_t)preinit_addr[index], 0, 0, obj_main->path);
	    call_init_array_pointer(obj_main, preinit_addr[index]);
	}
    }
}

/*
 * Call the finalization functions for each of the objects in "list"
 * belonging to the DAG of "root" and referenced once. If NULL "root"
 * is specified, every finalization function will be called regardless
 * of the reference count and the list elements won't be freed. All of
 * the objects are expected to have non-NULL fini functions.
 */
static void
objlist_call_fini(Objlist *list, Obj_Entry *root, RtldLockState *lockstate)
{
    Objlist_Entry *elm;
    char *saved_msg;
    Elf_Addr *fini_addr;
    int index;

    assert(root == NULL || root->refcount == 1);

    if (root != NULL)
	root->doomed = true;

    /*
     * Preserve the current error message since a fini function might
     * call into the dynamic linker and overwrite it.
     */
    saved_msg = errmsg_save();
    do {
	STAILQ_FOREACH(elm, list, link) {
	    if (root != NULL && (elm->obj->refcount != 1 ||
	      objlist_find(&root->dagmembers, elm->obj) == NULL))
		continue;
	    /* Remove object from fini list to prevent recursive invocation. */
	    STAILQ_REMOVE(list, elm, Struct_Objlist_Entry, link);
	    /* Ensure that new references cannot be acquired. */
	    elm->obj->doomed = true;

	    hold_object(elm->obj);
	    lock_release(rtld_bind_lock, lockstate);
	    /*
	     * It is legal to have both DT_FINI and DT_FINI_ARRAY defined.
	     * When this happens, DT_FINI_ARRAY is processed first.
	     */
	    /* TODO: we should do a CSetBounds after parsing .dynamic */
	    fini_addr = elm->obj->fini_array_ptr;
	    if (fini_addr != NULL && elm->obj->fini_array_num > 0) {
		for (index = elm->obj->fini_array_num - 1; index >= 0;
		  index--) {
		    if (fini_addr[index] != 0 && fini_addr[index] != 1) {
			dbg("calling fini_array function for %s at %lx",
			    elm->obj->path, fini_addr[index]);
			LD_UTRACE(UTRACE_FINI_CALL, elm->obj,
			    (void *)(intptr_t)fini_addr[index], 0, 0, elm->obj->path);
			call_fini_array_pointer(elm->obj, fini_addr[index]);
		    }
		}
	    }
	    if (elm->obj->fini_ptr != NULL) {
		dbg("calling fini function for %s at %#p", elm->obj->path,
		    (void *)(uintptr_t)elm->obj->fini_ptr);
		LD_UTRACE(UTRACE_FINI_CALL, elm->obj, (void *)(intptr_t)elm->obj->fini_ptr,
		    0, 0, elm->obj->path);
		call_initfini_pointer(elm->obj, elm->obj->fini_ptr);
	    }
	    wlock_acquire(rtld_bind_lock, lockstate);
	    unhold_object(elm->obj);
	    /* No need to free anything if process is going down. */
	    if (root != NULL)
	    	free(elm);
	    /*
	     * We must restart the list traversal after every fini call
	     * because a dlclose() call from the fini function or from
	     * another thread might have modified the reference counts.
	     */
	    break;
	}
    } while (elm != NULL);
    errmsg_restore(saved_msg);
}

/*
 * Call the initialization functions for each of the objects in
 * "list".  All of the objects are expected to have non-NULL init
 * functions.
 */
static void
objlist_call_init(Objlist *list, RtldLockState *lockstate)
{
    Objlist_Entry *elm;
    Obj_Entry *obj;
    char *saved_msg;
    Elf_Addr *init_addr;
    int index;

    /*
     * Clean init_scanned flag so that objects can be rechecked and
     * possibly initialized earlier if any of vectors called below
     * cause the change by using dlopen.
     */
    TAILQ_FOREACH(obj, &obj_list, next) {
	if (obj->marker)
	    continue;
	obj->init_scanned = false;
    }

    /*
     * Preserve the current error message since an init function might
     * call into the dynamic linker and overwrite it.
     */
    saved_msg = errmsg_save();
    STAILQ_FOREACH(elm, list, link) {
	if (elm->obj->init_done || ld_skip_init_funcs) /* Initialized early. */
	    continue;
	/*
	 * Race: other thread might try to use this object before current
	 * one completes the initialization. Not much can be done here
	 * without better locking.
	 */
	elm->obj->init_done = true;
	hold_object(elm->obj);
	lock_release(rtld_bind_lock, lockstate);

        /*
         * It is legal to have both DT_INIT and DT_INIT_ARRAY defined.
         * When this happens, DT_INIT is processed first.
         */
	if (elm->obj->init_ptr != NULL) {
	    dbg("calling init function for %s at %#p", elm->obj->path,
	        (void *)(uintptr_t)elm->obj->init_ptr);
	    LD_UTRACE(UTRACE_INIT_CALL, elm->obj, (void *)(intptr_t)elm->obj->init_ptr,
	        0, 0, elm->obj->path);
	    /*
	     * Note: GLibc passes argc, argv and envv to _init. Should we also
	     * do this here for compatibility?
	     */
	    call_initfini_pointer(elm->obj, elm->obj->init_ptr);
	}
	/* TODO: we should do a CSetBounds after parsing .dynamic */
	init_addr = elm->obj->init_array_ptr;
	if (init_addr != NULL) {
	    for (index = 0; index < elm->obj->init_array_num; index++) {
		if (init_addr[index] != 0 && init_addr[index] != 1) {
		    dbg("calling init array function for %s at %p", elm->obj->path,
			(void *)(uintptr_t)init_addr[index]);
		    LD_UTRACE(UTRACE_INIT_CALL, elm->obj,
			(void *)(uintptr_t)init_addr[index], 0, 0, elm->obj->path);
		    call_init_array_pointer(elm->obj, init_addr[index]);
		}
	    }
	}
	wlock_acquire(rtld_bind_lock, lockstate);
	unhold_object(elm->obj);
    }
    errmsg_restore(saved_msg);
}

static void
objlist_clear(Objlist *list)
{
    Objlist_Entry *elm;

    while (!STAILQ_EMPTY(list)) {
	elm = STAILQ_FIRST(list);
	STAILQ_REMOVE_HEAD(list, link);
	free(elm);
    }
}

static Objlist_Entry *
objlist_find(Objlist *list, const Obj_Entry *obj)
{
    Objlist_Entry *elm;

    STAILQ_FOREACH(elm, list, link)
	if (elm->obj == obj)
	    return elm;
    return NULL;
}

static void
objlist_init(Objlist *list)
{
    STAILQ_INIT(list);
}

static void
objlist_push_head(Objlist *list, Obj_Entry *obj)
{
    Objlist_Entry *elm;

    elm = NEW(Objlist_Entry);
    elm->obj = obj;
    STAILQ_INSERT_HEAD(list, elm, link);
}

static void
objlist_push_tail(Objlist *list, Obj_Entry *obj)
{
    Objlist_Entry *elm;

    elm = NEW(Objlist_Entry);
    elm->obj = obj;
    STAILQ_INSERT_TAIL(list, elm, link);
}

static void
objlist_put_after(Objlist *list, Obj_Entry *listobj, Obj_Entry *obj)
{
	Objlist_Entry *elm, *listelm;

	STAILQ_FOREACH(listelm, list, link) {
		if (listelm->obj == listobj)
			break;
	}
	elm = NEW(Objlist_Entry);
	elm->obj = obj;
	if (listelm != NULL)
		STAILQ_INSERT_AFTER(list, listelm, elm, link);
	else
		STAILQ_INSERT_TAIL(list, elm, link);
}

static void
objlist_remove(Objlist *list, Obj_Entry *obj)
{
    Objlist_Entry *elm;

    if ((elm = objlist_find(list, obj)) != NULL) {
	STAILQ_REMOVE(list, elm, Struct_Objlist_Entry, link);
	free(elm);
    }
}

/*
 * Relocate dag rooted in the specified object.
 * Returns 0 on success, or -1 on failure.
 */

static int
relocate_object_dag(Obj_Entry *root, bool bind_now, Obj_Entry *rtldobj,
    int flags, RtldLockState *lockstate)
{
	Objlist_Entry *elm;
	int error;

	error = 0;
	STAILQ_FOREACH(elm, &root->dagmembers, link) {
		error = relocate_object(elm->obj, bind_now, rtldobj, flags,
		    lockstate);
		if (error == -1)
			break;
	}
	return (error);
}

/*
 * Prepare for, or clean after, relocating an object marked with
 * DT_TEXTREL or DF_TEXTREL.  Before relocating, all read-only
 * segments are remapped read-write.  After relocations are done, the
 * segment's permissions are returned back to the modes specified in
 * the phdrs.  If any relocation happened, or always for wired
 * program, COW is triggered.
 */
static int
reloc_textrel_prot(Obj_Entry *obj, bool before)
{
	const Elf_Phdr *ph;
	void *base;
	size_t l, sz;
	int prot;

	for (l = obj->phsize / sizeof(*ph), ph = obj->phdr; l > 0;
	    l--, ph++) {
		if (ph->p_type != PT_LOAD || (ph->p_flags & PF_W) != 0)
			continue;
		base = obj->relocbase + trunc_page(ph->p_vaddr);
		sz = round_page(ph->p_vaddr + ph->p_filesz) -
		    trunc_page(ph->p_vaddr);
		prot = convert_prot(ph->p_flags) | (before ? PROT_WRITE : 0);
		if (mprotect(base, sz, prot) == -1) {
			_rtld_error("%s: Cannot write-%sable text segment: %s",
			    obj->path, before ? "en" : "dis",
			    rtld_strerror(errno));
			return (-1);
		}
	}
	return (0);
}

/*
 * Relocate single object.
 * Returns 0 on success, or -1 on failure.
 */
static int
relocate_object(Obj_Entry *obj, bool bind_now, Obj_Entry *rtldobj,
    int flags, RtldLockState *lockstate)
{

	if (obj->relocated)
		return (0);
	obj->relocated = true;
	if (obj != rtldobj)
		dbg("relocating \"%s\"", obj->path);

	if (obj->symtab == NULL || obj->strtab == NULL ||
	    !(obj->valid_hash_sysv || obj->valid_hash_gnu)) {
		_rtld_error("%s: Shared object has no run-time symbol table",
			    obj->path);
		return (-1);
	}

	/* There are relocations to the write-protected text segment. */
	if (obj->textrel && reloc_textrel_prot(obj, true) != 0)
		return (-1);

	/* Process the non-PLT non-IFUNC relocations. */
	if (reloc_non_plt(obj, rtldobj, flags, lockstate))
		return (-1);

#ifdef __CHERI_PURE_CAPABILITY__
	/* Process the __cap_relocs section to initialize global capabilities */
	if (obj->cap_relocs_size)
		process___cap_relocs(obj);
#endif

	/* Re-protected the text segment. */
	if (obj->textrel && reloc_textrel_prot(obj, false) != 0)
		return (-1);

	/* Set the special PLT or GOT entries. */
	init_pltgot(obj);

	/* Process the PLT relocations. */
#ifdef __CHERI_PURE_CAPABILITY__
	if (reloc_plt(obj, rtldobj) == -1)
#else
	if (reloc_plt(obj) == -1)
#endif
		return (-1);
	/* Relocate the jump slots if we are doing immediate binding. */
	if (obj->bind_now || bind_now) {
		if (reloc_jmpslots(obj, flags, lockstate) == -1 ||
		    resolve_object_ifunc(obj, true, flags, lockstate) == -1)
			return (-1);
	}

	/*
	 * Process the non-PLT IFUNC relocations.  The relocations are
	 * processed in two phases, because IFUNC resolvers may
	 * reference other symbols, which must be readily processed
	 * before resolvers are called.
	 */
	if (obj->non_plt_gnu_ifunc &&
	    reloc_non_plt(obj, rtldobj, flags | SYMLOOK_IFUNC, lockstate))
		return (-1);

	if (!obj->mainprog && obj_enforce_relro(obj) == -1)
		return (-1);

	/*
	 * Set up the magic number and version in the Obj_Entry.  These
	 * were checked in the crt1.o from the original ElfKit, so we
	 * set them for backward compatibility.
	 */
	obj->magic = RTLD_MAGIC;
	obj->version = RTLD_VERSION;

	return (0);
}

/*
 * Relocate newly-loaded shared objects.  The argument is a pointer to
 * the Obj_Entry for the first such object.  All objects from the first
 * to the end of the list of objects are relocated.  Returns 0 on success,
 * or -1 on failure.
 */
static int
relocate_objects(Obj_Entry *first, bool bind_now, Obj_Entry *rtldobj,
    int flags, RtldLockState *lockstate)
{
	Obj_Entry *obj;
	int error;

	for (error = 0, obj = first;  obj != NULL;
	    obj = TAILQ_NEXT(obj, next)) {
		if (obj->marker)
			continue;
		error = relocate_object(obj, bind_now, rtldobj, flags,
		    lockstate);
		if (error == -1)
			break;
	}
	return (error);
}

/*
 * The handling of R_MACHINE_IRELATIVE relocations and jumpslots
 * referencing STT_GNU_IFUNC symbols is postponed till the other
 * relocations are done.  The indirect functions specified as
 * ifunc are allowed to call other symbols, so we need to have
 * objects relocated before asking for resolution from indirects.
 *
 * The R_MACHINE_IRELATIVE slots are resolved in greedy fashion,
 * instead of the usual lazy handling of PLT slots.  It is
 * consistent with how GNU does it.
 */
static int
resolve_object_ifunc(Obj_Entry *obj, bool bind_now, int flags,
    RtldLockState *lockstate)
{
	if (obj->irelative && reloc_iresolve(obj, lockstate) == -1)
		return (-1);
	if ((obj->bind_now || bind_now) && obj->gnu_ifunc &&
	    reloc_gnu_ifunc(obj, flags, lockstate) == -1)
		return (-1);
	return (0);
}

static int
resolve_objects_ifunc(Obj_Entry *first, bool bind_now, int flags,
    RtldLockState *lockstate)
{
	Obj_Entry *obj;

	for (obj = first; obj != NULL; obj = TAILQ_NEXT(obj, next)) {
		if (obj->marker)
			continue;
		if (resolve_object_ifunc(obj, bind_now, flags, lockstate) == -1)
			return (-1);
	}
	return (0);
}

static int
initlist_objects_ifunc(Objlist *list, bool bind_now, int flags,
    RtldLockState *lockstate)
{
	Objlist_Entry *elm;

	STAILQ_FOREACH(elm, list, link) {
		if (resolve_object_ifunc(elm->obj, bind_now, flags,
		    lockstate) == -1)
			return (-1);
	}
	return (0);
}

/*
 * Cleanup procedure.  It will be called (by the atexit mechanism) just
 * before the process exits.
 */
static void
rtld_exit(void)
{
    RtldLockState lockstate;

    wlock_acquire(rtld_bind_lock, &lockstate);
    dbg("rtld_exit()");
    objlist_call_fini(&list_fini, NULL, &lockstate);
    /* No need to remove the items from the list, since we are exiting. */
    if (!libmap_disable)
        lm_fini();
    lock_release(rtld_bind_lock, &lockstate);
}

/*
 * Iterate over a search path, translate each element, and invoke the
 * callback on the result.
 */
static void *
path_enumerate(const char *path, path_enum_proc callback,
    const char *refobj_path, void *arg)
{
    const char *trans;
    if (path == NULL)
	return (NULL);

    path += strspn(path, ":;");
    while (*path != '\0') {
	size_t len;
	char  *res;

	len = strcspn(path, ":;");
	trans = lm_findn(refobj_path, path, len);
	if (trans)
	    res = callback(trans, strlen(trans), arg);
	else
	    res = callback(path, len, arg);

	if (res != NULL)
	    return (res);

	path += len;
	path += strspn(path, ":;");
    }

    return (NULL);
}

struct try_library_args {
    const char	*name;
    size_t	 namelen;
    char	*buffer;
    size_t	 buflen;
    int		 fd;
};

static void *
try_library_path(const char *dir, size_t dirlen, void *param)
{
    struct try_library_args *arg;
    int fd;

    arg = param;
    if (*dir == '/' || trust) {
	char *pathname;

	if (dirlen + 1 + arg->namelen + 1 > arg->buflen)
		return (NULL);

	pathname = arg->buffer;
	strncpy(pathname, dir, dirlen);
	pathname[dirlen] = '/';
	strcpy(pathname + dirlen + 1, arg->name);

	dbg("  Trying \"%s\"", pathname);
	fd = open(pathname, O_RDONLY | O_CLOEXEC | O_VERIFY);
	if (fd >= 0) {
	    dbg("  Opened \"%s\", fd %d", pathname, fd);
	    pathname = xmalloc(dirlen + 1 + arg->namelen + 1);
	    strcpy(pathname, arg->buffer);
	    arg->fd = fd;
	    return (pathname);
	} else {
	    dbg("  Failed to open \"%s\": %s",
		pathname, rtld_strerror(errno));
	}
    }
    return (NULL);
}

static char *
search_library_path(const char *name, const char *path,
    const char *refobj_path, int *fdp)
{
    char *p;
    struct try_library_args arg;

    if (path == NULL)
	return NULL;

    arg.name = name;
    arg.namelen = strlen(name);
    arg.buffer = xmalloc(PATH_MAX);
    arg.buflen = PATH_MAX;
    arg.fd = -1;

    p = path_enumerate(path, try_library_path, refobj_path, &arg);
    *fdp = arg.fd;

    free(arg.buffer);

    return (p);
}


/*
 * Finds the library with the given name using the directory descriptors
 * listed in the LD_LIBRARY_PATH_FDS environment variable.
 *
 * Returns a freshly-opened close-on-exec file descriptor for the library,
 * or -1 if the library cannot be found.
 */
static char *
search_library_pathfds(const char *name, const char *path, int *fdp)
{
	char *envcopy, *fdstr, *found, *last_token;
	size_t len;
	int dirfd, fd;

	dbg("%s('%s', '%s', fdp)", __func__, name, path);

	/* Don't load from user-specified libdirs into setuid binaries. */
	if (!trust)
		return (NULL);

	/* We can't do anything if LD_LIBRARY_PATH_FDS isn't set. */
	if (path == NULL)
		return (NULL);

	/* LD_LIBRARY_PATH_FDS only works with relative paths. */
	if (name[0] == '/') {
		dbg("Absolute path (%s) passed to %s", name, __func__);
		return (NULL);
	}

	/*
	 * Use strtok_r() to walk the FD:FD:FD list.  This requires a local
	 * copy of the path, as strtok_r rewrites separator tokens
	 * with '\0'.
	 */
	found = NULL;
	envcopy = xstrdup(path);
	for (fdstr = strtok_r(envcopy, ":", &last_token); fdstr != NULL;
	    fdstr = strtok_r(NULL, ":", &last_token)) {
		dirfd = parse_integer(fdstr);
		if (dirfd < 0) {
			_rtld_error("failed to parse directory FD: '%s'",
				fdstr);
			break;
		}
		fd = __sys_openat(dirfd, name, O_RDONLY | O_CLOEXEC | O_VERIFY);
		if (fd >= 0) {
			*fdp = fd;
			len = strlen(fdstr) + strlen(name) + 3;
			found = xmalloc(len);
			if (rtld_snprintf(found, len, "#%d/%s", dirfd, name) < 0) {
				_rtld_error("error generating '%d/%s'",
				    dirfd, name);
				rtld_die();
			}
			dbg("open('%s') => %d", found, fd);
			break;
		}
	}
	free(envcopy);

	return (found);
}


int
dlclose(void *handle)
{
	RtldLockState lockstate;
	int error;

	wlock_acquire(rtld_bind_lock, &lockstate);
	error = dlclose_locked(handle, &lockstate);
	lock_release(rtld_bind_lock, &lockstate);
	return (error);
}

static int
dlclose_locked(void *handle, RtldLockState *lockstate)
{
    Obj_Entry *root;

    root = dlcheck(handle);
    if (root == NULL)
	return -1;
    LD_UTRACE(UTRACE_DLCLOSE_START, handle, NULL, 0, root->dl_refcount,
	root->path);

    /* Unreference the object and its dependencies. */
    root->dl_refcount--;

    if (root->refcount == 1) {
	/*
	 * The object will be no longer referenced, so we must unload it.
	 * First, call the fini functions.
	 */
	objlist_call_fini(&list_fini, root, lockstate);

	unref_dag(root);

	/* Finish cleaning up the newly-unreferenced objects. */
	GDB_STATE(RT_DELETE,&root->linkmap);
	unload_object(root, lockstate);
	GDB_STATE(RT_CONSISTENT,NULL);
    } else
	unref_dag(root);

    LD_UTRACE(UTRACE_DLCLOSE_STOP, handle, NULL, 0, 0, NULL);
    return 0;
}

char *
dlerror(void)
{
    char *msg = error_message;
    error_message = NULL;
    return msg;
}

/*
 * This function is deprecated and has no effect.
 */
void
dllockinit(void *context,
    void *(*_lock_create)(void *context) __unused,
    void (*_rlock_acquire)(void *lock) __unused,
    void (*_wlock_acquire)(void *lock)  __unused,
    void (*_lock_release)(void *lock) __unused,
    void (*_lock_destroy)(void *lock) __unused,
    void (*context_destroy)(void *context))
{
    static void *cur_context;
    static void (*cur_context_destroy)(void *);

    /* Just destroy the context from the previous call, if necessary. */
    if (cur_context_destroy != NULL)
	cur_context_destroy(cur_context);
    cur_context = context;
    cur_context_destroy = context_destroy;
}

void *
dlopen(const char *name, int mode)
{

	return (rtld_dlopen(name, -1, mode));
}

void *
fdlopen(int fd, int mode)
{

	return (rtld_dlopen(NULL, fd, mode));
}

static void *
rtld_dlopen(const char *name, int fd, int mode)
{
    RtldLockState lockstate;
    int lo_flags;

    LD_UTRACE(UTRACE_DLOPEN_START, NULL, NULL, 0, mode, name);
    ld_tracing = (mode & RTLD_TRACE) == 0 ? NULL : "1";
    if (ld_tracing != NULL) {
	rlock_acquire(rtld_bind_lock, &lockstate);
	if (sigsetjmp(lockstate.env, 0) != 0)
	    lock_upgrade(rtld_bind_lock, &lockstate);
	environ = __DECONST(char **, *get_program_var_addr("environ", &lockstate));
	lock_release(rtld_bind_lock, &lockstate);
    }
    lo_flags = RTLD_LO_DLOPEN;
    if (mode & RTLD_NODELETE)
	    lo_flags |= RTLD_LO_NODELETE;
    if (mode & RTLD_NOLOAD)
	    lo_flags |= RTLD_LO_NOLOAD;
    if (ld_tracing != NULL)
	    lo_flags |= RTLD_LO_TRACE;

    return (dlopen_object(name, fd, obj_main, lo_flags,
      mode & (RTLD_MODEMASK | RTLD_GLOBAL), NULL));
}

static void
dlopen_cleanup(Obj_Entry *obj, RtldLockState *lockstate)
{

	obj->dl_refcount--;
	unref_dag(obj);
	if (obj->refcount == 0)
		unload_object(obj, lockstate);
}

static Obj_Entry *
dlopen_object(const char *name, int fd, Obj_Entry *refobj, int lo_flags,
    int mode, RtldLockState *lockstate)
{
    Obj_Entry *old_obj_tail;
    Obj_Entry *obj;
    Objlist initlist;
    RtldLockState mlockstate;
    int result;

    objlist_init(&initlist);

    if (lockstate == NULL && !(lo_flags & RTLD_LO_EARLY)) {
	wlock_acquire(rtld_bind_lock, &mlockstate);
	lockstate = &mlockstate;
    }
    GDB_STATE(RT_ADD,NULL);

    old_obj_tail = globallist_curr(TAILQ_LAST(&obj_list, obj_entry_q));
    obj = NULL;
    if (name == NULL && fd == -1) {
	obj = obj_main;
	obj->refcount++;
    } else {
	obj = load_object(name, fd, refobj, lo_flags);
    }

    if (obj) {
	obj->dl_refcount++;
	if (mode & RTLD_GLOBAL && objlist_find(&list_global, obj) == NULL)
	    objlist_push_tail(&list_global, obj);
	if (globallist_next(old_obj_tail) != NULL) {
	    /* We loaded something new. */
	    assert(globallist_next(old_obj_tail) == obj);
	    result = load_needed_objects(obj,
		lo_flags & (RTLD_LO_DLOPEN | RTLD_LO_EARLY));
	    init_dag(obj);
	    ref_dag(obj);
	    if (result != -1)
		result = rtld_verify_versions(&obj->dagmembers);
	    if (result != -1 && ld_tracing)
		goto trace;
	    if (result == -1 || relocate_object_dag(obj,
	      (mode & RTLD_MODEMASK) == RTLD_NOW, &obj_rtld,
	      (lo_flags & RTLD_LO_EARLY) ? SYMLOOK_EARLY : 0,
	      lockstate) == -1) {
		dlopen_cleanup(obj, lockstate);
		obj = NULL;
	    } else if (lo_flags & RTLD_LO_EARLY) {
		/*
		 * Do not call the init functions for early loaded
		 * filtees.  The image is still not initialized enough
		 * for them to work.
		 *
		 * Our object is found by the global object list and
		 * will be ordered among all init calls done right
		 * before transferring control to main.
		 */
	    } else {
		/* Make list of init functions to call. */
		initlist_add_objects(obj, obj, &initlist);
	    }
	    /*
	     * Process all no_delete or global objects here, given
	     * them own DAGs to prevent their dependencies from being
	     * unloaded.  This has to be done after we have loaded all
	     * of the dependencies, so that we do not miss any.
	     */
	    if (obj != NULL)
		process_z(obj);
	} else {
	    /*
	     * Bump the reference counts for objects on this DAG.  If
	     * this is the first dlopen() call for the object that was
	     * already loaded as a dependency, initialize the dag
	     * starting at it.
	     */
	    init_dag(obj);
	    ref_dag(obj);

	    if ((lo_flags & RTLD_LO_TRACE) != 0)
		goto trace;
	}
	if (obj != NULL && ((lo_flags & RTLD_LO_NODELETE) != 0 ||
	  obj->z_nodelete) && !obj->ref_nodel) {
	    dbg("obj %s nodelete", obj->path);
	    ref_dag(obj);
	    obj->z_nodelete = obj->ref_nodel = true;
	}
    }

    LD_UTRACE(UTRACE_DLOPEN_STOP, obj, NULL, 0, obj ? obj->dl_refcount : 0,
	name);
    GDB_STATE(RT_CONSISTENT,obj ? &obj->linkmap : NULL);

    if (!(lo_flags & RTLD_LO_EARLY)) {
	map_stacks_exec(lockstate);
    }

    if (initlist_objects_ifunc(&initlist, (mode & RTLD_MODEMASK) == RTLD_NOW,
      (lo_flags & RTLD_LO_EARLY) ? SYMLOOK_EARLY : 0,
      lockstate) == -1) {
	objlist_clear(&initlist);
	dlopen_cleanup(obj, lockstate);
	if (lockstate == &mlockstate)
	    lock_release(rtld_bind_lock, lockstate);
	return (NULL);
    }

    if (!(lo_flags & RTLD_LO_EARLY)) {
	/* Call the init functions. */
	objlist_call_init(&initlist, lockstate);
    }
    objlist_clear(&initlist);
    if (lockstate == &mlockstate)
	lock_release(rtld_bind_lock, lockstate);
    return obj;
trace:
    trace_loaded_objects(obj);
    if (lockstate == &mlockstate)
	lock_release(rtld_bind_lock, lockstate);
    exit(0);
}

static void *
do_dlsym(void *handle, const char *name, void *retaddr, const Ver_Entry *ve,
    int flags)
{
    DoneList donelist;
    const Obj_Entry *obj, *defobj;
    const Elf_Sym *def;
    SymLook req;
    RtldLockState lockstate;
    tls_index ti;
    void *sym;
    int res;

    def = NULL;
    defobj = NULL;
    symlook_init(&req, name);
    req.ventry = ve;
    req.flags = flags | SYMLOOK_IN_PLT;
    req.lockstate = &lockstate;

    LD_UTRACE(UTRACE_DLSYM_START, handle, NULL, 0, 0, name);
    rlock_acquire(rtld_bind_lock, &lockstate);
    if (sigsetjmp(lockstate.env, 0) != 0)
	    lock_upgrade(rtld_bind_lock, &lockstate);
    if (handle == NULL || handle == RTLD_NEXT ||
	handle == RTLD_DEFAULT || handle == RTLD_SELF) {

	if ((obj = obj_from_addr(retaddr)) == NULL) {
	    _rtld_error("Cannot determine caller's shared object");
	    lock_release(rtld_bind_lock, &lockstate);
	    LD_UTRACE(UTRACE_DLSYM_STOP, handle, NULL, 0, 0, name);
	    return NULL;
	}
	if (handle == NULL) {	/* Just the caller's shared object. */
	    res = symlook_obj(&req, obj);
	    if (res == 0) {
		def = req.sym_out;
		defobj = req.defobj_out;
	    }
	} else if (handle == RTLD_NEXT || /* Objects after caller's */
		   handle == RTLD_SELF) { /* ... caller included */
	    if (handle == RTLD_NEXT)
		obj = globallist_next(obj);
	    for (; obj != NULL; obj = TAILQ_NEXT(obj, next)) {
		if (obj->marker)
		    continue;
		res = symlook_obj(&req, obj);
		if (res == 0) {
		    if (def == NULL ||
		      ELF_ST_BIND(req.sym_out->st_info) != STB_WEAK) {
			def = req.sym_out;
			defobj = req.defobj_out;
			if (ELF_ST_BIND(def->st_info) != STB_WEAK)
			    break;
		    }
		}
	    }
	    /*
	     * Search the dynamic linker itself, and possibly resolve the
	     * symbol from there.  This is how the application links to
	     * dynamic linker services such as dlopen.
	     */
	    if (def == NULL || ELF_ST_BIND(def->st_info) == STB_WEAK) {
		res = symlook_obj(&req, &obj_rtld);
		if (res == 0) {
		    def = req.sym_out;
		    defobj = req.defobj_out;
		}
	    }
	} else {
	    assert(handle == RTLD_DEFAULT);
	    res = symlook_default(&req, obj);
	    if (res == 0) {
		defobj = req.defobj_out;
		def = req.sym_out;
	    }
	}
    } else {
	if ((obj = dlcheck(handle)) == NULL) {
	    lock_release(rtld_bind_lock, &lockstate);
	    LD_UTRACE(UTRACE_DLSYM_STOP, handle, NULL, 0, 0, name);
	    return NULL;
	}

	donelist_init(&donelist);
	if (obj->mainprog) {
            /* Handle obtained by dlopen(NULL, ...) implies global scope. */
	    res = symlook_global(&req, &donelist);
	    if (res == 0) {
		def = req.sym_out;
		defobj = req.defobj_out;
	    }
	    /*
	     * Search the dynamic linker itself, and possibly resolve the
	     * symbol from there.  This is how the application links to
	     * dynamic linker services such as dlopen.
	     */
	    if (def == NULL || ELF_ST_BIND(def->st_info) == STB_WEAK) {
		res = symlook_obj(&req, &obj_rtld);
		if (res == 0) {
		    def = req.sym_out;
		    defobj = req.defobj_out;
		}
	    }
	}
	else {
	    /* Search the whole DAG rooted at the given object. */
	    res = symlook_list(&req, &obj->dagmembers, &donelist);
	    if (res == 0) {
		def = req.sym_out;
		defobj = req.defobj_out;
	    }
	}
    }

    if (def != NULL) {
	lock_release(rtld_bind_lock, &lockstate);

	/*
	 * The value required by the caller is derived from the value
	 * of the symbol. this is simply the relocated value of the
	 * symbol.
	 */
	if (ELF_ST_TYPE(def->st_info) == STT_FUNC) {
	    sym = __DECONST(void*, make_function_pointer(def, defobj));
	    dbg("dlsym(%s) is function: %-#p", name, sym);
	} else if (ELF_ST_TYPE(def->st_info) == STT_GNU_IFUNC) {
	    sym = rtld_resolve_ifunc(defobj, def);
	    dbg("dlsym(%s) is ifunc. Resolved to: %-#p", name, sym);
	} else if (ELF_ST_TYPE(def->st_info) == STT_TLS) {
	    ti.ti_module = defobj->tlsindex;
	    ti.ti_offset = def->st_value;
	    sym = __tls_get_addr(&ti);
	    dbg("dlsym(%s) is TLS. Resolved to: %-#p", name, sym);
	} else {
	    sym = make_data_pointer(def, defobj);
	    dbg("dlsym(%s) is type %d. Resolved to: %-#p",
		name, ELF_ST_TYPE(def->st_info), sym);
	}
#if defined(__CHERI_PURE_CAPABILITY__) && defined(DEBUG)
	// FIXME: this warning breaks some tests that expect clean stdout/stderr
	// FIXME: See https://github.com/CTSRD-CHERI/cheribsd/issues/257
	if (cheri_getlen(sym) <= 0) {
		rtld_fdprintf(STDERR_FILENO, "Warning: created zero length "
		    "capability for %s (in %s): %-#p\n", name, defobj->path, sym);
	}
#endif
	LD_UTRACE(UTRACE_DLSYM_STOP, handle, sym, 0, 0, name);
	return (sym);
    }

    _rtld_error("Undefined symbol \"%s%s%s\"", name, ve != NULL ? "@" : "",
      ve != NULL ? ve->name : "");
    lock_release(rtld_bind_lock, &lockstate);
    LD_UTRACE(UTRACE_DLSYM_STOP, handle, NULL, 0, 0, name);
    return NULL;
}

void *
dlsym(void *handle, const char *name)
{
	return do_dlsym(handle, name, __builtin_return_address(0), NULL,
	    SYMLOOK_DLSYM);
}

dlfunc_t
dlfunc(void *handle, const char *name)
{
	union {
		void *d;
		dlfunc_t f;
	} rv;

	rv.d = do_dlsym(handle, name, __builtin_return_address(0), NULL,
	    SYMLOOK_DLSYM);
	return (rv.f);
}

void *
dlvsym(void *handle, const char *name, const char *version)
{
	Ver_Entry ventry;

	ventry.name = version;
	ventry.file = NULL;
	ventry.hash = elf_hash(version);
	ventry.flags= 0;
	return do_dlsym(handle, name, __builtin_return_address(0), &ventry,
	    SYMLOOK_DLSYM);
}

int
_rtld_addr_phdr(const void *addr, struct dl_phdr_info *phdr_info)
{
    const Obj_Entry *obj;
    RtldLockState lockstate;

    rlock_acquire(rtld_bind_lock, &lockstate);
    obj = obj_from_addr(addr);
    if (obj == NULL) {
        _rtld_error("No shared object contains address");
	lock_release(rtld_bind_lock, &lockstate);
        return (0);
    }
    rtld_fill_dl_phdr_info(obj, phdr_info);
    lock_release(rtld_bind_lock, &lockstate);
    return (1);
}

int
dladdr(const void *addr, Dl_info *info)
{
    const Obj_Entry *obj;
    const Elf_Sym *def;
    void *symbol_addr;
    unsigned long symoffset;
    RtldLockState lockstate;

    rlock_acquire(rtld_bind_lock, &lockstate);
    obj = obj_from_addr(addr);
    if (obj == NULL) {
        _rtld_error("No shared object contains address");
	lock_release(rtld_bind_lock, &lockstate);
        return 0;
    }
    info->dli_fname = obj->path;
    info->dli_fbase = obj->mapbase;
#ifdef __CHERI_PURE_CAPABILITY__
    /* Clear all permissions from dli_fbase to avoid direct access */
    info->dli_fbase = cheri_andperm(info->dli_fbase, 0);
#endif
    info->dli_saddr = (void *)0;
    info->dli_sname = NULL;

    dbg_cat(SYMLOOKUP, "%s: finding name for %#p\n", __func__, addr);
    /*
     * Walk the symbol list looking for the symbol whose address is
     * closest to the address sent in.
     */
    for (symoffset = 0; symoffset < obj->dynsymcount; symoffset++) {
        def = obj->symtab + symoffset;

        /*
         * For skip the symbol if st_shndx is either SHN_UNDEF or
         * SHN_COMMON.
         */
        if (def->st_shndx == SHN_UNDEF || def->st_shndx == SHN_COMMON) {
            dbg_cat(SYMLOOKUP, "%s: skipping %s/%p (%#p)\n", __func__,
                obj->strtab + def->st_name, symbol_addr, symbol_addr);
            continue;
        }

        /*
         * If the symbol is greater than the specified address, or if it
         * is further away from addr than the current nearest symbol,
         * then reject it.
         */
        symbol_addr = obj->relocbase + def->st_value;
#ifdef __CHERI_PURE_CAPABILITY__
        /* Clear all permissions from the symbol_addr */
        symbol_addr = cheri_andperm(symbol_addr, 0);
#endif
        if ((vaddr_t)symbol_addr > (vaddr_t)addr || (vaddr_t)symbol_addr < (vaddr_t)info->dli_saddr)
            continue;

        dbg_cat(SYMLOOKUP, "%s: Found partial match for %s (%#p)\n", __func__,
            obj->strtab + def->st_name, symbol_addr);
        /* Update our idea of the nearest symbol. */
        info->dli_sname = obj->strtab + def->st_name;
        info->dli_saddr = symbol_addr;

        /* Exact match? */
        if ((vaddr_t)info->dli_saddr == (vaddr_t)addr) {
            dbg_cat(SYMLOOKUP, "%s: Found exact match for %s (%#p)\n", __func__,
                obj->strtab + def->st_name, symbol_addr);
            break;
        }
    }
    lock_release(rtld_bind_lock, &lockstate);
    return 1;
}

int
dlinfo(void *handle, int request, void *p)
{
    const Obj_Entry *obj;
    RtldLockState lockstate;
    int error;

    rlock_acquire(rtld_bind_lock, &lockstate);

    if (handle == NULL || handle == RTLD_SELF) {
	void *retaddr;

	retaddr = __builtin_return_address(0);	/* __GNUC__ only */
	if ((obj = obj_from_addr(retaddr)) == NULL)
	    _rtld_error("Cannot determine caller's shared object");
    } else
	obj = dlcheck(handle);

    if (obj == NULL) {
	lock_release(rtld_bind_lock, &lockstate);
	return (-1);
    }

    error = 0;
    switch (request) {
    case RTLD_DI_LINKMAP:
	*((struct link_map const **)p) = &obj->linkmap;
	break;
    case RTLD_DI_ORIGIN:
	error = rtld_dirname(obj->path, p);
	break;

    case RTLD_DI_SERINFOSIZE:
    case RTLD_DI_SERINFO:
	error = do_search_info(obj, request, (struct dl_serinfo *)p);
	break;

    default:
	_rtld_error("Invalid request %d passed to dlinfo()", request);
	error = -1;
    }

    lock_release(rtld_bind_lock, &lockstate);

    return (error);
}

static void
rtld_fill_dl_phdr_info(const Obj_Entry *obj, struct dl_phdr_info *phdr_info)
{

#ifdef __CHERI_PURE_CAPABILITY__
	phdr_info->dlpi_addr =
	    (uintptr_t)cheri_andperm(obj->relocbase, CHERI_PERM_LOAD);
	phdr_info->dlpi_phdr = cheri_andperm(obj->phdr, CHERI_PERM_LOAD);
#else
	phdr_info->dlpi_addr = (Elf_Addr)obj->relocbase;
	phdr_info->dlpi_phdr = obj->phdr;
#endif
	phdr_info->dlpi_name = obj->path;
	phdr_info->dlpi_phnum = obj->phsize / sizeof(obj->phdr[0]);
	phdr_info->dlpi_tls_modid = obj->tlsindex;
	phdr_info->dlpi_tls_data = obj->tlsinit;
	phdr_info->dlpi_adds = obj_loads;
	phdr_info->dlpi_subs = obj_loads - obj_count;
}

int
dl_iterate_phdr(__dl_iterate_hdr_callback callback, void *param)
{
	struct dl_phdr_info phdr_info;
	Obj_Entry *obj, marker;
	RtldLockState bind_lockstate, phdr_lockstate;
	int error;

	init_marker(&marker);
	error = 0;

	wlock_acquire(rtld_phdr_lock, &phdr_lockstate);
	wlock_acquire(rtld_bind_lock, &bind_lockstate);
	for (obj = globallist_curr(TAILQ_FIRST(&obj_list)); obj != NULL;) {
		TAILQ_INSERT_AFTER(&obj_list, obj, &marker, next);
		rtld_fill_dl_phdr_info(obj, &phdr_info);
		hold_object(obj);
		lock_release(rtld_bind_lock, &bind_lockstate);

		error = callback(&phdr_info, sizeof phdr_info, param);

		wlock_acquire(rtld_bind_lock, &bind_lockstate);
		unhold_object(obj);
		obj = globallist_next(&marker);
		TAILQ_REMOVE(&obj_list, &marker, next);
		if (error != 0) {
			lock_release(rtld_bind_lock, &bind_lockstate);
			lock_release(rtld_phdr_lock, &phdr_lockstate);
			return (error);
		}
	}

	if (error == 0) {
		rtld_fill_dl_phdr_info(&obj_rtld, &phdr_info);
		lock_release(rtld_bind_lock, &bind_lockstate);
		error = callback(&phdr_info, sizeof(phdr_info), param);
	}
	lock_release(rtld_phdr_lock, &phdr_lockstate);
	return (error);
}

static void *
fill_search_info(const char *dir, size_t dirlen, void *param)
{
    struct fill_search_info_args *arg;

    arg = param;

    if (arg->request == RTLD_DI_SERINFOSIZE) {
	arg->serinfo->dls_cnt ++;
	arg->serinfo->dls_size += sizeof(struct dl_serpath) + dirlen + 1;
    } else {
	struct dl_serpath *s_entry;

	s_entry = arg->serpath;
	s_entry->dls_name  = arg->strspace;
	s_entry->dls_flags = arg->flags;

	strncpy(arg->strspace, dir, dirlen);
	arg->strspace[dirlen] = '\0';

	arg->strspace += dirlen + 1;
	arg->serpath++;
    }

    return (NULL);
}

static int
do_search_info(const Obj_Entry *obj, int request, struct dl_serinfo *info)
{
    struct dl_serinfo _info;
    struct fill_search_info_args args;

    args.request = RTLD_DI_SERINFOSIZE;
    args.serinfo = &_info;

    _info.dls_size = __offsetof(struct dl_serinfo, dls_serpath);
    _info.dls_cnt  = 0;

    path_enumerate(obj->rpath, fill_search_info, NULL, &args);
    path_enumerate(ld_library_path, fill_search_info, NULL, &args);
    path_enumerate(obj->runpath, fill_search_info, NULL, &args);
    path_enumerate(gethints(obj->z_nodeflib), fill_search_info, NULL, &args);
    if (!obj->z_nodeflib)
      path_enumerate(ld_standard_library_path, fill_search_info, NULL, &args);


    if (request == RTLD_DI_SERINFOSIZE) {
	info->dls_size = _info.dls_size;
	info->dls_cnt = _info.dls_cnt;
	return (0);
    }

    if (info->dls_cnt != _info.dls_cnt || info->dls_size != _info.dls_size) {
	_rtld_error("Uninitialized Dl_serinfo struct passed to dlinfo()");
	return (-1);
    }

    args.request  = RTLD_DI_SERINFO;
    args.serinfo  = info;
    args.serpath  = &info->dls_serpath[0];
    args.strspace = (char *)&info->dls_serpath[_info.dls_cnt];

    args.flags = LA_SER_RUNPATH;
    if (path_enumerate(obj->rpath, fill_search_info, NULL, &args) != NULL)
	return (-1);

    args.flags = LA_SER_LIBPATH;
    if (path_enumerate(ld_library_path, fill_search_info, NULL, &args) != NULL)
	return (-1);

    args.flags = LA_SER_RUNPATH;
    if (path_enumerate(obj->runpath, fill_search_info, NULL, &args) != NULL)
	return (-1);

    args.flags = LA_SER_CONFIG;
    if (path_enumerate(gethints(obj->z_nodeflib), fill_search_info, NULL, &args)
      != NULL)
	return (-1);

    args.flags = LA_SER_DEFAULT;
    if (!obj->z_nodeflib && path_enumerate(ld_standard_library_path,
      fill_search_info, NULL, &args) != NULL)
	return (-1);
    return (0);
}

static int
rtld_dirname(const char *path, char *bname)
{
    const char *endp;

    /* Empty or NULL string gets treated as "." */
    if (path == NULL || *path == '\0') {
	bname[0] = '.';
	bname[1] = '\0';
	return (0);
    }

    /* Strip trailing slashes */
    endp = path + strlen(path) - 1;
    while (endp > path && *endp == '/')
	endp--;

    /* Find the start of the dir */
    while (endp > path && *endp != '/')
	endp--;

    /* Either the dir is "/" or there are no slashes */
    if (endp == path) {
	bname[0] = *endp == '/' ? '/' : '.';
	bname[1] = '\0';
	return (0);
    } else {
	do {
	    endp--;
	} while (endp > path && *endp == '/');
    }

    if (endp - path + 2 > PATH_MAX)
    {
	_rtld_error("Filename is too long: %s", path);
	return(-1);
    }

    strncpy(bname, path, endp - path + 1);
    bname[endp - path + 1] = '\0';
    return (0);
}

static int
rtld_dirname_abs(const char *path, char *base)
{
	char *last;

	if (realpath(path, base) == NULL)
		return (-1);
	dbg("%s -> %s", path, base);
	last = strrchr(base, '/');
	if (last == NULL)
		return (-1);
	if (last != base)
		*last = '\0';
	return (0);
}

static void
linkmap_add(Obj_Entry *obj)
{
    dbg("Adding %s to linkmap", printable_path(obj->path));
    struct link_map *l = &obj->linkmap;
    struct link_map *prev;

    obj->linkmap.l_name = obj->path;
    obj->linkmap.l_addr = obj->mapbase;
    obj->linkmap.l_ld = obj->dynamic;
#ifdef __mips__
    /* GDB needs load offset on MIPS to use the symbols */
    obj->linkmap.l_offs = obj->relocbase;
#endif

    if (r_debug.r_map == NULL) {
	r_debug.r_map = l;
	return;
    }

    /*
     * Scan to the end of the list, but not past the entry for the
     * dynamic linker, which we want to keep at the very end.
     */
    for (prev = r_debug.r_map;
      prev->l_next != NULL && prev->l_next != &obj_rtld.linkmap;
      prev = prev->l_next)
	;

    /* Link in the new entry. */
    l->l_prev = prev;
    l->l_next = prev->l_next;
    if (l->l_next != NULL)
	l->l_next->l_prev = l;
    prev->l_next = l;
}

static void
linkmap_delete(Obj_Entry *obj)
{
    struct link_map *l = &obj->linkmap;

    if (l->l_prev == NULL) {
	if ((r_debug.r_map = l->l_next) != NULL)
	    l->l_next->l_prev = NULL;
	return;
    }

    if ((l->l_prev->l_next = l->l_next) != NULL)
	l->l_next->l_prev = l->l_prev;
}

/*
 * Function for the debugger to set a breakpoint on to gain control.
 *
 * The two parameters allow the debugger to easily find and determine
 * what the runtime loader is doing and to whom it is doing it.
 *
 * When the loadhook trap is hit (r_debug_state, set at program
 * initialization), the arguments can be found on the stack:
 *
 *  +8   struct link_map *m
 *  +4   struct r_debug  *rd
 *  +0   RetAddr
 */
void
r_debug_state(struct r_debug* rd __unused, struct link_map *m  __unused)
{
    /*
     * The following is a hack to force the compiler to emit calls to
     * this function, even when optimizing.  If the function is empty,
     * the compiler is not obliged to emit any code for calls to it,
     * even when marked __noinline.  However, gdb depends on those
     * calls being made.
     */
    __compiler_membar();
}

/*
 * A function called after init routines have completed. This can be used to
 * break before a program's entry routine is called, and can be used when
 * main is not available in the symbol table.
 */
void
_r_debug_postinit(struct link_map *m __unused)
{

	/* See r_debug_state(). */
	__compiler_membar();
}

static void
release_object(Obj_Entry *obj)
{

	if (obj->holdcount > 0) {
		obj->unholdfree = true;
		return;
	}
	munmap(obj->mapbase, obj->mapsize);
	linkmap_delete(obj);
	obj_free(obj);
}

/*
 * Get address of the pointer variable in the main program.
 * Prefer non-weak symbol over the weak one.
 */
static const void **
get_program_var_addr(const char *name, RtldLockState *lockstate)
{
    SymLook req;
    DoneList donelist;

    symlook_init(&req, name);
    req.lockstate = lockstate;
    donelist_init(&donelist);
    if (symlook_global(&req, &donelist) != 0)
	return (NULL);
    if (ELF_ST_TYPE(req.sym_out->st_info) == STT_FUNC)
	return ((const void **)make_function_pointer(req.sym_out,
	  req.defobj_out));
    else if (ELF_ST_TYPE(req.sym_out->st_info) == STT_GNU_IFUNC)
	return ((const void **)rtld_resolve_ifunc(req.defobj_out, req.sym_out));
    else
	return ((const void **)(req.defobj_out->relocbase +
	  req.sym_out->st_value));
}

/*
 * Set a pointer variable in the main program to the given value.  This
 * is used to set key variables such as "environ" before any of the
 * init functions are called.
 */
static void
set_program_var(const char *name, const void *value)
{
    const void **addr;

    if ((addr = get_program_var_addr(name, NULL)) != NULL) {
	dbg("\"%s\": *%p <-- %p", name, addr, value);
	*addr = value;
    }
}

/*
 * Search the global objects, including dependencies and main object,
 * for the given symbol.
 */
static int
symlook_global(SymLook *req, DoneList *donelist)
{
    SymLook req1;
    const Objlist_Entry *elm;
    int res;

    symlook_init_from_req(&req1, req);

    /* Search all objects loaded at program start up. */
    if (req->defobj_out == NULL ||
      ELF_ST_BIND(req->sym_out->st_info) == STB_WEAK) {
	res = symlook_list(&req1, &list_main, donelist);
	if (res == 0 && (req->defobj_out == NULL ||
	  ELF_ST_BIND(req1.sym_out->st_info) != STB_WEAK)) {
	    req->sym_out = req1.sym_out;
	    req->defobj_out = req1.defobj_out;
	    assert(req->defobj_out != NULL);
	}
    }

    /* Search all DAGs whose roots are RTLD_GLOBAL objects. */
    STAILQ_FOREACH(elm, &list_global, link) {
	if (req->defobj_out != NULL &&
	  ELF_ST_BIND(req->sym_out->st_info) != STB_WEAK)
	    break;
	res = symlook_list(&req1, &elm->obj->dagmembers, donelist);
	if (res == 0 && (req->defobj_out == NULL ||
	  ELF_ST_BIND(req1.sym_out->st_info) != STB_WEAK)) {
	    req->sym_out = req1.sym_out;
	    req->defobj_out = req1.defobj_out;
	    assert(req->defobj_out != NULL);
	}
    }

    return (req->sym_out != NULL ? 0 : ESRCH);
}

/*
 * Given a symbol name in a referencing object, find the corresponding
 * definition of the symbol.  Returns a pointer to the symbol, or NULL if
 * no definition was found.  Returns a pointer to the Obj_Entry of the
 * defining object via the reference parameter DEFOBJ_OUT.
 */
static int
symlook_default(SymLook *req, const Obj_Entry *refobj)
{
    DoneList donelist;
    const Objlist_Entry *elm;
    SymLook req1;
    int res;

    donelist_init(&donelist);
    symlook_init_from_req(&req1, req);

    /*
     * Look first in the referencing object if linked symbolically,
     * and similarly handle protected symbols.
     */
    res = symlook_obj(&req1, refobj);
    if (res == 0 && (refobj->symbolic ||
      ELF_ST_VISIBILITY(req1.sym_out->st_other) == STV_PROTECTED)) {
	req->sym_out = req1.sym_out;
	req->defobj_out = req1.defobj_out;
	assert(req->defobj_out != NULL);
    }
    if (refobj->symbolic || req->defobj_out != NULL)
	donelist_check(&donelist, refobj);

    symlook_global(req, &donelist);

    /* Search all dlopened DAGs containing the referencing object. */
    STAILQ_FOREACH(elm, &refobj->dldags, link) {
	if (req->sym_out != NULL &&
	  ELF_ST_BIND(req->sym_out->st_info) != STB_WEAK)
	    break;
	res = symlook_list(&req1, &elm->obj->dagmembers, &donelist);
	if (res == 0 && (req->sym_out == NULL ||
	  ELF_ST_BIND(req1.sym_out->st_info) != STB_WEAK)) {
	    req->sym_out = req1.sym_out;
	    req->defobj_out = req1.defobj_out;
	    assert(req->defobj_out != NULL);
	}
    }

    /*
     * Search the dynamic linker itself, and possibly resolve the
     * symbol from there.  This is how the application links to
     * dynamic linker services such as dlopen.
     */
    if (req->sym_out == NULL ||
      ELF_ST_BIND(req->sym_out->st_info) == STB_WEAK) {
	res = symlook_obj(&req1, &obj_rtld);
	if (res == 0) {
	    req->sym_out = req1.sym_out;
	    req->defobj_out = req1.defobj_out;
	    assert(req->defobj_out != NULL);
	}
    }

    return (req->sym_out != NULL ? 0 : ESRCH);
}

static int
symlook_list(SymLook *req, const Objlist *objlist, DoneList *dlp)
{
    const Elf_Sym *def;
    const Obj_Entry *defobj;
    const Objlist_Entry *elm;
    SymLook req1;
    int res;

    def = NULL;
    defobj = NULL;
    STAILQ_FOREACH(elm, objlist, link) {
	if (donelist_check(dlp, elm->obj))
	    continue;
	symlook_init_from_req(&req1, req);
	if ((res = symlook_obj(&req1, elm->obj)) == 0) {
	    if (def == NULL || ELF_ST_BIND(req1.sym_out->st_info) != STB_WEAK) {
		def = req1.sym_out;
		defobj = req1.defobj_out;
		if (ELF_ST_BIND(def->st_info) != STB_WEAK)
		    break;
	    }
	}
    }
    if (def != NULL) {
	req->sym_out = def;
	req->defobj_out = defobj;
	return (0);
    }
    return (ESRCH);
}

/*
 * Search the chain of DAGS cointed to by the given Needed_Entry
 * for a symbol of the given name.  Each DAG is scanned completely
 * before advancing to the next one.  Returns a pointer to the symbol,
 * or NULL if no definition was found.
 */
static int
symlook_needed(SymLook *req, const Needed_Entry *needed, DoneList *dlp)
{
    const Elf_Sym *def;
    const Needed_Entry *n;
    const Obj_Entry *defobj;
    SymLook req1;
    int res;

    def = NULL;
    defobj = NULL;
    symlook_init_from_req(&req1, req);
    for (n = needed; n != NULL; n = n->next) {
	if (n->obj == NULL ||
	    (res = symlook_list(&req1, &n->obj->dagmembers, dlp)) != 0)
	    continue;
	if (def == NULL || ELF_ST_BIND(req1.sym_out->st_info) != STB_WEAK) {
	    def = req1.sym_out;
	    defobj = req1.defobj_out;
	    if (ELF_ST_BIND(def->st_info) != STB_WEAK)
		break;
	}
    }
    if (def != NULL) {
	req->sym_out = def;
	req->defobj_out = defobj;
	return (0);
    }
    return (ESRCH);
}

/*
 * Search the symbol table of a single shared object for a symbol of
 * the given name and version, if requested.  Returns a pointer to the
 * symbol, or NULL if no definition was found.  If the object is
 * filter, return filtered symbol from filtee.
 *
 * The symbol's hash value is passed in for efficiency reasons; that
 * eliminates many recomputations of the hash value.
 */
int
symlook_obj(SymLook *req, const Obj_Entry *obj)
{
    DoneList donelist;
    SymLook req1;
    int flags, res, mres;

    /*
     * If there is at least one valid hash at this point, we prefer to
     * use the faster GNU version if available.
     */
    if (obj->valid_hash_gnu)
	mres = symlook_obj1_gnu(req, obj);
    else if (obj->valid_hash_sysv)
	mres = symlook_obj1_sysv(req, obj);
    else
	return (EINVAL);

    if (mres == 0) {
	if (obj->needed_filtees != NULL) {
	    flags = (req->flags & SYMLOOK_EARLY) ? RTLD_LO_EARLY : 0;
	    load_filtees(__DECONST(Obj_Entry *, obj), flags, req->lockstate);
	    donelist_init(&donelist);
	    symlook_init_from_req(&req1, req);
	    res = symlook_needed(&req1, obj->needed_filtees, &donelist);
	    if (res == 0) {
		req->sym_out = req1.sym_out;
		req->defobj_out = req1.defobj_out;
	    }
	    return (res);
	}
	if (obj->needed_aux_filtees != NULL) {
	    flags = (req->flags & SYMLOOK_EARLY) ? RTLD_LO_EARLY : 0;
	    load_filtees(__DECONST(Obj_Entry *, obj), flags, req->lockstate);
	    donelist_init(&donelist);
	    symlook_init_from_req(&req1, req);
	    res = symlook_needed(&req1, obj->needed_aux_filtees, &donelist);
	    if (res == 0) {
		req->sym_out = req1.sym_out;
		req->defobj_out = req1.defobj_out;
		return (res);
	    }
	}
    }
    return (mres);
}

/* Symbol match routine common to both hash functions */
static bool
matched_symbol(SymLook *req, const Obj_Entry *obj, Sym_Match_Result *result,
    const unsigned long symnum)
{
	Elf_Versym verndx;
	const Elf_Sym *symp;
	const char *strp;

	symp = obj->symtab + symnum;
	strp = obj->strtab + symp->st_name;

	switch (ELF_ST_TYPE(symp->st_info)) {
	case STT_FUNC:
	case STT_NOTYPE:
	case STT_OBJECT:
	case STT_COMMON:
	case STT_GNU_IFUNC:
		if (symp->st_value == 0)
			return (false);
		/* fallthrough */
	case STT_TLS:
		if (symp->st_shndx != SHN_UNDEF)
			break;
#ifndef __mips__
		else if (((req->flags & SYMLOOK_IN_PLT) == 0) &&
		    (ELF_ST_TYPE(symp->st_info) == STT_FUNC))
			break;
#endif
		/* fallthrough */
	default:
		return (false);
	}
	if (req->name[0] != strp[0] || strcmp(req->name, strp) != 0)
		return (false);

	if (req->ventry == NULL) {
		if (obj->versyms != NULL) {
			verndx = VER_NDX(obj->versyms[symnum]);
			if (verndx > obj->vernum) {
				_rtld_error(
				    "%s: symbol %s references wrong version %d",
				    obj->path, obj->strtab + symnum, verndx);
				return (false);
			}
			/*
			 * If we are not called from dlsym (i.e. this
			 * is a normal relocation from unversioned
			 * binary), accept the symbol immediately if
			 * it happens to have first version after this
			 * shared object became versioned.  Otherwise,
			 * if symbol is versioned and not hidden,
			 * remember it. If it is the only symbol with
			 * this name exported by the shared object, it
			 * will be returned as a match by the calling
			 * function. If symbol is global (verndx < 2)
			 * accept it unconditionally.
			 */
			if ((req->flags & SYMLOOK_DLSYM) == 0 &&
			    verndx == VER_NDX_GIVEN) {
				result->sym_out = symp;
				return (true);
			}
			else if (verndx >= VER_NDX_GIVEN) {
				if ((obj->versyms[symnum] & VER_NDX_HIDDEN)
				    == 0) {
					if (result->vsymp == NULL)
						result->vsymp = symp;
					result->vcount++;
				}
				return (false);
			}
		}
		result->sym_out = symp;
		return (true);
	}
	if (obj->versyms == NULL) {
		if (object_match_name(obj, req->ventry->name)) {
			_rtld_error("%s: object %s should provide version %s "
			    "for symbol %s", obj_rtld.path, obj->path,
			    req->ventry->name, obj->strtab + symnum);
			return (false);
		}
	} else {
		verndx = VER_NDX(obj->versyms[symnum]);
		if (verndx > obj->vernum) {
			_rtld_error("%s: symbol %s references wrong version %d",
			    obj->path, obj->strtab + symnum, verndx);
			return (false);
		}
		if (obj->vertab[verndx].hash != req->ventry->hash ||
		    strcmp(obj->vertab[verndx].name, req->ventry->name)) {
			/*
			 * Version does not match. Look if this is a
			 * global symbol and if it is not hidden. If
			 * global symbol (verndx < 2) is available,
			 * use it. Do not return symbol if we are
			 * called by dlvsym, because dlvsym looks for
			 * a specific version and default one is not
			 * what dlvsym wants.
			 */
			if ((req->flags & SYMLOOK_DLSYM) ||
			    (verndx >= VER_NDX_GIVEN) ||
			    (obj->versyms[symnum] & VER_NDX_HIDDEN))
				return (false);
		}
	}
	result->sym_out = symp;
	return (true);
}

/*
 * Search for symbol using SysV hash function.
 * obj->buckets is known not to be NULL at this point; the test for this was
 * performed with the obj->valid_hash_sysv assignment.
 */
static int
symlook_obj1_sysv(SymLook *req, const Obj_Entry *obj)
{
	unsigned long symnum;
	Sym_Match_Result matchres;

	matchres.sym_out = NULL;
	matchres.vsymp = NULL;
	matchres.vcount = 0;

	for (symnum = obj->buckets[req->hash % obj->nbuckets];
	    symnum != STN_UNDEF; symnum = obj->chains[symnum]) {
		if (symnum >= obj->nchains)
			return (ESRCH);	/* Bad object */

		if (matched_symbol(req, obj, &matchres, symnum)) {
			req->sym_out = matchres.sym_out;
			req->defobj_out = obj;
			return (0);
		}
	}
	if (matchres.vcount == 1) {
		req->sym_out = matchres.vsymp;
		req->defobj_out = obj;
		return (0);
	}
	return (ESRCH);
}

/* Search for symbol using GNU hash function */
static int
symlook_obj1_gnu(SymLook *req, const Obj_Entry *obj)
{
	Elf_Addr bloom_word;
	const Elf32_Word *hashval;
	Elf32_Word bucket;
	Sym_Match_Result matchres;
	unsigned int h1, h2;
	unsigned long symnum;

	matchres.sym_out = NULL;
	matchres.vsymp = NULL;
	matchres.vcount = 0;

	/* Pick right bitmask word from Bloom filter array */
	bloom_word = obj->bloom_gnu[(req->hash_gnu / __ELF_WORD_SIZE) &
	    obj->maskwords_bm_gnu];

	/* Calculate modulus word size of gnu hash and its derivative */
	h1 = req->hash_gnu & (__ELF_WORD_SIZE - 1);
	h2 = ((req->hash_gnu >> obj->shift2_gnu) & (__ELF_WORD_SIZE - 1));

	/* Filter out the "definitely not in set" queries */
	if (((bloom_word >> h1) & (bloom_word >> h2) & 1) == 0)
		return (ESRCH);

	/* Locate hash chain and corresponding value element*/
	bucket = obj->buckets_gnu[req->hash_gnu % obj->nbuckets_gnu];
	if (bucket == 0)
		return (ESRCH);
	hashval = &obj->chain_zero_gnu[bucket];
	do {
		if (((*hashval ^ req->hash_gnu) >> 1) == 0) {
			symnum = hashval - obj->chain_zero_gnu;
			if (matched_symbol(req, obj, &matchres, symnum)) {
				req->sym_out = matchres.sym_out;
				req->defobj_out = obj;
				return (0);
			}
		}
	} while ((*hashval++ & 1) == 0);
	if (matchres.vcount == 1) {
		req->sym_out = matchres.vsymp;
		req->defobj_out = obj;
		return (0);
	}
	return (ESRCH);
}

static void
trace_loaded_objects(Obj_Entry *obj)
{
    const char *fmt1, *fmt2, *fmt, *main_local, *list_containers;
    int c;

    if ((main_local = getenv(_LD("TRACE_LOADED_OBJECTS_PROGNAME"))) == NULL)
	main_local = "";

    if ((fmt1 = getenv(_LD("TRACE_LOADED_OBJECTS_FMT1"))) == NULL)
	fmt1 = "\t%o => %p (%x)\n";

    if ((fmt2 = getenv(_LD("TRACE_LOADED_OBJECTS_FMT2"))) == NULL)
	fmt2 = "\t%o (%x)\n";

    list_containers = getenv(_LD("TRACE_LOADED_OBJECTS_ALL"));

    for (; obj != NULL; obj = TAILQ_NEXT(obj, next)) {
	Needed_Entry *needed;
	const char *name, *path;
	bool is_lib;

	if (obj->marker)
	    continue;
	if (list_containers && obj->needed != NULL)
	    rtld_printf("%s:\n", obj->path);
	for (needed = obj->needed; needed; needed = needed->next) {
	    if (needed->obj != NULL) {
		if (needed->obj->traced && !list_containers)
		    continue;
		needed->obj->traced = true;
		path = needed->obj->path;
	    } else
		path = "not found";

	    name = obj->strtab + needed->name;
	    is_lib = strncmp(name, "lib", 3) == 0;	/* XXX - bogus */

	    fmt = is_lib ? fmt1 : fmt2;
	    while ((c = *fmt++) != '\0') {
		switch (c) {
		default:
		    rtld_putchar(c);
		    continue;
		case '\\':
		    switch (c = *fmt) {
		    case '\0':
			continue;
		    case 'n':
			rtld_putchar('\n');
			break;
		    case 't':
			rtld_putchar('\t');
			break;
		    }
		    break;
		case '%':
		    switch (c = *fmt) {
		    case '\0':
			continue;
		    case '%':
		    default:
			rtld_putchar(c);
			break;
		    case 'A':
			rtld_putstr(main_local);
			break;
		    case 'a':
			rtld_putstr(obj_main->path);
			break;
		    case 'o':
			rtld_putstr(name);
			break;
#if 0
		    case 'm':
			rtld_printf("%d", sodp->sod_major);
			break;
		    case 'n':
			rtld_printf("%d", sodp->sod_minor);
			break;
#endif
		    case 'p':
			rtld_putstr(path);
			break;
		    case 'x':
			rtld_printf("%p", needed->obj ? needed->obj->mapbase :
			  0);
			break;
		    }
		    break;
		}
		++fmt;
	    }
	}
    }
}

/*
 * Unload a dlopened object and its dependencies from memory and from
 * our data structures.  It is assumed that the DAG rooted in the
 * object has already been unreferenced, and that the object has a
 * reference count of 0.
 */
static void
unload_object(Obj_Entry *root, RtldLockState *lockstate)
{
	Obj_Entry marker, *obj, *next;

	assert(root->refcount == 0);

	/*
	 * Pass over the DAG removing unreferenced objects from
	 * appropriate lists.
	 */
	unlink_object(root);

	/* Unmap all objects that are no longer referenced. */
	for (obj = TAILQ_FIRST(&obj_list); obj != NULL; obj = next) {
		next = TAILQ_NEXT(obj, next);
		if (obj->marker || obj->refcount != 0)
			continue;
		LD_UTRACE(UTRACE_UNLOAD_OBJECT, obj, obj->mapbase,
		    obj->mapsize, 0, obj->path);
		dbg("unloading \"%s\"", obj->path);
		/*
		 * Unlink the object now to prevent new references from
		 * being acquired while the bind lock is dropped in
		 * recursive dlclose() invocations.
		 */
		TAILQ_REMOVE(&obj_list, obj, next);
		obj_count--;

		if (obj->filtees_loaded) {
			if (next != NULL) {
				init_marker(&marker);
				TAILQ_INSERT_BEFORE(next, &marker, next);
				unload_filtees(obj, lockstate);
				next = TAILQ_NEXT(&marker, next);
				TAILQ_REMOVE(&obj_list, &marker, next);
			} else
				unload_filtees(obj, lockstate);
		}
		release_object(obj);
	}
}

static void
unlink_object(Obj_Entry *root)
{
    Objlist_Entry *elm;

    if (root->refcount == 0) {
	/* Remove the object from the RTLD_GLOBAL list. */
	objlist_remove(&list_global, root);

    	/* Remove the object from all objects' DAG lists. */
    	STAILQ_FOREACH(elm, &root->dagmembers, link) {
	    objlist_remove(&elm->obj->dldags, root);
	    if (elm->obj != root)
		unlink_object(elm->obj);
	}
    }
}

static void
ref_dag(Obj_Entry *root)
{
    Objlist_Entry *elm;

    assert(root->dag_inited);
    STAILQ_FOREACH(elm, &root->dagmembers, link)
	elm->obj->refcount++;
}

static void
unref_dag(Obj_Entry *root)
{
    Objlist_Entry *elm;

    assert(root->dag_inited);
    STAILQ_FOREACH(elm, &root->dagmembers, link)
	elm->obj->refcount--;
}

/*
 * Common code for MD __tls_get_addr().
 */
static void *tls_get_addr_slow(uintptr_t **, int, size_t) __noinline;
static void *
tls_get_addr_slow(uintptr_t **dtvp, int index, size_t offset)
{
    uintptr_t *newdtv, *dtv;
    RtldLockState lockstate;
    int to_copy;

    dtv = *dtvp;
    /* Check dtv generation in case new modules have arrived */
    if (dtv[0] != tls_dtv_generation) {
	wlock_acquire(rtld_bind_lock, &lockstate);
	newdtv = xcalloc(tls_max_index + 2, sizeof(Elf_Addr));
	to_copy = dtv[1];
	if (to_copy > tls_max_index)
	    to_copy = tls_max_index;
	memcpy(&newdtv[2], &dtv[2], to_copy * sizeof(Elf_Addr));
	newdtv[0] = tls_dtv_generation;
	newdtv[1] = tls_max_index;
	free(dtv);
	lock_release(rtld_bind_lock, &lockstate);
	dtv = *dtvp = newdtv;
    }

    /* Dynamically allocate module TLS if necessary */
    if (dtv[index + 1] == 0) {
	/* Signal safe, wlock will block out signals. */
	wlock_acquire(rtld_bind_lock, &lockstate);
	if (!dtv[index + 1])
	    dtv[index + 1] = (Elf_Addr)allocate_module_tls(index);
	lock_release(rtld_bind_lock, &lockstate);
    }
    return ((void *)(dtv[index + 1] + offset));
}

void *
tls_get_addr_common(uintptr_t **dtvp, int index, size_t offset)
{
	uintptr_t *dtv;

	dtv = *dtvp;
	/* Check dtv generation in case new modules have arrived */
	if (__predict_true(dtv[0] == tls_dtv_generation &&
	    dtv[index + 1] != 0))
		return ((void *)(dtv[index + 1] + offset));
	return (tls_get_addr_slow(dtvp, index, offset));
}

#if defined(__aarch64__) || defined(__arm__) || defined(__mips__) || \
    defined(__powerpc__) || defined(__riscv)

/*
 * Return pointer to allocated TLS block
 */
static void *
get_tls_block_ptr(void *tcb, size_t tcbsize)
{
    size_t extra_size, post_size, pre_size, tls_block_size;
    size_t tls_init_align;

    tls_init_align = rtld_max(obj_main->tlsalign, 1);

    /* Compute fragments sizes. */
    extra_size = tcbsize - TLS_TCB_SIZE;
    post_size = calculate_tls_post_size(tls_init_align);
    tls_block_size = tcbsize + post_size;
    pre_size = roundup2(tls_block_size, tls_init_align) - tls_block_size;

    return ((char *)tcb - pre_size - extra_size);
}

/*
 * Allocate Static TLS using the Variant I method.
 *
 * For details on the layout, see lib/libc/gen/tls.c.
 *
 * NB: rtld's tls_static_space variable includes TLS_TCB_SIZE and post_size as
 *     it is based on tls_last_offset, and TLS offsets here are really TCB
 *     offsets, whereas libc's tls_static_space is just the executable's static
 *     TLS segment.
 */
void *
allocate_tls(Obj_Entry *objs, void *oldtcb, size_t tcbsize, size_t tcbalign)
{
    Obj_Entry *obj;
    char *tls_block;
    uintptr_t *dtv, **tcb;
    char *addr;
    Elf_Addr i;
    size_t extra_size, maxalign, post_size, pre_size, tls_block_size;
    size_t tls_init_align;

    if (oldtcb != NULL && tcbsize == TLS_TCB_SIZE)
	return (oldtcb);

    assert(tcbsize >= TLS_TCB_SIZE);
    maxalign = rtld_max(tcbalign, tls_static_max_align);
    tls_init_align = rtld_max(obj_main->tlsalign, 1);

    /* Compute fragmets sizes. */
    extra_size = tcbsize - TLS_TCB_SIZE;
    post_size = calculate_tls_post_size(tls_init_align);
    tls_block_size = tcbsize + post_size;
    pre_size = roundup2(tls_block_size, tls_init_align) - tls_block_size;
    tls_block_size += pre_size + tls_static_space - TLS_TCB_SIZE - post_size;

    /* Allocate whole TLS block */
    tls_block = malloc_aligned(tls_block_size, maxalign);
    tcb = (uintptr_t **)(tls_block + pre_size + extra_size);

    if (oldtcb != NULL) {
	memcpy(tls_block, get_tls_block_ptr(oldtcb, tcbsize),
	    tls_block_size);
	free_aligned(get_tls_block_ptr(oldtcb, tcbsize));

	/* Adjust the DTV. */
	dtv = tcb[0];
	for (i = 0; i < dtv[1]; i++) {
	    if (dtv[i+2] >= (Elf_Addr)oldtcb &&
		dtv[i+2] < (Elf_Addr)oldtcb + tls_static_space) {
		dtv[i+2] = (uintptr_t)tcb + ((Elf_Addr)dtv[i+2] - (Elf_Addr)oldtcb);
	    }
	}
    } else {
	dtv = xcalloc(tls_max_index + 2, sizeof(void *));
	tcb[0] = dtv;
	dtv[0] = (uintptr_t)tls_dtv_generation;
	dtv[1] = (uintptr_t)tls_max_index;

	for (obj = globallist_curr(objs); obj != NULL;
	  obj = globallist_next(obj)) {
	    if (obj->tlsoffset > 0) {
		addr = (char *)tcb + obj->tlsoffset;
		if (obj->tlsinitsize > 0)
		    memcpy(addr, obj->tlsinit, obj->tlsinitsize);
		if (obj->tlssize > obj->tlsinitsize)
		    memset((void*)(addr + obj->tlsinitsize), 0,
			   obj->tlssize - obj->tlsinitsize);
		dtv[obj->tlsindex + 1] = (uintptr_t)addr;
	    }
	}
    }

    return (tcb);
}

void
free_tls(void *tcb, size_t tcbsize, size_t tcbalign __unused)
{
    char **dtv;
    char *tlsstart, *tlsend;
    size_t post_size;
    size_t dtvsize, i, tls_init_align;

    assert(tcbsize >= TLS_TCB_SIZE);
    tls_init_align = rtld_max(obj_main->tlsalign, 1);

    /* Compute fragments sizes. */
    post_size = calculate_tls_post_size(tls_init_align);

    tlsstart = (char *)tcb + TLS_TCB_SIZE + post_size;
    tlsend = (char *)tcb + tls_static_space;

    dtv = *(void **)tcb;
    dtvsize = (size_t)dtv[1];
    for (i = 0; i < dtvsize; i++) {
	if (dtv[i+2] && (dtv[i+2] < tlsstart || dtv[i+2] >= tlsend)) {
	    free((void*)dtv[i+2]);
	}
    }
    free(dtv);
    free_aligned(get_tls_block_ptr(tcb, tcbsize));
}

#endif

#if defined(__i386__) || defined(__amd64__) || defined(__sparc64__)

/*
 * Allocate Static TLS using the Variant II method.
 */
void *
allocate_tls(Obj_Entry *objs, void *oldtls, size_t tcbsize, size_t tcbalign)
{
    Obj_Entry *obj;
    size_t size, ralign;
    char *tls;
    Elf_Addr *dtv, *olddtv;
    Elf_Addr segbase, oldsegbase, addr;
    size_t i;

    ralign = tcbalign;
    if (tls_static_max_align > ralign)
	    ralign = tls_static_max_align;
    size = round(tls_static_space, ralign) + round(tcbsize, ralign);

    assert(tcbsize >= 2*sizeof(Elf_Addr));
    tls = malloc_aligned(size, ralign);
    dtv = xcalloc(tls_max_index + 2, sizeof(Elf_Addr));

    segbase = (Elf_Addr)(tls + round(tls_static_space, ralign));
    ((Elf_Addr*)segbase)[0] = segbase;
    ((Elf_Addr*)segbase)[1] = (Elf_Addr) dtv;

    dtv[0] = tls_dtv_generation;
    dtv[1] = tls_max_index;

    if (oldtls) {
	/*
	 * Copy the static TLS block over whole.
	 */
	oldsegbase = (Elf_Addr) oldtls;
	memcpy((void *)(segbase - tls_static_space),
	       (const void *)(oldsegbase - tls_static_space),
	       tls_static_space);

	/*
	 * If any dynamic TLS blocks have been created tls_get_addr(),
	 * move them over.
	 */
	olddtv = ((Elf_Addr**)oldsegbase)[1];
	for (i = 0; i < olddtv[1]; i++) {
	    if (olddtv[i+2] < oldsegbase - size || olddtv[i+2] > oldsegbase) {
		dtv[i+2] = olddtv[i+2];
		olddtv[i+2] = 0;
	    }
	}

	/*
	 * We assume that this block was the one we created with
	 * allocate_initial_tls().
	 */
	free_tls(oldtls, 2*sizeof(Elf_Addr), sizeof(Elf_Addr));
    } else {
	for (obj = objs; obj != NULL; obj = TAILQ_NEXT(obj, next)) {
		if (obj->marker || obj->tlsoffset == 0)
			continue;
		addr = segbase - obj->tlsoffset;
		memset((void*)(addr + obj->tlsinitsize),
		       0, obj->tlssize - obj->tlsinitsize);
		if (obj->tlsinit)
		    memcpy((void*) addr, obj->tlsinit, obj->tlsinitsize);
		dtv[obj->tlsindex + 1] = addr;
	}
    }

    return (void*) segbase;
}

void
free_tls(void *tls, size_t tcbsize  __unused, size_t tcbalign)
{
    Elf_Addr* dtv;
    size_t size, ralign;
    int dtvsize, i;
    Elf_Addr tlsstart, tlsend;

    /*
     * Figure out the size of the initial TLS block so that we can
     * find stuff which ___tls_get_addr() allocated dynamically.
     */
    ralign = tcbalign;
    if (tls_static_max_align > ralign)
	    ralign = tls_static_max_align;
    size = round(tls_static_space, ralign);

    dtv = ((Elf_Addr**)tls)[1];
    dtvsize = dtv[1];
    tlsend = (Elf_Addr) tls;
    tlsstart = tlsend - size;
    for (i = 0; i < dtvsize; i++) {
	if (dtv[i + 2] != 0 && (dtv[i + 2] < tlsstart || dtv[i + 2] > tlsend)) {
		free_aligned((void *)dtv[i + 2]);
	}
    }

    free_aligned((void *)tlsstart);
    free((void*) dtv);
}

#endif

/*
 * Allocate TLS block for module with given index.
 */
void *
allocate_module_tls(int index)
{
    Obj_Entry* obj;
    char* p;

    TAILQ_FOREACH(obj, &obj_list, next) {
	if (obj->marker)
	    continue;
	if (obj->tlsindex == index)
	    break;
    }
    if (!obj) {
	rtld_fatal("Can't find module with TLS index %d", index);
    }

    p = malloc_aligned(obj->tlssize, obj->tlsalign);
    memcpy(p, obj->tlsinit, obj->tlsinitsize);
    memset(p + obj->tlsinitsize, 0, obj->tlssize - obj->tlsinitsize);

    return p;
}

bool
allocate_tls_offset(Obj_Entry *obj)
{
    size_t off;

    if (obj->tls_done)
	return true;

    if (obj->tlssize == 0) {
	obj->tls_done = true;
	return true;
    }

    if (tls_last_offset == 0)
	off = calculate_first_tls_offset(obj->tlssize, obj->tlsalign);
    else
	off = calculate_tls_offset(tls_last_offset, tls_last_size,
				   obj->tlssize, obj->tlsalign);

    /*
     * If we have already fixed the size of the static TLS block, we
     * must stay within that size. When allocating the static TLS, we
     * leave a small amount of space spare to be used for dynamically
     * loading modules which use static TLS.
     */
    if (tls_static_space != 0) {
	if (calculate_tls_end(off, obj->tlssize) > tls_static_space)
	    return false;
    } else if (obj->tlsalign > tls_static_max_align) {
	    tls_static_max_align = obj->tlsalign;
    }

    tls_last_offset = obj->tlsoffset = off;
    tls_last_size = obj->tlssize;
    obj->tls_done = true;

    return true;
}

void
free_tls_offset(Obj_Entry *obj)
{

    /*
     * If we were the last thing to allocate out of the static TLS
     * block, we give our space back to the 'allocator'. This is a
     * simplistic workaround to allow libGL.so.1 to be loaded and
     * unloaded multiple times.
     */
    if (calculate_tls_end(obj->tlsoffset, obj->tlssize)
	== calculate_tls_end(tls_last_offset, tls_last_size)) {
	tls_last_offset -= obj->tlssize;
	tls_last_size = 0;
    }
}

void *
_rtld_allocate_tls(void *oldtls, size_t tcbsize, size_t tcbalign)
{
    void *ret;
    RtldLockState lockstate;

    wlock_acquire(rtld_bind_lock, &lockstate);
    ret = allocate_tls(globallist_curr(TAILQ_FIRST(&obj_list)), oldtls,
      tcbsize, tcbalign);
    lock_release(rtld_bind_lock, &lockstate);
    return (ret);
}

void
_rtld_free_tls(void *tcb, size_t tcbsize, size_t tcbalign)
{
    RtldLockState lockstate;

    wlock_acquire(rtld_bind_lock, &lockstate);
    free_tls(tcb, tcbsize, tcbalign);
    lock_release(rtld_bind_lock, &lockstate);
}

static void
object_add_name(Obj_Entry *obj, const char *name)
{
    Name_Entry *entry;
    size_t len;

    len = strlen(name);
    entry = malloc(sizeof(Name_Entry) + len);

    if (entry != NULL) {
	strcpy(entry->name, name);
	STAILQ_INSERT_TAIL(&obj->names, entry, link);
    }
}

static int
object_match_name(const Obj_Entry *obj, const char *name)
{
    Name_Entry *entry;

    STAILQ_FOREACH(entry, &obj->names, link) {
	if (strcmp(name, entry->name) == 0)
	    return (1);
    }
    return (0);
}

static Obj_Entry *
locate_dependency(const Obj_Entry *obj, const char *name)
{
    const Objlist_Entry *entry;
    const Needed_Entry *needed;

    STAILQ_FOREACH(entry, &list_main, link) {
	if (object_match_name(entry->obj, name))
	    return entry->obj;
    }

    for (needed = obj->needed;  needed != NULL;  needed = needed->next) {
	if (strcmp(obj->strtab + needed->name, name) == 0 ||
	  (needed->obj != NULL && object_match_name(needed->obj, name))) {
	    /*
	     * If there is DT_NEEDED for the name we are looking for,
	     * we are all set.  Note that object might not be found if
	     * dependency was not loaded yet, so the function can
	     * return NULL here.  This is expected and handled
	     * properly by the caller.
	     */
	    return (needed->obj);
	}
    }
    rtld_fatal("%s: Unexpected inconsistency: dependency %s not found",
	obj->path, name);
}

static int
check_object_provided_version(Obj_Entry *refobj, const Obj_Entry *depobj,
    const Elf_Vernaux *vna)
{
    const Elf_Verdef *vd;
    const char *vername;

    vername = refobj->strtab + vna->vna_name;
    vd = depobj->verdef;
    if (vd == NULL) {
	_rtld_error("%s: version %s required by %s not defined",
	    depobj->path, vername, refobj->path);
	return (-1);
    }
    for (;;) {
	if (vd->vd_version != VER_DEF_CURRENT) {
	    _rtld_error("%s: Unsupported version %d of Elf_Verdef entry",
		depobj->path, vd->vd_version);
	    return (-1);
	}
	if (vna->vna_hash == vd->vd_hash) {
	    const Elf_Verdaux *aux = (const Elf_Verdaux *)
		((const char *)vd + vd->vd_aux);
	    if (strcmp(vername, depobj->strtab + aux->vda_name) == 0)
		return (0);
	}
	if (vd->vd_next == 0)
	    break;
	vd = (const Elf_Verdef *)((const char *)vd + vd->vd_next);
    }
    if (vna->vna_flags & VER_FLG_WEAK)
	return (0);
    _rtld_error("%s: version %s required by %s not found",
	depobj->path, vername, refobj->path);
    return (-1);
}

static int
rtld_verify_object_versions(Obj_Entry *obj)
{
    const Elf_Verneed *vn;
    const Elf_Verdef  *vd;
    const Elf_Verdaux *vda;
    const Elf_Vernaux *vna;
    const Obj_Entry *depobj;
    int maxvernum, vernum;

    if (obj->ver_checked)
	return (0);
    obj->ver_checked = true;

    maxvernum = 0;
    /*
     * Walk over defined and required version records and figure out
     * max index used by any of them. Do very basic sanity checking
     * while there.
     */
    vn = obj->verneed;
    while (vn != NULL) {
	if (vn->vn_version != VER_NEED_CURRENT) {
	    _rtld_error("%s: Unsupported version %d of Elf_Verneed entry",
		obj->path, vn->vn_version);
	    return (-1);
	}
	vna = (const Elf_Vernaux *)((const char *)vn + vn->vn_aux);
	for (;;) {
	    vernum = VER_NEED_IDX(vna->vna_other);
	    if (vernum > maxvernum)
		maxvernum = vernum;
	    if (vna->vna_next == 0)
		 break;
	    vna = (const Elf_Vernaux *)((const char *)vna + vna->vna_next);
	}
	if (vn->vn_next == 0)
	    break;
	vn = (const Elf_Verneed *)((const char *)vn + vn->vn_next);
    }

    vd = obj->verdef;
    while (vd != NULL) {
	if (vd->vd_version != VER_DEF_CURRENT) {
	    _rtld_error("%s: Unsupported version %d of Elf_Verdef entry",
		obj->path, vd->vd_version);
	    return (-1);
	}
	vernum = VER_DEF_IDX(vd->vd_ndx);
	if (vernum > maxvernum)
		maxvernum = vernum;
	if (vd->vd_next == 0)
	    break;
	vd = (const Elf_Verdef *)((const char *)vd + vd->vd_next);
    }

    if (maxvernum == 0)
	return (0);

    /*
     * Store version information in array indexable by version index.
     * Verify that object version requirements are satisfied along the
     * way.
     */
    obj->vernum = maxvernum + 1;
    obj->vertab = xcalloc(obj->vernum, sizeof(Ver_Entry));

    vd = obj->verdef;
    while (vd != NULL) {
	if ((vd->vd_flags & VER_FLG_BASE) == 0) {
	    vernum = VER_DEF_IDX(vd->vd_ndx);
	    assert(vernum <= maxvernum);
	    vda = (const Elf_Verdaux *)((const char *)vd + vd->vd_aux);
	    obj->vertab[vernum].hash = vd->vd_hash;
	    obj->vertab[vernum].name = obj->strtab + vda->vda_name;
	    obj->vertab[vernum].file = NULL;
	    obj->vertab[vernum].flags = 0;
	}
	if (vd->vd_next == 0)
	    break;
	vd = (const Elf_Verdef *)((const char *)vd + vd->vd_next);
    }

    vn = obj->verneed;
    while (vn != NULL) {
	depobj = locate_dependency(obj, obj->strtab + vn->vn_file);
	if (depobj == NULL)
	    return (-1);
	vna = (const Elf_Vernaux *)((const char *)vn + vn->vn_aux);
	for (;;) {
	    if (check_object_provided_version(obj, depobj, vna))
		return (-1);
	    vernum = VER_NEED_IDX(vna->vna_other);
	    assert(vernum <= maxvernum);
	    obj->vertab[vernum].hash = vna->vna_hash;
	    obj->vertab[vernum].name = obj->strtab + vna->vna_name;
	    obj->vertab[vernum].file = obj->strtab + vn->vn_file;
	    obj->vertab[vernum].flags = (vna->vna_other & VER_NEED_HIDDEN) ?
		VER_INFO_HIDDEN : 0;
	    if (vna->vna_next == 0)
		 break;
	    vna = (const Elf_Vernaux *)((const char *)vna + vna->vna_next);
	}
	if (vn->vn_next == 0)
	    break;
	vn = (const Elf_Verneed *)((const char *)vn + vn->vn_next);
    }
    return 0;
}

static int
rtld_verify_versions(const Objlist *objlist)
{
    Objlist_Entry *entry;
    int rc;

    rc = 0;
    STAILQ_FOREACH(entry, objlist, link) {
	/*
	 * Skip dummy objects or objects that have their version requirements
	 * already checked.
	 */
	if (entry->obj->strtab == NULL || entry->obj->vertab != NULL)
	    continue;
	if (rtld_verify_object_versions(entry->obj) == -1) {
	    rc = -1;
	    if (ld_tracing == NULL)
		break;
	}
    }
    if (rc == 0 || ld_tracing != NULL)
    	rc = rtld_verify_object_versions(&obj_rtld);
    return rc;
}

const Ver_Entry *
fetch_ventry(const Obj_Entry *obj, unsigned long symnum)
{
    Elf_Versym vernum;

    if (obj->vertab) {
	vernum = VER_NDX(obj->versyms[symnum]);
	if (vernum >= obj->vernum) {
	    _rtld_error("%s: symbol %s has wrong verneed value %d",
		obj->path, obj->strtab + symnum, vernum);
	} else if (obj->vertab[vernum].hash != 0) {
	    return &obj->vertab[vernum];
	}
    }
    return NULL;
}

int
_rtld_get_stack_prot(void)
{

	return (stack_prot);
}

int
_rtld_is_dlopened(void *arg)
{
	Obj_Entry *obj;
	RtldLockState lockstate;
	int res;

	rlock_acquire(rtld_bind_lock, &lockstate);
	obj = dlcheck(arg);
	if (obj == NULL)
		obj = obj_from_addr(arg);
	if (obj == NULL) {
		_rtld_error("No shared object contains address");
		lock_release(rtld_bind_lock, &lockstate);
		return (-1);
	}
	res = obj->dlopened ? 1 : 0;
	lock_release(rtld_bind_lock, &lockstate);
	return (res);
}

int
obj_enforce_relro(Obj_Entry *obj)
{
	if (obj->relro_size == 0)
		return (0);

	dbg("Enforcing RELRO for %s (%p -> %p)", obj->path, obj->relro_page,
	    obj->relro_page + obj->relro_size);
	if (mprotect(obj->relro_page, obj->relro_size, PROT_READ) == -1) {
		_rtld_error("%s: Cannot enforce relro protection: %s",
		    obj->path, rtld_strerror(errno));
		return (-1);
	}
	return (0);
}

static void
map_stacks_exec(RtldLockState *lockstate)
{
	void (*thr_map_stacks_exec)(void);

	if ((max_stack_flags & PF_X) == 0 || (stack_prot & PROT_EXEC) != 0)
		return;
	thr_map_stacks_exec = (void (*)(void))(uintptr_t)
	    get_program_var_addr("__pthread_map_stacks_exec", lockstate);
	if (thr_map_stacks_exec != NULL) {
		stack_prot |= PROT_EXEC;
		thr_map_stacks_exec();
	}
}

void
symlook_init(SymLook *dst, const char *name)
{

	bzero(dst, sizeof(*dst));
	dst->name = name;
	dst->hash = elf_hash(name);
	dst->hash_gnu = gnu_hash(name);
}

static void
symlook_init_from_req(SymLook *dst, const SymLook *src)
{

	dst->name = src->name;
	dst->hash = src->hash;
	dst->hash_gnu = src->hash_gnu;
	dst->ventry = src->ventry;
	dst->flags = src->flags;
	dst->defobj_out = NULL;
	dst->sym_out = NULL;
	dst->lockstate = src->lockstate;
}

static int
open_binary_fd(const char *argv0, bool search_in_path)
{
	char *pathenv, *pe, binpath[PATH_MAX];
	int fd;

	if (search_in_path && strchr(argv0, '/') == NULL) {
		pathenv = getenv("PATH");
		if (pathenv == NULL) {
			_rtld_error("-p and no PATH environment variable");
			rtld_die();
		}
		pathenv = strdup(pathenv);
		if (pathenv == NULL) {
			_rtld_error("Cannot allocate memory");
			rtld_die();
		}
		fd = -1;
		errno = ENOENT;
		while ((pe = strsep(&pathenv, ":")) != NULL) {
			if (strlcpy(binpath, pe, sizeof(binpath)) >=
			    sizeof(binpath))
				continue;
			if (binpath[0] != '\0' &&
			    strlcat(binpath, "/", sizeof(binpath)) >=
			    sizeof(binpath))
				continue;
			if (strlcat(binpath, argv0, sizeof(binpath)) >=
			    sizeof(binpath))
				continue;
			fd = open(binpath, O_RDONLY | O_CLOEXEC | O_VERIFY);
			if (fd != -1 || errno != ENOENT)
				break;
		}
		free(pathenv);
	} else {
		fd = open(argv0, O_RDONLY | O_CLOEXEC | O_VERIFY);
	}

	if (fd == -1) {
		_rtld_error("Cannot open %s: %s", argv0, rtld_strerror(errno));
		rtld_die();
	}
	return (fd);
}

/*
 * Parse a set of command-line arguments.
 */
static int
parse_args(char* argv[], int argc, bool *use_pathp, int *fdp)
{
	const char *arg;
	int fd, i, j, arglen;
	char opt;

	dbg("Parsing command-line arguments");
	*use_pathp = false;
	*fdp = -1;

	for (i = 1; i < argc; i++ ) {
		arg = argv[i];
		dbg("argv[%d]: '%s'", i, arg);

		/*
		 * rtld arguments end with an explicit "--" or with the first
		 * non-prefixed argument.
		 */
		if (strcmp(arg, "--") == 0) {
			i++;
			break;
		}
		if (arg[0] != '-')
			break;

		/*
		 * All other arguments are single-character options that can
		 * be combined, so we need to search through `arg` for them.
		 */
		arglen = strlen(arg);
		for (j = 1; j < arglen; j++) {
			opt = arg[j];
			if (opt == 'h') {
				print_usage(argv[0]);
				_exit(0);
			} else if (opt == 'f') {
			/*
			 * -f XX can be used to specify a descriptor for the
			 * binary named at the command line (i.e., the later
			 * argument will specify the process name but the
			 * descriptor is what will actually be executed)
			 */
			if (j != arglen - 1) {
				/* -f must be the last option in, e.g., -abcf */
				rtld_fatal("Invalid options: %s", arg);
			}
			i++;
			fd = parse_integer(argv[i]);
			if (fd == -1) {
				rtld_fatal("Invalid file descriptor: '%s'",
				    argv[i]);
			}
			*fdp = fd;
			break;
			} else if (opt == 'p') {
				*use_pathp = true;
			} else if (opt == 't') {
				ld_tracing = "yes";
			} else {
				_rtld_error("Invalid argument: '%s'", arg);
				print_usage(argv[0]);
				rtld_die();
			}
		}
	}

	return (i);
}

/*
 * Parse a file descriptor number without pulling in more of libc (e.g. atoi).
 */
static int
parse_integer(const char *str)
{
	static const int RADIX = 10;  /* XXXJA: possibly support hex? */
	const char *orig;
	int n;
	char c;

	orig = str;
	n = 0;
	for (c = *str; c != '\0'; c = *++str) {
		if (c < '0' || c > '9')
			return (-1);

		n *= RADIX;
		n += c - '0';
	}

	/* Make sure we actually parsed something. */
	if (str == orig)
		return (-1);
	return (n);
}

static void
print_usage(const char *argv0)
{

	rtld_printf("Usage: %s [-h] [-f <FD>] [--] <binary> [<args>]\n"
		"\n"
		"Options:\n"
		"  -h        Display this help message\n"
		"  -p        Search in PATH for named binary\n"
		"  -t        Trace loaded libraries instead of executing <binary>\n"
		"  -f <FD>   Execute <FD> instead of searching for <binary>\n"
		"  --        End of RTLD options\n"
		"  <binary>  Name of process to execute\n"
		"  <args>    Arguments to the executed process\n", argv0);
}

/*
 * Overrides for libc_pic-provided functions.
 */

int
__getosreldate(void)
{
	size_t len;
	int oid[2];
	int error, osrel;

	if (osreldate != 0)
		return (osreldate);

	oid[0] = CTL_KERN;
	oid[1] = KERN_OSRELDATE;
	osrel = 0;
	len = sizeof(osrel);
	error = sysctl(oid, 2, &osrel, &len, NULL, 0);
	if (error == 0 && osrel > 0 && len == sizeof(osrel))
		osreldate = osrel;
	return (osreldate);
}

void
exit(int status)
{

	_exit(status);
}

void (*__cleanup)(void);
int __isthreaded = 0;
int _thread_autoinit_dummy_decl = 1;

#ifdef __CHERI_PURE_CAPABILITY__
/* FIXME: abort() will crash inside sigprocmask, let's just use raise() here */
void
abort(void)
{
	raise(SIGABRT);
	 __builtin_trap();
}
#endif

/*
 * No unresolved symbols for rtld.
 */
void
__pthread_cxa_finalize(struct dl_phdr_info *a __unused)
{
}

const char *
rtld_strerror(int errnum)
{

	if (errnum < 0 || errnum >= sys_nerr)
		return ("Unknown error");
	return (sys_errlist[errnum]);
}

<<<<<<< HEAD
#if defined DEBUG || !defined(NDEBUG)
/* Provide an implementation of __assert that does not pull in fprintf() */
void
__assert(const char *func, const char *file, int line, const char *failedexpr)
{
	if (func == NULL)
		(void)rtld_fdprintf(STDERR_FILENO,
		     "Assertion failed: (%s), file %s, line %d.\n", failedexpr,
		     file, line);
	else
		(void)rtld_fdprintf(STDERR_FILENO,
		     "Assertion failed: (%s), function %s, file %s, line %d.\n",
		     failedexpr, func, file, line);
	abort();
	/* NOTREACHED */
}
#endif

#ifdef __CHERI_PURE_CAPABILITY__
/*
 * Hack to avoid a relocation against __auxargs from libc/gen/auxv.c.
 * This symbol is actually provided by crt1.c but we need a definition in
 * rtld to avoid a R_MIPS_CHERI_CAPBILITY relocation in rtld
 */
extern Elf_Auxinfo *__auxargs;
__attribute__((visibility("hidden"))) Elf_Auxinfo *__auxargs = NULL;
#endif
=======
/*
 * No ifunc relocations.
 */
void *
memset(void *dest, int c, size_t len)
{
	size_t i;

	for (i = 0; i < len; i++)
		((char *)dest)[i] = c;
	return (dest);
}

void
bzero(void *dest, size_t len)
{
	size_t i;

	for (i = 0; i < len; i++)
		((char *)dest)[i] = 0;
}
>>>>>>> f76ddef3
<|MERGE_RESOLUTION|>--- conflicted
+++ resolved
@@ -6011,7 +6011,28 @@
 	return (sys_errlist[errnum]);
 }
 
-<<<<<<< HEAD
+/*
+ * No ifunc relocations.
+ */
+void *
+memset(void *dest, int c, size_t len)
+{
+	size_t i;
+
+	for (i = 0; i < len; i++)
+		((char *)dest)[i] = c;
+	return (dest);
+}
+
+void
+bzero(void *dest, size_t len)
+{
+	size_t i;
+
+	for (i = 0; i < len; i++)
+		((char *)dest)[i] = 0;
+}
+
 #if defined DEBUG || !defined(NDEBUG)
 /* Provide an implementation of __assert that does not pull in fprintf() */
 void
@@ -6038,27 +6059,4 @@
  */
 extern Elf_Auxinfo *__auxargs;
 __attribute__((visibility("hidden"))) Elf_Auxinfo *__auxargs = NULL;
-#endif
-=======
-/*
- * No ifunc relocations.
- */
-void *
-memset(void *dest, int c, size_t len)
-{
-	size_t i;
-
-	for (i = 0; i < len; i++)
-		((char *)dest)[i] = c;
-	return (dest);
-}
-
-void
-bzero(void *dest, size_t len)
-{
-	size_t i;
-
-	for (i = 0; i < len; i++)
-		((char *)dest)[i] = 0;
-}
->>>>>>> f76ddef3
+#endif