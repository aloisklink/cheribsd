--- conflicted
+++ resolved
@@ -319,7 +319,8 @@
 
 #define md_abi_variant_hook(x)
 
-<<<<<<< HEAD
+#define	TLS_DTV_OFFSET	0
+
 #ifdef __CHERI_PURE_CAPABILITY__
 /* Add function not used by CHERI as inlines here so that the compiler can
  * omit the call */
@@ -423,8 +424,5 @@
 #endif
 
 __END_DECLS
-=======
-#define	TLS_DTV_OFFSET	0
->>>>>>> 99c2ce7e
 
 #endif