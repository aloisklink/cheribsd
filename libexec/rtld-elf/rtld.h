--- conflicted
+++ resolved
@@ -546,11 +546,7 @@
 void *rtld_resolve_ifunc(const Obj_Entry *obj, const Elf_Sym *def);
 void symlook_init(SymLook *, const char *);
 int symlook_obj(SymLook *, const Obj_Entry *);
-<<<<<<< HEAD
-void *tls_get_addr_common(uintptr_t** dtvp, int index, size_t offset);
-=======
 void *tls_get_addr_common(uintptr_t **dtvp, int index, size_t offset);
->>>>>>> 8bcdb144
 void *allocate_tls(Obj_Entry *, void *, size_t, size_t);
 void free_tls(void *, size_t, size_t);
 void *allocate_module_tls(int index);
