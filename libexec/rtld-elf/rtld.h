--- conflicted
+++ resolved
@@ -516,16 +516,11 @@
 int do_copy_relocations(Obj_Entry *);
 int reloc_non_plt(Obj_Entry *, Obj_Entry *, int flags,
     struct Struct_RtldLockState *);
-<<<<<<< HEAD
-
 #ifdef __CHERI_PURE_CAPABILITY__
 int reloc_plt(Obj_Entry *obj, const Obj_Entry *rtldobj);
 #else
-int reloc_plt(Obj_Entry *);
-#endif
-=======
 int reloc_plt(Obj_Entry *, int flags, struct Struct_RtldLockState *);
->>>>>>> 4a03477e
+#endif
 int reloc_jmpslots(Obj_Entry *, int flags, struct Struct_RtldLockState *);
 int reloc_iresolve(Obj_Entry *, struct Struct_RtldLockState *);
 int reloc_gnu_ifunc(Obj_Entry *, int flags, struct Struct_RtldLockState *);
