--- conflicted
+++ resolved
@@ -101,12 +101,7 @@
  * x17 = &_rtld_bind_start
  */
 ENTRY(_rtld_bind_start)
-<<<<<<< HEAD
-	.cfi_startproc
 	mov	PTR(17), PTRN(sp)
-=======
-	mov	x17, sp
->>>>>>> 78599c32
 
 	/* Save frame pointer and SP */
 	stp	PTR(29), PTR(30), [PTRN(sp), #-(PTR_WIDTH * 2)]!
@@ -174,12 +169,7 @@
 	ldp	PTR(zr), PTR(30), [PTRN(sp)], #(PTR_WIDTH * 2)
 
 	/* Call into the correct function */
-<<<<<<< HEAD
 	br	PTR(16)
-	.cfi_endproc
-=======
-	br	x16
->>>>>>> 78599c32
 END(_rtld_bind_start)
 
 /*
@@ -193,20 +183,13 @@
  * Resolver function for TLS symbols resolved at load time
  */
 ENTRY(_rtld_tlsdesc_static)
-<<<<<<< HEAD
 #ifdef __CHERI_PURE_CAPABILITY__
 	/* Currently unused and unimplemented for pure-capability code */
 	brk #0x1
 #else /* defined(__CHERI_PURE_CAPABILITY__) */
-	.cfi_startproc
 	ldr	x0, [x0, #8]
 	ret
-	.cfi_endproc
 #endif /* defined(__CHERI_PURE_CAPABILITY__) */
-=======
-	ldr	x0, [x0, #8]
-	ret
->>>>>>> 78599c32
 END(_rtld_tlsdesc_static)
 
 /*
@@ -215,14 +198,10 @@
  * Resolver function for weak and undefined TLS symbols
  */
 ENTRY(_rtld_tlsdesc_undef)
-<<<<<<< HEAD
 #ifdef __CHERI_PURE_CAPABILITY__
 	/* Currently unused and unimplemented for pure-capability code */
 	brk #0x1
 #else /* defined(__CHERI_PURE_CAPABILITY__) */
-	.cfi_startproc
-=======
->>>>>>> 78599c32
 	str	x1, [sp, #-16]!
 	.cfi_adjust_cfa_offset	16
 
@@ -242,15 +221,10 @@
  * Resolver function for TLS symbols from dlopen()
  */
 ENTRY(_rtld_tlsdesc_dynamic)
-<<<<<<< HEAD
 #ifdef __CHERI_PURE_CAPABILITY__
 	/* Currently unused and unimplemented for pure-capability code */
 	brk #0x1
 #else /* defined(__CHERI_PURE_CAPABILITY__) */
-	.cfi_startproc
-
-=======
->>>>>>> 78599c32
 	/* Save registers used in fast path */
 	stp	x1,  x2, [sp, #(-2 * 16)]!
 	stp	x3,  x4, [sp, #(1 * 16)]
