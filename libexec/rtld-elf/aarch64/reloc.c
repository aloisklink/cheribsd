/*-
 * Copyright (c) 2014-2015 The FreeBSD Foundation
 * Copyright 2020 Brett F. Gutstein
 * All rights reserved.
 *
 * Portions of this software were developed by Andrew Turner
 * under sponsorship from the FreeBSD Foundation.
 *
 * Redistribution and use in source and binary forms, with or without
 * modification, are permitted provided that the following conditions
 * are met:
 * 1. Redistributions of source code must retain the above copyright
 *    notice, this list of conditions and the following disclaimer.
 * 2. Redistributions in binary form must reproduce the above copyright
 *    notice, this list of conditions and the following disclaimer in the
 *    documentation and/or other materials provided with the distribution.
 *
 * THIS SOFTWARE IS PROVIDED BY THE AUTHOR AND CONTRIBUTORS ``AS IS'' AND
 * ANY EXPRESS OR IMPLIED WARRANTIES, INCLUDING, BUT NOT LIMITED TO, THE
 * IMPLIED WARRANTIES OF MERCHANTABILITY AND FITNESS FOR A PARTICULAR PURPOSE
 * ARE DISCLAIMED.  IN NO EVENT SHALL THE AUTHOR OR CONTRIBUTORS BE LIABLE
 * FOR ANY DIRECT, INDIRECT, INCIDENTAL, SPECIAL, EXEMPLARY, OR CONSEQUENTIAL
 * DAMAGES (INCLUDING, BUT NOT LIMITED TO, PROCUREMENT OF SUBSTITUTE GOODS
 * OR SERVICES; LOSS OF USE, DATA, OR PROFITS; OR BUSINESS INTERRUPTION)
 * HOWEVER CAUSED AND ON ANY THEORY OF LIABILITY, WHETHER IN CONTRACT, STRICT
 * LIABILITY, OR TORT (INCLUDING NEGLIGENCE OR OTHERWISE) ARISING IN ANY WAY
 * OUT OF THE USE OF THIS SOFTWARE, EVEN IF ADVISED OF THE POSSIBILITY OF
 * SUCH DAMAGE.
 */

#include <sys/cdefs.h>
__FBSDID("$FreeBSD$");

#include <sys/param.h>
#include <sys/types.h>

#include <stdlib.h>

#include "debug.h"
#include "rtld.h"
#include "rtld_printf.h"

#if __has_feature(capabilities)
#include "cheri_reloc.h"
#endif

/*
 * It is possible for the compiler to emit relocations for unaligned data.
 * We handle this situation with these inlines.
 */
#define	RELOC_ALIGNED_P(x) \
	(((uintptr_t)(x) & (sizeof(void *) - 1)) == 0)

/*
 * This is not the correct prototype, but we only need it for
 * a function pointer to a simple asm function.
 */
void *_rtld_tlsdesc_static(void *);
void *_rtld_tlsdesc_undef(void *);
void *_rtld_tlsdesc_dynamic(void *);

void _exit(int);

void
init_pltgot(Obj_Entry *obj)
{

	if (obj->pltgot != NULL) {
		obj->pltgot[1] = (uintptr_t) obj;
		obj->pltgot[2] = (uintptr_t) &_rtld_bind_start;
	}
}

#if __has_feature(capabilities)
/*
 * Fragments consist of a 64-bit address followed by a 56-bit length and an
 * 8-bit permission field.
 */
static void
init_cap_from_fragment(void *where, void * __capability data_cap,
    const void * __capability text_rodata_cap, Elf_Addr base_addr,
    Elf_Size addend)
{
	Elf_Addr *fragment;
	uintcap_t cap;
	Elf_Addr address, len;
	uint8_t perms;

	fragment = (Elf_Addr *)where;
	address = fragment[0];
	len = fragment[1] & ((1UL << (8 * sizeof(*fragment) - 8)) - 1);
	perms = fragment[1] >> (8 * sizeof(*fragment) - 8);

	cap = perms == MORELLO_FRAG_EXECUTABLE ?
	    (uintcap_t)text_rodata_cap : (uintcap_t)data_cap;
	cap = cheri_setaddress(cap, base_addr + address);

	if (perms == MORELLO_FRAG_EXECUTABLE || perms == MORELLO_FRAG_RODATA) {
		cap = cheri_clearperm(cap, FUNC_PTR_REMOVE_PERMS);
	}
	if (perms == MORELLO_FRAG_RWDATA || perms == MORELLO_FRAG_RODATA) {
		cap = cheri_clearperm(cap, DATA_PTR_REMOVE_PERMS);
		cap = cheri_setbounds(cap, len);
	}

	cap += addend;

	if (perms == MORELLO_FRAG_EXECUTABLE) {
		/*
		 * TODO tight bounds: lower bound and len should be set
		 * with LSB == 0 for C64 code.
		 */
		cap = cheri_sealentry(cap);
<<<<<<< HEAD
	}

	*((uintcap_t *)where) = cap;
}
#endif /* __has_feature(capabilities) */

#ifdef __CHERI_PURE_CAPABILITY__
/*
 * Plain aarch64 can rely on PC-relative addressing early in rtld startup.
 * However, pure capability code requires capabilities from the captable for
 * function calls, and so we must perform early self-relocation before calling
 * the general _rtld C entry point.
 */
void _rtld_relocate_nonplt_self(Elf_Dyn *dynp, Elf_Auxinfo *aux);

void
_rtld_relocate_nonplt_self(Elf_Dyn *dynp, Elf_Auxinfo *aux)
{
	caddr_t relocbase = NULL;
	const Elf_Rela *rela = NULL, *relalim;
	unsigned long relasz;
	Elf_Addr *where;
	void *pcc;

	for (; aux->a_type != AT_NULL; aux++) {
		if (aux->a_type == AT_BASE) {
			relocbase = aux->a_un.a_ptr;
			break;
		}
	}

	for (; dynp->d_tag != DT_NULL; dynp++) {
		switch (dynp->d_tag) {
		case DT_RELA:
			rela = (const Elf_Rela *)(relocbase + dynp->d_un.d_ptr);
			break;
		case DT_RELASZ:
			relasz = dynp->d_un.d_val;
			break;
		}
	}

	rela = cheri_setbounds(rela, relasz);
	relalim = (const Elf_Rela *)((const char *)rela + relasz);
	pcc = __builtin_cheri_program_counter_get();

	/* Self-relocations should all be local, i.e. R_MORELLO_RELATIVE. */
	for (; rela < relalim; rela++) {
		if (ELF_R_TYPE(rela->r_info) != R_MORELLO_RELATIVE)
			__builtin_trap();

		where = (Elf_Addr *)(relocbase + rela->r_offset);
		init_cap_from_fragment(where, relocbase, pcc,
		    (Elf_Addr)(uintptr_t)relocbase, rela->r_addend);
=======
>>>>>>> 1375a209
	}

	*((uintcap_t *)where) = cap;
}
<<<<<<< HEAD
=======
#endif /* __has_feature(capabilities) */

#ifdef __CHERI_PURE_CAPABILITY__
/*
 * Plain aarch64 can rely on PC-relative addressing early in rtld startup.
 * However, pure capability code requires capabilities from the captable for
 * function calls, and so we must perform early self-relocation before calling
 * the general _rtld C entry point.
 */
void _rtld_relocate_nonplt_self(Elf_Dyn *dynp, Elf_Auxinfo *aux);

void
_rtld_relocate_nonplt_self(Elf_Dyn *dynp, Elf_Auxinfo *aux)
{
	caddr_t relocbase = NULL;
	const Elf_Rela *rela = NULL, *relalim;
	unsigned long relasz;
	Elf_Addr *where;
	void *pcc;

	for (; aux->a_type != AT_NULL; aux++) {
		if (aux->a_type == AT_BASE) {
			relocbase = aux->a_un.a_ptr;
			break;
		}
	}

	for (; dynp->d_tag != DT_NULL; dynp++) {
		switch (dynp->d_tag) {
		case DT_RELA:
			rela = (const Elf_Rela *)(relocbase + dynp->d_un.d_ptr);
			break;
		case DT_RELASZ:
			relasz = dynp->d_un.d_val;
			break;
		}
	}

	rela = cheri_setbounds(rela, relasz);
	relalim = (const Elf_Rela *)((const char *)rela + relasz);
	pcc = __builtin_cheri_program_counter_get();

	/* Self-relocations should all be local, i.e. R_MORELLO_RELATIVE. */
	for (; rela < relalim; rela++) {
		if (ELF_R_TYPE(rela->r_info) != R_MORELLO_RELATIVE)
			__builtin_trap();

		where = (Elf_Addr *)(relocbase + rela->r_offset);
		init_cap_from_fragment(where, relocbase, pcc,
		    (Elf_Addr)(uintptr_t)relocbase, rela->r_addend);
	}
}
>>>>>>> 1375a209
#endif /* __CHERI_PURE_CAPABILITY__ */

int
do_copy_relocations(Obj_Entry *dstobj)
{
	const Obj_Entry *srcobj, *defobj;
	const Elf_Rela *relalim;
	const Elf_Rela *rela;
	const Elf_Sym *srcsym;
	const Elf_Sym *dstsym;
	const void *srcaddr;
	const char *name;
	void *dstaddr;
	SymLook req;
	size_t size;
	int res;

	/*
	 * COPY relocs are invalid outside of the main program
	 */
	assert(dstobj->mainprog);

	relalim = (const Elf_Rela *)((const char *)dstobj->rela +
	    dstobj->relasize);
	for (rela = dstobj->rela; rela < relalim; rela++) {
		if (ELF_R_TYPE(rela->r_info) != R_AARCH64_COPY)
			continue;

		dstaddr = (void *)(dstobj->relocbase + rela->r_offset);
		dstsym = dstobj->symtab + ELF_R_SYM(rela->r_info);
		name = dstobj->strtab + dstsym->st_name;
		size = dstsym->st_size;

		symlook_init(&req, name);
		req.ventry = fetch_ventry(dstobj, ELF_R_SYM(rela->r_info));
		req.flags = SYMLOOK_EARLY;

		for (srcobj = globallist_next(dstobj); srcobj != NULL;
		     srcobj = globallist_next(srcobj)) {
			res = symlook_obj(&req, srcobj);
			if (res == 0) {
				srcsym = req.sym_out;
				defobj = req.defobj_out;
				break;
			}
		}
		if (srcobj == NULL) {
			_rtld_error("Undefined symbol \"%s\" referenced from "
			    "COPY relocation in %s", name, dstobj->path);
			return (-1);
		}

		srcaddr = (const void *)(defobj->relocbase + srcsym->st_value);
		memcpy(dstaddr, srcaddr, size);
	}

	return (0);
}

struct tls_data {
	Elf_Addr	dtv_gen;
	int		tls_index;
	Elf_Addr	tls_offs;
};

static Elf_Addr
reloc_tlsdesc_alloc(int tlsindex, Elf_Addr tlsoffs)
{
	struct tls_data *tlsdesc;

	tlsdesc = xmalloc(sizeof(struct tls_data));
	tlsdesc->dtv_gen = tls_dtv_generation;
	tlsdesc->tls_index = tlsindex;
	tlsdesc->tls_offs = tlsoffs;

	return ((Elf_Addr)tlsdesc);
}

static void
reloc_tlsdesc(const Obj_Entry *obj, const Elf_Rela *rela, Elf_Addr *where,
    int flags, RtldLockState *lockstate)
{
	const Elf_Sym *def;
	const Obj_Entry *defobj;
	Elf_Addr offs;


	offs = 0;
	if (ELF_R_SYM(rela->r_info) != 0) {
		def = find_symdef(ELF_R_SYM(rela->r_info), obj, &defobj, flags,
			    NULL, lockstate);
		if (def == NULL)
			rtld_die();
		offs = def->st_value;
		obj = defobj;
		if (def->st_shndx == SHN_UNDEF) {
			/* Weak undefined thread variable */
			where[0] = (Elf_Addr)_rtld_tlsdesc_undef;
			where[1] = rela->r_addend;
			return;
		}
	}
	offs += rela->r_addend;

	if (obj->tlsoffset != 0) {
		/* Variable is in initialy allocated TLS segment */
		where[0] = (Elf_Addr)_rtld_tlsdesc_static;
		where[1] = obj->tlsoffset + offs;
	} else {
		/* TLS offest is unknown at load time, use dynamic resolving */
		where[0] = (Elf_Addr)_rtld_tlsdesc_dynamic;
		where[1] = reloc_tlsdesc_alloc(obj->tlsindex, offs);
	}
}

/*
 * Process the PLT relocations.
 */
int
reloc_plt(Obj_Entry *obj, int flags, RtldLockState *lockstate)
{
	const Elf_Rela *relalim;
	const Elf_Rela *rela;
#ifdef __CHERI_PURE_CAPABILITY__
	uintptr_t jump_slot_base;
#endif

	relalim = (const Elf_Rela *)((const char *)obj->pltrela +
	    obj->pltrelasize);
#ifdef __CHERI_PURE_CAPABILITY__
	jump_slot_base = (uintptr_t)cheri_clearperm(obj->text_rodata_cap,
	    FUNC_PTR_REMOVE_PERMS);
#endif
	for (rela = obj->pltrela; rela < relalim; rela++) {
		Elf_Addr *where;

		where = (Elf_Addr *)(obj->relocbase + rela->r_offset);

		switch(ELF_R_TYPE(rela->r_info)) {
		case R_MORELLO_JUMP_SLOT:
#ifdef __CHERI_PURE_CAPABILITY__
			/*
			 * XXX: This would be far more natural if the linker
			 * made it an R_MORELLO_RELATIVE-like fragment instead.
			 * https://git.morello-project.org/morello/llvm-project/-/issues/19
			 */
			*(uintptr_t *)where = cheri_sealentry(jump_slot_base +
			    *where);
			break;
#else
			_rtld_error("%s: R_MORELLO_JUMP_SLOT in hybrid binary",
			    obj->path);
			return (-1);
#endif
		case R_AARCH64_JUMP_SLOT:
#ifndef __CHERI_PURE_CAPABILITY__
			*where += (Elf_Addr)obj->relocbase;
			break;
#else
			_rtld_error("%s: R_AARCH64_JUMP_SLOT in purecap binary",
			    obj->path);
			return (-1);
#endif
		case R_AARCH64_TLSDESC:
			reloc_tlsdesc(obj, rela, where, SYMLOOK_IN_PLT | flags,
			    lockstate);
			break;
		case R_MORELLO_IRELATIVE:
#ifdef __CHERI_PURE_CAPABILITY__
			goto irelative;
#else
			_rtld_error("%s: R_MORELLO_IRELATIVE in hybrid binary",
			    obj->path);
			return (-1);
#endif
		case R_AARCH64_IRELATIVE:
#ifndef __CHERI_PURE_CAPABILITY__
			goto irelative;
#else
			_rtld_error("%s: R_AARCH64_IRELATIVE in purecap binary",
			    obj->path);
			return (-1);
#endif
		irelative:
			obj->irelative = true;
			break;
		case R_AARCH64_NONE:
			break;
		default:
			_rtld_error("Unknown relocation type %u in PLT",
			    (unsigned int)ELF_R_TYPE(rela->r_info));
			return (-1);
		}
	}

	return (0);
}

/*
 * LD_BIND_NOW was set - force relocation for all jump slots
 */
int
reloc_jmpslots(Obj_Entry *obj, int flags, RtldLockState *lockstate)
{
	const Obj_Entry *defobj;
	const Elf_Rela *relalim;
	const Elf_Rela *rela;
	const Elf_Sym *def;

	if (obj->jmpslots_done)
		return (0);

	relalim = (const Elf_Rela *)((const char *)obj->pltrela +
	    obj->pltrelasize);
	for (rela = obj->pltrela; rela < relalim; rela++) {
		uintptr_t *where, target;

		where = (uintptr_t *)(obj->relocbase + rela->r_offset);
		switch(ELF_R_TYPE(rela->r_info)) {
		case R_MORELLO_JUMP_SLOT:
#ifndef __CHERI_PURE_CAPABILITY__
			_rtld_error("%s: R_MORELLO_JUMP_SLOT in hybrid binary",
			    obj->path);
			return (-1);
#endif
			goto jump_slot;
		case R_AARCH64_JUMP_SLOT:
#ifdef __CHERI_PURE_CAPABILITY__
			_rtld_error("%s: R_AARCH64_JUMP_SLOT in purecap binary",
			    obj->path);
			return (-1);
#endif
			goto jump_slot;
		jump_slot:
			def = find_symdef(ELF_R_SYM(rela->r_info), obj,
			    &defobj, SYMLOOK_IN_PLT | flags, NULL, lockstate);
			if (def == NULL)
				return (-1);
			if (ELF_ST_TYPE(def->st_info) == STT_GNU_IFUNC) {
				obj->gnu_ifunc = true;
				continue;
			}
<<<<<<< HEAD
#ifdef __CHERI_PURE_CAPABILITY__
			target = (uintptr_t)make_function_pointer(def, defobj);
#else
			target = (uintptr_t)(defobj->relocbase + def->st_value);
#endif
=======
			target = (uintptr_t)make_function_pointer(def, defobj);
>>>>>>> 1375a209
			reloc_jmpslot(where, target, defobj, obj,
			    (const Elf_Rel *)rela);
			break;
		}
	}
	obj->jmpslots_done = true;

	return (0);
}

static void
reloc_iresolve_one(Obj_Entry *obj, const Elf_Rela *rela,
    RtldLockState *lockstate)
{
	Elf_Addr *where, target, *ptr;

	ptr = (Elf_Addr *)(obj->relocbase + rela->r_addend);
	where = (Elf_Addr *)(obj->relocbase + rela->r_offset);
	lock_release(rtld_bind_lock, lockstate);
	target = call_ifunc_resolver(ptr);
	wlock_acquire(rtld_bind_lock, lockstate);
	*where = target;
}

int
reloc_iresolve(Obj_Entry *obj, struct Struct_RtldLockState *lockstate)
{
	const Elf_Rela *relalim;
	const Elf_Rela *rela;

	if (!obj->irelative)
		return (0);
	obj->irelative = false;
	relalim = (const Elf_Rela *)((const char *)obj->pltrela +
	    obj->pltrelasize);
	for (rela = obj->pltrela;  rela < relalim;  rela++) {
		switch (ELF_R_TYPE(rela->r_info)) {
		case R_MORELLO_IRELATIVE:
#ifdef __CHERI_PURE_CAPABILITY__
			goto irelative;
#else
			_rtld_error("%s: R_MORELLO_IRELATIVE in hybrid binary",
			    obj->path);
			return (-1);
#endif
		case R_AARCH64_IRELATIVE:
#ifndef __CHERI_PURE_CAPABILITY__
			goto irelative;
#else
			_rtld_error("%s: R_AARCH64_IRELATIVE in purecap binary",
			    obj->path);
			return (-1);
#endif
		irelative:
			reloc_iresolve_one(obj, rela, lockstate);
			break;
		}
	}
	return (0);
}

int
reloc_iresolve_nonplt(Obj_Entry *obj, struct Struct_RtldLockState *lockstate)
{
	const Elf_Rela *relalim;
	const Elf_Rela *rela;

	if (!obj->irelative_nonplt)
		return (0);
	obj->irelative_nonplt = false;
	relalim = (const Elf_Rela *)((const char *)obj->rela + obj->relasize);
	for (rela = obj->rela;  rela < relalim;  rela++) {
		switch (ELF_R_TYPE(rela->r_info)) {
		case R_MORELLO_IRELATIVE:
#ifdef __CHERI_PURE_CAPABILITY__
			goto irelative;
#else
			_rtld_error("%s: R_MORELLO_IRELATIVE in hybrid binary",
			    obj->path);
			return (-1);
#endif
		case R_AARCH64_IRELATIVE:
#ifndef __CHERI_PURE_CAPABILITY__
			goto irelative;
#else
			_rtld_error("%s: R_AARCH64_IRELATIVE in purecap binary",
			    obj->path);
			return (-1);
#endif
		irelative:
			reloc_iresolve_one(obj, rela, lockstate);
			break;
		}
	}
	return (0);
}

int
reloc_gnu_ifunc(Obj_Entry *obj, int flags,
   struct Struct_RtldLockState *lockstate)
{
	const Elf_Rela *relalim;
	const Elf_Rela *rela;
	uintptr_t *where, target;
	const Elf_Sym *def;
	const Obj_Entry *defobj;

	if (!obj->gnu_ifunc)
		return (0);
	relalim = (const Elf_Rela *)((const char *)obj->pltrela + obj->pltrelasize);
	for (rela = obj->pltrela;  rela < relalim;  rela++) {
		where = (uintptr_t *)(obj->relocbase + rela->r_offset);
		switch (ELF_R_TYPE(rela->r_info)) {
		case R_MORELLO_JUMP_SLOT:
#ifndef __CHERI_PURE_CAPABILITY__
			_rtld_error("%s: R_MORELLO_JUMP_SLOT in hybrid binary",
			    obj->path);
			return (-1);
#endif
			goto jump_slot;
		case R_AARCH64_JUMP_SLOT:
#ifdef __CHERI_PURE_CAPABILITY__
			_rtld_error("%s: R_AARCH64_JUMP_SLOT in purecap binary",
			    obj->path);
			return (-1);
#endif
			goto jump_slot;
		jump_slot:
			def = find_symdef(ELF_R_SYM(rela->r_info), obj, &defobj,
			    SYMLOOK_IN_PLT | flags, NULL, lockstate);
			if (def == NULL)
				return (-1);
			if (ELF_ST_TYPE(def->st_info) != STT_GNU_IFUNC)
				continue;
			lock_release(rtld_bind_lock, lockstate);
			target = (uintptr_t)rtld_resolve_ifunc(defobj, def);
			wlock_acquire(rtld_bind_lock, lockstate);
			reloc_jmpslot(where, target, defobj, obj,
			    (const Elf_Rel *)rela);
		}
	}
	obj->gnu_ifunc = false;
	return (0);
}

uintptr_t
reloc_jmpslot(uintptr_t *where, uintptr_t target,
    const Obj_Entry *defobj __unused, const Obj_Entry *obj __unused,
    const Elf_Rel *rel)
{

#ifdef __CHERI_PURE_CAPABILITY__
	assert(ELF_R_TYPE(rel->r_info) == R_MORELLO_JUMP_SLOT ||
	    ELF_R_TYPE(rel->r_info) == R_MORELLO_IRELATIVE);
#else
	assert(ELF_R_TYPE(rel->r_info) == R_AARCH64_JUMP_SLOT ||
	    ELF_R_TYPE(rel->r_info) == R_AARCH64_IRELATIVE);
#endif

	if (*where != target && !ld_bind_not)
		*where = target;
	return (target);
}

void
ifunc_init(Elf_Auxinfo aux_info[__min_size(AT_COUNT)] __unused)
{

}

void
pre_init(void)
{

}

/*
 * Process non-PLT relocations
 */
int
reloc_non_plt(Obj_Entry *obj, Obj_Entry *obj_rtld, int flags,
    RtldLockState *lockstate)
{
	const Obj_Entry *defobj;
	const Elf_Rela *relalim;
	const Elf_Rela *rela;
	const Elf_Sym *def;
	SymCache *cache;
	Elf_Addr *where, symval;
#if __has_feature(capabilities)
	void * __capability data_cap;
	const void * __capability text_rodata_cap;
#endif

#ifdef __CHERI_PURE_CAPABILITY__
	/*
	 * The dynamic linker should only have R_MORELLO_RELATIVE (local)
	 * relocations, which were processed in _rtld_relocate_nonplt_self.
	 */
	if (obj == obj_rtld)
		return (0);
#endif

#ifdef __CHERI_PURE_CAPABILITY__
	data_cap = obj->relocbase;
	text_rodata_cap = obj->text_rodata_cap;
#elif __has_feature(capabilities)
	data_cap = cheri_getdefault();
	text_rodata_cap = cheri_getpcc();
#endif

	/*
	 * The dynamic loader may be called from a thread, we have
	 * limited amounts of stack available so we cannot use alloca().
	 */
	if (obj == obj_rtld)
		cache = NULL;
	else
		cache = calloc(obj->dynsymcount, sizeof(SymCache));
		/* No need to check for NULL here */

	relalim = (const Elf_Rela *)((const char *)obj->rela + obj->relasize);
	for (rela = obj->rela; rela < relalim; rela++) {
		/*
		 * First, resolve symbol for relocations which
		 * reference symbols.
		 */
		switch (ELF_R_TYPE(rela->r_info)) {
		case R_AARCH64_ABS64:
		case R_AARCH64_GLOB_DAT:
		case R_AARCH64_TLS_TPREL64:
		case R_AARCH64_TLS_DTPREL64:
		case R_AARCH64_TLS_DTPMOD64:
			def = find_symdef(ELF_R_SYM(rela->r_info), obj,
			    &defobj, flags, cache, lockstate);
			if (def == NULL)
				return (-1);
			/*
			 * If symbol is IFUNC, only perform relocation
			 * when caller allowed it by passing
			 * SYMLOOK_IFUNC flag.  Skip the relocations
			 * otherwise.
			 *
			 * Also error out in case IFUNC relocations
			 * are specified for TLS, which cannot be
			 * usefully interpreted.
			 */
			if (ELF_ST_TYPE(def->st_info) == STT_GNU_IFUNC) {
				switch (ELF_R_TYPE(rela->r_info)) {
				case R_AARCH64_ABS64:
				case R_AARCH64_GLOB_DAT:
					if ((flags & SYMLOOK_IFUNC) == 0) {
						obj->non_plt_gnu_ifunc = true;
						continue;
					}
					symval = (Elf_Addr)rtld_resolve_ifunc(
					    defobj, def);
					break;
				default:
					_rtld_error("%s: IFUNC for TLS reloc",
					    obj->path);
					return (-1);
				}
			} else {
				if ((flags & SYMLOOK_IFUNC) != 0)
					continue;
				symval = (Elf_Addr)defobj->relocbase +
				    def->st_value;
			}
			break;
		default:
			if ((flags & SYMLOOK_IFUNC) != 0)
				continue;
		}

		where = (Elf_Addr *)(obj->relocbase + rela->r_offset);

		switch (ELF_R_TYPE(rela->r_info)) {
#if __has_feature(capabilities)
		/*
		 * XXXBFG According to the spec, for R_MORELLO_CAPINIT there
		 * *can* be a fragment containing extra information for the
		 * symbol. How does this interact with symbol table
		 * information?
		 */
		case R_MORELLO_CAPINIT:
		case R_MORELLO_GLOB_DAT:
			if (process_r_cheri_capability(obj,
			    ELF_R_SYM(rela->r_info), lockstate, flags,
			    where, rela->r_addend) != 0)
				return (-1);
			break;
		case R_MORELLO_RELATIVE:
			init_cap_from_fragment(where, data_cap,
			    text_rodata_cap,
			    (Elf_Addr)(uintptr_t)obj->relocbase,
			    rela->r_addend);
			break;
#endif /* __has_feature(capabilities) */
		case R_AARCH64_ABS64:
		case R_AARCH64_GLOB_DAT:
			*where = symval + rela->r_addend;
			break;
		case R_AARCH64_COPY:
			/*
			 * These are deferred until all other relocations have
			 * been done. All we do here is make sure that the
			 * COPY relocation is not in a shared library. They
			 * are allowed only in executable files.
			 */
			if (!obj->mainprog) {
				_rtld_error("%s: Unexpected R_AARCH64_COPY "
				    "relocation in shared library", obj->path);
				return (-1);
			}
			break;
		case R_AARCH64_TLSDESC:
			reloc_tlsdesc(obj, rela, where, flags, lockstate);
			break;
		case R_AARCH64_TLS_TPREL64:
			/*
			 * We lazily allocate offsets for static TLS as we
			 * see the first relocation that references the
			 * TLS block. This allows us to support (small
			 * amounts of) static TLS in dynamically loaded
			 * modules. If we run out of space, we generate an
			 * error.
			 */
			if (!defobj->tls_done) {
				if (!allocate_tls_offset(
				    __DECONST(Obj_Entry *, defobj))) {
					_rtld_error(
					    "%s: No space available for static "
					    "Thread Local Storage", obj->path);
					return (-1);
				}
			}
			/* Test weak undefined thread variable */
			if (def->st_shndx != SHN_UNDEF) {
				*where = def->st_value + rela->r_addend +
				    defobj->tlsoffset;
			} else {
				/*
				 * XXX We should relocate undefined thread
				 * weak variable address to NULL, but how?
				 * Can we return error in this situation?
				 */
				rtld_printf("%s: Unable to relocate undefined "
				"weak TLS variable\n", obj->path);
#if 0
				return (-1);
#else
				*where = def->st_value + rela->r_addend +
				    defobj->tlsoffset;
#endif
			}
			break;

		/*
		 * !!! BEWARE !!!
		 * ARM ELF ABI defines TLS_DTPMOD64 as 1029, and TLS_DTPREL64
		 * as 1028. But actual bfd linker and the glibc RTLD linker
		 * treats TLS_DTPMOD64 as 1028 and TLS_DTPREL64 1029.
		 */
		case R_AARCH64_TLS_DTPREL64: /* efectively is TLS_DTPMOD64 */
			*where += (Elf_Addr)defobj->tlsindex;
			break;
		case R_AARCH64_TLS_DTPMOD64: /* efectively is TLS_DTPREL64 */
			*where += (Elf_Addr)(def->st_value + rela->r_addend);
			break;
		case R_AARCH64_RELATIVE:
			*where = (Elf_Addr)(obj->relocbase + rela->r_addend);
			break;
		case R_AARCH64_NONE:
			break;
		case R_MORELLO_IRELATIVE:
#ifdef __CHERI_PURE_CAPABILITY__
			goto irelative;
#else
			_rtld_error("%s: R_MORELLO_IRELATIVE in hybrid binary",
			    obj->path);
			return (-1);
#endif
		case R_AARCH64_IRELATIVE:
#ifndef __CHERI_PURE_CAPABILITY__
			goto irelative;
#else
			_rtld_error("%s: R_AARCH64_IRELATIVE in purecap binary",
			    obj->path);
			return (-1);
#endif
		irelative:
			obj->irelative_nonplt = true;
			break;
		default:
			rtld_printf("%s: Unhandled relocation %lu\n",
			    obj->path, ELF_R_TYPE(rela->r_info));
			return (-1);
		}
	}

	return (0);
}

void
allocate_initial_tls(Obj_Entry *objs)
{
	Elf_Addr **tp;

	/*
	* Fix the size of the static TLS block by using the maximum
	* offset allocated so far and adding a bit for dynamic modules to
	* use.
	*/
	tls_static_space = tls_last_offset + tls_last_size +
	    RTLD_STATIC_TLS_EXTRA;

	tp = (Elf_Addr **) allocate_tls(objs, NULL, TLS_TCB_SIZE, 16);

#ifdef __CHERI_PURE_CAPABILITY__
	asm volatile("msr	ctpidr_el0, %0" : : "C"(tp));
#else
	asm volatile("msr	tpidr_el0, %0" : : "r"(tp));
#endif
}

void *
__tls_get_addr(tls_index* ti)
{
      char *p;
      void *_tp;

#ifdef __CHERI_PURE_CAPABILITY__
      __asm __volatile("mrs	%0, ctpidr_el0"  : "=C" (_tp));
#else
      __asm __volatile("mrs	%0, tpidr_el0"  : "=r" (_tp));
#endif
      p = tls_get_addr_common((uintptr_t **)(_tp), ti->ti_module, ti->ti_offset);

      return (p);
}<|MERGE_RESOLUTION|>--- conflicted
+++ resolved
@@ -111,7 +111,6 @@
 		 * with LSB == 0 for C64 code.
 		 */
 		cap = cheri_sealentry(cap);
-<<<<<<< HEAD
 	}
 
 	*((uintcap_t *)where) = cap;
@@ -166,67 +165,8 @@
 		where = (Elf_Addr *)(relocbase + rela->r_offset);
 		init_cap_from_fragment(where, relocbase, pcc,
 		    (Elf_Addr)(uintptr_t)relocbase, rela->r_addend);
-=======
->>>>>>> 1375a209
-	}
-
-	*((uintcap_t *)where) = cap;
-}
-<<<<<<< HEAD
-=======
-#endif /* __has_feature(capabilities) */
-
-#ifdef __CHERI_PURE_CAPABILITY__
-/*
- * Plain aarch64 can rely on PC-relative addressing early in rtld startup.
- * However, pure capability code requires capabilities from the captable for
- * function calls, and so we must perform early self-relocation before calling
- * the general _rtld C entry point.
- */
-void _rtld_relocate_nonplt_self(Elf_Dyn *dynp, Elf_Auxinfo *aux);
-
-void
-_rtld_relocate_nonplt_self(Elf_Dyn *dynp, Elf_Auxinfo *aux)
-{
-	caddr_t relocbase = NULL;
-	const Elf_Rela *rela = NULL, *relalim;
-	unsigned long relasz;
-	Elf_Addr *where;
-	void *pcc;
-
-	for (; aux->a_type != AT_NULL; aux++) {
-		if (aux->a_type == AT_BASE) {
-			relocbase = aux->a_un.a_ptr;
-			break;
-		}
-	}
-
-	for (; dynp->d_tag != DT_NULL; dynp++) {
-		switch (dynp->d_tag) {
-		case DT_RELA:
-			rela = (const Elf_Rela *)(relocbase + dynp->d_un.d_ptr);
-			break;
-		case DT_RELASZ:
-			relasz = dynp->d_un.d_val;
-			break;
-		}
-	}
-
-	rela = cheri_setbounds(rela, relasz);
-	relalim = (const Elf_Rela *)((const char *)rela + relasz);
-	pcc = __builtin_cheri_program_counter_get();
-
-	/* Self-relocations should all be local, i.e. R_MORELLO_RELATIVE. */
-	for (; rela < relalim; rela++) {
-		if (ELF_R_TYPE(rela->r_info) != R_MORELLO_RELATIVE)
-			__builtin_trap();
-
-		where = (Elf_Addr *)(relocbase + rela->r_offset);
-		init_cap_from_fragment(where, relocbase, pcc,
-		    (Elf_Addr)(uintptr_t)relocbase, rela->r_addend);
-	}
-}
->>>>>>> 1375a209
+	}
+}
 #endif /* __CHERI_PURE_CAPABILITY__ */
 
 int
@@ -469,15 +409,7 @@
 				obj->gnu_ifunc = true;
 				continue;
 			}
-<<<<<<< HEAD
-#ifdef __CHERI_PURE_CAPABILITY__
 			target = (uintptr_t)make_function_pointer(def, defobj);
-#else
-			target = (uintptr_t)(defobj->relocbase + def->st_value);
-#endif
-=======
-			target = (uintptr_t)make_function_pointer(def, defobj);
->>>>>>> 1375a209
 			reloc_jmpslot(where, target, defobj, obj,
 			    (const Elf_Rel *)rela);
 			break;
