/*-
 * Copyright (c) 2014-2015 The FreeBSD Foundation
 * Copyright 2020 Brett F. Gutstein
 * All rights reserved.
 *
 * Portions of this software were developed by Andrew Turner
 * under sponsorship from the FreeBSD Foundation.
 *
 * Redistribution and use in source and binary forms, with or without
 * modification, are permitted provided that the following conditions
 * are met:
 * 1. Redistributions of source code must retain the above copyright
 *    notice, this list of conditions and the following disclaimer.
 * 2. Redistributions in binary form must reproduce the above copyright
 *    notice, this list of conditions and the following disclaimer in the
 *    documentation and/or other materials provided with the distribution.
 *
 * THIS SOFTWARE IS PROVIDED BY THE AUTHOR AND CONTRIBUTORS ``AS IS'' AND
 * ANY EXPRESS OR IMPLIED WARRANTIES, INCLUDING, BUT NOT LIMITED TO, THE
 * IMPLIED WARRANTIES OF MERCHANTABILITY AND FITNESS FOR A PARTICULAR PURPOSE
 * ARE DISCLAIMED.  IN NO EVENT SHALL THE AUTHOR OR CONTRIBUTORS BE LIABLE
 * FOR ANY DIRECT, INDIRECT, INCIDENTAL, SPECIAL, EXEMPLARY, OR CONSEQUENTIAL
 * DAMAGES (INCLUDING, BUT NOT LIMITED TO, PROCUREMENT OF SUBSTITUTE GOODS
 * OR SERVICES; LOSS OF USE, DATA, OR PROFITS; OR BUSINESS INTERRUPTION)
 * HOWEVER CAUSED AND ON ANY THEORY OF LIABILITY, WHETHER IN CONTRACT, STRICT
 * LIABILITY, OR TORT (INCLUDING NEGLIGENCE OR OTHERWISE) ARISING IN ANY WAY
 * OUT OF THE USE OF THIS SOFTWARE, EVEN IF ADVISED OF THE POSSIBILITY OF
 * SUCH DAMAGE.
 */

#include <sys/cdefs.h>
__FBSDID("$FreeBSD$");

#include <sys/param.h>
#include <sys/types.h>

#include <stdlib.h>

#include "debug.h"
#include "rtld.h"
#include "rtld_printf.h"

#if __has_feature(capabilities)
#include "cheri_reloc.h"
#endif

/*
 * It is possible for the compiler to emit relocations for unaligned data.
 * We handle this situation with these inlines.
 */
#define	RELOC_ALIGNED_P(x) \
	(((uintptr_t)(x) & (sizeof(void *) - 1)) == 0)

/*
 * This is not the correct prototype, but we only need it for
 * a function pointer to a simple asm function.
 */
void *_rtld_tlsdesc_static(void *);
void *_rtld_tlsdesc_undef(void *);
void *_rtld_tlsdesc_dynamic(void *);

void _exit(int);

void
init_pltgot(Obj_Entry *obj)
{

	if (obj->pltgot != NULL) {
		obj->pltgot[1] = (uintptr_t) obj;
		obj->pltgot[2] = (uintptr_t) &_rtld_bind_start;
	}
}

#if __has_feature(capabilities)
/*
 * Fragments consist of a 64-bit address followed by a 56-bit length and an
 * 8-bit permission field.
 */
static uintcap_t
init_cap_from_fragment(const Elf_Addr *fragment, void * __capability data_cap,
    const void * __capability text_rodata_cap, Elf_Addr base_addr,
    Elf_Size addend)
{
	uintcap_t cap;
	Elf_Addr address, len;
	uint8_t perms;

	address = fragment[0];
	len = fragment[1] & ((1UL << (8 * sizeof(*fragment) - 8)) - 1);
	perms = fragment[1] >> (8 * sizeof(*fragment) - 8);

	cap = perms == MORELLO_FRAG_EXECUTABLE ?
	    (uintcap_t)text_rodata_cap : (uintcap_t)data_cap;
	cap = cheri_setaddress(cap, base_addr + address);

	if (perms == MORELLO_FRAG_EXECUTABLE || perms == MORELLO_FRAG_RODATA) {
		cap = cheri_clearperm(cap, FUNC_PTR_REMOVE_PERMS);
	}
	if (perms == MORELLO_FRAG_RWDATA || perms == MORELLO_FRAG_RODATA) {
		cap = cheri_clearperm(cap, DATA_PTR_REMOVE_PERMS);
		cap = cheri_setbounds(cap, len);
	}

	cap += addend;

	if (perms == MORELLO_FRAG_EXECUTABLE) {
		/*
		 * TODO tight bounds: lower bound and len should be set
		 * with LSB == 0 for C64 code.
		 */
		cap = cheri_sealentry(cap);
	}

	return (cap);
}
#endif /* __has_feature(capabilities) */

#ifdef __CHERI_PURE_CAPABILITY__
/*
 * Plain aarch64 can rely on PC-relative addressing early in rtld startup.
 * However, pure capability code requires capabilities from the captable for
 * function calls, and so we must perform early self-relocation before calling
 * the general _rtld C entry point.
 */
void _rtld_relocate_nonplt_self(Elf_Dyn *dynp, Elf_Auxinfo *aux);

void
_rtld_relocate_nonplt_self(Elf_Dyn *dynp, Elf_Auxinfo *aux)
{
	caddr_t relocbase = NULL;
	const Elf_Rela *rela = NULL, *relalim;
	unsigned long relasz;
	Elf_Addr *where;
	void *pcc;

	for (; aux->a_type != AT_NULL; aux++) {
		if (aux->a_type == AT_BASE) {
			relocbase = aux->a_un.a_ptr;
			break;
		}
	}

	for (; dynp->d_tag != DT_NULL; dynp++) {
		switch (dynp->d_tag) {
		case DT_RELA:
			rela = (const Elf_Rela *)(relocbase + dynp->d_un.d_ptr);
			break;
		case DT_RELASZ:
			relasz = dynp->d_un.d_val;
			break;
		}
	}

	rela = cheri_setbounds(rela, relasz);
	relalim = (const Elf_Rela *)((const char *)rela + relasz);
	pcc = __builtin_cheri_program_counter_get();

	/* Self-relocations should all be local, i.e. R_MORELLO_RELATIVE. */
	for (; rela < relalim; rela++) {
		if (ELF_R_TYPE(rela->r_info) != R_MORELLO_RELATIVE)
			__builtin_trap();

		where = (Elf_Addr *)(relocbase + rela->r_offset);
		*(uintcap_t *)where = init_cap_from_fragment(where, relocbase,
		    pcc, (Elf_Addr)(uintptr_t)relocbase, rela->r_addend);
	}
}
#endif /* __CHERI_PURE_CAPABILITY__ */

int
do_copy_relocations(Obj_Entry *dstobj)
{
	const Obj_Entry *srcobj, *defobj;
	const Elf_Rela *relalim;
	const Elf_Rela *rela;
	const Elf_Sym *srcsym;
	const Elf_Sym *dstsym;
	const void *srcaddr;
	const char *name;
	void *dstaddr;
	SymLook req;
	size_t size;
	int res;

	/*
	 * COPY relocs are invalid outside of the main program
	 */
	assert(dstobj->mainprog);

	relalim = (const Elf_Rela *)((const char *)dstobj->rela +
	    dstobj->relasize);
	for (rela = dstobj->rela; rela < relalim; rela++) {
		if (ELF_R_TYPE(rela->r_info) != R_AARCH64_COPY)
			continue;

		dstaddr = (void *)(dstobj->relocbase + rela->r_offset);
		dstsym = dstobj->symtab + ELF_R_SYM(rela->r_info);
		name = dstobj->strtab + dstsym->st_name;
		size = dstsym->st_size;

		symlook_init(&req, name);
		req.ventry = fetch_ventry(dstobj, ELF_R_SYM(rela->r_info));
		req.flags = SYMLOOK_EARLY;

		for (srcobj = globallist_next(dstobj); srcobj != NULL;
		     srcobj = globallist_next(srcobj)) {
			res = symlook_obj(&req, srcobj);
			if (res == 0) {
				srcsym = req.sym_out;
				defobj = req.defobj_out;
				break;
			}
		}
		if (srcobj == NULL) {
			_rtld_error("Undefined symbol \"%s\" referenced from "
			    "COPY relocation in %s", name, dstobj->path);
			return (-1);
		}

		srcaddr = (const void *)(defobj->relocbase + srcsym->st_value);
		memcpy(dstaddr, srcaddr, size);
	}

	return (0);
}

struct tls_data {
	Elf_Addr	dtv_gen;
	int		tls_index;
	Elf_Addr	tls_offs;
};

static Elf_Addr
reloc_tlsdesc_alloc(int tlsindex, Elf_Addr tlsoffs)
{
	struct tls_data *tlsdesc;

	tlsdesc = xmalloc(sizeof(struct tls_data));
	tlsdesc->dtv_gen = tls_dtv_generation;
	tlsdesc->tls_index = tlsindex;
	tlsdesc->tls_offs = tlsoffs;

	return ((Elf_Addr)tlsdesc);
}

static void
reloc_tlsdesc(const Obj_Entry *obj, const Elf_Rela *rela, Elf_Addr *where,
    int flags, RtldLockState *lockstate)
{
	const Elf_Sym *def;
	const Obj_Entry *defobj;
	Elf_Addr offs;


	offs = 0;
	if (ELF_R_SYM(rela->r_info) != 0) {
		def = find_symdef(ELF_R_SYM(rela->r_info), obj, &defobj, flags,
			    NULL, lockstate);
		if (def == NULL)
			rtld_die();
		offs = def->st_value;
		obj = defobj;
		if (def->st_shndx == SHN_UNDEF) {
			/* Weak undefined thread variable */
			where[0] = (Elf_Addr)_rtld_tlsdesc_undef;
			where[1] = rela->r_addend;
			return;
		}
	}
	offs += rela->r_addend;

	if (obj->tlsoffset != 0) {
		/* Variable is in initialy allocated TLS segment */
		where[0] = (Elf_Addr)_rtld_tlsdesc_static;
		where[1] = obj->tlsoffset + offs;
	} else {
		/* TLS offest is unknown at load time, use dynamic resolving */
		where[0] = (Elf_Addr)_rtld_tlsdesc_dynamic;
		where[1] = reloc_tlsdesc_alloc(obj->tlsindex, offs);
	}
}

/*
 * Process the PLT relocations.
 */
int
reloc_plt(Obj_Entry *obj, int flags, RtldLockState *lockstate)
{
	const Elf_Rela *relalim;
	const Elf_Rela *rela;
#ifdef __CHERI_PURE_CAPABILITY__
	uintptr_t jump_slot_base;
#endif

	relalim = (const Elf_Rela *)((const char *)obj->pltrela +
	    obj->pltrelasize);
#ifdef __CHERI_PURE_CAPABILITY__
	jump_slot_base = (uintptr_t)cheri_clearperm(obj->text_rodata_cap,
	    FUNC_PTR_REMOVE_PERMS);
#endif
	for (rela = obj->pltrela; rela < relalim; rela++) {
		Elf_Addr *where;

		where = (Elf_Addr *)(obj->relocbase + rela->r_offset);

		switch(ELF_R_TYPE(rela->r_info)) {
		case R_MORELLO_JUMP_SLOT:
#ifdef __CHERI_PURE_CAPABILITY__
			/*
			 * XXX: This would be far more natural if the linker
			 * made it an R_MORELLO_RELATIVE-like fragment instead.
			 * https://git.morello-project.org/morello/llvm-project/-/issues/19
			 */
			*(uintptr_t *)where = cheri_sealentry(jump_slot_base +
			    *where);
			break;
#else
			_rtld_error("%s: R_MORELLO_JUMP_SLOT in hybrid binary",
			    obj->path);
			return (-1);
#endif
		case R_AARCH64_JUMP_SLOT:
#ifndef __CHERI_PURE_CAPABILITY__
			*where += (Elf_Addr)obj->relocbase;
			break;
#else
			_rtld_error("%s: R_AARCH64_JUMP_SLOT in purecap binary",
			    obj->path);
			return (-1);
#endif
		case R_AARCH64_TLSDESC:
			reloc_tlsdesc(obj, rela, where, SYMLOOK_IN_PLT | flags,
			    lockstate);
			break;
		case R_MORELLO_IRELATIVE:
#ifdef __CHERI_PURE_CAPABILITY__
			goto irelative;
#else
			_rtld_error("%s: R_MORELLO_IRELATIVE in hybrid binary",
			    obj->path);
			return (-1);
#endif
		case R_AARCH64_IRELATIVE:
#ifndef __CHERI_PURE_CAPABILITY__
			goto irelative;
#else
			_rtld_error("%s: R_AARCH64_IRELATIVE in purecap binary",
			    obj->path);
			return (-1);
#endif
		irelative:
			obj->irelative = true;
			break;
		case R_AARCH64_NONE:
			break;
		default:
			_rtld_error("Unknown relocation type %u in PLT",
			    (unsigned int)ELF_R_TYPE(rela->r_info));
			return (-1);
		}
	}

	return (0);
}

/*
 * LD_BIND_NOW was set - force relocation for all jump slots
 */
int
reloc_jmpslots(Obj_Entry *obj, int flags, RtldLockState *lockstate)
{
	const Obj_Entry *defobj;
	const Elf_Rela *relalim;
	const Elf_Rela *rela;
	const Elf_Sym *def;

	if (obj->jmpslots_done)
		return (0);

	relalim = (const Elf_Rela *)((const char *)obj->pltrela +
	    obj->pltrelasize);
	for (rela = obj->pltrela; rela < relalim; rela++) {
		uintptr_t *where, target;

		where = (uintptr_t *)(obj->relocbase + rela->r_offset);
		switch(ELF_R_TYPE(rela->r_info)) {
		case R_MORELLO_JUMP_SLOT:
#ifndef __CHERI_PURE_CAPABILITY__
			_rtld_error("%s: R_MORELLO_JUMP_SLOT in hybrid binary",
			    obj->path);
			return (-1);
#endif
			goto jump_slot;
		case R_AARCH64_JUMP_SLOT:
#ifdef __CHERI_PURE_CAPABILITY__
			_rtld_error("%s: R_AARCH64_JUMP_SLOT in purecap binary",
			    obj->path);
			return (-1);
#endif
			goto jump_slot;
		jump_slot:
			def = find_symdef(ELF_R_SYM(rela->r_info), obj,
			    &defobj, SYMLOOK_IN_PLT | flags, NULL, lockstate);
			if (def == NULL)
				return (-1);
			if (ELF_ST_TYPE(def->st_info) == STT_GNU_IFUNC) {
				obj->gnu_ifunc = true;
				continue;
			}
			target = (uintptr_t)make_function_pointer(def, defobj);
			reloc_jmpslot(where, target, defobj, obj,
			    (const Elf_Rel *)rela);
			break;
		}
	}
	obj->jmpslots_done = true;

	return (0);
}

static void
reloc_iresolve_one(Obj_Entry *obj, const Elf_Rela *rela,
    RtldLockState *lockstate)
{
	uintptr_t *where, target, ptr;
#ifdef __CHERI_PURE_CAPABILITY__
	Elf_Addr *fragment;
#endif

	where = (uintptr_t *)(obj->relocbase + rela->r_offset);
#ifdef __CHERI_PURE_CAPABILITY__
	fragment = (Elf_Addr *)where;
	/*
	 * XXX: Morello LLVM commit 94e1dbac broke R_MORELLO_IRELATIVE ABI.
	 * This horrible hack exists to support both old and new ABIs.
	 *
	 * Old ABI:
	 *   - Treat as R_AARCH64_IRELATIVE (addend is symbol value)
	 *   - Fragment contents either all zero (for ET_DYN) or base set to
	 *     the addend and length set to the symbol size (which we don't
	 *     have to hand).
	 *
	 * New ABI:
	 *   - Same representation as R_MORELLO_RELATIVE
	 *
	 * Thus, probe for something that looks like the old ABI and hope
	 * that's reliable enough until the commit is old enough that we can
	 * assume the new ABI and ditch this.
	 *
	 * See also: lib/csu/aarch64c/reloc.c
	 */
	if ((fragment[0] == 0 && fragment[1] == 0) ||
	    (Elf_Ssize)fragment[0] == rela->r_addend)
		ptr = (uintptr_t)(obj->text_rodata_cap + (rela->r_addend -
		    (obj->text_rodata_cap - obj->relocbase)));
	else
		ptr = init_cap_from_fragment(fragment, obj->relocbase,
		    obj->text_rodata_cap,
		    (Elf_Addr)(uintptr_t)obj->relocbase,
		    rela->r_addend);
#else
	ptr = (uintptr_t)(obj->relocbase + rela->r_addend);
#endif
	lock_release(rtld_bind_lock, lockstate);
	target = call_ifunc_resolver(ptr);
	wlock_acquire(rtld_bind_lock, lockstate);
	*where = target;
}

int
reloc_iresolve(Obj_Entry *obj, struct Struct_RtldLockState *lockstate)
{
	const Elf_Rela *relalim;
	const Elf_Rela *rela;

	if (!obj->irelative)
		return (0);
	obj->irelative = false;
	relalim = (const Elf_Rela *)((const char *)obj->pltrela +
	    obj->pltrelasize);
	for (rela = obj->pltrela;  rela < relalim;  rela++) {
		switch (ELF_R_TYPE(rela->r_info)) {
		case R_MORELLO_IRELATIVE:
#ifdef __CHERI_PURE_CAPABILITY__
			goto irelative;
#else
			_rtld_error("%s: R_MORELLO_IRELATIVE in hybrid binary",
			    obj->path);
			return (-1);
#endif
		case R_AARCH64_IRELATIVE:
#ifndef __CHERI_PURE_CAPABILITY__
			goto irelative;
#else
			_rtld_error("%s: R_AARCH64_IRELATIVE in purecap binary",
			    obj->path);
			return (-1);
#endif
		irelative:
			reloc_iresolve_one(obj, rela, lockstate);
			break;
		}
	}
	return (0);
}

int
reloc_iresolve_nonplt(Obj_Entry *obj, struct Struct_RtldLockState *lockstate)
{
	const Elf_Rela *relalim;
	const Elf_Rela *rela;

	if (!obj->irelative_nonplt)
		return (0);
	obj->irelative_nonplt = false;
	relalim = (const Elf_Rela *)((const char *)obj->rela + obj->relasize);
	for (rela = obj->rela;  rela < relalim;  rela++) {
		switch (ELF_R_TYPE(rela->r_info)) {
		case R_MORELLO_IRELATIVE:
#ifdef __CHERI_PURE_CAPABILITY__
			goto irelative;
#else
			_rtld_error("%s: R_MORELLO_IRELATIVE in hybrid binary",
			    obj->path);
			return (-1);
#endif
		case R_AARCH64_IRELATIVE:
#ifndef __CHERI_PURE_CAPABILITY__
			goto irelative;
#else
			_rtld_error("%s: R_AARCH64_IRELATIVE in purecap binary",
			    obj->path);
			return (-1);
#endif
		irelative:
			reloc_iresolve_one(obj, rela, lockstate);
			break;
		}
	}
	return (0);
}

int
reloc_gnu_ifunc(Obj_Entry *obj, int flags,
   struct Struct_RtldLockState *lockstate)
{
	const Elf_Rela *relalim;
	const Elf_Rela *rela;
	uintptr_t *where, target;
	const Elf_Sym *def;
	const Obj_Entry *defobj;

	if (!obj->gnu_ifunc)
		return (0);
	relalim = (const Elf_Rela *)((const char *)obj->pltrela + obj->pltrelasize);
	for (rela = obj->pltrela;  rela < relalim;  rela++) {
		where = (uintptr_t *)(obj->relocbase + rela->r_offset);
		switch (ELF_R_TYPE(rela->r_info)) {
		case R_MORELLO_JUMP_SLOT:
#ifndef __CHERI_PURE_CAPABILITY__
			_rtld_error("%s: R_MORELLO_JUMP_SLOT in hybrid binary",
			    obj->path);
			return (-1);
#endif
			goto jump_slot;
		case R_AARCH64_JUMP_SLOT:
#ifdef __CHERI_PURE_CAPABILITY__
			_rtld_error("%s: R_AARCH64_JUMP_SLOT in purecap binary",
			    obj->path);
			return (-1);
#endif
			goto jump_slot;
		jump_slot:
			def = find_symdef(ELF_R_SYM(rela->r_info), obj, &defobj,
			    SYMLOOK_IN_PLT | flags, NULL, lockstate);
			if (def == NULL)
				return (-1);
			if (ELF_ST_TYPE(def->st_info) != STT_GNU_IFUNC)
				continue;
			lock_release(rtld_bind_lock, lockstate);
			target = (uintptr_t)rtld_resolve_ifunc(defobj, def);
			wlock_acquire(rtld_bind_lock, lockstate);
			reloc_jmpslot(where, target, defobj, obj,
			    (const Elf_Rel *)rela);
		}
	}
	obj->gnu_ifunc = false;
	return (0);
}

uintptr_t
reloc_jmpslot(uintptr_t *where, uintptr_t target,
    const Obj_Entry *defobj __unused, const Obj_Entry *obj __unused,
    const Elf_Rel *rel)
{

#ifdef __CHERI_PURE_CAPABILITY__
	assert(ELF_R_TYPE(rel->r_info) == R_MORELLO_JUMP_SLOT ||
	    ELF_R_TYPE(rel->r_info) == R_MORELLO_IRELATIVE);
#else
	assert(ELF_R_TYPE(rel->r_info) == R_AARCH64_JUMP_SLOT ||
	    ELF_R_TYPE(rel->r_info) == R_AARCH64_IRELATIVE);
#endif

	if (*where != target && !ld_bind_not)
		*where = target;
	return (target);
}

void
ifunc_init(Elf_Auxinfo aux_info[__min_size(AT_COUNT)] __unused)
{

}

/*
 * Process non-PLT relocations
 */
int
reloc_non_plt(Obj_Entry *obj, Obj_Entry *obj_rtld, int flags,
    RtldLockState *lockstate)
{
	const Obj_Entry *defobj;
	const Elf_Rela *relalim;
	const Elf_Rela *rela;
	const Elf_Sym *def;
	SymCache *cache;
	Elf_Addr *where, symval;
#if __has_feature(capabilities)
	void * __capability data_cap;
	const void * __capability text_rodata_cap;
#endif

#ifdef __CHERI_PURE_CAPABILITY__
	/*
	 * The dynamic linker should only have R_MORELLO_RELATIVE (local)
	 * relocations, which were processed in _rtld_relocate_nonplt_self.
	 */
	if (obj == obj_rtld)
		return (0);
#endif

#ifdef __CHERI_PURE_CAPABILITY__
	data_cap = obj->relocbase;
	text_rodata_cap = obj->text_rodata_cap;
#elif __has_feature(capabilities)
	data_cap = cheri_getdefault();
	text_rodata_cap = cheri_getpcc();
#endif

	/*
	 * The dynamic loader may be called from a thread, we have
	 * limited amounts of stack available so we cannot use alloca().
	 */
	if (obj == obj_rtld)
		cache = NULL;
	else
		cache = calloc(obj->dynsymcount, sizeof(SymCache));
		/* No need to check for NULL here */

	relalim = (const Elf_Rela *)((const char *)obj->rela + obj->relasize);
	for (rela = obj->rela; rela < relalim; rela++) {
		/*
		 * First, resolve symbol for relocations which
		 * reference symbols.
		 */
		switch (ELF_R_TYPE(rela->r_info)) {
		case R_AARCH64_ABS64:
		case R_AARCH64_GLOB_DAT:
		case R_AARCH64_TLS_TPREL64:
		case R_AARCH64_TLS_DTPREL64:
		case R_AARCH64_TLS_DTPMOD64:
			def = find_symdef(ELF_R_SYM(rela->r_info), obj,
			    &defobj, flags, cache, lockstate);
			if (def == NULL)
				return (-1);
			/*
			 * If symbol is IFUNC, only perform relocation
			 * when caller allowed it by passing
			 * SYMLOOK_IFUNC flag.  Skip the relocations
			 * otherwise.
			 *
			 * Also error out in case IFUNC relocations
			 * are specified for TLS, which cannot be
			 * usefully interpreted.
			 */
			if (ELF_ST_TYPE(def->st_info) == STT_GNU_IFUNC) {
				switch (ELF_R_TYPE(rela->r_info)) {
				case R_AARCH64_ABS64:
				case R_AARCH64_GLOB_DAT:
					if ((flags & SYMLOOK_IFUNC) == 0) {
						obj->non_plt_gnu_ifunc = true;
						continue;
					}
					symval = (Elf_Addr)rtld_resolve_ifunc(
					    defobj, def);
					break;
				default:
					_rtld_error("%s: IFUNC for TLS reloc",
					    obj->path);
					return (-1);
				}
			} else {
				if ((flags & SYMLOOK_IFUNC) != 0)
					continue;
				symval = (Elf_Addr)defobj->relocbase +
				    def->st_value;
			}
			break;
		default:
			if ((flags & SYMLOOK_IFUNC) != 0)
				continue;
		}

		where = (Elf_Addr *)(obj->relocbase + rela->r_offset);

		switch (ELF_R_TYPE(rela->r_info)) {
#if __has_feature(capabilities)
		/*
		 * XXXBFG According to the spec, for R_MORELLO_CAPINIT there
		 * *can* be a fragment containing extra information for the
		 * symbol. How does this interact with symbol table
		 * information?
		 */
		case R_MORELLO_CAPINIT:
		case R_MORELLO_GLOB_DAT:
			if (process_r_cheri_capability(obj,
			    ELF_R_SYM(rela->r_info), lockstate, flags,
			    where, rela->r_addend) != 0)
				return (-1);
			break;
		case R_MORELLO_RELATIVE:
			*(uintcap_t *)(void *)where =
			    init_cap_from_fragment(where, data_cap,
				text_rodata_cap,
				(Elf_Addr)(uintptr_t)obj->relocbase,
				rela->r_addend);
			break;
#endif /* __has_feature(capabilities) */
		case R_AARCH64_ABS64:
		case R_AARCH64_GLOB_DAT:
			*where = symval + rela->r_addend;
			break;
		case R_AARCH64_COPY:
			/*
			 * These are deferred until all other relocations have
			 * been done. All we do here is make sure that the
			 * COPY relocation is not in a shared library. They
			 * are allowed only in executable files.
			 */
			if (!obj->mainprog) {
				_rtld_error("%s: Unexpected R_AARCH64_COPY "
				    "relocation in shared library", obj->path);
				return (-1);
			}
			break;
		case R_AARCH64_TLSDESC:
			reloc_tlsdesc(obj, rela, where, flags, lockstate);
			break;
		case R_AARCH64_TLS_TPREL64:
			/*
			 * We lazily allocate offsets for static TLS as we
			 * see the first relocation that references the
			 * TLS block. This allows us to support (small
			 * amounts of) static TLS in dynamically loaded
			 * modules. If we run out of space, we generate an
			 * error.
			 */
			if (!defobj->tls_done) {
				if (!allocate_tls_offset(
				    __DECONST(Obj_Entry *, defobj))) {
					_rtld_error(
					    "%s: No space available for static "
					    "Thread Local Storage", obj->path);
					return (-1);
				}
			}
			*where = def->st_value + rela->r_addend +
			    defobj->tlsoffset;
			break;

		/*
		 * !!! BEWARE !!!
		 * ARM ELF ABI defines TLS_DTPMOD64 as 1029, and TLS_DTPREL64
		 * as 1028. But actual bfd linker and the glibc RTLD linker
		 * treats TLS_DTPMOD64 as 1028 and TLS_DTPREL64 1029.
		 */
		case R_AARCH64_TLS_DTPREL64: /* efectively is TLS_DTPMOD64 */
			*where += (Elf_Addr)defobj->tlsindex;
			break;
		case R_AARCH64_TLS_DTPMOD64: /* efectively is TLS_DTPREL64 */
			*where += (Elf_Addr)(def->st_value + rela->r_addend);
			break;
		case R_AARCH64_RELATIVE:
			*where = (Elf_Addr)(obj->relocbase + rela->r_addend);
			break;
		case R_AARCH64_NONE:
			break;
		case R_MORELLO_IRELATIVE:
#ifdef __CHERI_PURE_CAPABILITY__
			goto irelative;
#else
			_rtld_error("%s: R_MORELLO_IRELATIVE in hybrid binary",
			    obj->path);
			return (-1);
#endif
		case R_AARCH64_IRELATIVE:
#ifndef __CHERI_PURE_CAPABILITY__
			goto irelative;
#else
			_rtld_error("%s: R_AARCH64_IRELATIVE in purecap binary",
			    obj->path);
			return (-1);
#endif
		irelative:
			obj->irelative_nonplt = true;
			break;
		default:
			rtld_printf("%s: Unhandled relocation %lu\n",
			    obj->path, ELF_R_TYPE(rela->r_info));
			return (-1);
		}
	}

	return (0);
}

void
allocate_initial_tls(Obj_Entry *objs)
{
	Elf_Addr **tp;

	/*
	* Fix the size of the static TLS block by using the maximum
	* offset allocated so far and adding a bit for dynamic modules to
	* use.
	*/
	tls_static_space = tls_last_offset + tls_last_size +
	    RTLD_STATIC_TLS_EXTRA;

	tp = (Elf_Addr **) allocate_tls(objs, NULL, TLS_TCB_SIZE, 16);

#ifdef __CHERI_PURE_CAPABILITY__
	asm volatile("msr	ctpidr_el0, %0" : : "C"(tp));
#else
	asm volatile("msr	tpidr_el0, %0" : : "r"(tp));
#endif
}

void *
__tls_get_addr(tls_index* ti)
{
	Elf_Addr **dtvp;

<<<<<<< HEAD
#ifdef __CHERI_PURE_CAPABILITY__
      __asm __volatile("mrs	%0, ctpidr_el0"  : "=C" (_tp));
#else
      __asm __volatile("mrs	%0, tpidr_el0"  : "=r" (_tp));
#endif
      p = tls_get_addr_common((uintptr_t **)(_tp), ti->ti_module, ti->ti_offset);

      return (p);
=======
	dtvp = _get_tp();
	return (tls_get_addr_common(dtvp, ti->ti_module, ti->ti_offset));
>>>>>>> b928e924
}<|MERGE_RESOLUTION|>--- conflicted
+++ resolved
@@ -850,19 +850,8 @@
 void *
 __tls_get_addr(tls_index* ti)
 {
-	Elf_Addr **dtvp;
-
-<<<<<<< HEAD
-#ifdef __CHERI_PURE_CAPABILITY__
-      __asm __volatile("mrs	%0, ctpidr_el0"  : "=C" (_tp));
-#else
-      __asm __volatile("mrs	%0, tpidr_el0"  : "=r" (_tp));
-#endif
-      p = tls_get_addr_common((uintptr_t **)(_tp), ti->ti_module, ti->ti_offset);
-
-      return (p);
-=======
+	uintptr_t **dtvp;
+
 	dtvp = _get_tp();
 	return (tls_get_addr_common(dtvp, ti->ti_module, ti->ti_offset));
->>>>>>> b928e924
 }