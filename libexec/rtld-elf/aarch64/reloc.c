/*-
 * Copyright (c) 2014-2015 The FreeBSD Foundation
 * Copyright 2020 Brett F. Gutstein
 * All rights reserved.
 *
 * Portions of this software were developed by Andrew Turner
 * under sponsorship from the FreeBSD Foundation.
 *
 * Redistribution and use in source and binary forms, with or without
 * modification, are permitted provided that the following conditions
 * are met:
 * 1. Redistributions of source code must retain the above copyright
 *    notice, this list of conditions and the following disclaimer.
 * 2. Redistributions in binary form must reproduce the above copyright
 *    notice, this list of conditions and the following disclaimer in the
 *    documentation and/or other materials provided with the distribution.
 *
 * THIS SOFTWARE IS PROVIDED BY THE AUTHOR AND CONTRIBUTORS ``AS IS'' AND
 * ANY EXPRESS OR IMPLIED WARRANTIES, INCLUDING, BUT NOT LIMITED TO, THE
 * IMPLIED WARRANTIES OF MERCHANTABILITY AND FITNESS FOR A PARTICULAR PURPOSE
 * ARE DISCLAIMED.  IN NO EVENT SHALL THE AUTHOR OR CONTRIBUTORS BE LIABLE
 * FOR ANY DIRECT, INDIRECT, INCIDENTAL, SPECIAL, EXEMPLARY, OR CONSEQUENTIAL
 * DAMAGES (INCLUDING, BUT NOT LIMITED TO, PROCUREMENT OF SUBSTITUTE GOODS
 * OR SERVICES; LOSS OF USE, DATA, OR PROFITS; OR BUSINESS INTERRUPTION)
 * HOWEVER CAUSED AND ON ANY THEORY OF LIABILITY, WHETHER IN CONTRACT, STRICT
 * LIABILITY, OR TORT (INCLUDING NEGLIGENCE OR OTHERWISE) ARISING IN ANY WAY
 * OUT OF THE USE OF THIS SOFTWARE, EVEN IF ADVISED OF THE POSSIBILITY OF
 * SUCH DAMAGE.
 */

#include <sys/cdefs.h>
__FBSDID("$FreeBSD$");

#include <sys/param.h>
#include <sys/types.h>

#include <stdlib.h>

#include "debug.h"
#include "rtld.h"
#include "rtld_printf.h"

#if __has_feature(capabilities)
#include "cheri_reloc.h"
#endif

/*
 * It is possible for the compiler to emit relocations for unaligned data.
 * We handle this situation with these inlines.
 */
#define	RELOC_ALIGNED_P(x) \
	(((uintptr_t)(x) & (sizeof(void *) - 1)) == 0)

/*
 * This is not the correct prototype, but we only need it for
 * a function pointer to a simple asm function.
 */
void *_rtld_tlsdesc_static(void *);
void *_rtld_tlsdesc_undef(void *);
void *_rtld_tlsdesc_dynamic(void *);

void _exit(int);

void
init_pltgot(Obj_Entry *obj)
{

	if (obj->pltgot != NULL) {
		obj->pltgot[1] = (uintptr_t) obj;
		obj->pltgot[2] = (uintptr_t) &_rtld_bind_start;
	}
}

#if __has_feature(capabilities)
/*
 * Fragments consist of a 64-bit address followed by a 56-bit length and an
 * 8-bit permission field.
 */
static uintcap_t
init_cap_from_fragment(const Elf_Addr *fragment, void * __capability data_cap,
    const void * __capability text_rodata_cap, Elf_Addr base_addr,
    Elf_Size addend)
{
	uintcap_t cap;
	Elf_Addr address, len;
	uint8_t perms;

	address = fragment[0];
	len = fragment[1] & ((1UL << (8 * sizeof(*fragment) - 8)) - 1);
	perms = fragment[1] >> (8 * sizeof(*fragment) - 8);

	cap = perms == MORELLO_FRAG_EXECUTABLE ?
	    (uintcap_t)text_rodata_cap : (uintcap_t)data_cap;
	cap = cheri_setaddress(cap, base_addr + address);

	if (perms == MORELLO_FRAG_EXECUTABLE || perms == MORELLO_FRAG_RODATA) {
		cap = cheri_clearperm(cap, FUNC_PTR_REMOVE_PERMS);
	}
	if (perms == MORELLO_FRAG_RWDATA || perms == MORELLO_FRAG_RODATA) {
		cap = cheri_clearperm(cap, DATA_PTR_REMOVE_PERMS);
		cap = cheri_setbounds(cap, len);
	}

	cap += addend;

	if (perms == MORELLO_FRAG_EXECUTABLE) {
		/*
		 * TODO tight bounds: lower bound and len should be set
		 * with LSB == 0 for C64 code.
		 */
		cap = cheri_sealentry(cap);
	}

	return (cap);
}
#endif /* __has_feature(capabilities) */

#ifdef __CHERI_PURE_CAPABILITY__
/*
 * Plain aarch64 can rely on PC-relative addressing early in rtld startup.
 * However, pure capability code requires capabilities from the captable for
 * function calls, and so we must perform early self-relocation before calling
 * the general _rtld C entry point.
 */
void _rtld_relocate_nonplt_self(Elf_Dyn *dynp, Elf_Auxinfo *aux);

void
_rtld_relocate_nonplt_self(Elf_Dyn *dynp, Elf_Auxinfo *aux)
{
	caddr_t relocbase = NULL;
	const Elf_Rela *rela = NULL, *relalim;
	unsigned long relasz;
	Elf_Addr *where;
	void *pcc;

	for (; aux->a_type != AT_NULL; aux++) {
		if (aux->a_type == AT_BASE) {
			relocbase = aux->a_un.a_ptr;
			break;
		}
	}

	for (; dynp->d_tag != DT_NULL; dynp++) {
		switch (dynp->d_tag) {
		case DT_RELA:
			rela = (const Elf_Rela *)(relocbase + dynp->d_un.d_ptr);
			break;
		case DT_RELASZ:
			relasz = dynp->d_un.d_val;
			break;
		}
	}

	rela = cheri_setbounds(rela, relasz);
	relalim = (const Elf_Rela *)((const char *)rela + relasz);
	pcc = __builtin_cheri_program_counter_get();

	/* Self-relocations should all be local, i.e. R_MORELLO_RELATIVE. */
	for (; rela < relalim; rela++) {
		if (ELF_R_TYPE(rela->r_info) != R_MORELLO_RELATIVE)
			__builtin_trap();

		where = (Elf_Addr *)(relocbase + rela->r_offset);
		*(uintcap_t *)where = init_cap_from_fragment(where, relocbase,
		    pcc, (Elf_Addr)(uintptr_t)relocbase, rela->r_addend);
	}
}
#endif /* __CHERI_PURE_CAPABILITY__ */

int
do_copy_relocations(Obj_Entry *dstobj)
{
	const Obj_Entry *srcobj, *defobj;
	const Elf_Rela *relalim;
	const Elf_Rela *rela;
	const Elf_Sym *srcsym;
	const Elf_Sym *dstsym;
	const void *srcaddr;
	const char *name;
	void *dstaddr;
	SymLook req;
	size_t size;
	int res;

	/*
	 * COPY relocs are invalid outside of the main program
	 */
	assert(dstobj->mainprog);

	relalim = (const Elf_Rela *)((const char *)dstobj->rela +
	    dstobj->relasize);
	for (rela = dstobj->rela; rela < relalim; rela++) {
		if (ELF_R_TYPE(rela->r_info) != R_AARCH64_COPY)
			continue;

		dstaddr = (void *)(dstobj->relocbase + rela->r_offset);
		dstsym = dstobj->symtab + ELF_R_SYM(rela->r_info);
		name = dstobj->strtab + dstsym->st_name;
		size = dstsym->st_size;

		symlook_init(&req, name);
		req.ventry = fetch_ventry(dstobj, ELF_R_SYM(rela->r_info));
		req.flags = SYMLOOK_EARLY;

		for (srcobj = globallist_next(dstobj); srcobj != NULL;
		     srcobj = globallist_next(srcobj)) {
			res = symlook_obj(&req, srcobj);
			if (res == 0) {
				srcsym = req.sym_out;
				defobj = req.defobj_out;
				break;
			}
		}
		if (srcobj == NULL) {
			_rtld_error("Undefined symbol \"%s\" referenced from "
			    "COPY relocation in %s", name, dstobj->path);
			return (-1);
		}

		srcaddr = (const void *)(defobj->relocbase + srcsym->st_value);
		memcpy(dstaddr, srcaddr, size);
	}

	return (0);
}

struct tls_data {
	Elf_Addr	dtv_gen;
	int		tls_index;
	Elf_Addr	tls_offs;
};

static Elf_Addr
reloc_tlsdesc_alloc(int tlsindex, Elf_Addr tlsoffs)
{
	struct tls_data *tlsdesc;

	tlsdesc = xmalloc(sizeof(struct tls_data));
	tlsdesc->dtv_gen = tls_dtv_generation;
	tlsdesc->tls_index = tlsindex;
	tlsdesc->tls_offs = tlsoffs;

	return ((Elf_Addr)tlsdesc);
}

static void
reloc_tlsdesc(const Obj_Entry *obj, const Elf_Rela *rela, Elf_Addr *where,
    int flags, RtldLockState *lockstate)
{
	const Elf_Sym *def;
	const Obj_Entry *defobj;
	Elf_Addr offs;


	offs = 0;
	if (ELF_R_SYM(rela->r_info) != 0) {
		def = find_symdef(ELF_R_SYM(rela->r_info), obj, &defobj, flags,
			    NULL, lockstate);
		if (def == NULL)
			rtld_die();
		offs = def->st_value;
		obj = defobj;
		if (def->st_shndx == SHN_UNDEF) {
			/* Weak undefined thread variable */
			where[0] = (Elf_Addr)_rtld_tlsdesc_undef;
			where[1] = rela->r_addend;
			return;
		}
	}
	offs += rela->r_addend;

	if (obj->tlsoffset != 0) {
		/* Variable is in initialy allocated TLS segment */
		where[0] = (Elf_Addr)_rtld_tlsdesc_static;
		where[1] = obj->tlsoffset + offs;
	} else {
		/* TLS offest is unknown at load time, use dynamic resolving */
		where[0] = (Elf_Addr)_rtld_tlsdesc_dynamic;
		where[1] = reloc_tlsdesc_alloc(obj->tlsindex, offs);
	}
}

/*
 * Process the PLT relocations.
 */
int
reloc_plt(Obj_Entry *obj, int flags, RtldLockState *lockstate)
{
	const Elf_Rela *relalim;
	const Elf_Rela *rela;
#ifdef __CHERI_PURE_CAPABILITY__
	uintptr_t jump_slot_base;
#endif

	relalim = (const Elf_Rela *)((const char *)obj->pltrela +
	    obj->pltrelasize);
#ifdef __CHERI_PURE_CAPABILITY__
	jump_slot_base = (uintptr_t)cheri_clearperm(obj->text_rodata_cap,
	    FUNC_PTR_REMOVE_PERMS);
#endif
	for (rela = obj->pltrela; rela < relalim; rela++) {
		Elf_Addr *where;

		where = (Elf_Addr *)(obj->relocbase + rela->r_offset);

		switch(ELF_R_TYPE(rela->r_info)) {
		case R_MORELLO_JUMP_SLOT:
#ifdef __CHERI_PURE_CAPABILITY__
			/*
			 * XXX: This would be far more natural if the linker
			 * made it an R_MORELLO_RELATIVE-like fragment instead.
			 * https://git.morello-project.org/morello/llvm-project/-/issues/19
			 */
			*(uintptr_t *)where = cheri_sealentry(jump_slot_base +
			    *where);
			break;
#else
			_rtld_error("%s: R_MORELLO_JUMP_SLOT in hybrid binary",
			    obj->path);
			return (-1);
#endif
		case R_AARCH64_JUMP_SLOT:
#ifndef __CHERI_PURE_CAPABILITY__
			*where += (Elf_Addr)obj->relocbase;
			break;
#else
			_rtld_error("%s: R_AARCH64_JUMP_SLOT in purecap binary",
			    obj->path);
			return (-1);
#endif
		case R_AARCH64_TLSDESC:
			reloc_tlsdesc(obj, rela, where, SYMLOOK_IN_PLT | flags,
			    lockstate);
			break;
		case R_MORELLO_IRELATIVE:
#ifdef __CHERI_PURE_CAPABILITY__
			goto irelative;
#else
			_rtld_error("%s: R_MORELLO_IRELATIVE in hybrid binary",
			    obj->path);
			return (-1);
#endif
		case R_AARCH64_IRELATIVE:
#ifndef __CHERI_PURE_CAPABILITY__
			goto irelative;
#else
			_rtld_error("%s: R_AARCH64_IRELATIVE in purecap binary",
			    obj->path);
			return (-1);
#endif
		irelative:
			obj->irelative = true;
			break;
		case R_AARCH64_NONE:
			break;
		default:
			_rtld_error("Unknown relocation type %u in PLT",
			    (unsigned int)ELF_R_TYPE(rela->r_info));
			return (-1);
		}
	}

	return (0);
}

/*
 * LD_BIND_NOW was set - force relocation for all jump slots
 */
int
reloc_jmpslots(Obj_Entry *obj, int flags, RtldLockState *lockstate)
{
	const Obj_Entry *defobj;
	const Elf_Rela *relalim;
	const Elf_Rela *rela;
	const Elf_Sym *def;

	if (obj->jmpslots_done)
		return (0);

	relalim = (const Elf_Rela *)((const char *)obj->pltrela +
	    obj->pltrelasize);
	for (rela = obj->pltrela; rela < relalim; rela++) {
		uintptr_t *where, target;

		where = (uintptr_t *)(obj->relocbase + rela->r_offset);
		switch(ELF_R_TYPE(rela->r_info)) {
		case R_MORELLO_JUMP_SLOT:
#ifndef __CHERI_PURE_CAPABILITY__
			_rtld_error("%s: R_MORELLO_JUMP_SLOT in hybrid binary",
			    obj->path);
			return (-1);
#endif
			goto jump_slot;
		case R_AARCH64_JUMP_SLOT:
#ifdef __CHERI_PURE_CAPABILITY__
			_rtld_error("%s: R_AARCH64_JUMP_SLOT in purecap binary",
			    obj->path);
			return (-1);
#endif
			goto jump_slot;
		jump_slot:
			def = find_symdef(ELF_R_SYM(rela->r_info), obj,
			    &defobj, SYMLOOK_IN_PLT | flags, NULL, lockstate);
			if (def == NULL)
				return (-1);
			if (ELF_ST_TYPE(def->st_info) == STT_GNU_IFUNC) {
				obj->gnu_ifunc = true;
				continue;
			}
			target = (uintptr_t)make_function_pointer(def, defobj);
			reloc_jmpslot(where, target, defobj, obj,
			    (const Elf_Rel *)rela);
			break;
		}
	}
	obj->jmpslots_done = true;

	return (0);
}

static void
reloc_iresolve_one(Obj_Entry *obj, const Elf_Rela *rela,
    RtldLockState *lockstate)
{
	uintptr_t *where, target, ptr;
#ifdef __CHERI_PURE_CAPABILITY__
	Elf_Addr *fragment;
#endif

	where = (uintptr_t *)(obj->relocbase + rela->r_offset);
#ifdef __CHERI_PURE_CAPABILITY__
	fragment = (Elf_Addr *)where;
	/*
	 * XXX: Morello LLVM commit 94e1dbac broke R_MORELLO_IRELATIVE ABI.
	 * This horrible hack exists to support both old and new ABIs.
	 *
	 * Old ABI:
	 *   - Treat as R_AARCH64_IRELATIVE (addend is symbol value)
	 *   - Fragment contents either all zero (for ET_DYN) or base set to
	 *     the addend and length set to the symbol size (which we don't
	 *     have to hand).
	 *
	 * New ABI:
	 *   - Same representation as R_MORELLO_RELATIVE
	 *
	 * Thus, probe for something that looks like the old ABI and hope
	 * that's reliable enough until the commit is old enough that we can
	 * assume the new ABI and ditch this.
	 *
	 * See also: lib/csu/aarch64c/reloc.c
	 */
	if ((fragment[0] == 0 && fragment[1] == 0) ||
	    (Elf_Ssize)fragment[0] == rela->r_addend)
		ptr = (uintptr_t)(obj->text_rodata_cap + (rela->r_addend -
		    (obj->text_rodata_cap - obj->relocbase)));
	else
		ptr = init_cap_from_fragment(fragment, obj->relocbase,
		    obj->text_rodata_cap,
		    (Elf_Addr)(uintptr_t)obj->relocbase,
		    rela->r_addend);
#else
	ptr = (uintptr_t)(obj->relocbase + rela->r_addend);
#endif
	lock_release(rtld_bind_lock, lockstate);
	target = call_ifunc_resolver(ptr);
	wlock_acquire(rtld_bind_lock, lockstate);
	*where = target;
}

int
reloc_iresolve(Obj_Entry *obj, struct Struct_RtldLockState *lockstate)
{
	const Elf_Rela *relalim;
	const Elf_Rela *rela;

	if (!obj->irelative)
		return (0);
	obj->irelative = false;
	relalim = (const Elf_Rela *)((const char *)obj->pltrela +
	    obj->pltrelasize);
	for (rela = obj->pltrela;  rela < relalim;  rela++) {
		switch (ELF_R_TYPE(rela->r_info)) {
		case R_MORELLO_IRELATIVE:
#ifdef __CHERI_PURE_CAPABILITY__
			goto irelative;
#else
			_rtld_error("%s: R_MORELLO_IRELATIVE in hybrid binary",
			    obj->path);
			return (-1);
#endif
		case R_AARCH64_IRELATIVE:
#ifndef __CHERI_PURE_CAPABILITY__
			goto irelative;
#else
			_rtld_error("%s: R_AARCH64_IRELATIVE in purecap binary",
			    obj->path);
			return (-1);
#endif
		irelative:
			reloc_iresolve_one(obj, rela, lockstate);
			break;
		}
	}
	return (0);
}

int
reloc_iresolve_nonplt(Obj_Entry *obj, struct Struct_RtldLockState *lockstate)
{
	const Elf_Rela *relalim;
	const Elf_Rela *rela;

	if (!obj->irelative_nonplt)
		return (0);
	obj->irelative_nonplt = false;
	relalim = (const Elf_Rela *)((const char *)obj->rela + obj->relasize);
	for (rela = obj->rela;  rela < relalim;  rela++) {
		switch (ELF_R_TYPE(rela->r_info)) {
		case R_MORELLO_IRELATIVE:
#ifdef __CHERI_PURE_CAPABILITY__
			goto irelative;
#else
			_rtld_error("%s: R_MORELLO_IRELATIVE in hybrid binary",
			    obj->path);
			return (-1);
#endif
		case R_AARCH64_IRELATIVE:
#ifndef __CHERI_PURE_CAPABILITY__
			goto irelative;
#else
			_rtld_error("%s: R_AARCH64_IRELATIVE in purecap binary",
			    obj->path);
			return (-1);
#endif
		irelative:
			reloc_iresolve_one(obj, rela, lockstate);
			break;
		}
	}
	return (0);
}

int
reloc_gnu_ifunc(Obj_Entry *obj, int flags,
   struct Struct_RtldLockState *lockstate)
{
	const Elf_Rela *relalim;
	const Elf_Rela *rela;
	uintptr_t *where, target;
	const Elf_Sym *def;
	const Obj_Entry *defobj;

	if (!obj->gnu_ifunc)
		return (0);
	relalim = (const Elf_Rela *)((const char *)obj->pltrela + obj->pltrelasize);
	for (rela = obj->pltrela;  rela < relalim;  rela++) {
		where = (uintptr_t *)(obj->relocbase + rela->r_offset);
		switch (ELF_R_TYPE(rela->r_info)) {
		case R_MORELLO_JUMP_SLOT:
#ifndef __CHERI_PURE_CAPABILITY__
			_rtld_error("%s: R_MORELLO_JUMP_SLOT in hybrid binary",
			    obj->path);
			return (-1);
#endif
			goto jump_slot;
		case R_AARCH64_JUMP_SLOT:
#ifdef __CHERI_PURE_CAPABILITY__
			_rtld_error("%s: R_AARCH64_JUMP_SLOT in purecap binary",
			    obj->path);
			return (-1);
#endif
			goto jump_slot;
		jump_slot:
			def = find_symdef(ELF_R_SYM(rela->r_info), obj, &defobj,
			    SYMLOOK_IN_PLT | flags, NULL, lockstate);
			if (def == NULL)
				return (-1);
			if (ELF_ST_TYPE(def->st_info) != STT_GNU_IFUNC)
				continue;
			lock_release(rtld_bind_lock, lockstate);
			target = (uintptr_t)rtld_resolve_ifunc(defobj, def);
			wlock_acquire(rtld_bind_lock, lockstate);
			reloc_jmpslot(where, target, defobj, obj,
			    (const Elf_Rel *)rela);
		}
	}
	obj->gnu_ifunc = false;
	return (0);
}

uintptr_t
reloc_jmpslot(uintptr_t *where, uintptr_t target,
    const Obj_Entry *defobj __unused, const Obj_Entry *obj __unused,
    const Elf_Rel *rel)
{

#ifdef __CHERI_PURE_CAPABILITY__
	assert(ELF_R_TYPE(rel->r_info) == R_MORELLO_JUMP_SLOT ||
	    ELF_R_TYPE(rel->r_info) == R_MORELLO_IRELATIVE);
#else
	assert(ELF_R_TYPE(rel->r_info) == R_AARCH64_JUMP_SLOT ||
	    ELF_R_TYPE(rel->r_info) == R_AARCH64_IRELATIVE);
#endif

	if (*where != target && !ld_bind_not)
		*where = target;
	return (target);
}

void
ifunc_init(Elf_Auxinfo aux_info[__min_size(AT_COUNT)] __unused)
{

}

/*
 * Process non-PLT relocations
 */
int
reloc_non_plt(Obj_Entry *obj, Obj_Entry *obj_rtld, int flags,
    RtldLockState *lockstate)
{
	const Obj_Entry *defobj;
	const Elf_Rela *relalim;
	const Elf_Rela *rela;
	const Elf_Sym *def;
	SymCache *cache;
	Elf_Addr *where, symval;
#if __has_feature(capabilities)
	void * __capability data_cap;
	const void * __capability text_rodata_cap;
#endif

#ifdef __CHERI_PURE_CAPABILITY__
	/*
	 * The dynamic linker should only have R_MORELLO_RELATIVE (local)
	 * relocations, which were processed in _rtld_relocate_nonplt_self.
	 */
	if (obj == obj_rtld)
		return (0);
#endif

#ifdef __CHERI_PURE_CAPABILITY__
	data_cap = obj->relocbase;
	text_rodata_cap = obj->text_rodata_cap;
#elif __has_feature(capabilities)
	data_cap = cheri_getdefault();
	text_rodata_cap = cheri_getpcc();
#endif

	/*
	 * The dynamic loader may be called from a thread, we have
	 * limited amounts of stack available so we cannot use alloca().
	 */
	if (obj == obj_rtld)
		cache = NULL;
	else
		cache = calloc(obj->dynsymcount, sizeof(SymCache));
		/* No need to check for NULL here */

	relalim = (const Elf_Rela *)((const char *)obj->rela + obj->relasize);
	for (rela = obj->rela; rela < relalim; rela++) {
		/*
		 * First, resolve symbol for relocations which
		 * reference symbols.
		 */
		switch (ELF_R_TYPE(rela->r_info)) {
		case R_AARCH64_ABS64:
		case R_AARCH64_GLOB_DAT:
		case R_AARCH64_TLS_TPREL64:
		case R_AARCH64_TLS_DTPREL64:
		case R_AARCH64_TLS_DTPMOD64:
			def = find_symdef(ELF_R_SYM(rela->r_info), obj,
			    &defobj, flags, cache, lockstate);
			if (def == NULL)
				return (-1);
			/*
			 * If symbol is IFUNC, only perform relocation
			 * when caller allowed it by passing
			 * SYMLOOK_IFUNC flag.  Skip the relocations
			 * otherwise.
			 *
			 * Also error out in case IFUNC relocations
			 * are specified for TLS, which cannot be
			 * usefully interpreted.
			 */
			if (ELF_ST_TYPE(def->st_info) == STT_GNU_IFUNC) {
				switch (ELF_R_TYPE(rela->r_info)) {
				case R_AARCH64_ABS64:
				case R_AARCH64_GLOB_DAT:
					if ((flags & SYMLOOK_IFUNC) == 0) {
						obj->non_plt_gnu_ifunc = true;
						continue;
					}
					symval = (Elf_Addr)rtld_resolve_ifunc(
					    defobj, def);
					break;
				default:
					_rtld_error("%s: IFUNC for TLS reloc",
					    obj->path);
					return (-1);
				}
			} else {
				if ((flags & SYMLOOK_IFUNC) != 0)
					continue;
				symval = (Elf_Addr)defobj->relocbase +
				    def->st_value;
			}
			break;
		default:
			if ((flags & SYMLOOK_IFUNC) != 0)
				continue;
		}

		where = (Elf_Addr *)(obj->relocbase + rela->r_offset);

		switch (ELF_R_TYPE(rela->r_info)) {
#if __has_feature(capabilities)
		/*
		 * XXXBFG According to the spec, for R_MORELLO_CAPINIT there
		 * *can* be a fragment containing extra information for the
		 * symbol. How does this interact with symbol table
		 * information?
		 */
		case R_MORELLO_CAPINIT:
		case R_MORELLO_GLOB_DAT:
			if (process_r_cheri_capability(obj,
			    ELF_R_SYM(rela->r_info), lockstate, flags,
			    where, rela->r_addend) != 0)
				return (-1);
			break;
		case R_MORELLO_RELATIVE:
			*(uintcap_t *)(void *)where =
			    init_cap_from_fragment(where, data_cap,
				text_rodata_cap,
				(Elf_Addr)(uintptr_t)obj->relocbase,
				rela->r_addend);
			break;
#endif /* __has_feature(capabilities) */
		case R_AARCH64_ABS64:
		case R_AARCH64_GLOB_DAT:
			*where = symval + rela->r_addend;
			break;
		case R_AARCH64_COPY:
			/*
			 * These are deferred until all other relocations have
			 * been done. All we do here is make sure that the
			 * COPY relocation is not in a shared library. They
			 * are allowed only in executable files.
			 */
			if (!obj->mainprog) {
				_rtld_error("%s: Unexpected R_AARCH64_COPY "
				    "relocation in shared library", obj->path);
				return (-1);
			}
			break;
		case R_AARCH64_TLSDESC:
			reloc_tlsdesc(obj, rela, where, flags, lockstate);
			break;
		case R_AARCH64_TLS_TPREL64:
			/*
			 * We lazily allocate offsets for static TLS as we
			 * see the first relocation that references the
			 * TLS block. This allows us to support (small
			 * amounts of) static TLS in dynamically loaded
			 * modules. If we run out of space, we generate an
			 * error.
			 */
			if (!defobj->tls_done) {
				if (!allocate_tls_offset(
				    __DECONST(Obj_Entry *, defobj))) {
					_rtld_error(
					    "%s: No space available for static "
					    "Thread Local Storage", obj->path);
					return (-1);
				}
			}
			*where = def->st_value + rela->r_addend +
			    defobj->tlsoffset;
			break;

		/*
		 * !!! BEWARE !!!
		 * ARM ELF ABI defines TLS_DTPMOD64 as 1029, and TLS_DTPREL64
		 * as 1028. But actual bfd linker and the glibc RTLD linker
		 * treats TLS_DTPMOD64 as 1028 and TLS_DTPREL64 1029.
		 */
		case R_AARCH64_TLS_DTPREL64: /* efectively is TLS_DTPMOD64 */
			*where += (Elf_Addr)defobj->tlsindex;
			break;
		case R_AARCH64_TLS_DTPMOD64: /* efectively is TLS_DTPREL64 */
			*where += (Elf_Addr)(def->st_value + rela->r_addend);
			break;
		case R_AARCH64_RELATIVE:
			*where = (Elf_Addr)(obj->relocbase + rela->r_addend);
			break;
		case R_AARCH64_NONE:
			break;
		case R_MORELLO_IRELATIVE:
#ifdef __CHERI_PURE_CAPABILITY__
			goto irelative;
#else
			_rtld_error("%s: R_MORELLO_IRELATIVE in hybrid binary",
			    obj->path);
			return (-1);
#endif
		case R_AARCH64_IRELATIVE:
#ifndef __CHERI_PURE_CAPABILITY__
			goto irelative;
#else
			_rtld_error("%s: R_AARCH64_IRELATIVE in purecap binary",
			    obj->path);
			return (-1);
#endif
		irelative:
			obj->irelative_nonplt = true;
			break;
		default:
			rtld_printf("%s: Unhandled relocation %lu\n",
			    obj->path, ELF_R_TYPE(rela->r_info));
			return (-1);
		}
	}

	return (0);
}

void
allocate_initial_tls(Obj_Entry *objs)
{

	/*
	* Fix the size of the static TLS block by using the maximum
	* offset allocated so far and adding a bit for dynamic modules to
	* use.
	*/
	tls_static_space = tls_last_offset + tls_last_size +
	    RTLD_STATIC_TLS_EXTRA;

<<<<<<< HEAD
	tp = (Elf_Addr **) allocate_tls(objs, NULL, TLS_TCB_SIZE, 16);

#ifdef __CHERI_PURE_CAPABILITY__
	asm volatile("msr	ctpidr_el0, %0" : : "C"(tp));
#else
	asm volatile("msr	tpidr_el0, %0" : : "r"(tp));
#endif
=======
	_tcb_set(allocate_tls(objs, NULL, TLS_TCB_SIZE, TLS_TCB_ALIGN));
>>>>>>> 8bcdb144
}

void *
__tls_get_addr(tls_index* ti)
{
	uintptr_t **dtvp;

	dtvp = &_tcb_get()->tcb_dtv;
	return (tls_get_addr_common(dtvp, ti->ti_module, ti->ti_offset));
}<|MERGE_RESOLUTION|>--- conflicted
+++ resolved
@@ -837,17 +837,7 @@
 	tls_static_space = tls_last_offset + tls_last_size +
 	    RTLD_STATIC_TLS_EXTRA;
 
-<<<<<<< HEAD
-	tp = (Elf_Addr **) allocate_tls(objs, NULL, TLS_TCB_SIZE, 16);
-
-#ifdef __CHERI_PURE_CAPABILITY__
-	asm volatile("msr	ctpidr_el0, %0" : : "C"(tp));
-#else
-	asm volatile("msr	tpidr_el0, %0" : : "r"(tp));
-#endif
-=======
 	_tcb_set(allocate_tls(objs, NULL, TLS_TCB_SIZE, TLS_TCB_ALIGN));
->>>>>>> 8bcdb144
 }
 
 void *
