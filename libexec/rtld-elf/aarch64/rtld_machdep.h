--- conflicted
+++ resolved
@@ -201,7 +201,8 @@
 
 #define md_abi_variant_hook(x)
 
-<<<<<<< HEAD
+#define	TLS_DTV_OFFSET	0
+
 #define rtld_validate_target_eflags(path, hdr, main_path)	\
 	_rtld_validate_target_eflags(path, hdr, main_path)
 static inline bool
@@ -241,8 +242,5 @@
 	obj->mapbase = (char*)cheri_clearperm(obj->mapbase, DATA_PTR_REMOVE_PERMS);
 }
 #endif
-=======
-#define	TLS_DTV_OFFSET	0
->>>>>>> 99c2ce7e
 
 #endif