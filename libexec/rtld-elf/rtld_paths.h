/*-
 * Copyright 1996, 1997, 1998, 1999, 2000 John D. Polstra.
 * Copyright 2003 Alexander Kabaev <kan@FreeBSD.ORG>.
 * All rights reserved.
 *
 * Redistribution and use in source and binary forms, with or without
 * modification, are permitted provided that the following conditions
 * are met:
 * 1. Redistributions of source code must retain the above copyright
 *    notice, this list of conditions and the following disclaimer.
 * 2. Redistributions in binary form must reproduce the above copyright
 *    notice, this list of conditions and the following disclaimer in the
 *    documentation and/or other materials provided with the distribution.
 *
 * THIS SOFTWARE IS PROVIDED BY THE AUTHOR ``AS IS'' AND ANY EXPRESS OR
 * IMPLIED WARRANTIES, INCLUDING, BUT NOT LIMITED TO, THE IMPLIED WARRANTIES
 * OF MERCHANTABILITY AND FITNESS FOR A PARTICULAR PURPOSE ARE DISCLAIMED.
 * IN NO EVENT SHALL THE AUTHOR BE LIABLE FOR ANY DIRECT, INDIRECT,
 * INCIDENTAL, SPECIAL, EXEMPLARY, OR CONSEQUENTIAL DAMAGES (INCLUDING, BUT
 * NOT LIMITED TO, PROCUREMENT OF SUBSTITUTE GOODS OR SERVICES; LOSS OF USE,
 * DATA, OR PROFITS; OR BUSINESS INTERRUPTION) HOWEVER CAUSED AND ON ANY
 * THEORY OF LIABILITY, WHETHER IN CONTRACT, STRICT LIABILITY, OR TORT
 * (INCLUDING NEGLIGENCE OR OTHERWISE) ARISING IN ANY WAY OUT OF THE USE OF
 * THIS SOFTWARE, EVEN IF ADVISED OF THE POSSIBILITY OF SUCH DAMAGE.
 *
 * $FreeBSD$
 */

#ifndef _RTLD_PATHS_H
#define _RTLD_PATHS_H

#undef _PATH_ELF_HINTS

#define	_DEFAULT_BASENAME_RTLD		"ld-elf.so.1"
#ifndef	_CHERIABI_BASENAME_RTLD
#define	_CHERIABI_BASENAME_RTLD		"ld-elf64c.so.1"
#endif
#ifndef	_COMPAT32_BASENAME_RTLD
#define	_COMPAT32_BASENAME_RTLD		"ld-elf32.so.1"
#endif
#ifndef	_COMPAT64_BASENAME_RTLD
#define	_COMPAT64_BASENAME_RTLD		"ld-elf64.so.1"
#endif

#ifdef COMPAT_CHERI
#define	_PATH_ELF_HINTS		"/var/run/ld-elf64c.so.hints"
#define	_PATH_LIBMAP_CONF	"/etc/libmap64c.conf"
#define	_BASENAME_RTLD		_CHERIABI_BASENAME_RTLD
#define	STANDARD_LIBRARY_PATH	"/lib64c:/usr/lib64c"
#define	LD_			"LD_CHERI_"
#endif

#ifndef _PATH_ELF32_HINTS
#define	_PATH_ELF32_HINTS	"/var/run/ld-elf32.so.hints"
#endif

#ifdef COMPAT_32BIT
#define	_PATH_ELF_HINTS		_PATH_ELF32_HINTS
#define	_PATH_LIBMAP_CONF	"/etc/libmap32.conf"
#define	_BASENAME_RTLD		_COMPAT32_BASENAME_RTLD
#define	STANDARD_LIBRARY_PATH	"/lib32:/usr/lib32"
#define	LD_			"LD_32_"
#endif

#ifdef COMPAT_64BIT
#define	_PATH_ELF_HINTS		"/var/run/ld-elf64.so.hints"
#define	_PATH_LIBMAP_CONF	"/etc/libmap64.conf"
#define	_BASENAME_RTLD		_COMPAT64_BASENAME_RTLD
#define	STANDARD_LIBRARY_PATH	"/lib64:/usr/lib64"
#define	LD_			"LD_64_"
#endif

#ifndef _PATH_ELF_HINTS
#define	_PATH_ELF_HINTS		"/var/run/ld-elf.so.hints"
#endif

#ifndef _PATH_LIBMAP_CONF
#define	_PATH_LIBMAP_CONF	"/etc/libmap.conf"
#endif

#ifndef _BASENAME_RTLD
#define	_BASENAME_RTLD		_DEFAULT_BASENAME_RTLD
#endif

#ifndef _PATH_RTLD
#define	_PATH_RTLD		"/libexec/" _BASENAME_RTLD
#endif

/* Provide these constants for /usr/bin/ldd32 */
#ifndef _DEFAULT_PATH_RTLD
#define	_DEFAULT_PATH_RTLD	"/libexec/" _DEFAULT_BASENAME_RTLD
#endif
#ifndef _CHERIABI_PATH_RTLD
#define	_CHERIABI_PATH_RTLD	"/libexec/" _CHERIABI_BASENAME_RTLD
#endif
#ifndef _COMPAT32_PATH_RTLD
#define	_COMPAT32_PATH_RTLD	"/libexec/" _COMPAT32_BASENAME_RTLD
#endif
#ifndef _COMPAT64_PATH_RTLD
#define	_COMPAT64_PATH_RTLD	"/libexec/" _COMPAT64_BASENAME_RTLD
#endif

#ifndef STANDARD_LIBRARY_PATH
#define	STANDARD_LIBRARY_PATH	"/lib/casper:/lib:/usr/lib"
#endif

#ifndef LD_
#define	LD_			"LD_"
#endif

<<<<<<< HEAD
#define	_PATH_SOFT_ELF_HINTS	"/var/run/ld-elf-soft.so.hints"

#ifdef __CHERI_PURE_CAPABILITY__
/* -soft not supported for CheriABI */
#else
#define	_PATH_SOFT_LIBMAP_CONF	"/etc/libmap-soft.conf"
#define	_PATH_SOFT_RTLD		"/libexec/ld-elf.so.1"
#define	SOFT_STANDARD_LIBRARY_PATH "/usr/libsoft"
#define	LD_SOFT_		"LD_SOFT_"
#endif

=======
>>>>>>> 0d1f0898
#ifdef IN_RTLD
extern const char *ld_elf_hints_default;
extern const char *ld_path_libmap_conf;
extern const char *ld_path_rtld;
extern const char *ld_standard_library_path;
extern const char *ld_env_prefix;
#endif

#endif /* _RTLD_PATHS_H */<|MERGE_RESOLUTION|>--- conflicted
+++ resolved
@@ -108,20 +108,6 @@
 #define	LD_			"LD_"
 #endif
 
-<<<<<<< HEAD
-#define	_PATH_SOFT_ELF_HINTS	"/var/run/ld-elf-soft.so.hints"
-
-#ifdef __CHERI_PURE_CAPABILITY__
-/* -soft not supported for CheriABI */
-#else
-#define	_PATH_SOFT_LIBMAP_CONF	"/etc/libmap-soft.conf"
-#define	_PATH_SOFT_RTLD		"/libexec/ld-elf.so.1"
-#define	SOFT_STANDARD_LIBRARY_PATH "/usr/libsoft"
-#define	LD_SOFT_		"LD_SOFT_"
-#endif
-
-=======
->>>>>>> 0d1f0898
 #ifdef IN_RTLD
 extern const char *ld_elf_hints_default;
 extern const char *ld_path_libmap_conf;
