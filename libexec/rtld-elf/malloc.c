/*-
 * SPDX-License-Identifier: BSD-3-Clause
 *
 * Copyright (c) 1983 Regents of the University of California.
 * All rights reserved.
 *
 * Redistribution and use in source and binary forms, with or without
 * modification, are permitted provided that the following conditions
 * are met:
 * 1. Redistributions of source code must retain the above copyright
 *    notice, this list of conditions and the following disclaimer.
 * 2. Redistributions in binary form must reproduce the above copyright
 *    notice, this list of conditions and the following disclaimer in the
 *    documentation and/or other materials provided with the distribution.
 * 3. Neither the name of the University nor the names of its contributors
 *    may be used to endorse or promote products derived from this software
 *    without specific prior written permission.
 *
 * THIS SOFTWARE IS PROVIDED BY THE REGENTS AND CONTRIBUTORS ``AS IS'' AND
 * ANY EXPRESS OR IMPLIED WARRANTIES, INCLUDING, BUT NOT LIMITED TO, THE
 * IMPLIED WARRANTIES OF MERCHANTABILITY AND FITNESS FOR A PARTICULAR PURPOSE
 * ARE DISCLAIMED.  IN NO EVENT SHALL THE REGENTS OR CONTRIBUTORS BE LIABLE
 * FOR ANY DIRECT, INDIRECT, INCIDENTAL, SPECIAL, EXEMPLARY, OR CONSEQUENTIAL
 * DAMAGES (INCLUDING, BUT NOT LIMITED TO, PROCUREMENT OF SUBSTITUTE GOODS
 * OR SERVICES; LOSS OF USE, DATA, OR PROFITS; OR BUSINESS INTERRUPTION)
 * HOWEVER CAUSED AND ON ANY THEORY OF LIABILITY, WHETHER IN CONTRACT, STRICT
 * LIABILITY, OR TORT (INCLUDING NEGLIGENCE OR OTHERWISE) ARISING IN ANY WAY
 * OUT OF THE USE OF THIS SOFTWARE, EVEN IF ADVISED OF THE POSSIBILITY OF
 * SUCH DAMAGE.
 */

#if defined(LIBC_SCCS) && !defined(lint)
/*static char *sccsid = "from: @(#)malloc.c	5.11 (Berkeley) 2/23/91";*/
static char *rcsid = "$FreeBSD$";
#endif /* LIBC_SCCS and not lint */

/*
 * malloc.c (Caltech) 2/21/82
 * Chris Kingsley, kingsley@cit-20.
 *
 * This is a very fast storage allocator.  It allocates blocks of a small
 * number of different sizes, and keeps free lists of each size.  Blocks that
 * don't exactly fit are passed up to the next larger size.  In this
 * implementation, the available sizes are 2^n-4 (or 2^n-10) bytes long.
 * This is designed for use in a virtual memory environment.
 */

#include <sys/types.h>
#include <sys/sysctl.h>
#include <errno.h>
#include <stdarg.h>
#include <stddef.h>
#include <stdio.h>
#include <stdlib.h>
#include <string.h>
#include <unistd.h>
#include <sys/param.h>
#include <sys/mman.h>
#include "rtld.h"
#include "rtld_printf.h"
#include "paths.h"

/*
 * Pre-allocate mmap'ed pages
 */
#define	NPOOLPAGES	(128*1024/pagesz)
static caddr_t		pagepool_start, pagepool_end;

/*
 * The overhead on a block is at least 4 bytes.  When free, this space
 * contains a pointer to the next free block, and the bottom two bits must
 * be zero.  When in use, the first byte is set to MAGIC, and the second
 * byte is the size index.  The remaining bytes are for alignment.
 * If range checking is enabled then a second word holds the size of the
 * requested block, less 1, rounded up to a multiple of sizeof(RMAGIC).
 * The order of elements is critical: ov_magic must overlay the low order
 * bits of ov_next, and ov_magic can not be a valid ov_next bit pattern.
 */
union	overhead {
	union	overhead *ov_next;	/* when free */
	struct {
		u_char	ovu_magic;	/* magic number */
		u_char	ovu_index;	/* bucket # */
#ifdef RCHECK
		u_short	ovu_rmagic;	/* range magic number */
		u_int	ovu_size;	/* actual block size */
#endif
	} ovu;
#define	ov_magic	ovu.ovu_magic
#define	ov_index	ovu.ovu_index
#define	ov_rmagic	ovu.ovu_rmagic
#define	ov_size		ovu.ovu_size
};

static void morecore(int bucket);
static int morepages(int n);
static int findbucket(union overhead *freep, int srchlen);


#define	MAGIC		0xef		/* magic # on accounting info */
#define RMAGIC		0x5555		/* magic # on range info */

#ifdef RCHECK
#define	RSLOP		sizeof (u_short)
#else
#define	RSLOP		0
#endif

/*
 * nextf[i] is the pointer to the next free block of size 2^(i+3).  The
 * smallest allocatable block is 8 bytes.  The overhead information
 * precedes the data area returned to the user.
 */
#define	NBUCKETS 30
static	union overhead *nextf[NBUCKETS];

static	int pagesz;			/* page size */
static	int pagebucket;			/* page size bucket */

#ifdef MSTATS
/*
 * nmalloc[i] is the difference between the number of mallocs and frees
 * for a given block size.
 */
static	u_int nmalloc[NBUCKETS];
#include <stdio.h>
#endif

#if defined(MALLOC_DEBUG) || defined(RCHECK)
#define	ASSERT(p)   if (!(p)) botch("p")
#include <stdio.h>
static void
botch(char *s)
{
	fprintf(stderr, "\r\nassertion botched: %s\r\n", s);
 	(void) fflush(stderr);		/* just in case user buffered it */
	abort();
}
#else
#define	ASSERT(p)
#endif

/* Debugging stuff */
#define TRACE()	rtld_printf("TRACE %s:%d\n", __FILE__, __LINE__)

/*
 * The array of supported page sizes is provided by the user, i.e., the
 * program that calls this storage allocator.  That program must initialize
 * the array before making its first call to allocate storage.  The array
 * must contain at least one page size.  The page sizes must be stored in
 * increasing order.
 */

void *
__crt_malloc(size_t nbytes)
{
	union overhead *op;
	int bucket;
	ssize_t n;
	size_t amt;

	/*
	 * First time malloc is called, setup page size and
	 * align break pointer so all data will be page aligned.
	 */
	if (pagesz == 0) {
		pagesz = n = pagesizes[0];
		if (morepages(NPOOLPAGES) == 0)
			return NULL;
		op = (union overhead *)(void *)(pagepool_start);
  		n = n - sizeof (*op) - ((long)op & (n - 1));
		if (n < 0)
			n += pagesz;
  		if (n) {
			pagepool_start += n;
		}
		bucket = 0;
		amt = 8;
		while ((unsigned)pagesz > amt) {
			amt <<= 1;
			bucket++;
		}
		pagebucket = bucket;
	}
	/*
	 * Convert amount of memory requested into closest block size
	 * stored in hash buckets which satisfies request.
	 * Account for space used per block for accounting.
	 */
	if (nbytes <= (unsigned long)(n = pagesz - sizeof (*op) - RSLOP)) {
#ifndef RCHECK
		amt = 8;	/* size of first bucket */
		bucket = 0;
#else
		amt = 16;	/* size of first bucket */
		bucket = 1;
#endif
		n = -(sizeof (*op) + RSLOP);
	} else {
		amt = pagesz;
		bucket = pagebucket;
	}
	while (nbytes > (size_t)amt + n) {
		amt <<= 1;
		if (amt == 0)
			return (NULL);
		bucket++;
	}
	/*
	 * If nothing in hash bucket right now,
	 * request more memory from the system.
	 */
  	if ((op = nextf[bucket]) == NULL) {
  		morecore(bucket);
  		if ((op = nextf[bucket]) == NULL)
  			return (NULL);
	}
	/* remove from linked list */
  	nextf[bucket] = op->ov_next;
	op->ov_magic = MAGIC;
	op->ov_index = bucket;
#ifdef MSTATS
  	nmalloc[bucket]++;
#endif
#ifdef RCHECK
	/*
	 * Record allocated size of block and
	 * bound space with magic numbers.
	 */
	op->ov_size = roundup2(nbytes, RSLOP);
	op->ov_rmagic = RMAGIC;
  	*(u_short *)((caddr_t)(op + 1) + op->ov_size) = RMAGIC;
#endif
  	return ((char *)(op + 1));
}

void *
__crt_calloc(size_t num, size_t size)
{
	void *ret;

	if (size != 0 && (num * size) / size != num) {
		/* size_t overflow. */
		return (NULL);
	}

	if ((ret = __crt_malloc(num * size)) != NULL)
		memset(ret, 0, num * size);

	return (ret);
}

/*
 * Allocate more memory to the indicated bucket.
 */
static void
morecore(int bucket)
{
	union overhead *op;
	int sz;		/* size of desired block */
  	int amt;			/* amount to allocate */
  	int nblks;			/* how many blocks we get */

	/*
	 * sbrk_size <= 0 only for big, FLUFFY, requests (about
	 * 2^30 bytes on a VAX, I think) or for a negative arg.
	 */
	sz = 1 << (bucket + 3);
#ifdef MALLOC_DEBUG
	ASSERT(sz > 0);
#else
	if (sz <= 0)
		return;
#endif
	if (sz < pagesz) {
		amt = pagesz;
  		nblks = amt / sz;
	} else {
		amt = sz + pagesz;
		nblks = 1;
	}
	if (amt > pagepool_end - pagepool_start)
		if (morepages(amt/pagesz + NPOOLPAGES) == 0)
			return;
	op = (union overhead *)(void *)pagepool_start;
	pagepool_start += amt;

	/*
	 * Add new memory allocated to that on
	 * free list for this hash bucket.
	 */
  	nextf[bucket] = op;
  	while (--nblks > 0) {
		op->ov_next = (union overhead *)(void *)((caddr_t)op + sz);
		op = (union overhead *)(void *)((caddr_t)op + sz);
  	}
}

void
__crt_free(void *cp)
{
	int size;
	union overhead *op;

  	if (cp == NULL)
  		return;
	op = (union overhead *)(void *)((caddr_t)cp - sizeof (union overhead));
#ifdef MALLOC_DEBUG
  	ASSERT(op->ov_magic == MAGIC);		/* make sure it was in use */
#else
	if (op->ov_magic != MAGIC)
		return;				/* sanity */
#endif
#ifdef RCHECK
  	ASSERT(op->ov_rmagic == RMAGIC);
	ASSERT(*(u_short *)((caddr_t)(op + 1) + op->ov_size) == RMAGIC);
#endif
  	size = op->ov_index;
  	ASSERT(size < NBUCKETS);
	op->ov_next = nextf[size];	/* also clobbers ov_magic */
  	nextf[size] = op;
#ifdef MSTATS
  	nmalloc[size]--;
#endif
}

/*
 * When a program attempts "storage compaction" as mentioned in the
 * old malloc man page, it realloc's an already freed block.  Usually
 * this is the last block it freed; occasionally it might be farther
 * back.  We have to search all the free lists for the block in order
 * to determine its bucket: 1st we make one pass through the lists
 * checking only the first block in each; if that fails we search
 * ``realloc_srchlen'' blocks in each list for a match (the variable
 * is extern so the caller can modify it).  If that fails we just copy
 * however many bytes was given to realloc() and hope it's not huge.
 */
static int realloc_srchlen = 4;	/* 4 should be plenty, -1 =>'s whole list */

void *
__crt_realloc(void *cp, size_t nbytes)
{
	u_int onb;
	int i;
	union overhead *op;
  	char *res;
	int was_alloced = 0;

  	if (cp == NULL)
<<<<<<< HEAD
  		return (malloc(nbytes));
	op = (union overhead *)(void *)((caddr_t)cp - sizeof (union overhead));
=======
		return (__crt_malloc(nbytes));
	op = (union overhead *)((caddr_t)cp - sizeof (union overhead));
>>>>>>> e50de39a
	if (op->ov_magic == MAGIC) {
		was_alloced++;
		i = op->ov_index;
	} else {
		/*
		 * Already free, doing "compaction".
		 *
		 * Search for the old block of memory on the
		 * free list.  First, check the most common
		 * case (last element free'd), then (this failing)
		 * the last ``realloc_srchlen'' items free'd.
		 * If all lookups fail, then assume the size of
		 * the memory block being realloc'd is the
		 * largest possible (so that all "nbytes" of new
		 * memory are copied into).  Note that this could cause
		 * a memory fault if the old area was tiny, and the moon
		 * is gibbous.  However, that is very unlikely.
		 */
		if ((i = findbucket(op, 1)) < 0 &&
		    (i = findbucket(op, realloc_srchlen)) < 0)
			i = NBUCKETS;
	}
	onb = 1 << (i + 3);
	if (onb < (u_int)pagesz)
		onb -= sizeof (*op) + RSLOP;
	else
		onb += pagesz - sizeof (*op) - RSLOP;
	/* avoid the copy if same size block */
	if (was_alloced) {
		if (i) {
			i = 1 << (i + 2);
			if (i < pagesz)
				i -= sizeof (*op) + RSLOP;
			else
				i += pagesz - sizeof (*op) - RSLOP;
		}
		if (nbytes <= onb && nbytes > (size_t)i) {
#ifdef RCHECK
			op->ov_size = roundup2(nbytes, RSLOP);
			*(u_short *)((caddr_t)(op + 1) + op->ov_size) = RMAGIC;
#endif
			return(cp);
		} else
			__crt_free(cp);
	}
  	if ((res = __crt_malloc(nbytes)) == NULL)
		return (NULL);
  	if (cp != res)		/* common optimization if "compacting" */
		bcopy(cp, res, (nbytes < onb) ? nbytes : onb);
  	return (res);
}

/*
 * Search ``srchlen'' elements of each free list for a block whose
 * header starts at ``freep''.  If srchlen is -1 search the whole list.
 * Return bucket number, or -1 if not found.
 */
static int
findbucket(union overhead *freep, int srchlen)
{
	union overhead *p;
	int i, j;

	for (i = 0; i < NBUCKETS; i++) {
		j = 0;
		for (p = nextf[i]; p && j != srchlen; p = p->ov_next) {
			if (p == freep)
				return (i);
			j++;
		}
	}
	return (-1);
}

#ifdef MSTATS
/*
 * mstats - print out statistics about malloc
 *
 * Prints two lines of numbers, one showing the length of the free list
 * for each size category, the second showing the number of mallocs -
 * frees for each size category.
 */
mstats(char * s)
{
	int i, j;
	union overhead *p;
  	int totfree = 0,
  	totused = 0;

  	fprintf(stderr, "Memory allocation statistics %s\nfree:\t", s);
  	for (i = 0; i < NBUCKETS; i++) {
  		for (j = 0, p = nextf[i]; p; p = p->ov_next, j++)
  			;
  		fprintf(stderr, " %d", j);
  		totfree += j * (1 << (i + 3));
  	}
  	fprintf(stderr, "\nused:\t");
  	for (i = 0; i < NBUCKETS; i++) {
  		fprintf(stderr, " %d", nmalloc[i]);
  		totused += nmalloc[i] * (1 << (i + 3));
  	}
  	fprintf(stderr, "\n\tTotal in use: %d, total free: %d\n",
	    totused, totfree);
}
#endif


static int
morepages(int n)
{
	int	fd = -1;
	int	offset;

	if (pagepool_end - pagepool_start > pagesz) {
		caddr_t	addr = (caddr_t)
			(((long)pagepool_start + pagesz - 1) & ~(pagesz - 1));
		if (munmap(addr, pagepool_end - addr) != 0) {
#ifdef IN_RTLD
			rtld_fdprintf(STDERR_FILENO, _BASENAME_RTLD ": "
			    "morepages: cannot munmap %p: %s\n",
			    addr, rtld_strerror(errno));
#endif
		}
	}

	offset = (long)pagepool_start - ((long)pagepool_start & ~(pagesz - 1));

	if ((pagepool_start = mmap(0, n * pagesz,
			PROT_READ|PROT_WRITE,
			MAP_ANON|MAP_PRIVATE, fd, 0)) == (caddr_t)-1) {
#ifdef IN_RTLD
		rtld_fdprintf(STDERR_FILENO, _BASENAME_RTLD ": morepages: "
		    "cannot mmap anonymous memory: %s\n",
		    rtld_strerror(errno));
#endif
		return 0;
	}
	pagepool_end = pagepool_start + n * pagesz;
	pagepool_start += offset;

	return n;
}<|MERGE_RESOLUTION|>--- conflicted
+++ resolved
@@ -347,13 +347,8 @@
 	int was_alloced = 0;
 
   	if (cp == NULL)
-<<<<<<< HEAD
-  		return (malloc(nbytes));
-	op = (union overhead *)(void *)((caddr_t)cp - sizeof (union overhead));
-=======
 		return (__crt_malloc(nbytes));
 	op = (union overhead *)((caddr_t)cp - sizeof (union overhead));
->>>>>>> e50de39a
 	if (op->ov_magic == MAGIC) {
 		was_alloced++;
 		i = op->ov_index;
