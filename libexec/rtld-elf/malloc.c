/*-
 * SPDX-License-Identifier: BSD-3-Clause
 *
 * Copyright (c) 1983 Regents of the University of California.
 * All rights reserved.
 *
 * Redistribution and use in source and binary forms, with or without
 * modification, are permitted provided that the following conditions
 * are met:
 * 1. Redistributions of source code must retain the above copyright
 *    notice, this list of conditions and the following disclaimer.
 * 2. Redistributions in binary form must reproduce the above copyright
 *    notice, this list of conditions and the following disclaimer in the
 *    documentation and/or other materials provided with the distribution.
 * 3. Neither the name of the University nor the names of its contributors
 *    may be used to endorse or promote products derived from this software
 *    without specific prior written permission.
 *
 * THIS SOFTWARE IS PROVIDED BY THE REGENTS AND CONTRIBUTORS ``AS IS'' AND
 * ANY EXPRESS OR IMPLIED WARRANTIES, INCLUDING, BUT NOT LIMITED TO, THE
 * IMPLIED WARRANTIES OF MERCHANTABILITY AND FITNESS FOR A PARTICULAR PURPOSE
 * ARE DISCLAIMED.  IN NO EVENT SHALL THE REGENTS OR CONTRIBUTORS BE LIABLE
 * FOR ANY DIRECT, INDIRECT, INCIDENTAL, SPECIAL, EXEMPLARY, OR CONSEQUENTIAL
 * DAMAGES (INCLUDING, BUT NOT LIMITED TO, PROCUREMENT OF SUBSTITUTE GOODS
 * OR SERVICES; LOSS OF USE, DATA, OR PROFITS; OR BUSINESS INTERRUPTION)
 * HOWEVER CAUSED AND ON ANY THEORY OF LIABILITY, WHETHER IN CONTRACT, STRICT
 * LIABILITY, OR TORT (INCLUDING NEGLIGENCE OR OTHERWISE) ARISING IN ANY WAY
 * OUT OF THE USE OF THIS SOFTWARE, EVEN IF ADVISED OF THE POSSIBILITY OF
 * SUCH DAMAGE.
 */

#if defined(LIBC_SCCS) && !defined(lint)
/*static char *sccsid = "from: @(#)malloc.c	5.11 (Berkeley) 2/23/91";*/
static char *rcsid = "$FreeBSD$";
#endif /* LIBC_SCCS and not lint */

/*
 * malloc.c (Caltech) 2/21/82
 * Chris Kingsley, kingsley@cit-20.
 *
 * This is a very fast storage allocator.  It allocates blocks of a small
 * number of different sizes, and keeps free lists of each size.  Blocks that
 * don't exactly fit are passed up to the next larger size.  In this
 * implementation, the available sizes are 2^n-4 (or 2^n-10) bytes long.
 * This is designed for use in a virtual memory environment.
 */

#include <sys/types.h>
#include <sys/sysctl.h>
#include <errno.h>
#include <stdarg.h>
#include <stddef.h>
#include <stdio.h>
#include <stdlib.h>
#include <string.h>
#include <unistd.h>
#include <sys/param.h>
#include <sys/mman.h>
#include "rtld.h"
#include "rtld_printf.h"
#include "paths.h"

/*
 * Pre-allocate mmap'ed pages
 */
#define	NPOOLPAGES	(128*1024/pagesz)
static caddr_t		pagepool_start, pagepool_end;

/*
 * The overhead on a block is at least 4 bytes.  When free, this space
 * contains a pointer to the next free block, and the bottom two bits must
 * be zero.  When in use, the first byte is set to MAGIC, and the second
 * byte is the size index.  The remaining bytes are for alignment.
 * If range checking is enabled then a second word holds the size of the
 * requested block, less 1, rounded up to a multiple of sizeof(RMAGIC).
 * The order of elements is critical: ov_magic must overlay the low order
 * bits of ov_next, and ov_magic can not be a valid ov_next bit pattern.
 */
union	overhead {
	union	overhead *ov_next;	/* when free */
	struct {
		u_char	ovu_magic;	/* magic number */
		u_char	ovu_index;	/* bucket # */
#ifdef RCHECK
		u_short	ovu_rmagic;	/* range magic number */
		u_int	ovu_size;	/* actual block size */
#endif
	} ovu;
#define	ov_magic	ovu.ovu_magic
#define	ov_index	ovu.ovu_index
#define	ov_rmagic	ovu.ovu_rmagic
#define	ov_size		ovu.ovu_size
};

static void morecore(int bucket);
static int morepages(int n);
static int findbucket(union overhead *freep, int srchlen);


#define	MAGIC		0xef		/* magic # on accounting info */
#define RMAGIC		0x5555		/* magic # on range info */

#ifdef RCHECK
#define	RSLOP		sizeof (u_short)
#else
#define	RSLOP		0
#endif

/*
 * nextf[i] is the pointer to the next free block of size 2^(i+3).  The
 * smallest allocatable block is 8 bytes.  The overhead information
 * precedes the data area returned to the user.
 */
#define	NBUCKETS 30
static	union overhead *nextf[NBUCKETS];

static	int pagesz;			/* page size */
static	int pagebucket;			/* page size bucket */

#ifdef MSTATS
/*
 * nmalloc[i] is the difference between the number of mallocs and frees
 * for a given block size.
 */
static	u_int nmalloc[NBUCKETS];
#include <stdio.h>
#endif

#if defined(MALLOC_DEBUG) || defined(RCHECK)
#define	ASSERT(p)   if (!(p)) botch("p")
#include <stdio.h>
static void
botch(char *s)
{
	fprintf(stderr, "\r\nassertion botched: %s\r\n", s);
 	(void) fflush(stderr);		/* just in case user buffered it */
	abort();
}
#else
#define	ASSERT(p)
#endif

/* Debugging stuff */
#define TRACE()	rtld_printf("TRACE %s:%d\n", __FILE__, __LINE__)

/*
 * The array of supported page sizes is provided by the user, i.e., the
 * program that calls this storage allocator.  That program must initialize
 * the array before making its first call to allocate storage.  The array
 * must contain at least one page size.  The page sizes must be stored in
 * increasing order.
 */

void *
malloc(size_t nbytes)
{
	union overhead *op;
	int bucket;
<<<<<<< HEAD
	ssize_t n;
	size_t amt;
=======
	size_t n;
	unsigned amt;
>>>>>>> ea67da5f

	/*
	 * First time malloc is called, setup page size and
	 * align break pointer so all data will be page aligned.
	 */
	if (pagesz == 0) {
		pagesz = n = pagesizes[0];
		if (morepages(NPOOLPAGES) == 0)
			return NULL;
		op = (union overhead *)(void *)(pagepool_start);
  		n = n - sizeof (*op) - ((long)op & (n - 1));
		if (n < 0)
			n += pagesz;
  		if (n) {
			pagepool_start += n;
		}
		bucket = 0;
		amt = 8;
		while ((unsigned)pagesz > amt) {
			amt <<= 1;
			bucket++;
		}
		pagebucket = bucket;
	}
	/*
	 * Convert amount of memory requested into closest block size
	 * stored in hash buckets which satisfies request.
	 * Account for space used per block for accounting.
	 */
	if (nbytes <= (unsigned long)(n = pagesz - sizeof (*op) - RSLOP)) {
#ifndef RCHECK
		amt = 8;	/* size of first bucket */
		bucket = 0;
#else
		amt = 16;	/* size of first bucket */
		bucket = 1;
#endif
		n = -(sizeof (*op) + RSLOP);
	} else {
		amt = pagesz;
		bucket = pagebucket;
	}
	while (nbytes > (size_t)amt + n) {
		amt <<= 1;
		if (amt == 0)
			return (NULL);
		bucket++;
	}
	/*
	 * If nothing in hash bucket right now,
	 * request more memory from the system.
	 */
  	if ((op = nextf[bucket]) == NULL) {
  		morecore(bucket);
  		if ((op = nextf[bucket]) == NULL)
  			return (NULL);
	}
	/* remove from linked list */
  	nextf[bucket] = op->ov_next;
	op->ov_magic = MAGIC;
	op->ov_index = bucket;
#ifdef MSTATS
  	nmalloc[bucket]++;
#endif
#ifdef RCHECK
	/*
	 * Record allocated size of block and
	 * bound space with magic numbers.
	 */
	op->ov_size = roundup2(nbytes, RSLOP);
	op->ov_rmagic = RMAGIC;
  	*(u_short *)((caddr_t)(op + 1) + op->ov_size) = RMAGIC;
#endif
  	return ((char *)(op + 1));
}

void *
calloc(size_t num, size_t size)
{
	void *ret;

	if (size != 0 && (num * size) / size != num) {
		/* size_t overflow. */
		return (NULL);
	}

	if ((ret = malloc(num * size)) != NULL)
		memset(ret, 0, num * size);

	return (ret);
}

/*
 * Allocate more memory to the indicated bucket.
 */
static void
morecore(int bucket)
{
	union overhead *op;
	int sz;		/* size of desired block */
  	int amt;			/* amount to allocate */
  	int nblks;			/* how many blocks we get */

	/*
	 * sbrk_size <= 0 only for big, FLUFFY, requests (about
	 * 2^30 bytes on a VAX, I think) or for a negative arg.
	 */
	sz = 1 << (bucket + 3);
#ifdef MALLOC_DEBUG
	ASSERT(sz > 0);
#else
	if (sz <= 0)
		return;
#endif
	if (sz < pagesz) {
		amt = pagesz;
  		nblks = amt / sz;
	} else {
		amt = sz + pagesz;
		nblks = 1;
	}
	if (amt > pagepool_end - pagepool_start)
		if (morepages(amt/pagesz + NPOOLPAGES) == 0)
			return;
	op = (union overhead *)(void *)pagepool_start;
	pagepool_start += amt;

	/*
	 * Add new memory allocated to that on
	 * free list for this hash bucket.
	 */
  	nextf[bucket] = op;
  	while (--nblks > 0) {
		op->ov_next = (union overhead *)(void *)((caddr_t)op + sz);
		op = (union overhead *)(void *)((caddr_t)op + sz);
  	}
}

void
free(void * cp)
{
	int size;
	union overhead *op;

  	if (cp == NULL)
  		return;
	op = (union overhead *)(void *)((caddr_t)cp - sizeof (union overhead));
#ifdef MALLOC_DEBUG
  	ASSERT(op->ov_magic == MAGIC);		/* make sure it was in use */
#else
	if (op->ov_magic != MAGIC)
		return;				/* sanity */
#endif
#ifdef RCHECK
  	ASSERT(op->ov_rmagic == RMAGIC);
	ASSERT(*(u_short *)((caddr_t)(op + 1) + op->ov_size) == RMAGIC);
#endif
  	size = op->ov_index;
  	ASSERT(size < NBUCKETS);
	op->ov_next = nextf[size];	/* also clobbers ov_magic */
  	nextf[size] = op;
#ifdef MSTATS
  	nmalloc[size]--;
#endif
}

/*
 * When a program attempts "storage compaction" as mentioned in the
 * old malloc man page, it realloc's an already freed block.  Usually
 * this is the last block it freed; occasionally it might be farther
 * back.  We have to search all the free lists for the block in order
 * to determine its bucket: 1st we make one pass through the lists
 * checking only the first block in each; if that fails we search
 * ``realloc_srchlen'' blocks in each list for a match (the variable
 * is extern so the caller can modify it).  If that fails we just copy
 * however many bytes was given to realloc() and hope it's not huge.
 */
static int realloc_srchlen = 4;	/* 4 should be plenty, -1 =>'s whole list */

void *
realloc(void *cp, size_t nbytes)
{
	u_int onb;
	int i;
	union overhead *op;
  	char *res;
	int was_alloced = 0;

  	if (cp == NULL)
  		return (malloc(nbytes));
	op = (union overhead *)(void *)((caddr_t)cp - sizeof (union overhead));
	if (op->ov_magic == MAGIC) {
		was_alloced++;
		i = op->ov_index;
	} else {
		/*
		 * Already free, doing "compaction".
		 *
		 * Search for the old block of memory on the
		 * free list.  First, check the most common
		 * case (last element free'd), then (this failing)
		 * the last ``realloc_srchlen'' items free'd.
		 * If all lookups fail, then assume the size of
		 * the memory block being realloc'd is the
		 * largest possible (so that all "nbytes" of new
		 * memory are copied into).  Note that this could cause
		 * a memory fault if the old area was tiny, and the moon
		 * is gibbous.  However, that is very unlikely.
		 */
		if ((i = findbucket(op, 1)) < 0 &&
		    (i = findbucket(op, realloc_srchlen)) < 0)
			i = NBUCKETS;
	}
	onb = 1 << (i + 3);
	if (onb < (u_int)pagesz)
		onb -= sizeof (*op) + RSLOP;
	else
		onb += pagesz - sizeof (*op) - RSLOP;
	/* avoid the copy if same size block */
	if (was_alloced) {
		if (i) {
			i = 1 << (i + 2);
			if (i < pagesz)
				i -= sizeof (*op) + RSLOP;
			else
				i += pagesz - sizeof (*op) - RSLOP;
		}
		if (nbytes <= onb && nbytes > (size_t)i) {
#ifdef RCHECK
			op->ov_size = roundup2(nbytes, RSLOP);
			*(u_short *)((caddr_t)(op + 1) + op->ov_size) = RMAGIC;
#endif
			return(cp);
		} else
			free(cp);
	}
  	if ((res = malloc(nbytes)) == NULL)
  		return (NULL);
  	if (cp != res)		/* common optimization if "compacting" */
		bcopy(cp, res, (nbytes < onb) ? nbytes : onb);
  	return (res);
}

/*
 * Search ``srchlen'' elements of each free list for a block whose
 * header starts at ``freep''.  If srchlen is -1 search the whole list.
 * Return bucket number, or -1 if not found.
 */
static int
findbucket(union overhead *freep, int srchlen)
{
	union overhead *p;
	int i, j;

	for (i = 0; i < NBUCKETS; i++) {
		j = 0;
		for (p = nextf[i]; p && j != srchlen; p = p->ov_next) {
			if (p == freep)
				return (i);
			j++;
		}
	}
	return (-1);
}

#ifdef MSTATS
/*
 * mstats - print out statistics about malloc
 *
 * Prints two lines of numbers, one showing the length of the free list
 * for each size category, the second showing the number of mallocs -
 * frees for each size category.
 */
mstats(char * s)
{
	int i, j;
	union overhead *p;
  	int totfree = 0,
  	totused = 0;

  	fprintf(stderr, "Memory allocation statistics %s\nfree:\t", s);
  	for (i = 0; i < NBUCKETS; i++) {
  		for (j = 0, p = nextf[i]; p; p = p->ov_next, j++)
  			;
  		fprintf(stderr, " %d", j);
  		totfree += j * (1 << (i + 3));
  	}
  	fprintf(stderr, "\nused:\t");
  	for (i = 0; i < NBUCKETS; i++) {
  		fprintf(stderr, " %d", nmalloc[i]);
  		totused += nmalloc[i] * (1 << (i + 3));
  	}
  	fprintf(stderr, "\n\tTotal in use: %d, total free: %d\n",
	    totused, totfree);
}
#endif


static int
morepages(int n)
{
	int	fd = -1;
	int	offset;

	if (pagepool_end - pagepool_start > pagesz) {
		caddr_t	addr = (caddr_t)
			(((long)pagepool_start + pagesz - 1) & ~(pagesz - 1));
		if (munmap(addr, pagepool_end - addr) != 0) {
			rtld_fdprintf(STDERR_FILENO, _BASENAME_RTLD ": "
			    "morepages: cannot munmap %p: %s\n",
			    addr, rtld_strerror(errno));
		}
	}

	offset = (long)pagepool_start - ((long)pagepool_start & ~(pagesz - 1));

	if ((pagepool_start = mmap(0, n * pagesz,
			PROT_READ|PROT_WRITE,
			MAP_ANON|MAP_PRIVATE, fd, 0)) == (caddr_t)-1) {
		rtld_fdprintf(STDERR_FILENO, _BASENAME_RTLD ": morepages: "
		    "cannot mmap anonymous memory: %s\n",
		    rtld_strerror(errno));
		return 0;
	}
	pagepool_end = pagepool_start + n * pagesz;
	pagepool_start += offset;

	return n;
}<|MERGE_RESOLUTION|>--- conflicted
+++ resolved
@@ -156,13 +156,8 @@
 {
 	union overhead *op;
 	int bucket;
-<<<<<<< HEAD
-	ssize_t n;
-	size_t amt;
-=======
 	size_t n;
 	unsigned amt;
->>>>>>> ea67da5f
 
 	/*
 	 * First time malloc is called, setup page size and
