# $FreeBSD$

# Use the following command to build local debug version of dynamic
# linker:
# make DEBUG_FLAGS=-g WITHOUT_TESTS=yes all
# Not adapted for CHERI

WANT_CHERI=none

RTLD_ELF_DIR:=	${.PARSEDIR}

.ifdef BUILD_RTLD_DEBUG
.ifdef RTLD_DEBUG_VERBOSE
DEBUG+=-DDEBUG -DDEBUG_VERBOSE=${RTLD_DEBUG_VERBOSE}
.else
DEBUG+=-DDEBUG
.endif
.endif

.if empty(DEBUG) && !defined(RTLD_INCLUDE_DEBUG_MESSAGES)
# Avoid the overhead of all the debug checks now that we have a rtld-debug that
# can be used instead.
CFLAGS+=-DNO_LD_DEBUG
.endif

.include <src.opts.mk>
PACKAGE=	clibs
MK_PIE=		no # Always position independent using local rules
MK_SSP=		no

CONFS=		libmap.conf
PROG?=		ld-elf.so.1
.if (${PROG:M*ld-elf32*} != "")
TAGS+=		lib32
.endif
.if (${PROG:M*ld-elf64*} != "")
TAGS+=		lib64
.endif
.PATH: ${RTLD_ELF_DIR}
SRCS= \
	rtld_start.S \
	reloc.c \
	rtld.c \
	rtld_lock.c \
	rtld_malloc.c \
	rtld_printf.c \
	map_object.c \
	xmalloc.c \
	debug.c \
	libmap.c
MAN?=		rtld.1
CSTD?=		gnu99
CFLAGS+=	-Wall -DFREEBSD_ELF -DIN_RTLD -ffreestanding
CFLAGS+=	-I${SRCTOP}/lib/csu/common
.if ${MACHINE_CPU:Mcheri}
CFLAGS+=	-DCHERI
.endif
.if exists(${RTLD_ELF_DIR}/${MACHINE_ARCH})
RTLD_ARCH=	${MACHINE_ARCH}
.else
RTLD_ARCH=	${MACHINE_CPUARCH}
.endif
CFLAGS+=	-I${RTLD_ELF_DIR}/${RTLD_ARCH} -I${RTLD_ELF_DIR}

NO_WCAST_ALIGN=	yes
WARNS?=		6
INSTALLFLAGS=	-C -b
PRECIOUSPROG=
BINDIR=		/libexec
SYMLINKS=	../..${BINDIR}/${PROG} ${LIBEXECDIR}/${PROG}
MLINKS?=	rtld.1 ld-elf.so.1.1 \
		rtld.1 ld.so.1

CFLAGS+=	-fpic -DPIC $(DEBUG)
<<<<<<< HEAD
# Since we pass -shared, we shouldn't also pass -pie
MK_PIE:=	no
=======
CFLAGS.armv6+=	-mfpu=none
CFLAGS.armv7+=	-mfpu=none
	
>>>>>>> b9cad2d4
LDFLAGS+=	-shared -Wl,-Bsymbolic -Wl,-z,defs -nostdlib -e ${RTLD_ENTRY}
# Pull in the dependencies that we use from libc
.include "rtld-libc/Makefile.inc"
.if ${MK_TOOLCHAIN} == "no"
LDFLAGS+=	-L${LIBCDIR}
.endif

VERSION_DEF=	${LIBCSRCDIR}/Versions.def
SYMBOL_MAPS=	${RTLD_ELF_DIR}/Symbol.map
VERSION_MAP=	Version.map
LDFLAGS+=	-Wl,--version-script=${VERSION_MAP}

.if exists(${RTLD_ELF_DIR}/${RTLD_ARCH}/Symbol.map)
SYMBOL_MAPS+=	${RTLD_ELF_DIR}/${RTLD_ARCH}/Symbol.map
.endif

.sinclude "${RTLD_ELF_DIR}/${RTLD_ARCH}/Makefile.inc"
RTLD_ENTRY?=	.rtld_start

# Since moving rtld-elf to /libexec, we need to create a symlink.
# Fixup the existing binary that's there so we can symlink over it.
beforeinstall:
.if exists(${DESTDIR}/usr/libexec/${PROG}) && ${MK_STAGING} == "no"
	-chflags -h noschg ${DESTDIR}/usr/libexec/${PROG}
.endif

.PATH: ${RTLD_ELF_DIR}/${RTLD_ARCH}

.if ${.CURDIR} == ${RTLD_ELF_DIR} || defined(RTLD_CHERI_ELF_DIR)
HAS_TESTS=
SUBDIR.${MK_TESTS}+= tests
.endif

.include <bsd.prog.mk>
${PROG_FULL}:	${VERSION_MAP}
.include <bsd.symver.mk>

.if ${COMPILER_TYPE} == "gcc"
# GCC warns about redeclarations even though they have __exported
# and are therefore not identical to the ones from the system headers.
CFLAGS+=	-Wno-redundant-decls
.if ${COMPILER_VERSION} < 40300
# Silence -Wshadow false positives in ancient GCC
CFLAGS+=	-Wno-shadow
.endif
.endif<|MERGE_RESOLUTION|>--- conflicted
+++ resolved
@@ -72,14 +72,12 @@
 		rtld.1 ld.so.1
 
 CFLAGS+=	-fpic -DPIC $(DEBUG)
-<<<<<<< HEAD
 # Since we pass -shared, we shouldn't also pass -pie
 MK_PIE:=	no
-=======
+
 CFLAGS.armv6+=	-mfpu=none
 CFLAGS.armv7+=	-mfpu=none
 	
->>>>>>> b9cad2d4
 LDFLAGS+=	-shared -Wl,-Bsymbolic -Wl,-z,defs -nostdlib -e ${RTLD_ENTRY}
 # Pull in the dependencies that we use from libc
 .include "rtld-libc/Makefile.inc"
