# $FreeBSD$

# Use the following command to build local debug version of dynamic
# linker:
# make DEBUG_FLAGS=-g WITHOUT_TESTS=yes all
# Not adapted for CHERI
WANT_CHERI=none
RTLD_ELF_DIR=${SRCTOP}/libexec/rtld-elf

.ifdef BUILD_RTLD_DEBUG
.ifdef RTLD_DEBUG_VERBOSE
DEBUG+=-DDEBUG -DDEBUG_VERBOSE=${RTLD_DEBUG_VERBOSE}
.else
DEBUG+=-DDEBUG
.endif
.endif

.if empty(DEBUG) && !defined(RTLD_INCLUDE_DEBUG_MESSAGES)
# Avoid the overhead of all the debug checks now that we have a rtld-debug that
# can be used instead.
CFLAGS+=-DNO_LD_DEBUG
.endif

RTLD_ELF_DIR:=	${.PARSEDIR}

.include <src.opts.mk>
PACKAGE=	clibs
MK_PIE=		no # Always position independent using local rules
MK_SSP=		no

CONFS=		libmap.conf
PROG?=		ld-elf.so.1
.if (${PROG:M*ld-elf32*} != "")
TAGS+=		lib32
.endif
.if (${PROG:M*ld-elf64*} != "")
TAGS+=		lib64
.endif
.PATH: ${RTLD_ELF_DIR}
SRCS= \
	rtld_start.S \
	reloc.c \
	rtld.c \
	rtld_lock.c \
	rtld_malloc.c \
	rtld_printf.c \
	map_object.c \
	xmalloc.c \
	debug.c \
	libmap.c
MAN?=		rtld.1
CSTD?=		gnu99
CFLAGS+=	-Wall -DFREEBSD_ELF -DIN_RTLD -ffreestanding
CFLAGS+=	-I${SRCTOP}/lib/csu/common
<<<<<<< HEAD
.if ${MK_CHERI} != "no"
CFLAGS+=	-DCHERI
.endif
=======
>>>>>>> 26f578ac
.if exists(${RTLD_ELF_DIR}/${MACHINE_ARCH})
RTLD_ARCH=	${MACHINE_ARCH}
.else
RTLD_ARCH=	${MACHINE_CPUARCH}
.endif
CFLAGS+=	-I${RTLD_ELF_DIR}/${RTLD_ARCH} -I${RTLD_ELF_DIR}
.if ${MACHINE_ARCH} == "powerpc64"
LDFLAGS+=	-nostdlib -e _rtld_start
.elif ${MACHINE_CPUARCH} == "mips"
LDFLAGS+=	-nostdlib -e rtld_start
.else
LDFLAGS+=	-nostdlib -e .rtld_start
.endif

NO_WCAST_ALIGN=	yes
WARNS?=		6
INSTALLFLAGS=	-C -b
PRECIOUSPROG=
BINDIR=		/libexec
SYMLINKS=	../..${BINDIR}/${PROG} ${LIBEXECDIR}/${PROG}
MLINKS=		rtld.1 ld-elf.so.1.1 \
		rtld.1 ld.so.1

.if ${MACHINE_CPUARCH} == "sparc64"
CFLAGS+=	-fPIC
.else
CFLAGS+=	-fpic
.endif
CFLAGS+=	-DPIC $(DEBUG)
.if ${MACHINE_CPUARCH} == "amd64" || ${MACHINE_CPUARCH} == "i386"
CFLAGS+=	-fvisibility=hidden
.endif
.if ${MACHINE_CPUARCH} == "mips"
CFLAGS.reloc.c+=-fno-jump-tables
.endif
# Since we pass -shared, we shouldn't also pass -pie
MK_PIE:=	no
LDFLAGS+=	-shared -Wl,-Bsymbolic -Wl,-z,defs
# Pull in the dependencies that we use from libc
.include "rtld-libc/Makefile.inc"
.if ${MK_TOOLCHAIN} == "no"
LDFLAGS+=	-L${LIBCDIR}
.endif

.if ${MACHINE_CPUARCH} == "arm"
# Some of the required math functions (div & mod) are implemented in
# libcompiler_rt on ARM. The library also needs to be placed first to be
# correctly linked. As some of the functions are used before we have
# shared libraries.
LIBADD+=	compiler_rt
.endif



.if ${MK_SYMVER} == "yes"
VERSION_DEF=	${LIBCSRCDIR}/Versions.def
SYMBOL_MAPS=	${RTLD_ELF_DIR}/Symbol.map
VERSION_MAP=	Version.map
LDFLAGS+=	-Wl,--version-script=${VERSION_MAP}

.if exists(${RTLD_ELF_DIR}/${RTLD_ARCH}/Symbol.map)
SYMBOL_MAPS+=	${RTLD_ELF_DIR}/${RTLD_ARCH}/Symbol.map
.endif
.endif

.sinclude "${RTLD_ELF_DIR}/${RTLD_ARCH}/Makefile.inc"

# Since moving rtld-elf to /libexec, we need to create a symlink.
# Fixup the existing binary that's there so we can symlink over it.
beforeinstall:
.if exists(${DESTDIR}/usr/libexec/${PROG}) && ${MK_STAGING} == "no"
	-chflags -h noschg ${DESTDIR}/usr/libexec/${PROG}
.endif

.PATH: ${RTLD_ELF_DIR}/${RTLD_ARCH}

.if ${.CURDIR} == ${RTLD_ELF_DIR}
HAS_TESTS=
SUBDIR.${MK_TESTS}+= tests
.endif

.include <bsd.prog.mk>
${PROG_FULL}:	${VERSION_MAP}
.include <bsd.symver.mk>

.if ${COMPILER_TYPE} == "gcc"
# GCC warns about redeclarations even though they have __exported
# and are therefore not identical to the ones from the system headers.
CFLAGS+=	-Wno-redundant-decls
.if ${COMPILER_VERSION} < 40300
# Silence -Wshadow false positives in ancient GCC
CFLAGS+=	-Wno-shadow
.endif
.endif<|MERGE_RESOLUTION|>--- conflicted
+++ resolved
@@ -4,8 +4,10 @@
 # linker:
 # make DEBUG_FLAGS=-g WITHOUT_TESTS=yes all
 # Not adapted for CHERI
+
 WANT_CHERI=none
-RTLD_ELF_DIR=${SRCTOP}/libexec/rtld-elf
+
+RTLD_ELF_DIR:=	${.PARSEDIR}
 
 .ifdef BUILD_RTLD_DEBUG
 .ifdef RTLD_DEBUG_VERBOSE
@@ -20,8 +22,6 @@
 # can be used instead.
 CFLAGS+=-DNO_LD_DEBUG
 .endif
-
-RTLD_ELF_DIR:=	${.PARSEDIR}
 
 .include <src.opts.mk>
 PACKAGE=	clibs
@@ -52,12 +52,9 @@
 CSTD?=		gnu99
 CFLAGS+=	-Wall -DFREEBSD_ELF -DIN_RTLD -ffreestanding
 CFLAGS+=	-I${SRCTOP}/lib/csu/common
-<<<<<<< HEAD
 .if ${MK_CHERI} != "no"
 CFLAGS+=	-DCHERI
 .endif
-=======
->>>>>>> 26f578ac
 .if exists(${RTLD_ELF_DIR}/${MACHINE_ARCH})
 RTLD_ARCH=	${MACHINE_ARCH}
 .else
@@ -134,7 +131,7 @@
 
 .PATH: ${RTLD_ELF_DIR}/${RTLD_ARCH}
 
-.if ${.CURDIR} == ${RTLD_ELF_DIR}
+.if ${.CURDIR} == ${RTLD_ELF_DIR} || defined(RTLD_CHERI_ELF_DIR)
 HAS_TESTS=
 SUBDIR.${MK_TESTS}+= tests
 .endif
