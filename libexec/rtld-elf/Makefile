--- conflicted
+++ resolved
@@ -61,16 +61,6 @@
 RTLD_ARCH=	${MACHINE_CPUARCH}
 .endif
 CFLAGS+=	-I${RTLD_ELF_DIR}/${RTLD_ARCH} -I${RTLD_ELF_DIR}
-<<<<<<< HEAD
-.if ${MACHINE_ARCH} == "powerpc64"
-LDFLAGS+=	-nostdlib -e _rtld_start
-.elif ${MACHINE_CPUARCH} == "mips"
-LDFLAGS+=	-nostdlib -e rtld_start
-.else
-LDFLAGS+=	-nostdlib -e .rtld_start
-.endif
-=======
->>>>>>> 2dd8970d
 
 NO_WCAST_ALIGN=	yes
 WARNS?=		6
@@ -81,26 +71,10 @@
 MLINKS?=	rtld.1 ld-elf.so.1.1 \
 		rtld.1 ld.so.1
 
-<<<<<<< HEAD
-.if ${MACHINE_CPUARCH} == "sparc64"
-CFLAGS+=	-fPIC
-.else
-CFLAGS+=	-fpic
-.endif
-CFLAGS+=	-DPIC $(DEBUG)
-.if ${MACHINE_CPUARCH} == "amd64" || ${MACHINE_CPUARCH} == "i386"
-CFLAGS+=	-fvisibility=hidden
-.endif
-.if ${MACHINE_CPUARCH} == "mips"
-CFLAGS.reloc.c+=-fno-jump-tables
-.endif
+CFLAGS+=	-fpic -DPIC $(DEBUG)
 # Since we pass -shared, we shouldn't also pass -pie
 MK_PIE:=	no
-LDFLAGS+=	-shared -Wl,-Bsymbolic -Wl,-z,defs
-=======
-CFLAGS+=	-fpic -DPIC $(DEBUG)
 LDFLAGS+=	-shared -Wl,-Bsymbolic -Wl,-z,defs -nostdlib -e ${RTLD_ENTRY}
->>>>>>> 2dd8970d
 # Pull in the dependencies that we use from libc
 .include "rtld-libc/Makefile.inc"
 .if ${MK_TOOLCHAIN} == "no"
