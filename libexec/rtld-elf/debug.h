/*-
 * SPDX-License-Identifier: BSD-2-Clause-FreeBSD
 *
 * Copyright 1996-1998 John D. Polstra.
 * All rights reserved.
 *
 * Redistribution and use in source and binary forms, with or without
 * modification, are permitted provided that the following conditions
 * are met:
 * 1. Redistributions of source code must retain the above copyright
 *    notice, this list of conditions and the following disclaimer.
 * 2. Redistributions in binary form must reproduce the above copyright
 *    notice, this list of conditions and the following disclaimer in the
 *    documentation and/or other materials provided with the distribution.
 *
 * THIS SOFTWARE IS PROVIDED BY THE AUTHOR ``AS IS'' AND ANY EXPRESS OR
 * IMPLIED WARRANTIES, INCLUDING, BUT NOT LIMITED TO, THE IMPLIED WARRANTIES
 * OF MERCHANTABILITY AND FITNESS FOR A PARTICULAR PURPOSE ARE DISCLAIMED.
 * IN NO EVENT SHALL THE AUTHOR BE LIABLE FOR ANY DIRECT, INDIRECT,
 * INCIDENTAL, SPECIAL, EXEMPLARY, OR CONSEQUENTIAL DAMAGES (INCLUDING, BUT
 * NOT LIMITED TO, PROCUREMENT OF SUBSTITUTE GOODS OR SERVICES; LOSS OF USE,
 * DATA, OR PROFITS; OR BUSINESS INTERRUPTION) HOWEVER CAUSED AND ON ANY
 * THEORY OF LIABILITY, WHETHER IN CONTRACT, STRICT LIABILITY, OR TORT
 * (INCLUDING NEGLIGENCE OR OTHERWISE) ARISING IN ANY WAY OUT OF THE USE OF
 * THIS SOFTWARE, EVEN IF ADVISED OF THE POSSIBILITY OF SUCH DAMAGE.
 *
 * $FreeBSD$
 */

/*
 * Support for printing debugging messages.
 */

#ifndef DEBUG_H
#define DEBUG_H 1

#include <sys/cdefs.h>
/* assert() is always enabled. For expensive checks use dbg_assert() instead. */
#undef NDEBUG
#include <assert.h>
#include <string.h>
#include "rtld_printf.h"

__BEGIN_DECLS
enum RtldDebugCategory {
	RTLD_DBG_NO_CATEGORY = 1 << 0,
	RTLD_DBG_RELOC = 1 << 1,
	RTLD_DBG_RELOC_SELF = 1 << 2,
	RTLD_DBG_PLT = 1 << 3,
	RTLD_DBG_RELOC_STATS = 1 << 4,

	RTLD_DBG_CHERI = 1 << 5,
	RTLD_DBG_CHERI_PLT = 1 << 6,
	RTLD_DBG_CHERI_PLT_VERBOSE = 1 << 7,

<<<<<<< HEAD
	RTLD_DBG_SYMLOOKUP = 1 << 8,

	RTLD_DBG_LAST = RTLD_DBG_SYMLOOKUP,
	RTLD_DBG_ALL = (RTLD_DBG_LAST << 1) - 1
};
extern void debug_printf(enum RtldDebugCategory cat, const char *, ...) __printflike(2, 3);
=======
void debug_printf(const char *, ...) __printflike(1, 2);
>>>>>>> b652ed5f
extern int debug;
__END_DECLS

<<<<<<< HEAD
#ifdef DEBUG
#define dbg(...)	debug_printf(RTLD_DBG_NO_CATEGORY, __VA_ARGS__)
#define dbg_cat(category, ...)	debug_printf(RTLD_DBG_ ## category, __VA_ARGS__)
#define dbg_assert(cond)	assert(cond)
=======
#ifndef NO_LD_DEBUG
#define dbg(...)	debug_printf(__VA_ARGS__)
>>>>>>> b652ed5f
#else
#define dbg(...)	((void) 0)
#define dbg_cat(category, ...)	((void) 0)
#define dbg_assert(cond)	((void) 0)
#endif
#define dbg_cheri(...)			dbg_cat(CHERI, __VA_ARGS__)
#define dbg_cheri_plt(...)		dbg_cat(CHERI_PLT, __VA_ARGS__)
#define dbg_cheri_plt_verbose(...)	dbg_cat(CHERI_PLT_VERBOSE, __VA_ARGS__)


#ifdef __CHERI_PURE_CAPABILITY__
#define _MYNAME	"ld-cheri-elf.so.1"
#elif !defined(COMPAT_32BIT)
#define _MYNAME	"ld-elf.so.1"
#else
#define _MYNAME	"ld-elf32.so.1"
#endif

/* assert() is always enabled. For expensive checks use dbg_assert() instead. */

#define msg(s)		rtld_write(STDERR_FILENO, s, strlen(s))
#define trace()		msg(_MYNAME ": " __XSTRING(__LINE__) "\n")


#endif /* DEBUG_H */<|MERGE_RESOLUTION|>--- conflicted
+++ resolved
@@ -53,28 +53,19 @@
 	RTLD_DBG_CHERI_PLT = 1 << 6,
 	RTLD_DBG_CHERI_PLT_VERBOSE = 1 << 7,
 
-<<<<<<< HEAD
 	RTLD_DBG_SYMLOOKUP = 1 << 8,
 
 	RTLD_DBG_LAST = RTLD_DBG_SYMLOOKUP,
 	RTLD_DBG_ALL = (RTLD_DBG_LAST << 1) - 1
 };
-extern void debug_printf(enum RtldDebugCategory cat, const char *, ...) __printflike(2, 3);
-=======
-void debug_printf(const char *, ...) __printflike(1, 2);
->>>>>>> b652ed5f
+void debug_printf(enum RtldDebugCategory cat, const char *, ...) __printflike(2, 3);
 extern int debug;
 __END_DECLS
 
-<<<<<<< HEAD
-#ifdef DEBUG
+#ifndef NO_LD_DEBUG
 #define dbg(...)	debug_printf(RTLD_DBG_NO_CATEGORY, __VA_ARGS__)
 #define dbg_cat(category, ...)	debug_printf(RTLD_DBG_ ## category, __VA_ARGS__)
 #define dbg_assert(cond)	assert(cond)
-=======
-#ifndef NO_LD_DEBUG
-#define dbg(...)	debug_printf(__VA_ARGS__)
->>>>>>> b652ed5f
 #else
 #define dbg(...)	((void) 0)
 #define dbg_cat(category, ...)	((void) 0)
