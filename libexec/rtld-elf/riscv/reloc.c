/*-
 * Copyright (c) 2015-2017 Ruslan Bukin <br@bsdpad.com>
 * All rights reserved.
 *
 * This software was developed by SRI International and the University of
 * Cambridge Computer Laboratory under DARPA/AFRL contract FA8750-10-C-0237
 * ("CTSRD"), as part of the DARPA CRASH research programme.
 *
 * This software was developed by the University of Cambridge Computer
 * Laboratory as part of the CTSRD Project, with support from the UK Higher
 * Education Innovation Fund (HEIF).
 *
 * Redistribution and use in source and binary forms, with or without
 * modification, are permitted provided that the following conditions
 * are met:
 * 1. Redistributions of source code must retain the above copyright
 *    notice, this list of conditions and the following disclaimer.
 * 2. Redistributions in binary form must reproduce the above copyright
 *    notice, this list of conditions and the following disclaimer in the
 *    documentation and/or other materials provided with the distribution.
 *
 * THIS SOFTWARE IS PROVIDED BY THE AUTHOR AND CONTRIBUTORS ``AS IS'' AND
 * ANY EXPRESS OR IMPLIED WARRANTIES, INCLUDING, BUT NOT LIMITED TO, THE
 * IMPLIED WARRANTIES OF MERCHANTABILITY AND FITNESS FOR A PARTICULAR PURPOSE
 * ARE DISCLAIMED.  IN NO EVENT SHALL THE AUTHOR OR CONTRIBUTORS BE LIABLE
 * FOR ANY DIRECT, INDIRECT, INCIDENTAL, SPECIAL, EXEMPLARY, OR CONSEQUENTIAL
 * DAMAGES (INCLUDING, BUT NOT LIMITED TO, PROCUREMENT OF SUBSTITUTE GOODS
 * OR SERVICES; LOSS OF USE, DATA, OR PROFITS; OR BUSINESS INTERRUPTION)
 * HOWEVER CAUSED AND ON ANY THEORY OF LIABILITY, WHETHER IN CONTRACT, STRICT
 * LIABILITY, OR TORT (INCLUDING NEGLIGENCE OR OTHERWISE) ARISING IN ANY WAY
 * OUT OF THE USE OF THIS SOFTWARE, EVEN IF ADVISED OF THE POSSIBILITY OF
 * SUCH DAMAGE.
 */

#include <sys/cdefs.h>
__FBSDID("$FreeBSD$");

#include <sys/types.h>

#include <stdlib.h>

#include "debug.h"
#include "rtld.h"
#include "rtld_printf.h"

#ifdef __CHERI_PURE_CAPABILITY__
#include "cheri_reloc.h"
#endif

/*
 * It is possible for the compiler to emit relocations for unaligned data.
 * We handle this situation with these inlines.
 */
#define	RELOC_ALIGNED_P(x) \
	(((uintptr_t)(x) & (sizeof(void *) - 1)) == 0)

#ifndef __CHERI_PURE_CAPABILITY__
uint64_t
set_gp(Obj_Entry *obj)
{
	uint64_t old;
	SymLook req;
	uint64_t gp;
	int res;

	__asm __volatile("mv    %0, gp" : "=r"(old));

	symlook_init(&req, "__global_pointer$");
	req.ventry = NULL;
	req.flags = SYMLOOK_EARLY;
	res = symlook_obj(&req, obj);

	if (res == 0) {
		gp = req.sym_out->st_value;
		__asm __volatile("mv    gp, %0" :: "r"(gp));
	}

	return (old);
}
#endif

void
init_pltgot(Obj_Entry *obj)
{

	if (obj->pltgot != NULL) {
		obj->pltgot[0] = (Elf_Addr)&_rtld_bind_start;
		obj->pltgot[1] = (Elf_Addr)obj;
	}
}

#ifdef __CHERI_PURE_CAPABILITY__
/*
 * Plain RISC-V can rely on PC-relative addressing early in rtld startup.
 * However, pure capability code requires capabilities from the captable for
 * function calls, and so we must perform early self-relocation before calling
 * the general _rtld C entry point.
 *
 * TODO: For now we use __cap_relocs. Instead we should use normal ELF
 *       relocations that are all assumed to be relative capability
 *       relocations, ditching the ad-hoc __cap_relocs format and using
 *       CBuildCap.
 */
void _rtld_relocate_nonplt_self(Elf_Dyn *dynp, Elf_Auxinfo *aux);

void
_rtld_relocate_nonplt_self(Elf_Dyn *dynp, Elf_Auxinfo *aux)
{
	caddr_t relocbase = NULL;
	const struct capreloc *caprelocs = NULL, *caprelocslim;
	Elf_Addr caprelocssz = 0;
	void *pcc;

	for (; aux->a_type != AT_NULL; aux++) {
		if (aux->a_type == AT_BASE) {
			relocbase = aux->a_un.a_ptr;
			break;
		}
	}

	for (; dynp->d_tag != DT_NULL; dynp++) {
		switch (dynp->d_tag) {
		case DT_RISCV_CHERI___CAPRELOCS:
			caprelocs = (const struct capreloc *)(relocbase + dynp->d_un.d_ptr);
			break;
		case DT_RISCV_CHERI___CAPRELOCSSZ:
			caprelocssz = dynp->d_un.d_val;
			break;
		}
	}
	caprelocs = cheri_setbounds(caprelocs, caprelocssz);
	caprelocslim = (const struct capreloc *)((const char *)caprelocs + caprelocssz);
	pcc = __builtin_cheri_program_counter_get();
	/* TODO: allow using tight bounds for RTLD */
	_do___caprelocs(caprelocs, caprelocslim, relocbase, pcc,
	    (Elf_Addr)relocbase, false);
}
#endif /* __CHERI_PURE_CAPABILITY__ */

int
do_copy_relocations(Obj_Entry *dstobj)
{
	const Obj_Entry *srcobj, *defobj;
	const Elf_Rela *relalim;
	const Elf_Rela *rela;
	const Elf_Sym *srcsym;
	const Elf_Sym *dstsym;
	const void *srcaddr;
	const char *name;
	void *dstaddr;
	SymLook req;
	size_t size;
	int res;

	/*
	 * COPY relocs are invalid outside of the main program
	 */
	assert(dstobj->mainprog);

	relalim = (const Elf_Rela *)((const char *)dstobj->rela +
	    dstobj->relasize);
	for (rela = dstobj->rela; rela < relalim; rela++) {
		if (ELF_R_TYPE(rela->r_info) != R_RISCV_COPY)
			continue;

		dstaddr = (void *)(dstobj->relocbase + rela->r_offset);
		dstsym = dstobj->symtab + ELF_R_SYM(rela->r_info);
		name = dstobj->strtab + dstsym->st_name;
		size = dstsym->st_size;

		symlook_init(&req, name);
		req.ventry = fetch_ventry(dstobj, ELF_R_SYM(rela->r_info));
		req.flags = SYMLOOK_EARLY;

		for (srcobj = globallist_next(dstobj); srcobj != NULL;
		     srcobj = globallist_next(srcobj)) {
			res = symlook_obj(&req, srcobj);
			if (res == 0) {
				srcsym = req.sym_out;
				defobj = req.defobj_out;
				break;
			}
		}
		if (srcobj == NULL) {
			_rtld_error(
"Undefined symbol \"%s\" referenced from COPY relocation in %s",
			    name, dstobj->path);
			return (-1);
		}

		srcaddr = (const void *)(defobj->relocbase + srcsym->st_value);
		memcpy(dstaddr, srcaddr, size);
	}

	return (0);
}

/*
 * Process the PLT relocations.
 */
int
reloc_plt(Obj_Entry *obj, int flags __unused, RtldLockState *lockstate __unused)
{
	const Elf_Rela *relalim;
	const Elf_Rela *rela;

	relalim = (const Elf_Rela *)((const char *)obj->pltrela +
	    obj->pltrelasize);
	for (rela = obj->pltrela; rela < relalim; rela++) {
		Elf_Addr *where;

		assert(ELF_R_TYPE(rela->r_info) == R_RISCV_JUMP_SLOT);

		where = (Elf_Addr *)(obj->relocbase + rela->r_offset);
		*where += (Elf_Addr)obj->relocbase;
	}

	return (0);
}

/*
 * LD_BIND_NOW was set - force relocation for all jump slots
 */
int
reloc_jmpslots(Obj_Entry *obj, int flags, RtldLockState *lockstate)
{
	const Obj_Entry *defobj;
	const Elf_Rela *relalim;
	const Elf_Rela *rela;
	const Elf_Sym *def;

	relalim = (const Elf_Rela *)((const char *)obj->pltrela +
	    obj->pltrelasize);
	for (rela = obj->pltrela; rela < relalim; rela++) {
		Elf_Addr *where;

		where = (Elf_Addr *)(obj->relocbase + rela->r_offset);
		switch(ELF_R_TYPE(rela->r_info)) {
		case R_RISCV_JUMP_SLOT:
			def = find_symdef(ELF_R_SYM(rela->r_info), obj,
			    &defobj, SYMLOOK_IN_PLT | flags, NULL, lockstate);
			if (def == NULL) {
				dbg("reloc_jmpslots: sym not found");
				return (-1);
			}

			*where = (Elf_Addr)(defobj->relocbase + def->st_value);
			break;
		default:
			_rtld_error("Unknown relocation type %x in jmpslot",
			    (unsigned int)ELF_R_TYPE(rela->r_info));
			return (-1);
		}
	}

	return (0);
}

int
reloc_iresolve(Obj_Entry *obj __unused,
    struct Struct_RtldLockState *lockstate __unused)
{

	/* XXX not implemented */
	return (0);
}

int
reloc_iresolve_nonplt(Obj_Entry *obj __unused,
    struct Struct_RtldLockState *lockstate __unused)
{

	/* XXX not implemented */
	return (0);
}

int
reloc_gnu_ifunc(Obj_Entry *obj __unused, int flags __unused,
   struct Struct_RtldLockState *lockstate __unused)
{

	/* XXX not implemented */
	return (0);
}

uintptr_t
reloc_jmpslot(uintptr_t *where, uintptr_t target,
    const Obj_Entry *defobj __unused, const Obj_Entry *obj __unused,
    const Elf_Rel *rel)
{

	assert(ELF_R_TYPE(rel->r_info) == R_RISCV_JUMP_SLOT);

	if (*where != target && !ld_bind_not)
		*where = target;
	return (target);
}

/*
 * Process non-PLT relocations
 */
int
reloc_non_plt(Obj_Entry *obj, Obj_Entry *obj_rtld, int flags,
    RtldLockState *lockstate)
{
	const Obj_Entry *defobj;
	const Elf_Rela *relalim;
	const Elf_Rela *rela;
	const Elf_Sym *def;
	SymCache *cache;
	Elf_Addr *where;
	unsigned long symnum;

#ifdef __CHERI_PURE_CAPABILITY__
	/*
	 * The __cap_relocs for the dynamic loader have already been done, and
	 * there should be no normal ELF relocations.
	 */
	if (obj == obj_rtld) {
		assert(obj->relasize == 0);
		return (0);
	}
#endif

	if ((flags & SYMLOOK_IFUNC) != 0)
		/* XXX not implemented */
		return (0);

	/*
	 * The dynamic loader may be called from a thread, we have
	 * limited amounts of stack available so we cannot use alloca().
	 */
	if (obj == obj_rtld)
		cache = NULL;
	else
		cache = calloc(obj->dynsymcount, sizeof(SymCache));
		/* No need to check for NULL here */

	relalim = (const Elf_Rela *)((const char *)obj->rela + obj->relasize);
	for (rela = obj->rela; rela < relalim; rela++) {
		where = (Elf_Addr *)(obj->relocbase + rela->r_offset);
		symnum = ELF_R_SYM(rela->r_info);

		switch (ELF_R_TYPE(rela->r_info)) {
		case R_RISCV_JUMP_SLOT:
			/* This will be handled by the plt/jmpslot routines */
			break;
		case R_RISCV_NONE:
			break;
		case R_RISCV_64:
			def = find_symdef(symnum, obj, &defobj, flags, cache,
			    lockstate);
			if (def == NULL)
				return (-1);

			*where = (Elf_Addr)(defobj->relocbase + def->st_value +
			    rela->r_addend);
			break;
		case R_RISCV_TLS_DTPMOD64:
			def = find_symdef(symnum, obj, &defobj, flags, cache,
			    lockstate);
			if (def == NULL)
				return -1;

			*where += (Elf_Addr)defobj->tlsindex;
			break;
		case R_RISCV_COPY:
			/*
			 * These are deferred until all other relocations have
			 * been done. All we do here is make sure that the
			 * COPY relocation is not in a shared library. They
			 * are allowed only in executable files.
			 */
			if (!obj->mainprog) {
				_rtld_error("%s: Unexpected R_RISCV_COPY "
				    "relocation in shared library", obj->path);
				return (-1);
			}
			break;
		case R_RISCV_TLS_DTPREL64:
			def = find_symdef(symnum, obj, &defobj, flags, cache,
			    lockstate);
			if (def == NULL)
				return (-1);
			/*
			 * We lazily allocate offsets for static TLS as we
			 * see the first relocation that references the
			 * TLS block. This allows us to support (small
			 * amounts of) static TLS in dynamically loaded
			 * modules. If we run out of space, we generate an
			 * error.
			 */
			if (!defobj->tls_done) {
				if (!allocate_tls_offset(
				    __DECONST(Obj_Entry *, defobj))) {
					_rtld_error(
					    "%s: No space available for static "
					    "Thread Local Storage", obj->path);
					return (-1);
				}
			}

			*where += (Elf_Addr)(def->st_value + rela->r_addend
			    - TLS_DTV_OFFSET);
			break;
		case R_RISCV_TLS_TPREL64:
			def = find_symdef(symnum, obj, &defobj, flags, cache,
			    lockstate);
			if (def == NULL)
				return (-1);

			/*
			 * We lazily allocate offsets for static TLS as we
			 * see the first relocation that references the
			 * TLS block. This allows us to support (small
			 * amounts of) static TLS in dynamically loaded
			 * modules. If we run out of space, we generate an
			 * error.
			 */
			if (!defobj->tls_done) {
				if (!allocate_tls_offset(
				    __DECONST(Obj_Entry *, defobj))) {
					_rtld_error(
					    "%s: No space available for static "
					    "Thread Local Storage", obj->path);
					return (-1);
				}
			}

			*where = (def->st_value + rela->r_addend +
			    defobj->tlsoffset - TLS_TP_OFFSET - TLS_TCB_SIZE);
			break;
		case R_RISCV_RELATIVE:
			*where = (Elf_Addr)(obj->relocbase + rela->r_addend);
			break;
#ifdef __CHERI_PURE_CAPABILITY__
		case R_RISCV_CHERI_CAPABILITY:
			if (process_r_cheri_capability(obj, symnum, lockstate,
			    flags, where, rela->r_addend) != 0)
				return (-1);
			break;
#endif /* __CHERI_PURE_CAPABILITY__ */
		default:
			rtld_printf("%s: Unhandled relocation %lu\n",
			    obj->path, ELF_R_TYPE(rela->r_info));
			return (-1);
		}
	}

	return (0);
}

void
ifunc_init(Elf_Auxinfo aux_info[__min_size(AT_COUNT)] __unused)
{

}

void
allocate_initial_tls(Obj_Entry *objs)
{

	/*
	 * Fix the size of the static TLS block by using the maximum
	 * offset allocated so far and adding a bit for dynamic modules to
	 * use.
	 */
	tls_static_space = tls_last_offset + tls_last_size +
	    RTLD_STATIC_TLS_EXTRA;

<<<<<<< HEAD
	tp = (Elf_Addr **)((char *)allocate_tls(objs, NULL, TLS_TCB_SIZE, 16)
	    + TLS_TP_OFFSET + TLS_TCB_SIZE);

#ifdef __CHERI_PURE_CAPABILITY__
	__asm __volatile("cmove ctp, %0" :: "C"(tp));
#else
	__asm __volatile("mv  tp, %0" :: "r"(tp));
#endif
=======
	_tcb_set(allocate_tls(objs, NULL, TLS_TCB_SIZE, TLS_TCB_ALIGN));
>>>>>>> 8bcdb144
}

void *
__tls_get_addr(tls_index* ti)
{
	uintptr_t **dtvp;
	void *p;

	dtvp = &_tcb_get()->tcb_dtv;
	p = tls_get_addr_common(dtvp, ti->ti_module, ti->ti_offset);

	return ((char*)p + TLS_DTV_OFFSET);
}<|MERGE_RESOLUTION|>--- conflicted
+++ resolved
@@ -468,18 +468,7 @@
 	tls_static_space = tls_last_offset + tls_last_size +
 	    RTLD_STATIC_TLS_EXTRA;
 
-<<<<<<< HEAD
-	tp = (Elf_Addr **)((char *)allocate_tls(objs, NULL, TLS_TCB_SIZE, 16)
-	    + TLS_TP_OFFSET + TLS_TCB_SIZE);
-
-#ifdef __CHERI_PURE_CAPABILITY__
-	__asm __volatile("cmove ctp, %0" :: "C"(tp));
-#else
-	__asm __volatile("mv  tp, %0" :: "r"(tp));
-#endif
-=======
 	_tcb_set(allocate_tls(objs, NULL, TLS_TCB_SIZE, TLS_TCB_ALIGN));
->>>>>>> 8bcdb144
 }
 
 void *
