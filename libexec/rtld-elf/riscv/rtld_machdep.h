--- conflicted
+++ resolved
@@ -185,17 +185,6 @@
 /*
  * TLS
  */
-<<<<<<< HEAD
-#define	TLS_VARIANT_I	1
-#define	TLS_TP_OFFSET	0x0
-#ifdef __CHERI_PURE_CAPABILITY__
-#define	TLS_DTV_OFFSET	0
-#else
-#define	TLS_DTV_OFFSET	0x800
-#endif
-#define	TLS_TCB_SIZE	(2 * sizeof(void *))
-=======
->>>>>>> 8bcdb144
 
 #define round(size, align) \
     (((size) + (align) - 1) & ~((align) - 1))
