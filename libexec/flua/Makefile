#! $FreeBSD$

.include <src.lua.mk>

LUASRC?=	${SRCTOP}/contrib/lua/src
.PATH: ${LUASRC}

PROG=	flua
WARNS?=	2
MAN=	# No manpage; this is internal.

CWARNFLAGS.gcc+=	-Wno-format-nonliteral

LIBADD=	lua

# Entry point
SRCS+=	lua.c

# FreeBSD Extensions
.PATH: ${.CURDIR}/modules
SRCS+=	linit_flua.c
SRCS+=	lfs.c lposix.c

CFLAGS+=	-I${SRCTOP}/lib/liblua -I${.CURDIR}/modules -I${LUASRC}
CFLAGS+=	-DLUA_PROGNAME="\"${PROG}\""

# readline bits; these aren't needed if we're building a bootstrap flua, as we
# don't expect that one to see any REPL usage.
.if !defined(BOOTSTRAPPING)
CFLAGS+=	-DLUA_USE_READLINE
CFLAGS+=	-I${SRCTOP}/lib/libedit -I${SRCTOP}/contrib/libedit
LIBADD+=	edit
LDFLAGS+=	-Wl,-E
<<<<<<< HEAD
.else
# We don't support dynamic libs on bootstrap builds.
CFLAGS+=	-DBOOTSTRAPPING
# Work around Linux glibc+ld.bfd --fatal-warnings error:
# the use of `tmpnam' is dangerous, better use `mkstemp'
LD_FATAL_WARNINGS=no
=======
>>>>>>> d2c07dbc
.endif

UCLSRC?=	${SRCTOP}/contrib/libucl
.PATH: ${UCLSRC}/lua
SRCS+=	lua_ucl.c
CFLAGS+=	-I${UCLSRC}/include -I${UCLSRC}/src -I${UCLSRC}/uthash
LIBADD+=	ucl

.include <bsd.prog.mk><|MERGE_RESOLUTION|>--- conflicted
+++ resolved
@@ -31,15 +31,10 @@
 CFLAGS+=	-I${SRCTOP}/lib/libedit -I${SRCTOP}/contrib/libedit
 LIBADD+=	edit
 LDFLAGS+=	-Wl,-E
-<<<<<<< HEAD
 .else
-# We don't support dynamic libs on bootstrap builds.
-CFLAGS+=	-DBOOTSTRAPPING
 # Work around Linux glibc+ld.bfd --fatal-warnings error:
 # the use of `tmpnam' is dangerous, better use `mkstemp'
 LD_FATAL_WARNINGS=no
-=======
->>>>>>> d2c07dbc
 .endif
 
 UCLSRC?=	${SRCTOP}/contrib/libucl
