--- conflicted
+++ resolved
@@ -30,17 +30,13 @@
 CFLAGS+=	-DLUA_USE_READLINE
 CFLAGS+=	-I${SRCTOP}/lib/libedit -I${SRCTOP}/contrib/libedit
 LIBADD+=	edit
-<<<<<<< HEAD
-.else
-# Work around Linux glibc+ld.bfd --fatal-warnings error:
-# the use of `tmpnam' is dangerous, better use `mkstemp'
-LD_FATAL_WARNINGS=no
-=======
 LDFLAGS+=	-Wl,-E
 .else
 # We don't support dynamic libs on bootstrap builds.
 CFLAGS+=	-DBOOTSTRAPPING
->>>>>>> 8af5f7bc
+# Work around Linux glibc+ld.bfd --fatal-warnings error:
+# the use of `tmpnam' is dangerous, better use `mkstemp'
+LD_FATAL_WARNINGS=no
 .endif
 
 UCLSRC?=	${SRCTOP}/contrib/libucl
