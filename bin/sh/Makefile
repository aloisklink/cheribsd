#	@(#)Makefile	8.4 (Berkeley) 5/5/95
# $FreeBSD$

.include <src.opts.mk>

CONFS=	dot.profile profile
CONFSDIR_dot.profile=	/root
CONFSNAME_dot.profile=	.profile
PACKAGE=runtime
PROG=	sh
INSTALLFLAGS= -S
SHSRCS=	alias.c arith_yacc.c arith_yylex.c cd.c echo.c error.c eval.c \
	exec.c expand.c \
	histedit.c input.c jobs.c kill.c mail.c main.c memalloc.c miscbltin.c \
	mystring.c options.c output.c parser.c printf.c redir.c show.c \
	test.c trap.c var.c
GENSRCS= builtins.c nodes.c syntax.c
GENHDRS= builtins.h nodes.h syntax.h token.h
SRCS= ${SHSRCS} ${GENSRCS} ${GENHDRS}

# MLINKS for Shell built in commands for which there are no userland
# utilities of the same name are handled with the associated manpage,
# builtin.1 in share/man/man1/.

LIBADD=	edit

CFLAGS+=-DSHELL -I. -I${.CURDIR}
# for debug:
# DEBUG_FLAGS+= -g -DDEBUG=2 -fno-inline
WARNS?=	2
WFORMAT=0

.PATH:	${.CURDIR}/bltin \
	${.CURDIR:H}/kill \
	${.CURDIR:H}/test \
	${SRCTOP}/usr.bin/printf

CLEANFILES+= mknodes mksyntax
CLEANFILES+= ${GENSRCS} ${GENHDRS}
LINKS=	/root/.profile /.profile

build-tools: mknodes mksyntax

.ORDER: builtins.c builtins.h
builtins.h: .NOMETA
builtins.c builtins.h: mkbuiltins builtins.def
	sh ${.CURDIR}/mkbuiltins ${.CURDIR}

mknodes: mknodes.c ${BUILD_TOOLS_META}
	${BUILD_TOOLS_CC} ${BUILD_TOOLS_CFLAGS} ${BUILD_TOOLS_LDFLAGS} \
	    ${.ALLSRC:[1]} -o ${.TARGET}
mksyntax: mksyntax.c ${BUILD_TOOLS_META}
	${BUILD_TOOLS_CC} ${BUILD_TOOLS_CFLAGS} ${BUILD_TOOLS_LDFLAGS} \
	    ${.ALLSRC:[1]} -o ${.TARGET}

.ORDER: nodes.c nodes.h
nodes.h: .NOMETA
nodes.c nodes.h: mknodes nodetypes nodes.c.pat
	${BTOOLSPATH:U.}/mknodes ${.CURDIR}/nodetypes ${.CURDIR}/nodes.c.pat

.ORDER: syntax.c syntax.h
syntax.h: .NOMETA
syntax.c syntax.h: mksyntax
	${BTOOLSPATH:U.}/mksyntax

token.h: mktokens
	sh ${.CURDIR}/mktokens

HAS_TESTS=
SUBDIR.${MK_TESTS}+= tests

<<<<<<< HEAD
WANT_DUMP=	yes
=======
beforeinstall:
	rm -f ${DESTDIR}/.profile
>>>>>>> 553d7626

.include <bsd.prog.mk><|MERGE_RESOLUTION|>--- conflicted
+++ resolved
@@ -69,11 +69,7 @@
 HAS_TESTS=
 SUBDIR.${MK_TESTS}+= tests
 
-<<<<<<< HEAD
-WANT_DUMP=	yes
-=======
 beforeinstall:
 	rm -f ${DESTDIR}/.profile
->>>>>>> 553d7626
 
 .include <bsd.prog.mk>