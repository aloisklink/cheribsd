#	@(#)Makefile	8.4 (Berkeley) 5/5/95
# $FreeBSD$

.include <src.opts.mk>

CONFGROUPS=	ETC ROOT
ETC=	profile
ROOT=	dot.shrc dot.profile
ROOTDIR=	/root
ROOTNAME_dot.shrc=	.shrc
ROOTNAME_dot.profile=	.profile
PACKAGE=runtime
PROG=	sh
INSTALLFLAGS= -S
SHSRCS=	alias.c arith_yacc.c arith_yylex.c cd.c echo.c error.c eval.c \
	exec.c expand.c \
	histedit.c input.c jobs.c kill.c mail.c main.c memalloc.c miscbltin.c \
	mystring.c options.c output.c parser.c printf.c redir.c show.c \
	test.c trap.c var.c
GENSRCS= builtins.c nodes.c syntax.c
GENHDRS= builtins.h nodes.h syntax.h token.h
SRCS= ${SHSRCS} ${GENSRCS} ${GENHDRS}

# MLINKS for Shell built in commands for which there are no userland
# utilities of the same name are handled with the associated manpage,
# builtin.1 in share/man/man1/.

LIBADD=	edit

CFLAGS+=-DSHELL -I. -I${.CURDIR}
# for debug:
# DEBUG_FLAGS+= -g -DDEBUG=2 -fno-inline
WARNS?=	2
WFORMAT=0

.PATH:	${.CURDIR}/bltin \
	${.CURDIR:H}/kill \
	${.CURDIR:H}/test \
	${SRCTOP}/usr.bin/printf

CLEANFILES+= mknodes mksyntax
CLEANFILES+= ${GENSRCS} ${GENHDRS}

build-tools: mknodes mksyntax

.ORDER: builtins.c builtins.h
builtins.h: .NOMETA
builtins.c builtins.h: mkbuiltins builtins.def
	sh ${.CURDIR}/mkbuiltins ${.CURDIR}

<<<<<<< HEAD
mknodes: mknodes.c ${BUILD_TOOLS_META}
	${BUILD_TOOLS_CC} ${BUILD_TOOLS_CFLAGS} ${BUILD_TOOLS_LDFLAGS} \
	    ${.ALLSRC:[1]} -o ${.TARGET}
mksyntax: mksyntax.c ${BUILD_TOOLS_META}
	${BUILD_TOOLS_CC} ${BUILD_TOOLS_CFLAGS} ${BUILD_TOOLS_LDFLAGS} \
	    ${.ALLSRC:[1]} -o ${.TARGET}
=======
DEPENDOBJS+= mknodes mksyntax
mknodes mksyntax: ${BUILD_TOOLS_META}
>>>>>>> 4432d88e

.ORDER: nodes.c nodes.h
nodes.h: .NOMETA
nodes.c nodes.h: mknodes nodetypes nodes.c.pat
	${BTOOLSPATH:U.}/mknodes ${.CURDIR}/nodetypes ${.CURDIR}/nodes.c.pat

.ORDER: syntax.c syntax.h
syntax.h: .NOMETA
syntax.c syntax.h: mksyntax
	${BTOOLSPATH:U.}/mksyntax

token.h: mktokens
	sh ${.CURDIR}/mktokens

HAS_TESTS=
SUBDIR.${MK_TESTS}+= tests

beforeinstallconfig:
	rm -f ${DESTDIR}/.profile

afterinstallconfig:
	${INSTALL_LINK} ${TAG_ARGS} ${DESTDIR}/root/.profile ${DESTDIR}/.profile

.include <bsd.prog.mk><|MERGE_RESOLUTION|>--- conflicted
+++ resolved
@@ -48,17 +48,13 @@
 builtins.c builtins.h: mkbuiltins builtins.def
 	sh ${.CURDIR}/mkbuiltins ${.CURDIR}
 
-<<<<<<< HEAD
+DEPENDOBJS+= mknodes mksyntax
 mknodes: mknodes.c ${BUILD_TOOLS_META}
 	${BUILD_TOOLS_CC} ${BUILD_TOOLS_CFLAGS} ${BUILD_TOOLS_LDFLAGS} \
 	    ${.ALLSRC:[1]} -o ${.TARGET}
 mksyntax: mksyntax.c ${BUILD_TOOLS_META}
 	${BUILD_TOOLS_CC} ${BUILD_TOOLS_CFLAGS} ${BUILD_TOOLS_LDFLAGS} \
 	    ${.ALLSRC:[1]} -o ${.TARGET}
-=======
-DEPENDOBJS+= mknodes mksyntax
-mknodes mksyntax: ${BUILD_TOOLS_META}
->>>>>>> 4432d88e
 
 .ORDER: nodes.c nodes.h
 nodes.h: .NOMETA
