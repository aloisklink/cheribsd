/*-
 * Copyright (c) 2012-2017 Robert N. M. Watson
 * Copyright (c) 2014-2016 SRI International
 * All rights reserved.
 *
 * This software was developed by SRI International and the University of
 * Cambridge Computer Laboratory under DARPA/AFRL contract (FA8750-10-C-0237)
 * ("CTSRD"), as part of the DARPA CRASH research programme.
 *
 * Redistribution and use in source and binary forms, with or without
 * modification, are permitted provided that the following conditions
 * are met:
 * 1. Redistributions of source code must retain the above copyright
 *    notice, this list of conditions and the following disclaimer.
 * 2. Redistributions in binary form must reproduce the above copyright
 *    notice, this list of conditions and the following disclaimer in the
 *    documentation and/or other materials provided with the distribution.
 *
 * THIS SOFTWARE IS PROVIDED BY THE AUTHOR AND CONTRIBUTORS ``AS IS'' AND
 * ANY EXPRESS OR IMPLIED WARRANTIES, INCLUDING, BUT NOT LIMITED TO, THE
 * IMPLIED WARRANTIES OF MERCHANTABILITY AND FITNESS FOR A PARTICULAR PURPOSE
 * ARE DISCLAIMED.  IN NO EVENT SHALL THE AUTHOR OR CONTRIBUTORS BE LIABLE
 * FOR ANY DIRECT, INDIRECT, INCIDENTAL, SPECIAL, EXEMPLARY, OR CONSEQUENTIAL
 * DAMAGES (INCLUDING, BUT NOT LIMITED TO, PROCUREMENT OF SUBSTITUTE GOODS
 * OR SERVICES; LOSS OF USE, DATA, OR PROFITS; OR BUSINESS INTERRUPTION)
 * HOWEVER CAUSED AND ON ANY THEORY OF LIABILITY, WHETHER IN CONTRACT, STRICT
 * LIABILITY, OR TORT (INCLUDING NEGLIGENCE OR OTHERWISE) ARISING IN ANY WAY
 * OUT OF THE USE OF THIS SOFTWARE, EVEN IF ADVISED OF THE POSSIBILITY OF
 * SUCH DAMAGE.
 */

#include <sys/cdefs.h>

#ifndef LIST_ONLY
#if !__has_feature(capabilities)
#error "This code requires a CHERI-aware compiler"
#endif
#endif

#include <sys/param.h>
#include <sys/mman.h>
#include <sys/resource.h>
#include <sys/sysctl.h>
#include <sys/time.h>
#include <sys/ucontext.h>
#include <sys/wait.h>

#ifndef LIST_ONLY
#include <cheri/cheri.h>
#include <cheri/cheric.h>

#include <machine/cherireg.h>
#include <machine/cpuregs.h>
#include <machine/frame.h>
#include <machine/trap.h>

#include <cheri/cheri_fd.h>
#include <cheri/cheri_stack.h>
#include <cheri/sandbox.h>

#include <machine/sysarch.h>
#endif

#include <assert.h>
#include <cheritest-helper.h>
#include <err.h>
#include <errno.h>
#include <fcntl.h>
#include <fnmatch.h>
#include <inttypes.h>
#include <signal.h>
#include <stdbool.h>
#include <stdio.h>
#include <stdlib.h>
#include <string.h>
#include <stringlist.h>
#include <sysexits.h>
#include <unistd.h>
#include <vis.h>

#include <libxo/xo.h>

#include "cheritest.h"
#include "cheritest.h"
#ifdef LIST_ONLY
#include "cheritest_list_only.h"
#endif

#ifndef SIGPROT
#define	SIGPROT				0
#define	PROT_CHERI_BOUNDS		0
#define	PROT_CHERI_TAG			0
#define	PROT_CHERI_SEALED		0
#define	PROT_CHERI_TYPE			0
#define	PROT_CHERI_PERM			0
#define	PROT_CHERI_STORETAG		0
#define	PROT_CHERI_IMPRECISE		0
#define	PROT_CHERI_STORELOCAL		0
#define	PROT_CHERI_CCALL		0
#define	PROT_CHERI_CRETURN		0
#define	PROT_CHERI_SYSREG		0
#define	PROT_CHERI_UNSEALED		0
#define	PROT_CHERI_OVERFLOW		0
#define	PROT_CHERI_UNDERFLOW		0
#define	PROT_CHERI_CCALLREGS		0
#define	PROT_CHERI_LOCALARG		0
#define	PROT_CHERI_LOCALRET		0
#endif /* SIGPROT */

static const struct cheri_test cheri_tests[] = {
	/*
	 * Exercise CHERI functions without an expectation of a signal.
	 */
	{ .ct_name = "test_initregs_default",
	  .ct_desc = "Test initial value of default capability",
	  .ct_func = test_initregs_default },
#ifdef __CHERI_PURE_CAPABILITY__
	{ .ct_name = "test_initregs_stack",
	  .ct_desc = "Test initial value of stack capability",
	  .ct_func = test_initregs_stack,
	  .ct_xfail_reason = "CHERI_PERM_CHERIABI_VMMAP "
	    "unnecessarily set in stack capability" },
#endif
	{ .ct_name = "test_initregs_idc",
	  .ct_desc = "Test initial value of invoked data capability",
	  .ct_func = test_initregs_idc },

	{ .ct_name = "test_initregs_pcc",
	  .ct_desc = "Test initial value of program-counter capability",
	  .ct_func = test_initregs_pcc },

	{ .ct_name = "test_copyregs",
	  .ct_desc = "Exercise CP2 register assignments",
	  .ct_func = test_copyregs },

	{ .ct_name = "test_listregs",
	  .ct_desc = "Print out a list of CP2 registers and values",
	  .ct_func = test_listregs,
	  .ct_flags = CT_FLAG_STDOUT_IGNORE },

	/*
	 * Capability manipulation and use tests that sometimes generate
	 * signals.
	 */
	{ .ct_name = "test_fault_cgetcause",
	  .ct_desc = "Ensure CGetCause is unavailable in userspace",
	  .ct_func = test_fault_cgetcause,
	  .ct_flags = CT_FLAG_SIGNAL | CT_FLAG_SI_CODE |
		    CT_FLAG_MIPS_EXCCODE | CT_FLAG_CP2_EXCCODE,
	  .ct_signum = SIGPROT,
	  .ct_si_code = PROT_CHERI_SYSREG,
	  .ct_mips_exccode = T_C2E,
	  .ct_cp2_exccode = CHERI_EXCCODE_SYSTEM_REGS },

	{ .ct_name = "test_nofault_cfromptr",
	  .ct_desc = "Exercise CFromPtr success",
	  .ct_func = test_nofault_cfromptr, },

	{ .ct_name = "test_fault_bounds",
	  .ct_desc = "Exercise capability bounds check failure",
	  .ct_func = test_fault_bounds,
	  .ct_flags = CT_FLAG_SIGNAL | CT_FLAG_SI_CODE |
		    CT_FLAG_MIPS_EXCCODE | CT_FLAG_CP2_EXCCODE,
	  .ct_signum = SIGPROT,
	  .ct_si_code = PROT_CHERI_BOUNDS,
	  .ct_mips_exccode = T_C2E,
	  .ct_cp2_exccode = CHERI_EXCCODE_LENGTH },

	{ .ct_name = "test_fault_perm_load",
	  .ct_desc = "Exercise capability load permission failure",
	  .ct_func = test_fault_perm_load,
	  .ct_flags = CT_FLAG_SIGNAL | CT_FLAG_SI_CODE |
		    CT_FLAG_MIPS_EXCCODE | CT_FLAG_CP2_EXCCODE,
	  .ct_signum = SIGPROT,
	  .ct_si_code = PROT_CHERI_PERM,
	  .ct_mips_exccode = T_C2E,
	  .ct_cp2_exccode = CHERI_EXCCODE_PERM_LOAD },

	{ .ct_name = "test_nofault_perm_load",
	  .ct_desc = "Exercise capability load permission success",
	  .ct_func = test_nofault_perm_load },

	{ .ct_name = "test_fault_perm_store",
	  .ct_desc = "Exercise capability store permission failure",
	  .ct_func = test_fault_perm_store,
	  .ct_flags = CT_FLAG_SIGNAL | CT_FLAG_SI_CODE |
		    CT_FLAG_MIPS_EXCCODE | CT_FLAG_CP2_EXCCODE,
	  .ct_signum = SIGPROT,
	  .ct_si_code = PROT_CHERI_PERM,
	  .ct_mips_exccode = T_C2E,
	  .ct_cp2_exccode = CHERI_EXCCODE_PERM_STORE },

	{ .ct_name = "test_nofault_perm_store",
	  .ct_desc = "Exercise capability store permission success",
	  .ct_func = test_nofault_perm_store },

	{ .ct_name = "test_fault_tag",
	  .ct_desc = "Store via untagged capability",
	  .ct_func = test_fault_tag,
	  .ct_flags = CT_FLAG_SIGNAL | CT_FLAG_SI_CODE |
		    CT_FLAG_MIPS_EXCCODE | CT_FLAG_CP2_EXCCODE,
	  .ct_signum = SIGPROT,
	  .ct_si_code = PROT_CHERI_TAG,
	  .ct_mips_exccode = T_C2E,
	  .ct_cp2_exccode = CHERI_EXCCODE_TAG },

	{ .ct_name = "test_fault_ccheck_user_fail",
	  .ct_desc = "Exercise CCheckPerm failure",
	  .ct_func = test_fault_ccheck_user_fail,
	  .ct_flags = CT_FLAG_SIGNAL | CT_FLAG_SI_CODE |
		    CT_FLAG_MIPS_EXCCODE | CT_FLAG_CP2_EXCCODE,
	  .ct_signum = SIGPROT,
	  .ct_si_code = PROT_CHERI_PERM,
	  .ct_mips_exccode = T_C2E,
	  .ct_cp2_exccode = CHERI_EXCCODE_PERM_USER },

	{ .ct_name = "test_nofault_ccheck_user_pass",
	  .ct_desc = "Exercise CCheckPerm success",
	  .ct_func = test_nofault_ccheck_user_pass },

	{ .ct_name = "test_fault_read_kr1c",
	  .ct_desc = "Ensure KR1C is unavailable in userspace",
	  .ct_func = test_fault_read_kr1c,
	  .ct_flags = CT_FLAG_SIGNAL | CT_FLAG_SI_CODE |
		    CT_FLAG_MIPS_EXCCODE | CT_FLAG_CP2_EXCCODE,
	  .ct_signum = SIGPROT,
	  .ct_si_code = PROT_CHERI_SYSREG,
	  .ct_mips_exccode = T_C2E,
	  .ct_cp2_exccode = CHERI_EXCCODE_SYSTEM_REGS },

	{ .ct_name = "test_fault_read_kr2c",
	  .ct_desc = "Ensure KR2C is unavailable in userspace",
	  .ct_func = test_fault_read_kr2c,
	  .ct_flags = CT_FLAG_SIGNAL | CT_FLAG_SI_CODE |
		    CT_FLAG_MIPS_EXCCODE | CT_FLAG_CP2_EXCCODE,
	  .ct_signum = SIGPROT,
	  .ct_si_code = PROT_CHERI_SYSREG,
	  .ct_mips_exccode = T_C2E,
	  .ct_cp2_exccode = CHERI_EXCCODE_SYSTEM_REGS },

	{ .ct_name = "test_fault_read_kcc",
	  .ct_desc = "Ensure KCC is unavailable in userspace",
	  .ct_func = test_fault_read_kcc,
	  .ct_flags = CT_FLAG_SIGNAL | CT_FLAG_SI_CODE |
		    CT_FLAG_MIPS_EXCCODE | CT_FLAG_CP2_EXCCODE,
	  .ct_signum = SIGPROT,
	  .ct_si_code = PROT_CHERI_SYSREG,
	  .ct_mips_exccode = T_C2E,
	  .ct_cp2_exccode = CHERI_EXCCODE_SYSTEM_REGS },

	{ .ct_name = "test_fault_read_kdc",
	  .ct_desc = "Ensure KDC is unavailable in userspace",
	  .ct_func = test_fault_read_kdc,
	  .ct_flags = CT_FLAG_SIGNAL | CT_FLAG_SI_CODE |
		    CT_FLAG_MIPS_EXCCODE | CT_FLAG_CP2_EXCCODE,
	  .ct_signum = SIGPROT,
	  .ct_si_code = PROT_CHERI_SYSREG,
	  .ct_mips_exccode = T_C2E,
	  .ct_cp2_exccode = CHERI_EXCCODE_SYSTEM_REGS },

	{ .ct_name = "test_fault_read_epcc",
	  .ct_desc = "Ensure EPCC is unavailable in userspace",
	  .ct_func = test_fault_read_epcc,
	  .ct_flags = CT_FLAG_SIGNAL | CT_FLAG_SI_CODE |
		    CT_FLAG_MIPS_EXCCODE | CT_FLAG_CP2_EXCCODE,
	  .ct_signum = SIGPROT,
	  .ct_si_code = PROT_CHERI_SYSREG,
	  .ct_mips_exccode = T_C2E,
	  .ct_cp2_exccode = CHERI_EXCCODE_SYSTEM_REGS },

	/*
	 * Tests on the kernel-provided sealing capability (sealcap).
	 */
	{ .ct_name = "test_sealcap_sysarch",
	  .ct_desc = "Retrieve sealcap using sysarch(2)",
	  .ct_func = test_sealcap_sysarch, },

	/*
	 * Test bounds on globals in the same file they are allocated in.
	 */
	{ .ct_name = "test_bounds_global_static_uint8",
	  .ct_desc = "Check bounds on global static uint8_t",
	  .ct_func = test_bounds_global_static_uint8,
#if !defined(__CHERI_PURE_CAPABILITY__)
	  .ct_xfail_reason =
	    "Bounds not supported for static globals in hybrid code",
#endif
	},

	{ .ct_name = "test_bounds_global_uint8",
	  .ct_desc = "Check bounds on global uint8_t",
	  .ct_func = test_bounds_global_uint8,
#if !defined(__CHERI_PURE_CAPABILITY__)
	  .ct_xfail_reason =
	    "Bounds not supported for globals in hybrid code",
#endif
	},

	{ .ct_name = "test_bounds_global_static_uint16",
	  .ct_desc = "Check bounds on global static uint16_t",
	  .ct_func = test_bounds_global_static_uint16,
#if !defined(__CHERI_PURE_CAPABILITY__)
	  .ct_xfail_reason =
	    "Bounds not supported for static globals in hybrid code",
#endif
	},

	{ .ct_name = "test_bounds_global_uint16",
	  .ct_desc = "Check bounds on global uint16_t",
	  .ct_func = test_bounds_global_uint16,
#if !defined(__CHERI_PURE_CAPABILITY__)
	  .ct_xfail_reason =
	    "Bounds not supported for globals in hybrid code",
#endif
	},

	{ .ct_name = "test_bounds_global_static_uint32",
	  .ct_desc = "Check bounds on global static uint32_t",
	  .ct_func = test_bounds_global_static_uint32,
#if !defined(__CHERI_PURE_CAPABILITY__)
	  .ct_xfail_reason =
	    "Bounds not supported for static globals in hybrid code",
#endif
	},

	{ .ct_name = "test_bounds_global_uint32",
	  .ct_desc = "Check bounds on global uint32_t",
	  .ct_func = test_bounds_global_uint32,
#if !defined(__CHERI_PURE_CAPABILITY__)
	  .ct_xfail_reason =
	    "Bounds not supported for static globals in hybrid code",
#endif
	},

	{ .ct_name = "test_bounds_global_static_uint64",
	  .ct_desc = "Check bounds on global static uint64_t",
	  .ct_func = test_bounds_global_static_uint64,
#if !defined(__CHERI_PURE_CAPABILITY__)
	  .ct_xfail_reason =
	    "Bounds not supported for static globals in hybrid code",
#endif
	},

	{ .ct_name = "test_bounds_global_uint64",
	  .ct_desc = "Check bounds on global uint64_t",
	  .ct_func = test_bounds_global_uint64,
#if !defined(__CHERI_PURE_CAPABILITY__)
	  .ct_xfail_reason =
	    "Bounds not supported for static globals in hybrid code",
#endif
	},

	{ .ct_name = "test_bounds_global_static_uint8_array1",
	  .ct_desc = "Check bounds on global static uint8_t[1]",
	  .ct_func = test_bounds_global_static_uint8_array1,
#if !defined(__CHERI_PURE_CAPABILITY__)
	  .ct_xfail_reason =
	    "Bounds not supported for static globals in hybrid code",
#endif
	},

	{ .ct_name = "test_bounds_global_uint8_array1",
	  .ct_desc = "Check bounds on global uint8_t[1]",
	  .ct_func = test_bounds_global_uint8_array1,
#if !defined(__CHERI_PURE_CAPABILITY__)
	  .ct_xfail_reason =
	    "Bounds not supported for globals in hybrid code",
#endif
	},

	{ .ct_name = "test_bounds_global_static_uint8_array3",
	  .ct_desc = "Check bounds on global static uint8_t[3]",
	  .ct_func = test_bounds_global_static_uint8_array3,
#if !defined(__CHERI_PURE_CAPABILITY__)
	  .ct_xfail_reason =
	    "Bounds not supported for static globals in hybrid code",
#endif
	},

	{ .ct_name = "test_bounds_global_uint8_array3",
	  .ct_desc = "Check bounds on global uint8_t[3]",
	  .ct_func = test_bounds_global_uint8_array3,
#if !defined(__CHERI_PURE_CAPABILITY__)
	  .ct_xfail_reason =
	    "Bounds not supported for globals in hybrid code",
#endif
	},

	{ .ct_name = "test_bounds_global_static_uint8_array17",
	  .ct_desc = "Check bounds on global static uint_t[17]",
	  .ct_func = test_bounds_global_static_uint8_array17,
#if !defined(__CHERI_PURE_CAPABILITY__)
	  .ct_xfail_reason =
	    "Bounds not supported for static globals in hybrid code",
#endif
	},

	{ .ct_name = "test_bounds_global_uint8_array17",
	  .ct_desc = "Check bounds on global uint_t[17]",
	  .ct_func = test_bounds_global_uint8_array17,
#if !defined(__CHERI_PURE_CAPABILITY__)
	  .ct_xfail_reason =
	    "Bounds not supported for globals in hybrid code",
#endif
	},

	{ .ct_name = "test_bounds_global_static_uint8_array65537",
	  .ct_desc = "Check bounds on global static uint8_t[65537]",
	  .ct_func = test_bounds_global_static_uint8_array65537,
#if !defined(__CHERI_PURE_CAPABILITY__)
	  .ct_xfail_reason =
	    "Bounds not supported for static globals in hybrid code",
#endif
	},

	{ .ct_name = "test_bounds_global_uint8_array65537",
	  .ct_desc = "Check bounds on global uint8_t[65537]",
	  .ct_func = test_bounds_global_uint8_array65537,
#if !defined(__CHERI_PURE_CAPABILITY__)
	  .ct_xfail_reason =
	    "Bounds not supported for globals in hybrid code",
#endif
	},

	{ .ct_name = "test_bounds_global_static_uint8_array32",
	  .ct_desc = "Check bounds on global static uint8_t[32]",
	  .ct_func = test_bounds_global_static_uint8_array32,
#if !defined(__CHERI_PURE_CAPABILITY__)
	  .ct_xfail_reason =
	    "Bounds not supported for static globals in hybrid code",
#endif
	},

	{ .ct_name = "test_bounds_global_uint8_array32",
	  .ct_desc = "Check bounds on global uint8_t[32]",
	  .ct_func = test_bounds_global_uint8_array32,
#if !defined(__CHERI_PURE_CAPABILITY__)
	  .ct_xfail_reason =
	    "Bounds not supported for globals in hybrid code",
#endif
	},

	{ .ct_name = "test_bounds_global_static_uint8_array64",
	  .ct_desc = "Check bounds on global static uint8_t[64]",
	  .ct_func = test_bounds_global_static_uint8_array64,
#if !defined(__CHERI_PURE_CAPABILITY__)
	  .ct_xfail_reason =
	    "Bounds not supported for static globals in hybrid code",
#endif
	},

	{ .ct_name = "test_bounds_global_uint8_array64",
	  .ct_desc = "Check bounds on global uint8_t[64]",
	  .ct_func = test_bounds_global_uint8_array64,
#if !defined(__CHERI_PURE_CAPABILITY__)
	  .ct_xfail_reason =
	    "Bounds not supported for globals in hybrid code",
#endif
	},

	{ .ct_name = "test_bounds_global_static_uint8_array128",
	  .ct_desc = "Check bounds on global static uint8_t[128]",
	  .ct_func = test_bounds_global_static_uint8_array128,
#if !defined(__CHERI_PURE_CAPABILITY__)
	  .ct_xfail_reason =
	    "Bounds not supported for static globals in hybrid code",
#endif
	},

	{ .ct_name = "test_bounds_global_uint8_array128",
	  .ct_desc = "Check bounds on global uint8_t[128]",
	  .ct_func = test_bounds_global_uint8_array128,
#if !defined(__CHERI_PURE_CAPABILITY__)
	  .ct_xfail_reason =
	    "Bounds not supported for globals in hybrid code",
#endif
	},

	{ .ct_name = "test_bounds_global_static_uint8_array256",
	  .ct_desc = "Check bounds on global static uint8_t[256]",
	  .ct_func = test_bounds_global_static_uint8_array256,
#if !defined(__CHERI_PURE_CAPABILITY__)
	  .ct_xfail_reason =
	    "Bounds not supported for static globals in hybrid code",
#endif
	},

	{ .ct_name = "test_bounds_global_uint8_array256",
	  .ct_desc = "Check bounds on global uint8_t[256]",
	  .ct_func = test_bounds_global_uint8_array256,
#if !defined(__CHERI_PURE_CAPABILITY__)
	  .ct_xfail_reason =
	    "Bounds not supported for globals in hybrid code",
#endif
	},

	{ .ct_name = "test_bounds_global_static_uint8_array512",
	  .ct_desc = "Check bounds on global static uint8_t[512]",
	  .ct_func = test_bounds_global_static_uint8_array512,
#if !defined(__CHERI_PURE_CAPABILITY__)
	  .ct_xfail_reason =
	    "Bounds not supported for static globals in hybrid code",
#endif
	},

	{ .ct_name = "test_bounds_global_uint8_array512",
	  .ct_desc = "Check bounds on global uint8_t[512]",
	  .ct_func = test_bounds_global_uint8_array512,
#if !defined(__CHERI_PURE_CAPABILITY__)
	  .ct_xfail_reason =
	    "Bounds not supported for globals in hybrid code",
#endif
	},

	{ .ct_name = "test_bounds_global_static_uint8_array1024",
	  .ct_desc = "Check bounds on global static uint8_t[1024]",
	  .ct_func = test_bounds_global_static_uint8_array1024,
#if !defined(__CHERI_PURE_CAPABILITY__)
	  .ct_xfail_reason =
	    "Bounds not supported for static globals in hybrid code",
#endif
	},

	{ .ct_name = "test_bounds_global_uint8_array1024",
	  .ct_desc = "Check bounds on global  uint8_t[1024]",
	  .ct_func = test_bounds_global_uint8_array1024,
#if !defined(__CHERI_PURE_CAPABILITY__)
	  .ct_xfail_reason =
	    "Bounds not supported for globals in hybrid code",
#endif
	},

	{ .ct_name = "test_bounds_global_static_uint8_array2048",
	  .ct_desc = "Check bounds on global static uint8_t[2048]",
	  .ct_func = test_bounds_global_static_uint8_array2048,
#if !defined(__CHERI_PURE_CAPABILITY__)
	  .ct_xfail_reason =
	    "Bounds not supported for static globals in hybrid code",
#endif
	},

	{ .ct_name = "test_bounds_global_uint8_array2048",
	  .ct_desc = "Check bounds on global uint8_t[2048]",
	  .ct_func = test_bounds_global_uint8_array2048,
#if !defined(__CHERI_PURE_CAPABILITY__)
	  .ct_xfail_reason =
	    "Bounds not supported for globals in hybrid code",
#endif
	},

	{ .ct_name = "test_bounds_global_static_uint8_array4096",
	  .ct_desc = "Check bounds on global static uint8_t[4096]",
	  .ct_func = test_bounds_global_static_uint8_array4096,
#if !defined(__CHERI_PURE_CAPABILITY__)
	  .ct_xfail_reason =
	    "Bounds not supported for static globals in hybrid code",
#endif
	},

	{ .ct_name = "test_bounds_global_uint8_array4096",
	  .ct_desc = "Check bounds on global uint8_t[4096]",
	  .ct_func = test_bounds_global_uint8_array4096,
#if !defined(__CHERI_PURE_CAPABILITY__)
	  .ct_xfail_reason =
	    "Bounds not supported for globals in hybrid code",
#endif
	},

	{ .ct_name = "test_bounds_global_static_uint8_array8192",
	  .ct_desc = "Check bounds on global uint8_t[8192]",
	  .ct_func = test_bounds_global_static_uint8_array8192,
#if !defined(__CHERI_PURE_CAPABILITY__)
	  .ct_xfail_reason =
	    "Bounds not supported for static globals in hybrid code",
#endif
	},

	{ .ct_name = "test_bounds_global_uint8_array8192",
	  .ct_desc = "Check bounds on global uint8_t[8192]",
	  .ct_func = test_bounds_global_uint8_array8192,
#if !defined(__CHERI_PURE_CAPABILITY__)
	  .ct_xfail_reason =
	    "Bounds not supported for globals in hybrid code",
#endif
	},

	{ .ct_name = "test_bounds_global_static_uint8_array16384",
	  .ct_desc = "Check bounds on global static uint8_t[16384]",
	  .ct_func = test_bounds_global_static_uint8_array16384,
#if !defined(__CHERI_PURE_CAPABILITY__)
	  .ct_xfail_reason =
	    "Bounds not supported for static globals in hybrid code",
#endif
	},

	{ .ct_name = "test_bounds_global_uint8_array16384",
	  .ct_desc = "Check bounds on global uint8_t[16384]",
	  .ct_func = test_bounds_global_uint8_array16384,
#if !defined(__CHERI_PURE_CAPABILITY__)
	  .ct_xfail_reason =
	    "Bounds not supported for globals in hybrid code",
#endif
	},

	{ .ct_name = "test_bounds_global_static_uint8_array32768",
	  .ct_desc = "Check bounds on global static uint8_t[32768]",
	  .ct_func = test_bounds_global_static_uint8_array32768,
#if !defined(__CHERI_PURE_CAPABILITY__)
	  .ct_xfail_reason =
	    "Bounds not supported for static globals in hybrid code",
#endif
	},

	{ .ct_name = "test_bounds_global_uint8_array32768",
	  .ct_desc = "Check bounds on global uint8_t[32768]",
	  .ct_func = test_bounds_global_uint8_array32768,
#if !defined(__CHERI_PURE_CAPABILITY__)
	  .ct_xfail_reason =
	    "Bounds not supported for globals in hybrid code",
#endif
	},

	{ .ct_name = "test_bounds_global_static_uint8_array65536",
	  .ct_desc = "Check bounds on global static uint8_t[65536]",
	  .ct_func = test_bounds_global_static_uint8_array65536,
#if !defined(__CHERI_PURE_CAPABILITY__)
	  .ct_xfail_reason =
	    "Bounds not supported for static globals in hybrid code",
#endif
	},

	{ .ct_name = "test_bounds_global_uint8_array65536",
	  .ct_desc = "Check bounds on global uint8_t[65536]",
	  .ct_func = test_bounds_global_uint8_array65536,
#if !defined(__CHERI_PURE_CAPABILITY__)
	  .ct_xfail_reason =
	    "Bounds not supported for globals in hybrid code",
#endif
	},

	/*
	 * Test bounds on globals that are allocated in a different file from
	 * the test, in the hopes of exercising the linker.
	 */
	{ .ct_name = "test_bounds_extern_global_uint8",
	  .ct_desc = "Check bounds on extern global uint8_t (C size)",
	  .ct_func = test_bounds_extern_global_uint8,
#if !defined(__CHERI_PURE_CAPABILITY__)
	  .ct_xfail_reason =
	    "Bounds not supported for extern globals in hybrid code",
#endif
	},

	{ .ct_name = "test_bounds_extern_global_uint16",
	  .ct_desc = "Check bounds on extern global uint16_t (dynamic size)",
	  .ct_func = test_bounds_extern_global_uint16,
#if !defined(__CHERI_PURE_CAPABILITY__)
	  .ct_xfail_reason =
	    "Bounds not supported for extern globals in hybrid code",
#endif
	},

	{ .ct_name = "test_bounds_extern_global_uint32",
	  .ct_desc = "Check bounds on extern global uint32_t (C size)",
	  .ct_func = test_bounds_extern_global_uint32,
#if !defined(__CHERI_PURE_CAPABILITY__)
	  .ct_xfail_reason =
	    "Bounds not supported for extern globals in hybrid code",
#endif
	},

	{ .ct_name = "test_bounds_extern_global_uint64",
	  .ct_desc = "Check bounds on extern global uint64_t (dynamic size)",
	  .ct_func = test_bounds_extern_global_uint64,
#if !defined(__CHERI_PURE_CAPABILITY__)
	  .ct_xfail_reason =
	    "Bounds not supported for extern globals in hybrid code",
#endif
	},

	{ .ct_name = "test_bounds_extern_global_array1",
	  .ct_desc = "Check bounds on extern global uint8_t[1] (dynamic size)",
	  .ct_func = test_bounds_extern_global_array1,
#if !defined(__CHERI_PURE_CAPABILITY__)
	  .ct_xfail_reason =
	    "Bounds not supported for extern globals in hybrid code",
#endif
	},

	{ .ct_name = "test_bounds_extern_global_array7",
	  .ct_desc = "Check bounds on extern global uint8_t[7] (C size)",
	  .ct_func = test_bounds_extern_global_array7,
#if !defined(__CHERI_PURE_CAPABILITY__)
	  .ct_xfail_reason =
	    "Bounds not supported for extern globals in hybrid code",
#endif
	},

	{ .ct_name = "test_bounds_extern_global_array65537",
	  .ct_desc = "Check bounds on extern global uint8_t[65537] "
	    "(dynamic size)",
	  .ct_func = test_bounds_extern_global_array65537,
#if !defined(__CHERI_PURE_CAPABILITY__)
	  .ct_xfail_reason =
	    "Bounds not supported for extern globals in hybrid code",
#endif
	},

	{ .ct_name = "test_bounds_extern_global_array16",
	  .ct_desc = "Check bounds on extern global uint8_t[16] (C size)",
	  .ct_func = test_bounds_extern_global_array16,
#if !defined(__CHERI_PURE_CAPABILITY__)
	  .ct_xfail_reason =
	    "Bounds not supported for extern globals in hybrid code",
#endif
	},

	{ .ct_name = "test_bounds_extern_global_array65536",
	  .ct_desc = "Check bounds on extern global uint8_t[65536] (C size)",
	  .ct_func = test_bounds_extern_global_array65536,
#if !defined(__CHERI_PURE_CAPABILITY__)
	  .ct_xfail_reason =
	    "Bounds not supported for extern globals in hybrid code",
#endif
	},

	{ .ct_name = "test_bounds_extern_global_array256",
	  .ct_desc = "Check bounds on extern global uint8_t[256] "
	    "(dynamic size)",
	  .ct_func = test_bounds_extern_global_array256,
#if !defined(__CHERI_PURE_CAPABILITY__)
	  .ct_xfail_reason =
	    "Bounds not supported for extern globals in hybrid code",
#endif
	},

	/*
	 * Test bounds on heap allocation.
	 */
#ifdef __CHERI_PURE_CAPABILITY__
	{ .ct_name = "test_bounds_calloc",
	  .ct_desc = "Check bounds on variously sized heap allocations",
	  .ct_func = test_bounds_calloc, },
#endif

	/*
	 * Test bounds on static stack allocations.
	 */
	{ .ct_name = "test_bounds_stack_static_uint8",
	  .ct_desc = "Check bounds on 8-bit static stack allocation",
	  .ct_func = test_bounds_stack_static_uint8, },

	{ .ct_name = "test_bounds_stack_static_uint16",
	  .ct_desc = "Check bounds on 16-bit static stack allocation",
	  .ct_func = test_bounds_stack_static_uint16, },

	{ .ct_name = "test_bounds_stack_static_uint32",
	  .ct_desc = "Check bounds 32-bit static stack allocation",
	  .ct_func = test_bounds_stack_static_uint32, },

	{ .ct_name = "test_bounds_stack_static_uint64",
	  .ct_desc = "Check bounds on 64-bit static stack allocation",
	  .ct_func = test_bounds_stack_static_uint64, },

	{ .ct_name = "test_bounds_stack_static_cap",
	  .ct_desc = "Check bounds on a capability static stack allocation",
	  .ct_func = test_bounds_stack_static_cap, },

	{ .ct_name = "test_bounds_stack_static_16",
	  .ct_desc = "Check bounds on a 16-byte static stack allocation",
	  .ct_func = test_bounds_stack_static_16, },

	{ .ct_name = "test_bounds_stack_static_32",
	  .ct_desc = "Check bounds on a 32-byte static stack allocation",
	  .ct_func = test_bounds_stack_static_32, },

	{ .ct_name = "test_bounds_stack_static_64",
	  .ct_desc = "Check bounds on a 64-byte static stack allocation",
	  .ct_func = test_bounds_stack_static_64, },

	{ .ct_name = "test_bounds_stack_static_128",
	  .ct_desc = "Check bounds on a 128-byte static stack allocation",
	  .ct_func = test_bounds_stack_static_128, },

	{ .ct_name = "test_bounds_stack_static_256",
	  .ct_desc = "Check bounds on a 256-byte static stack allocation",
	  .ct_func = test_bounds_stack_static_256, },

	{ .ct_name = "test_bounds_stack_static_512",
	  .ct_desc = "Check bounds on a 512-byte static stack allocation",
	  .ct_func = test_bounds_stack_static_512, },

	{ .ct_name = "test_bounds_stack_static_1024",
	  .ct_desc = "Check bounds on a 1,024-byte static stack allocation",
	  .ct_func = test_bounds_stack_static_1024, },

	{ .ct_name = "test_bounds_stack_static_2048",
	  .ct_desc = "Check bounds on a 2,048-byte static stack allocation",
	  .ct_func = test_bounds_stack_static_2048, },

	{ .ct_name = "test_bounds_stack_static_4096",
	  .ct_desc = "Check bounds on a 4,096-byte static stack allocation",
	  .ct_func = test_bounds_stack_static_4096, },

	{ .ct_name = "test_bounds_stack_static_8192",
	  .ct_desc = "Check bounds on a 8,192-byte static stack allocation",
	  .ct_func = test_bounds_stack_static_8192, },

	{ .ct_name = "test_bounds_stack_static_16384",
	  .ct_desc = "Check bounds on a 16,384-byte static stack allocation",
	  .ct_func = test_bounds_stack_static_16384, },

	{ .ct_name = "test_bounds_stack_static_32768",
	  .ct_desc = "Check bounds on a 32,768-byte static stack allocation",
	  .ct_func = test_bounds_stack_static_32768, },

	{ .ct_name = "test_bounds_stack_static_65536",
	  .ct_desc = "Check bounds on a 65,536-byte static stack allocation",
	  .ct_func = test_bounds_stack_static_65536, },

	{ .ct_name = "test_bounds_stack_static_131072",
	  .ct_desc = "Check bounds on a 131,072-byte static stack allocation",
	  .ct_func = test_bounds_stack_static_131072, },

	{ .ct_name = "test_bounds_stack_static_262144",
	  .ct_desc = "Check bounds on a 262,144-byte static stack allocation",
	  .ct_func = test_bounds_stack_static_262144, },

	{ .ct_name = "test_bounds_stack_static_524288",
	  .ct_desc = "Check bounds on a 524,288-byte static stack allocation",
	  .ct_func = test_bounds_stack_static_524288, },

	{ .ct_name = "test_bounds_stack_static_1048576",
	  .ct_desc = "Check bounds on a 1,048,576-byte static stack allocation",
	  .ct_func = test_bounds_stack_static_1048576, },

	/*
	 * Test bounds on dynamic stack allocations.
	 */
	{ .ct_name = "test_bounds_stack_dynamic_uint8",
	  .ct_desc = "Check bounds on 8-bit dynamic stack allocation",
	  .ct_func = test_bounds_stack_dynamic_uint8, },

	{ .ct_name = "test_bounds_stack_dynamic_uint16",
	  .ct_desc = "Check bounds on 16-bit dynamic stack allocation",
	  .ct_func = test_bounds_stack_dynamic_uint16, },

	{ .ct_name = "test_bounds_stack_dynamic_uint32",
	  .ct_desc = "Check bounds 32-bit dynamic stack allocation",
	  .ct_func = test_bounds_stack_dynamic_uint32, },

	{ .ct_name = "test_bounds_stack_dynamic_uint64",
	  .ct_desc = "Check bounds on 64-bit dynamic stack allocation",
	  .ct_func = test_bounds_stack_dynamic_uint64, },

	{ .ct_name = "test_bounds_stack_dynamic_cap",
	  .ct_desc = "Check bounds on a capability dynamic stack allocation",
	  .ct_func = test_bounds_stack_dynamic_cap, },

	{ .ct_name = "test_bounds_stack_dynamic_16",
	  .ct_desc = "Check bounds on a 16-byte dynamic stack allocation",
	  .ct_func = test_bounds_stack_dynamic_16, },

	{ .ct_name = "test_bounds_stack_dynamic_32",
	  .ct_desc = "Check bounds on a 32-byte dynamic stack allocation",
	  .ct_func = test_bounds_stack_dynamic_32, },

	{ .ct_name = "test_bounds_stack_dynamic_64",
	  .ct_desc = "Check bounds on a 64-byte dynamic stack allocation",
	  .ct_func = test_bounds_stack_dynamic_64, },

	{ .ct_name = "test_bounds_stack_dynamic_128",
	  .ct_desc = "Check bounds on a 128-byte dynamic stack allocation",
	  .ct_func = test_bounds_stack_dynamic_128, },

	{ .ct_name = "test_bounds_stack_dynamic_256",
	  .ct_desc = "Check bounds on a 256-byte dynamic stack allocation",
	  .ct_func = test_bounds_stack_dynamic_256, },

	{ .ct_name = "test_bounds_stack_dynamic_512",
	  .ct_desc = "Check bounds on a 512-byte dynamic stack allocation",
	  .ct_func = test_bounds_stack_dynamic_512, },

	{ .ct_name = "test_bounds_stack_dynamic_1024",
	  .ct_desc = "Check bounds on a 1,024-byte dynamic stack allocation",
	  .ct_func = test_bounds_stack_dynamic_1024, },

	{ .ct_name = "test_bounds_stack_dynamic_2048",
	  .ct_desc = "Check bounds on a 2,048-byte dynamic stack allocation",
	  .ct_func = test_bounds_stack_dynamic_2048, },

	{ .ct_name = "test_bounds_stack_dynamic_4096",
	  .ct_desc = "Check bounds on a 4,096-byte dynamic stack allocation",
	  .ct_func = test_bounds_stack_dynamic_4096, },

	{ .ct_name = "test_bounds_stack_dynamic_8192",
	  .ct_desc = "Check bounds on a 8,192-byte dynamic stack allocation",
	  .ct_func = test_bounds_stack_dynamic_8192, },

	{ .ct_name = "test_bounds_stack_dynamic_16384",
	  .ct_desc = "Check bounds on a 16,384-byte dynamic stack allocation",
	  .ct_func = test_bounds_stack_dynamic_16384, },

	{ .ct_name = "test_bounds_stack_dynamic_32768",
	  .ct_desc = "Check bounds on a 32,768-byte dynamic stack allocation",
	  .ct_func = test_bounds_stack_dynamic_32768, },

	{ .ct_name = "test_bounds_stack_dynamic_65536",
	  .ct_desc = "Check bounds on a 65,536-byte dynamic stack allocation",
	  .ct_func = test_bounds_stack_dynamic_65536, },

	{ .ct_name = "test_bounds_stack_dynamic_131072",
	  .ct_desc = "Check bounds on a 131,072-byte dynamic stack allocation",
	  .ct_func = test_bounds_stack_dynamic_131072, },

	{ .ct_name = "test_bounds_stack_dynamic_262144",
	  .ct_desc = "Check bounds on a 262,144-byte dynamic stack allocation",
	  .ct_func = test_bounds_stack_dynamic_262144, },

	{ .ct_name = "test_bounds_stack_dynamic_524288",
	  .ct_desc = "Check bounds on a 524,288-byte dynamic stack allocation",
	  .ct_func = test_bounds_stack_dynamic_524288, },

	{ .ct_name = "test_bounds_stack_dynamic_1048576",
	  .ct_desc = "Check bounds on a 1,048,576-byte dynamic stack allocation",
	  .ct_func = test_bounds_stack_dynamic_1048576, },

	/*
	 * Unsandboxed virtual-memory tests.
	 */
	{ .ct_name = "cheritest_vm_tag_mmap_anon",
	  .ct_desc = "check tags are stored for MAP_ANON pages",
	  .ct_func = cheritest_vm_tag_mmap_anon, },

	{ .ct_name = "cheritest_vm_tag_shm_open_anon_shared",
	  .ct_desc = "check tags are stored for SHM_ANON MAP_SHARED pages",
	  .ct_func = cheritest_vm_tag_shm_open_anon_shared, },

	{ .ct_name = "cheritest_vm_tag_shm_open_anon_private",
	  .ct_desc = "check tags are stored for SHM_ANON MAP_PRIVATE pages",
	  .ct_func = cheritest_vm_tag_shm_open_anon_private, },

	{ .ct_name = "cheritest_vm_tag_dev_zero_shared",
	  .ct_desc = "check tags are stored for /dev/zero MAP_SHARED pages",
	  .ct_func = cheritest_vm_tag_dev_zero_shared, },

	{ .ct_name = "cheritest_vm_tag_dev_zero_private",
	  .ct_desc = "check tags are stored for /dev/zero MAP_PRIVATE pages",
	  .ct_func = cheritest_vm_tag_dev_zero_private, },

	/* XXXRW: I wonder if we also need some sort of load-related test? */
	{ .ct_name = "cheritest_vm_notag_tmpfile_shared",
	  .ct_desc = "check tags are not stored for tmpfile() MAP_SHARED pages",
	  .ct_func = cheritest_vm_notag_tmpfile_shared,
	  .ct_flags = CT_FLAG_SIGNAL | CT_FLAG_SI_CODE |
	    CT_FLAG_MIPS_EXCCODE | CT_FLAG_CP2_EXCCODE,
	  .ct_signum = SIGPROT,
	  .ct_si_code = PROT_CHERI_STORETAG,
	  .ct_mips_exccode = T_C2E,
	  .ct_cp2_exccode = CHERI_EXCCODE_TLBSTORE,
	  .ct_check_xfail = xfail_need_writable_non_tmpfs_tmp, },

	{ .ct_name = "cheritest_vm_tag_tmpfile_private",
	  .ct_desc = "check tags are stored for tmpfile() MAP_PRIVATE pages",
	  .ct_func = cheritest_vm_tag_tmpfile_private,
	  .ct_check_xfail = xfail_need_writable_tmp, },

	{ .ct_name = "cheritest_vm_tag_tmpfile_private_prefault",
	  .ct_desc = "check tags are stored for tmpfile() MAP_PRIVATE, "				"MAP_PREFAULT_READ pages",
	  .ct_func = cheritest_vm_tag_tmpfile_private,
	  .ct_check_xfail = xfail_need_writable_tmp, },

	{ .ct_name = "cheritest_vm_cow_read",
	  .ct_desc = "read capabilities from a copy-on-write page",
	  .ct_func = cheritest_vm_cow_read, },

	{ .ct_name = "cheritest_vm_cow_write",
	  .ct_desc = "read capabilities from a faulted copy-on-write page",
	  .ct_func = cheritest_vm_cow_write, },

	{ .ct_name = "cheritest_vm_swap",
	  .ct_desc = "check tags are swapped out by swap pager",
	  .ct_func = cheritest_vm_swap,
	  .ct_check_xfail = xfail_swap_required},

#if 0
	/*
	 * Simple CCall/CReturn tests that sometimes generate signals.
	 */
	{ .ct_name = "test_fault_creturn",
	  .ct_desc = "Exercise trusted stack underflow",
	  .ct_func = test_fault_creturn,
	  .ct_flags = CT_FLAG_SIGNAL | CT_FLAG_SI_CODE |
		    CT_FLAG_MIPS_EXCCODE | CT_FLAG_CP2_EXCCODE,
	  .ct_signum = SIGPROT,
	  .ct_si_code = PROT_CHERI_UNDERFLOW,
	  .ct_mips_exccode = T_C2E,
	  .ct_cp2_exccode = CHERI_EXCCODE_RETURN },

	{ .ct_name = "test_nofault_ccall_creturn",
	  .ct_desc = "Exercise CCall/CReturn",
	  .ct_func = test_nofault_ccall_creturn },

	{ .ct_name = "test_nofault_ccall_nop_creturn",
	  .ct_desc = "Exercise CCall/NOP/NOP/NOP/CReturn",
	  .ct_func = test_nofault_ccall_nop_creturn },

	{ .ct_name = "test_nofault_ccall_dli_creturn",
	  .ct_desc = "Exercise CCall/DLI/CReturn",
	  .ct_func = test_nofault_ccall_dli_creturn },

	/*
	 * Further CCall/CReturn test cases the exercise various call-time
	 * failures.
	 */
	{ .ct_name = "test_fault_ccall_code_untagged",
	  .ct_desc = "Invoke CCall with untagged code capability",
	  .ct_func = test_fault_ccall_code_untagged,
	  .ct_flags = CT_FLAG_SIGNAL | CT_FLAG_SI_CODE |
		    CT_FLAG_MIPS_EXCCODE | CT_FLAG_CP2_EXCCODE,
	  .ct_signum = SIGPROT,
	  .ct_si_code = PROT_CHERI_TAG,
	  .ct_mips_exccode = T_C2E,
	  .ct_cp2_exccode = CHERI_EXCCODE_TAG },

	{ .ct_name = "test_fault_ccall_data_untagged",
	  .ct_desc = "Invoke CCall with an untagged data capability",
	  .ct_func = test_fault_ccall_data_untagged,
	  .ct_flags = CT_FLAG_SIGNAL | CT_FLAG_SI_CODE |
		    CT_FLAG_MIPS_EXCCODE | CT_FLAG_CP2_EXCCODE,
	  .ct_signum = SIGPROT,
	  .ct_si_code = PROT_CHERI_TAG,
	  .ct_mips_exccode = T_C2E,
	  .ct_cp2_exccode = CHERI_EXCCODE_TAG },

	{ .ct_name = "test_fault_ccall_code_unsealed",
	  .ct_desc = "Invoke CCall with an unsealed code capability",
	  .ct_func = test_fault_ccall_code_unsealed,
	  .ct_flags = CT_FLAG_SIGNAL | CT_FLAG_SI_CODE |
		    CT_FLAG_MIPS_EXCCODE | CT_FLAG_CP2_EXCCODE,
	  .ct_signum = SIGPROT,
	  .ct_si_code = PROT_CHERI_UNSEALED,
	  .ct_mips_exccode = T_C2E,
	  .ct_cp2_exccode = CHERI_EXCCODE_SEAL },

	{ .ct_name = "test_fault_ccall_data_unsealed",
	  .ct_desc = "Invoke CCall with an unsealed data capability",
	  .ct_func = test_fault_ccall_data_unsealed,
	  .ct_flags = CT_FLAG_SIGNAL | CT_FLAG_SI_CODE |
		    CT_FLAG_MIPS_EXCCODE | CT_FLAG_CP2_EXCCODE,
	  .ct_signum = SIGPROT,
	  .ct_si_code = PROT_CHERI_UNSEALED,
	  .ct_mips_exccode = T_C2E,
	  .ct_cp2_exccode = CHERI_EXCCODE_SEAL },

	{ .ct_name = "test_fault_ccall_typemismatch",
	  .ct_desc = "Invoke CCall with code/data type mismatch",
	  .ct_func = test_fault_ccall_typemismatch,
	  .ct_flags = CT_FLAG_SIGNAL | CT_FLAG_SI_CODE |
		    CT_FLAG_MIPS_EXCCODE | CT_FLAG_CP2_EXCCODE,
	  .ct_signum = SIGPROT,
	  .ct_si_code = PROT_CHERI_TYPE,
	  .ct_mips_exccode = T_C2E,
	  .ct_cp2_exccode = CHERI_EXCCODE_TYPE },

	{ .ct_name = "test_fault_ccall_code_noexecute",
	  .ct_desc = "Invoke CCall with a non-executable code capability",
	  .ct_func = test_fault_ccall_code_noexecute,
	  .ct_flags = CT_FLAG_SIGNAL | CT_FLAG_SI_CODE |
		    CT_FLAG_MIPS_EXCCODE | CT_FLAG_CP2_EXCCODE,
	  .ct_signum = SIGPROT,
	  .ct_si_code = PROT_CHERI_PERM,
	  .ct_mips_exccode = T_C2E,
	  .ct_cp2_exccode = CHERI_EXCCODE_PERM_EXECUTE },

	{ .ct_name = "test_fault_ccall_data_execute",
	  .ct_desc = "Invoke CCall with an executable data capability",
	  .ct_func = test_fault_ccall_data_execute,
	  .ct_flags = CT_FLAG_SIGNAL | CT_FLAG_SI_CODE |
		    CT_FLAG_MIPS_EXCCODE | CT_FLAG_CP2_EXCCODE,
	  .ct_signum = SIGPROT,
	  .ct_si_code = PROT_CHERI_PERM,
	  .ct_mips_exccode = T_C2E,
	  .ct_cp2_exccode = CHERI_EXCCODE_PERM_EXECUTE },
#endif

	/*
	 * Test libcheri sandboxing -- and kernel sandbox unwind.
	 */
	{ .ct_name = "test_sandbox_abort",
	  .ct_desc = "Exercise system call in a libcheri sandbox",
	  .ct_func = test_sandbox_abort,
	  .ct_flags = CT_FLAG_SANDBOX, },

	{ .ct_name = "test_sandbox_clock_gettime",
	  .ct_desc = "Exercise clock_gettime() in a libcheri sandbox",
	  .ct_func = test_sandbox_cs_clock_gettime,
	  .ct_flags = CT_FLAG_STDOUT_IGNORE | CT_FLAG_SANDBOX, },

	{ .ct_name = "test_sandbox_clock_gettime_default",
	  .ct_desc = "Unauthorized call of clock_gettime() in a sandbox",
	  .ct_func = test_sandbox_cs_clock_gettime_default,
	  .ct_flags = CT_FLAG_STDOUT_IGNORE | CT_FLAG_SANDBOX, },

	{ .ct_name = "test_sandbox_clock_gettime_deny",
	  .ct_desc = "Denied call of clock_gettime() in a sandbox",
	  .ct_func = test_sandbox_cs_clock_gettime_deny,
	  .ct_flags = CT_FLAG_STDOUT_IGNORE | CT_FLAG_SANDBOX, },

	{ .ct_name = "test_sandbox_cp2_bound_catch",
	  .ct_desc = "Exercise sandboxed CP2 bounds-check failure; caught",
	  .ct_func = test_sandbox_cp2_bound_catch,
	  .ct_flags = CT_FLAG_SIGNAL | CT_FLAG_SI_CODE |
		    CT_FLAG_MIPS_EXCCODE | CT_FLAG_CP2_EXCCODE |
		    CT_FLAG_SIGNAL_UNWIND | CT_FLAG_SANDBOX,
	  .ct_signum = SIGPROT,
	  .ct_si_code = PROT_CHERI_BOUNDS,
	  .ct_mips_exccode = T_C2E,
	  .ct_cp2_exccode = CHERI_EXCCODE_LENGTH },

	{ .ct_name = "test_sandbox_cp2_bound_nocatch",
	  .ct_desc = "Exercise sandboxed CP2 bounds-check failure; uncaught",
	  .ct_func = test_sandbox_cp2_bound_nocatch,
	  .ct_flags = CT_FLAG_SIGEXIT | CT_FLAG_SANDBOX,
	  .ct_signum = SIGPROT },

	{ .ct_name = "test_sandbox_cp2_bound_nocatch_noaltstack",
	  .ct_desc = "Exercise sandboxed CP2 bounds-check failure; uncaught, "
		"no alt stack",
	  .ct_func = test_sandbox_cp2_bound_nocatch_noaltstack,
	  .ct_flags = CT_FLAG_SIGEXIT | CT_FLAG_SANDBOX,
	  .ct_signum = SIGILL },

	{ .ct_name = "test_sandbox_cp2_perm_load_catch",
	  .ct_desc = "Exercise sandboxed CP2 load-perm-check failure; caught",
	  .ct_func = test_sandbox_cp2_perm_load_catch,
	  .ct_flags = CT_FLAG_SIGNAL | CT_FLAG_SI_CODE |
		    CT_FLAG_MIPS_EXCCODE | CT_FLAG_CP2_EXCCODE |
		    CT_FLAG_SIGNAL_UNWIND | CT_FLAG_SANDBOX,
	  .ct_signum = SIGPROT,
	  .ct_si_code = PROT_CHERI_PERM,
	  .ct_mips_exccode = T_C2E,
	  .ct_cp2_exccode = CHERI_EXCCODE_PERM_LOAD },

	{ .ct_name = "test_sandbox_cp2_perm_load_nocatch",
	  .ct_desc = "Exercise sandboxed CP2 load-perm-check failure; uncaught",
	  .ct_func = test_sandbox_cp2_perm_load_nocatch,
	  .ct_flags = CT_FLAG_SIGEXIT | CT_FLAG_SANDBOX,
	  .ct_signum = SIGPROT },

	{ .ct_name = "test_sandbox_cp2_perm_store_catch",
	  .ct_desc = "Exercise sandboxed CP2 store-perm-check failure; caught",
	  .ct_func = test_sandbox_cp2_perm_store_catch,
	  .ct_flags = CT_FLAG_SIGNAL | CT_FLAG_SI_CODE |
		    CT_FLAG_MIPS_EXCCODE | CT_FLAG_CP2_EXCCODE |
		    CT_FLAG_SIGNAL_UNWIND | CT_FLAG_SANDBOX,
	  .ct_signum = SIGPROT,
	  .ct_si_code = PROT_CHERI_PERM,
	  .ct_mips_exccode = T_C2E,
	  .ct_cp2_exccode = CHERI_EXCCODE_PERM_STORE },

	{ .ct_name = "test_sandbox_cp2_perm_store_nocatch",
	  .ct_desc = "Exercise sandboxed CP2 store-perm-check failure; uncaught",
	  .ct_func = test_sandbox_cp2_perm_store_nocatch,
	  .ct_flags = CT_FLAG_SIGEXIT | CT_FLAG_SANDBOX,
	  .ct_signum = SIGPROT },

	{ .ct_name = "test_sandbox_cp2_tag_catch",
	  .ct_desc = "Exercise sandboxed CP2 tag-check failure; caught",
	  .ct_func = test_sandbox_cp2_tag_catch,
	  .ct_flags = CT_FLAG_SIGNAL | CT_FLAG_SI_CODE |
		    CT_FLAG_MIPS_EXCCODE | CT_FLAG_CP2_EXCCODE |
		    CT_FLAG_SIGNAL_UNWIND | CT_FLAG_SANDBOX,
	  .ct_signum = SIGPROT,
	  .ct_si_code = PROT_CHERI_TAG,
	  .ct_mips_exccode = T_C2E,
	  .ct_cp2_exccode = CHERI_EXCCODE_TAG },

	{ .ct_name = "test_sandbox_cp2_tag_nocatch",
	  .ct_desc = "Exercise sandboxed CP2 tag-check failure; uncaught",
	  .ct_func = test_sandbox_cp2_tag_nocatch,
	  .ct_flags = CT_FLAG_SIGEXIT | CT_FLAG_SANDBOX,
	  .ct_signum = SIGPROT },

	{ .ct_name = "test_sandbox_cp2_seal_catch",
	  .ct_desc = "Exercise sandboxed CP2 seal failure; caught",
	  .ct_func = test_sandbox_cp2_seal_catch,
	  .ct_flags = CT_FLAG_SIGNAL | CT_FLAG_SI_CODE |
		    CT_FLAG_MIPS_EXCCODE | CT_FLAG_CP2_EXCCODE |
		    CT_FLAG_SIGNAL_UNWIND | CT_FLAG_SANDBOX,
	  .ct_signum = SIGPROT,
	  .ct_si_code = PROT_CHERI_PERM,
	  .ct_mips_exccode = T_C2E,
	  .ct_cp2_exccode = CHERI_EXCCODE_PERM_SEAL },

	{ .ct_name = "test_sandbox_cp2_seal_nocatch",
	  .ct_desc = "Exercise sandboxed CP2 seal failure; uncaught",
	  .ct_func = test_sandbox_cp2_seal_nocatch,
	  .ct_flags = CT_FLAG_SIGEXIT | CT_FLAG_SANDBOX,
	  .ct_signum = SIGPROT },

	{ .ct_name = "test_sandbox_divzero_catch",
	  .ct_desc = "Exercise sandboxed divide-by-zero exception; caught",
	  .ct_func = test_sandbox_divzero_catch,
	  .ct_flags = CT_FLAG_SIGNAL | CT_FLAG_MIPS_EXCCODE |
		    CT_FLAG_SIGNAL_UNWIND | CT_FLAG_SANDBOX,
	  .ct_signum = SIGTRAP,
	  .ct_mips_exccode = T_TRAP,
	  .ct_xfail_reason =
	    "LLVM assembler generates break rather than trap instruction", },

	{ .ct_name = "test_sandbox_divzero_nocatch",
	  .ct_desc = "Exercise sandboxed divide-by-zero exception; uncaught",
	  .ct_func = test_sandbox_divzero_nocatch,
	  .ct_flags = CT_FLAG_SIGNAL | CT_FLAG_MIPS_EXCCODE |
		    CT_FLAG_SIGNAL_UNWIND | CT_FLAG_SANDBOX,
	  .ct_signum = SIGTRAP,
	  .ct_mips_exccode = T_TRAP,
	  .ct_xfail_reason =
	    "LLVM assembler generates break rather than trap instruction", },

	{ .ct_name = "test_sandbox_vm_rfault_catch",
	  .ct_desc = "Exercise sandboxed VM read fault; caught",
	  .ct_func = test_sandbox_vm_rfault_catch,
	  .ct_flags = CT_FLAG_SIGNAL | CT_FLAG_MIPS_EXCCODE |
		    CT_FLAG_SIGNAL_UNWIND | CT_FLAG_SANDBOX,
	  .ct_signum = SIGSEGV,
	  .ct_mips_exccode = T_TLB_LD_MISS },

	{ .ct_name = "test_sandbox_vm_rfault_nocatch",
	  .ct_desc = "Exercise sandboxed VM read fault; uncaught",
	  .ct_func = test_sandbox_vm_rfault_nocatch,
	  .ct_flags = CT_FLAG_SIGEXIT | CT_FLAG_SANDBOX,
	  .ct_signum = SIGSEGV },

	{ .ct_name = "test_sandbox_vm_wfault_catch",
	  .ct_desc = "Exercise sandboxed VM write fault; caught",
	  .ct_func = test_sandbox_vm_wfault_catch,
	  .ct_flags = CT_FLAG_SIGNAL | CT_FLAG_MIPS_EXCCODE |
		    CT_FLAG_SIGNAL_UNWIND | CT_FLAG_SANDBOX,
	  .ct_signum = SIGSEGV,
	  .ct_mips_exccode = T_TLB_ST_MISS },

	{ .ct_name = "test_sandbox_vm_wfault_nocatch",
	  .ct_desc = "Exercise sandboxed VM write fault; uncaught",
	  .ct_func = test_sandbox_vm_wfault_nocatch,
	  .ct_flags = CT_FLAG_SIGEXIT | CT_FLAG_SANDBOX,
	  .ct_signum = SIGSEGV },

	{ .ct_name = "test_sandbox_vm_xfault_catch",
	  .ct_desc = "Exercise sandboxed VM exec fault; caught",
	  .ct_func = test_sandbox_vm_xfault_catch,
	  .ct_flags = CT_FLAG_SIGNAL | CT_FLAG_MIPS_EXCCODE |
		    CT_FLAG_SIGNAL_UNWIND | CT_FLAG_SANDBOX,
	  .ct_signum = SIGSEGV,
	  .ct_mips_exccode = T_TLB_LD_MISS },

	{ .ct_name = "test_sandbox_vm_xfault_nocatch",
	  .ct_desc = "Exercise sandboxed VM exec fault; uncaught",
	  .ct_func = test_sandbox_vm_xfault_nocatch,
	  .ct_flags = CT_FLAG_SIGEXIT | CT_FLAG_SANDBOX,
	  .ct_signum = SIGSEGV },

	{ .ct_name = "test_sandbox_helloworld",
	  .ct_desc = "Print 'hello world' in a libcheri sandbox",
	  .ct_func = test_sandbox_cs_helloworld,
	  .ct_flags = CT_FLAG_STDOUT_STRING | CT_FLAG_SANDBOX,
	  .ct_stdout_string = "hello world\n" },

	{ .ct_name = "test_sandbox_md5_ccall",
	  .ct_desc = "Generate an MD5 checksum in a sandbox via direct ccall",
	  .ct_func_arg = test_sandbox_md5_ccall,
	  .ct_arg = 1,
	  .ct_flags = CT_FLAG_SANDBOX, },

	{ .ct_name = "test_sandbox_md5_ccall2",
	  .ct_desc = "Generate an MD5 checksum in a sandbox via 2nd class",
	  .ct_func_arg = test_sandbox_md5_ccall,
	  .ct_arg = 2,
	  .ct_flags = CT_FLAG_SANDBOX, },

	{ .ct_name = "test_2sandbox_newdestroy",
	  .ct_desc = "Instantiate and destroy a second sandbox object",
	  .ct_func = test_2sandbox_newdestroy,
	  .ct_flags = CT_FLAG_SLOW |  CT_FLAG_SANDBOX, },

	{ .ct_name = "test_2sandbox_var_data_getset",
	  .ct_desc = "Instantiate second object and get/set variables",
	  .ct_func = test_2sandbox_var_data_getset,
          .ct_flags = CT_FLAG_SLOW | CT_FLAG_SANDBOX, },

	{ .ct_name = "test_sandbox_malloc",
	  .ct_desc = "Malloc memory in a libcheri sandbox",
	  .ct_func = test_sandbox_malloc,
	  .ct_flags = CT_FLAG_SANDBOX, },

	{ .ct_name = "test_sandbox_ptrdiff",
	  .ct_desc = "Verify that pointer subtraction works",
	  .ct_func = test_sandbox_ptrdiff,
	  .ct_flags = CT_FLAG_SANDBOX, },

	{ .ct_name = "test_sandbox_system_calloc",
	  .ct_desc = "Allocate memory in base for use in the sandbox",
	  .ct_func = test_sandbox_cs_calloc,
	  .ct_flags = CT_FLAG_SANDBOX, },

	{ .ct_name = "test_sandbox_printf",
	  .ct_desc = "printf() in a libcheri sandbox",
	  .ct_func = test_sandbox_printf,
	  .ct_flags = CT_FLAG_STDOUT_STRING | CT_FLAG_SANDBOX,
	  .ct_stdout_string = "invoke_cheri_system_printf: printf in sandbox test\n" },

	{ .ct_name = "test_sandbox_cs_putchar",
	  .ct_desc = "putchar() in a libcheri sandbox",
	  .ct_func = test_sandbox_cs_putchar,
	  .ct_flags = CT_FLAG_STDOUT_STRING | CT_FLAG_SANDBOX,
	  .ct_stdout_string = "C" },

	{ .ct_name = "test_sandbox_cs_puts",
	  .ct_desc = "puts() in a libcheri sandbox",
	  .ct_func = test_sandbox_cs_puts,
	  .ct_flags = CT_FLAG_STDOUT_STRING | CT_FLAG_SANDBOX,
	  .ct_stdout_string = "sandbox cs_puts\n" },

	{ .ct_name = "test_sandbox_spin",
	  .ct_desc = "spin in a libcheri sandbox",
	  .ct_func = test_sandbox_spin,
	  .ct_flags = CT_FLAG_SIGNAL_UNWIND | CT_FLAG_SLOW | CT_FLAG_SANDBOX,
	  .ct_signum = SIGALRM },

	{ .ct_name = "test_sandbox_syscall",
	  .ct_desc = "Invoke a system call in a libcheri sandbox",
	  .ct_func = test_sandbox_syscall,
	  .ct_flags = CT_FLAG_SANDBOX, },

	{ .ct_name = "test_sandbox_varargs",
	  .ct_desc = "Verify that varargs work in a sandbox",
	  .ct_func = test_sandbox_varargs,
	  .ct_flags = CT_FLAG_SANDBOX, },

	{ .ct_name = "test_sandbox_va_copy",
	  .ct_desc = "Verify that va_copy works in a sandbox",
	  .ct_func = test_sandbox_va_copy,
	  .ct_flags = CT_FLAG_SANDBOX, },

	/*
	 * libcheri + cheri_fd tests.
	 */
	{ .ct_name = "test_sandbox_cxx_exception",
	  .ct_desc = "Test that failed sandbox invocations become exceptions in C++",
	  .ct_func = test_sandbox_cxx_exception,
	  .ct_flags = CT_FLAG_SANDBOX, },

	{ .ct_name = "test_sandbox_cxx_no_exception",
	  .ct_desc = "Test that successful sandbox invocations don't exceptions in C++",
	  .ct_func = test_sandbox_cxx_no_exception,
	  .ct_flags = CT_FLAG_SANDBOX, },

	{ .ct_name = "test_sandbox_fd_fstat",
	  .ct_desc = "Exercise fstat() on a cheri_fd in a libcheri sandbox",
	  .ct_func = test_sandbox_fd_fstat,
	  .ct_flags = CT_FLAG_SANDBOX, },

	{ .ct_name = "test_sandbox_fd_lseek",
	  .ct_desc = "Exercise lseek() on a cheri_fd in a libcheri sandbox",
	  .ct_func = test_sandbox_fd_lseek,
	  .ct_flags = CT_FLAG_SANDBOX, },

	{ .ct_name = "test_sandbox_fd_read",
	  .ct_desc = "Exercise read() on a cheri_fd in a libcheri sandbox",
	  .ct_func = test_sandbox_fd_read,
	  .ct_flags = CT_FLAG_STDIN_STRING | CT_FLAG_SANDBOX,
	  .ct_stdin_string = CHERITEST_FD_READ_STR },

	{ .ct_name = "test_sandbox_fd_read_revoke",
	  .ct_desc = "Exercise revoke() before read() on a cheri_fd",
	  .ct_func = test_sandbox_fd_read_revoke,
	  .ct_flags = CT_FLAG_STDIN_STRING | CT_FLAG_SANDBOX,
	  .ct_stdin_string = CHERITEST_FD_READ_STR },

	{ .ct_name = "test_sandbox_fd_write",
	  .ct_desc = "Exercise write() on a cheri_fd in a libcheri sandbox",
	  .ct_func = test_sandbox_fd_write,
	  .ct_flags = CT_FLAG_STDOUT_STRING | CT_FLAG_SANDBOX,
	  .ct_stdout_string = CHERITEST_FD_WRITE_STR },

	{ .ct_name = "test_sandbox_fd_write_revoke",
	  .ct_desc = "Exercise revoke() before write() on a cheri_fd",
	  .ct_func = test_sandbox_fd_write_revoke,
	  /* NB: String defined but flag not set: shouldn't print. */
	  .ct_stdout_string = "write123",
	  .ct_flags = CT_FLAG_SANDBOX, },

	{ .ct_name = "test_sandbox_userfn",
	  .ct_desc = "Exercise user-defined system-class method",
	  .ct_func = test_sandbox_userfn,
	  .ct_flags = CT_FLAG_SANDBOX, },

	{ .ct_name = "test_sandbox_getstack",
	  .ct_desc = "Exercise cheri_stack_get()",
	  .ct_func = test_sandbox_getstack,
	  .ct_flags = CT_FLAG_SANDBOX, },

	{ .ct_name = "test_sandbox_setstack_nop",
	  .ct_desc = "Exercise cheri_stack_set() for nop rewrite",
	  .ct_func = test_sandbox_setstack_nop,
	  .ct_flags = CT_FLAG_SANDBOX, },

	{ .ct_name = "test_sandbox_setstack",
	  .ct_desc = "Exercise cheri_stack_set() to change stack",
	  .ct_func = test_sandbox_setstack,
	  .ct_flags = CT_FLAG_SANDBOX, },

	/*
	 * Check various properties to do with global vs. local capabilities
	 * passed into (and out of) sandboxes.
	 */
	{ .ct_name = "test_sandbox_store_global_capability_in_bss",
	  .ct_desc = "Try to store global capability to sandbox bss",
	  .ct_func = test_sandbox_store_global_capability_in_bss,
	  .ct_flags = CT_FLAG_SANDBOX, },

	{ .ct_name = "test_sandbox_store_local_capability_in_bss_catch",
	  .ct_desc = "Try to store local capability to sandbox bss; caught",
	  .ct_func = test_sandbox_store_local_capability_in_bss_catch,
	  .ct_flags = CT_FLAG_SIGNAL | CT_FLAG_SI_CODE |
		    CT_FLAG_MIPS_EXCCODE | CT_FLAG_CP2_EXCCODE |
		    CT_FLAG_SIGNAL_UNWIND | CT_FLAG_SANDBOX,
	  .ct_signum = SIGPROT,
	  .ct_si_code = PROT_CHERI_STORELOCAL,
	  .ct_mips_exccode = T_C2E,
	  .ct_cp2_exccode = CHERI_EXCCODE_STORE_LOCALCAP },

	{ .ct_name = "test_sandbox_store_local_capability_in_bss",
	  .ct_desc = "Try to store local capability to sandbox bss; uncaught",
	  .ct_func = test_sandbox_store_local_capability_in_bss_nocatch,
	  .ct_flags = CT_FLAG_SIGEXIT | CT_FLAG_SANDBOX,
	  .ct_signum = SIGPROT },

	{ .ct_name = "test_sandbox_store_global_capability_in_stack",
	  .ct_desc = "Try to store global capability to sandbox stack",
	  .ct_func = test_sandbox_store_global_capability_in_stack,
	  .ct_flags = CT_FLAG_SANDBOX, },

	{ .ct_name = "test_sandbox_store_local_capability_in_stack",
	  .ct_desc = "Try to store local capability to sandbox stack",
	  .ct_func = test_sandbox_store_local_capability_in_stack,
	  .ct_flags = CT_FLAG_SANDBOX, },

	{ .ct_name = "test_sandbox_return_global_capability",
	  .ct_desc = "Try to return global capability from sandbox",
	  .ct_func = test_sandbox_return_global_capability,
	  .ct_flags = CT_FLAG_SANDBOX, },

	{ .ct_name = "test_sandbox_return_local_capability_catch",
	  .ct_desc = "Try to return a local capability from a sandbox; caught",
	  .ct_func = test_sandbox_return_local_capability_catch,
	  .ct_flags = CT_FLAG_SIGNAL | CT_FLAG_SI_CODE |
		    CT_FLAG_MIPS_EXCCODE | CT_FLAG_CP2_EXCCODE |
		    CT_FLAG_SIGNAL_UNWIND | CT_FLAG_SANDBOX,
	  .ct_signum = SIGPROT,
	  .ct_si_code = PROT_CHERI_LOCALRET,
	  .ct_mips_exccode = T_C2E,
	  .ct_cp2_exccode = CHERI_EXCCODE_SW_LOCALRET },

	{ .ct_name = "test_sandbox_return_local_capability_nocatch",
	  .ct_desc = "Try to return a local capability from a sandbox; uncaught",
	  .ct_func = test_sandbox_return_local_capability_nocatch,
	  .ct_flags = CT_FLAG_SIGEXIT | CT_FLAG_SANDBOX,
	  .ct_signum = SIGPROT },

	{ .ct_name = "test_sandbox_pass_local_capability_arg",
	  .ct_desc = "Try to pass a local capability to a sandbox",
	  .ct_func = test_sandbox_pass_local_capability_arg,
	  .ct_flags = CT_FLAG_SIGNAL | CT_FLAG_SI_CODE |
		    CT_FLAG_MIPS_EXCCODE | CT_FLAG_CP2_EXCCODE |
		    CT_FLAG_SANDBOX,
	  .ct_signum = SIGPROT,
	  .ct_si_code = PROT_CHERI_LOCALARG,
	  .ct_mips_exccode = T_C2E,
	  .ct_cp2_exccode = CHERI_EXCCODE_SW_LOCALARG },

	/*
	 * Tests relating to initialisation of, and permissions on, global
	 * variables in sandboxes.
	 */
	{ .ct_name = "test_sandbox_var_bss",
	  .ct_desc = "Check initial value of .bss variable",
	  .ct_func = test_sandbox_var_bss,
	  .ct_flags = CT_FLAG_SANDBOX, },

	{ .ct_name = "test_sandbox_var_data",
	  .ct_desc = "Check initial value of .data variable",
	  .ct_func = test_sandbox_var_data,
	  .ct_flags = CT_FLAG_SANDBOX, },

	{ .ct_name = "test_sandbox_var_data_getset",
	  .ct_desc = "Get and set .data variables over multiple invocations",
	  .ct_func = test_sandbox_var_data_getset,
	  .ct_flags = CT_FLAG_SANDBOX, },

	{ .ct_name = "test_sandbox_var_constructor",
	  .ct_desc = "Check initial value of constructor-initalised variable",
	  .ct_func = test_sandbox_var_constructor,
	  .ct_flags = CT_FLAG_SANDBOX, },

	/*
	 * Standard library string tests.
	 */
	{ .ct_name = "test_string_memcpy",
	  .ct_desc = "Test implicit capability memcpy",
	  .ct_func = test_string_memcpy },
	{ .ct_name = "test_string_memcpy_c",
	  .ct_desc = "Test explicit capability memcpy",
	  .ct_func = test_string_memcpy_c },
	{ .ct_name = "test_string_memmove",
	  .ct_desc = "Test implicit capability memmove",
	  .ct_func = test_string_memmove },
	{ .ct_name = "test_string_memmove_c",
	  .ct_desc = "Test explicit capability memmove",
	  .ct_func = test_string_memmove_c },

	/*
	 * Thread-Local Storage (TLS) tests.
	 */
	{ .ct_name = "test_tls_align_ptr",
	  .ct_desc = "Test alignment of TLS pointers",
	  .ct_func = test_tls_align_ptr, },

	{ .ct_name = "test_tls_align_cap",
	  .ct_desc = "Test alignment of TLS capabilities",
	  .ct_func = test_tls_align_ptr, },

	{ .ct_name = "test_tls_align_4k",
	  .ct_desc = "Test alignment of TLS 4K array",
	  .ct_func = test_tls_align_4k, },

	/*
	 * zlib tests.
	 */
	{ .ct_name = "test_deflate_zeroes",
	  .ct_desc = "Deflate a buffer of zeroes",
	  .ct_func = test_deflate_zeroes },

	{ .ct_name = "test_inflate_zeroes",
	  .ct_desc = "Inflate a compressed buffer of zeroes",
	  .ct_func = test_inflate_zeroes },

	{ .ct_name = "test_sandbox_inflate_zeroes",
	  .ct_desc = "Inflate a compressed buffer of zeroes -- in a sandbox",
	  .ct_func = test_sandbox_inflate_zeroes,
	  .ct_flags = CT_FLAG_SANDBOX, },

	/*
	 * CheriABI specific tests.
	 */
#ifdef CHERIABI_TESTS
	{ .ct_name = "test_cheriabi_mmap_nospace",
	  .ct_desc = "Test CheriABI mmap() with no space in default capability",
	  .ct_func = test_cheriabi_mmap_nospace },

	{ .ct_name = "test_cheriabi_mmap_perms",
	  .ct_desc = "Test CheriABI mmap() permissions",
	  .ct_func = test_cheriabi_mmap_perms },

	{ .ct_name = "test_cheriabi_mmap_unrepresentable",
	  .ct_desc = "Test CheriABI mmap() with unrepresentable lengths",
	  .ct_func = test_cheriabi_mmap_unrepresentable },

	{ .ct_name = "test_cheriabi_mmap_ddc",
	  .ct_desc = "Test CheriABI MAP_CHERI_DDC flag",
	  .ct_func = test_cheriabi_mmap_ddc },

	/*
	 * Tests for pathname handling in open(2).
	 */
	{ .ct_name = "test_cheriabi_open_ordinary",
	  .ct_desc = "Smoke test for open(2)",
	  .ct_func = test_cheriabi_open_ordinary, },

	{ .ct_name = "test_cheriabi_open_offset",
	  .ct_desc = "Path with non-zero offset",
	  .ct_func = test_cheriabi_open_offset, },

	{ .ct_name = "test_cheriabi_open_shortened",
	  .ct_desc = "Path shorter than its capability bounds",
	  .ct_func = test_cheriabi_open_shortened, },

	{ .ct_name = "test_cheriabi_open_bad_addr",
	  .ct_desc = "Path with nonsensical address",
	  .ct_func = test_cheriabi_open_bad_addr, },

	{ .ct_name = "test_cheriabi_open_bad_addr_2",
	  .ct_desc = "Path with nonsensical address in kernel range",
	  .ct_func = test_cheriabi_open_bad_addr_2, },

	{ .ct_name = "test_cheriabi_open_bad_len",
	  .ct_desc = "Path too long for the capaility bounds",
	  .ct_func = test_cheriabi_open_bad_len, },

	{ .ct_name = "test_cheriabi_open_bad_len_2",
	  .ct_desc = "Path with offset past its bounds",
	  .ct_func = test_cheriabi_open_bad_len_2, },

	{ .ct_name = "test_cheriabi_open_bad_tag",
	  .ct_desc = "Path with tag bit missing",
	  .ct_func = test_cheriabi_open_bad_tag, },

	{ .ct_name = "test_cheriabi_open_bad_perm",
	  .ct_desc = "Path with CHERI_PERM_LOAD permission missing",
	  .ct_func = test_cheriabi_open_bad_perm, },

	{ .ct_name = "test_cheriabi_open_sealed",
	  .ct_desc = "Sealed path",
	  .ct_func = test_cheriabi_open_sealed, },
#endif
#ifdef CHERI_C_TESTS
#define	DECLARE_TEST(name, desc)			\
	{ .ct_name = "cheri_c_test_" #name, 		\
	  .ct_desc = desc,				\
	  .ct_func = cheri_c_test_ ## name },
#define	DECLARE_TEST_FAULT(name, desc)	/* No supported */
#include <cheri_c_testdecls.h>
#undef DECLARE_TEST
#endif
};
static const u_int cheri_tests_len = sizeof(cheri_tests) /
	    sizeof(cheri_tests[0]);
static StringList* cheri_failed_tests;
static StringList* cheri_xfailed_tests;

/* Shared memory page with child process. */
struct cheritest_child_state *ccsp;

static int tests_failed, tests_passed, tests_xfailed;
static int expected_failures;
static int list;
static int run_all;
static int fast_tests_only;
static int qtrace;
static int sleep_after_test;
static int unsandboxed_tests_only;
static int verbose;
static int coredump_enabled;

static void
usage(void)
{

	fprintf(stderr,
"usage:\n"
"    cheritest [options] -l               -- List tests\n"
#ifndef LIST_ONLY
"    cheritest [options] -a               -- Run all tests\n"
"    cheritest [options] <test> [...]     -- Run specified tests\n"
"    cheritest [options] -g <glob> [...]  -- Run matching tests\n"
#endif
"\n"
"options:\n"
"    -f  -- Only include \"fast\" tests\n"
#ifndef LIST_ONLY
"    -c  -- Enable core dumps\n"
"    -s  -- Sleep one second after each test\n"
"    -q  -- Enable qemu tracing in test process\n"
#endif
"    -u  -- Only include unsandboxed tests\n"
"    -v  -- Increase verbosity\n"
	     );
	exit(EX_USAGE);
}

static void
list_tests(void)
{
	u_int i;
	const char *xfail_reason;

	xo_open_container("testsuite");
	xo_open_list("test");
	for (i = 0; i < cheri_tests_len; i++) {
		if (fast_tests_only &&
		    (cheri_tests[i].ct_flags & CT_FLAG_SLOW))
			continue;
		if (unsandboxed_tests_only &&
		    (cheri_tests[i].ct_flags & CT_FLAG_SANDBOX))
			continue;
		xo_open_instance("test");
		if (verbose)
			xo_emit("{cw:name/%s}{:description/%s}",
			    cheri_tests[i].ct_name,
			    cheri_tests[i].ct_desc);
		else
			xo_emit("{:name/%s}{e:description/%s}",
			    cheri_tests[i].ct_name,
			    cheri_tests[i].ct_desc);
		if (cheri_tests[i].ct_check_xfail)
			xfail_reason = cheri_tests[i].ct_check_xfail(
			    cheri_tests[i].ct_name);
		else
			xfail_reason = cheri_tests[i].ct_xfail_reason;
		if (xfail_reason)
			xo_emit("{e:expected-failure-reason/%s}",
			    xfail_reason);
		if (cheri_tests[i].ct_flags & CT_FLAG_SLOW)
			xo_emit("{e:timeout/%s}", "LONG");
		xo_emit("\n");
		xo_close_instance("test");
	}
	xo_close_list("test");
	xo_close_container("testsuite");
	xo_finish();

	exit(EX_OK);
}

#ifndef LIST_ONLY
static void
signal_handler(int signum, siginfo_t *info, void *vuap)
{
	struct cheri_frame *cfp;
	ucontext_t *uap;
	u_int numframes;
	int ret;

	uap = (ucontext_t *)vuap;
	if (uap->uc_mcontext.mc_regs[0] != /* UCONTEXT_MAGIC */ 0xACEDBADE) {
		ccsp->ccs_signum = -1;
		fprintf(stderr, "%s: missing UCONTEXT_MAGIC\n", __func__);
		_exit(EX_OSERR);
	}
#ifdef __CHERI_PURE_CAPABILITY__
	cfp = &uap->uc_mcontext.mc_cheriframe;
	if (cfp == NULL) {
#else
	cfp = (struct cheri_frame *)uap->uc_mcontext.mc_cp2state;
	if (cfp == NULL || uap->uc_mcontext.mc_cp2state_len != sizeof(*cfp)) {
#endif
		fprintf(stderr, "%s: NULL cfp or mc_cp2state", __func__);
		ccsp->ccs_signum = -1;
		_exit(EX_OSERR);
	}
	ccsp->ccs_signum = signum;
	ccsp->ccs_si_code = info->si_code;
	ccsp->ccs_mips_cause = uap->uc_mcontext.cause;
	ccsp->ccs_cp2_cause = cfp->cf_capcause;

	/*
	 * The cheritest signal handler must decide between two courses of
	 * action: if we're executing in a sandbox, perform an unwind and
	 * return CHERITEST_SANDBOX_UNWOUND from the preempted
	 * CHERITEST_SANDBOX_UNWOUND, or if we are not executing in a sandbox,
	 * terminate the test, returning signal information to the parent.
	 */
	ret = cheri_stack_numframes(&numframes);
	if (ret < 0) {
		ccsp->ccs_signum = -1;
		fprintf(stderr, "%s: cheri_stack_numframes failed\n",
		    __func__);
		_exit(EX_SOFTWARE);
	}

	if (numframes) {
		/*
		 * Sandboxed code is executing, even if we're not in a
		 * sandbox.
		 */
		ret = cheri_stack_unwind(uap, CHERITEST_SANDBOX_UNWOUND,
		    CHERI_STACK_UNWIND_OP_ALL, 0);
		if (ret < 0) {
			ccsp->ccs_signum = -1;
			fprintf(stderr, "%s: cheri_stack_unwind failed\n",
			    __func__);
			_exit(EX_SOFTWARE);
		}
		ccsp->ccs_unwound = 1;
		return;
	} else {
		/*
		 * Signal delivered outside of a sandbox; catch but terminate
		 * test.  Use EX_SOFTWARE as the parent handler will recognise
		 * this as an appropriate exit code when a signal is handled.
		 */
		_exit(EX_SOFTWARE);
	}
}

void
signal_handler_clear(int sig)
{
	struct sigaction sa;

	/* XXXRW: Possibly should just not be registering it? */
	bzero(&sa, sizeof(sa));
	sa.sa_flags = SA_SIGINFO | SA_ONSTACK;
	sa.sa_handler = SIG_DFL;
	sigemptyset(&sa.sa_mask);
	if (sigaction(sig, &sa, NULL) < 0)
		cheritest_failure_err("clearing handler for sig %d", sig);
}

static inline void
set_thread_tracing(void)
{
	int error, intval;

	intval = 1;
	error = sysarch(QEMU_SET_QTRACE, &intval);
	if (error)
		err(EX_OSERR, "QEMU_SET_QTRACE");
}

/* Maximum size of stdout data we will check if called for by a test. */
#define	TEST_BUFFER_LEN	1024

static void
cheritest_run_test(const struct cheri_test *ctp)
{
	struct sigaction sa;
	pid_t childpid;
	int status, pipefd_stdin[2], pipefd_stdout[2];
	char reason[TESTRESULT_STR_LEN * 2]; /* Potential output, plus some extra */
	char visreason[sizeof(reason) * 4]; /* Space for vis(3) the string */
	char buffer[TEST_BUFFER_LEN];
	const char *xfail_reason;
	char* failure_message;
	register_t cp2_exccode, mips_exccode;
	ssize_t len;

	xo_open_instance("test");
	bzero(ccsp, sizeof(*ccsp));
	xo_emit("TEST: {:name/%s}: {:description/%s}\n",
	   ctp->ct_name, ctp->ct_desc);

	if (ctp->ct_check_xfail != NULL)
		xfail_reason = ctp->ct_check_xfail(ctp->ct_name);
	else
		xfail_reason = ctp->ct_xfail_reason;
	if (xfail_reason != NULL) {
		xo_emit("{e:expected-failure-reason/%s}",
		    xfail_reason);
		expected_failures++;
	}

	if (pipe(pipefd_stdin) < 0)
		err(EX_OSERR, "pipe");
	if (pipe(pipefd_stdout) < 0)
		err(EX_OSERR, "pipe");

	/* If stdin is to be filled, fill it. */
	if (ctp->ct_flags & CT_FLAG_STDIN_STRING) {
		len = write(pipefd_stdin[1], ctp->ct_stdin_string,
		    strlen(ctp->ct_stdin_string));
		if (len < 0) {
			snprintf(reason, sizeof(reason),
			    "write() on test stdin failed with -1 (%d)",
			    errno);
			goto fail;
		}
		if (len != (ssize_t)strlen(ctp->ct_stdin_string)) {
			snprintf(reason, sizeof(reason),
			    "write() on test stdin expected %lu but got %ld",
			    strlen(ctp->ct_stdin_string), len);
			goto fail;
		}
	}

	/*
	 * Flush stdout and stderr before forking so that we don't risk seeing
	 * the output again in the child process, which could confuse the test
	 * framework.
	 */
	fflush(stdout);
	fflush(stderr);

	/*
	 * Create a child process with suitable signal handling and stdio set
	 * up; execute the test case.
	 */
	childpid = fork();
	if (childpid < 0)
		err(EX_OSERR, "fork");
	if (childpid == 0) {
		/* Install signal handlers. */
		sa.sa_sigaction = signal_handler;
		sa.sa_flags = SA_SIGINFO | SA_ONSTACK;
		sigemptyset(&sa.sa_mask);
		if (sigaction(SIGALRM, &sa, NULL) < 0)
			err(EX_OSERR, "sigaction(SIGALRM)");
		if (sigaction(SIGPROT, &sa, NULL) < 0)
			err(EX_OSERR, "sigaction(SIGPROT)");
		if (sigaction(SIGSEGV, &sa, NULL) < 0)
			err(EX_OSERR, "sigaction(SIGSEGV)");
		if (sigaction(SIGBUS, &sa, NULL) < 0)
			err(EX_OSERR, "sigaction(SIGBUS");
		if (sigaction(SIGEMT, &sa, NULL) < 0)
			err(EX_OSERR, "sigaction(SIGEMT)");
		if (sigaction(SIGTRAP, &sa, NULL) < 0)
			err(EX_OSERR, "sigaction(SIGEMT)");

		/*
		 * Set up synthetic stdin and stdout.
		 */
		if (dup2(pipefd_stdin[0], STDIN_FILENO) < 0)
			err(EX_OSERR, "dup2(STDIN_FILENO)");
		if (dup2(pipefd_stdout[1], STDOUT_FILENO) < 0)
			err(EX_OSERR, "dup2(STDOUT_FILENO)");
		close(pipefd_stdin[0]);
		close(pipefd_stdin[1]);
		close(pipefd_stdout[0]);
		close(pipefd_stdout[1]);

		if (qtrace)
			set_thread_tracing();

		/* Run the actual test. */
		if (ctp->ct_arg != 0)
			ctp->ct_func_arg(ctp, ctp->ct_arg);
		else
			ctp->ct_func(ctp);
		exit(0);
	}
	close(pipefd_stdin[0]);
	close(pipefd_stdout[1]);
	if (fcntl(pipefd_stdout[0], F_SETFL, O_NONBLOCK) < 0)
		err(EX_OSERR, "fcntl(F_SETFL, O_NONBLOCK) on test stdout");
	(void)waitpid(childpid, &status, 0);

	/*
	 * First, check for errors from the test framework: successful process
	 * termination, signal disposition/exception codes/etc.  Handle the
	 * special case in which the kernel terminates a process with prejudice
	 * if an alternate signal stack is not present when a sandbox receives
	 * a signal.  Analyse child's signal state returned via shared memory.
	 */
	if (ctp->ct_flags & CT_FLAG_SIGEXIT) {
		if (!WIFSIGNALED(status)) {
			snprintf(reason, sizeof(reason),
			    "Expected child termination with signal %d",
			    ctp->ct_signum);
			goto fail;
		}
		if (WTERMSIG(status) != ctp->ct_signum) {
			snprintf(reason, sizeof(reason),
			    "Expected child termination with signal %d; got %d",
			    ctp->ct_signum, WTERMSIG(status));
			goto fail;
		}

		/*
		 * Skip remaining checks as process has terminated as
		 * expected.
		 */
		goto pass;
	}
	if (!WIFEXITED(status)) {
		snprintf(reason, sizeof(reason), "Child exited abnormally");
		goto fail;
	}
	if (WEXITSTATUS(status) != 0 && WEXITSTATUS(status) != EX_SOFTWARE) {
		snprintf(reason, sizeof(reason), "Child status %d",
		    WEXITSTATUS(status));
		goto fail;
	}
	if (ccsp->ccs_signum < 0) {
		snprintf(reason, sizeof(reason),
		    "Child returned negative signal %d", ccsp->ccs_signum);
		goto fail;
	}
	if (ctp->ct_flags & (CT_FLAG_SIGNAL | CT_FLAG_SIGNAL_UNWIND) &&
	    ccsp->ccs_signum != ctp->ct_signum) {
		snprintf(reason, sizeof(reason), "Expected signal %d, got %d",
		    ctp->ct_signum, ccsp->ccs_signum);
		goto fail;
	}
	if ((ctp->ct_flags & CT_FLAG_SI_CODE) &&
	    ccsp->ccs_si_code != ctp->ct_si_code) {
		snprintf(reason, sizeof(reason), "Expected si_code %d, got %d",
		    ctp->ct_si_code, ccsp->ccs_si_code);
		goto fail;
	}
	if ((ctp->ct_flags & CT_FLAG_SIGNAL_UNWIND) && !ccsp->ccs_unwound) {
		snprintf(reason, sizeof(reason), "Expected trusted stack "
		   "unwind, but none seen");
		goto fail;
	}
	if (!(ctp->ct_flags & CT_FLAG_SIGNAL_UNWIND) && ccsp->ccs_unwound) {
		snprintf(reason, sizeof(reason), "Unexpected trusted stack "
		    "unwind");
		goto fail;
	}
	if (ctp->ct_flags & CT_FLAG_MIPS_EXCCODE) {
		mips_exccode = (ccsp->ccs_mips_cause & MIPS_CR_EXC_CODE) >>
		    MIPS_CR_EXC_CODE_SHIFT;
		if (mips_exccode != ctp->ct_mips_exccode) {
			snprintf(reason, sizeof(reason),
			    "Expected MIPS exccode %ju, got %ju",
			    ctp->ct_mips_exccode, mips_exccode);
			goto fail;
		}
	}
	if (ctp->ct_flags & CT_FLAG_CP2_EXCCODE) {
		cp2_exccode = (ccsp->ccs_cp2_cause &
		    CHERI_CAPCAUSE_EXCCODE_MASK) >>
		    CHERI_CAPCAUSE_EXCCODE_SHIFT;
		if (cp2_exccode != ctp->ct_cp2_exccode) {
			snprintf(reason, sizeof(reason),
			    "Expected CP2 exccode %ju, got %ju",
			    ctp->ct_cp2_exccode, cp2_exccode);
			goto fail;
		}
	}

	/*
	 * Next, see whether any expected output was present.
	 */
	len = read(pipefd_stdout[0], buffer, sizeof(buffer) - 1);
	if (len < 0) {
		xo_attr("error", strerror(errno));
		xo_emit("{e:stdout/%s}", "");
	} else {
		buffer[len] = '\0';
		if (len > 0) {
			if (ctp->ct_flags & CT_FLAG_STDOUT_IGNORE)
				xo_attr("ignored", "true");
			xo_emit("{e:stdout/%s}", buffer);
		}
	}
	if (ctp->ct_flags & CT_FLAG_STDOUT_STRING) {
		xo_emit("{e:expected-stdout/%s}", ctp->ct_stdout_string);
		if (len < 0) {
			snprintf(reason, sizeof(reason),
			    "read() on test stdout failed with -1 (%d)",
			    errno);
			goto fail;
		}
		buffer[len] = '\0';
		if (strcmp(buffer, ctp->ct_stdout_string) != 0) {
			if (verbose)
				snprintf(reason, sizeof(reason),
				    "read() on test stdout expected '%s' "
				    "but got '%s'",
				    ctp->ct_stdout_string, buffer);
			else
				snprintf(reason, sizeof(reason),
				    "read() on test stdout did not match");
			goto fail;
		}
	} else if (!(ctp->ct_flags & CT_FLAG_STDOUT_IGNORE)) {
		if (len > 0) {
			if (verbose)
				snprintf(reason, sizeof(reason),
				    "read() on test stdout produced "
				    "unexpected output '%s'", buffer);
			else
				snprintf(reason, sizeof(reason),
				    "read() on test stdout produced "
				    "unexpected output");
			goto fail;
		}
	}

	/*
	 * Next, we are concerned with whether the test itself reports a
	 * success.  This is based not on whether the test experiences a
	 * fault, but whether its semantics are correct -- e.g., did code in a
	 * sandbox run as expected.  Tests that have successfully experienced
	 * an expected/desired fault don't undergo these checks.
	 */
	if (!(ctp->ct_flags & CT_FLAG_SIGNAL)) {
		if (ccsp->ccs_testresult == TESTRESULT_UNKNOWN) {
			snprintf(reason, sizeof(reason),
			    "Test failed to set a success/failure status");
			goto fail;
		}
		if (ccsp->ccs_testresult == TESTRESULT_FAILURE) {
			/*
			 * Ensure string is nul-terminated, as we will print
			 * it in due course, and a failed test might have left
			 * a corrupted string.
			 */
			ccsp->ccs_testresult_str[
			    sizeof(ccsp->ccs_testresult_str) - 1] = '\0';
			memcpy(reason, ccsp->ccs_testresult_str,
			    sizeof(reason));
			goto fail;
		}
		if (ccsp->ccs_testresult != TESTRESULT_SUCCESS) {
			snprintf(reason, sizeof(reason),
			    "Test returned unexpected result (%d)",
			    ccsp->ccs_testresult);
			goto fail;
		}
	}

pass:
	if (xfail_reason == NULL)
		xo_emit("{:status/%s}: {d:name/%s}\n", "PASS", ctp->ct_name);
	else {
		xo_attr("expected", "false");
		xo_emit("{:status/%s}: {d:name/%s} (Expected failure due to "
		    "{d:expected-failure-reason/%s})\n",
		    "PASS", ctp->ct_name, xfail_reason);
	}
	tests_passed++;
	close(pipefd_stdin[1]);
	close(pipefd_stdout[0]);
	xo_close_instance("test");
	xo_flush();
	return;

fail:
	/*
	 * Escape non-printing characters.
	 */
	strnvis(visreason, sizeof(visreason), reason, VIS_TAB);
	asprintf(&failure_message, "%s: %s", ctp->ct_name, visreason);
	if (xfail_reason == NULL) {
		xo_emit("{:status/%s}: {d:name/%s}: {:failure-reason/%s}\n",
		    "FAIL", ctp->ct_name, visreason);
		sl_add(cheri_failed_tests, failure_message);
	} else {
		xo_attr("expected", "true");
		xo_emit("{d:/%s}{:status/%s}: {d:name/%s}: "
		    "{:failure-reason/%s} ({d:expected-failure-reason/%s})\n",
		    "X", "FAIL", ctp->ct_name, visreason, xfail_reason);
		tests_xfailed++;
		sl_add(cheri_xfailed_tests, failure_message);
	}
	tests_failed++;
	xo_close_instance("test");
	xo_flush();
	close(pipefd_stdin[1]);
	close(pipefd_stdout[0]);
}

static void
cheritest_run_test_name(const char *name)
{
	u_int i;

	for (i = 0; i < cheri_tests_len; i++) {
		if (strcmp(name, cheri_tests[i].ct_name) == 0)
			break;
	}
	if (i == cheri_tests_len)
		errx(EX_USAGE, "unknown test: %s", name);
	cheritest_run_test(&cheri_tests[i]);
}
#endif /* !LIST_ONLY */

int
main(int argc, char *argv[])
{
	struct rlimit rl;
	int opt;
	int glob = 0;
#ifndef LIST_ONLY
	stack_t stack;
	int i;
	u_int t;
#endif
	uint qemu_trace_perthread;
	size_t len;

	argc = xo_parse_args(argc, argv);
	if (argc < 0)
		errx(1, "xo_parse_args failed\n");
	while ((opt = getopt(argc, argv, "acfglqsuv")) != -1) {
		switch (opt) {
		case 'a':
			run_all = 1;
			break;
		case 'c':
			coredump_enabled = 1;
			break;
		case 'f':
			fast_tests_only = 1;
			break;
		case 'g':
			glob = 1;
			break;
		case 'l':
			list = 1;
			break;
		case 'q':
			len = sizeof(qemu_trace_perthread);
			if (sysctlbyname("hw.qemu_trace_perthread",
			    &qemu_trace_perthread,
			    &len, NULL, 0) < 0)
				err(EX_OSERR,
				    "sysctlbyname(\"hw.qemu_trace_perthread\")");
			if (!qemu_trace_perthread)
				errx(EX_USAGE, "-q requires sysctl "
				    "hw.qemu_trace_perthread=1");
			qtrace = 1;
			break;
		case 's':
			sleep_after_test = 1;
			break;
		case 'u':
			unsandboxed_tests_only = 1;
			break;
		case 'v':
			verbose++;
			break;
		default:
			warnx("unknown argument %c\n", opt);
			usage();
		}
	}
	argc -= optind;
	argv += optind;
	if (run_all && list) {
		warnx("-a and -l are incompatible");
		usage();
	}
	if (run_all && glob) {
		warnx("-a and -g are incompatible");
		usage();
	}
	if (list) {
		if (argc == 0)
			list_tests();
		/* XXXBD: should we allow this for test automation? */
		warnx("-l and a list of tests are incompatible");
		usage();
	}
#ifdef LIST_ONLY
	else
		usage();
#else /* LIST_ONLY */
	if (argc == 0 && !run_all)
		usage();
	if (argc > 0 && run_all) {
		warnx("-a and a list of test are incompatible");
		usage();
	}
	if (argc == 1 && strcmp(argv[0], "all") == 0) {
		warnx("'all' as a synonym for -a is deprecated");
		run_all = 1;
	}

	/*
	 * Allocate an alternative stack, required to safely process signals in
	 * sandboxes.
	 *
	 * XXXRW: It is unclear if this should be done by libcheri rather than
	 * the main program?
	 */
	stack.ss_size = MAX(getpagesize(), SIGSTKSZ);
	stack.ss_sp = mmap(NULL, stack.ss_size, PROT_READ | PROT_WRITE,
	    MAP_ANON, -1, 0);
	if (stack.ss_sp == MAP_FAILED)
		err(EX_OSERR, "mmap");
	stack.ss_flags = 0;
	if (sigaltstack(&stack, NULL) < 0)
		err(EX_OSERR, "sigaltstack");

	/*
	 * Allocate a page shared with children processes to return success/
	 * failure status.
	 */
	assert(sizeof(*ccsp) <= (size_t)getpagesize());
	ccsp = mmap(NULL, getpagesize(), PROT_READ | PROT_WRITE, MAP_ANON, -1,
	    0);
	if (ccsp == MAP_FAILED)
		err(EX_OSERR, "mmap");
	if (minherit(ccsp, getpagesize(), INHERIT_SHARE) < 0)
		err(EX_OSERR, "minherit");

	/*
<<<<<<< HEAD
	 * Initialise the libcheri sandboxing library.
	 */
	if (!unsandboxed_tests_only)
		libcheri_init();
=======
	 * Disable core dumps unless specifically enabled.
	 */
	if (!coredump_enabled) {
		bzero(&rl, sizeof(rl));
		if (setrlimit(RLIMIT_CORE, &rl) < 0)
			err(EX_OSERR, "setrlimit");
	}
>>>>>>> a04c09e9

	cheri_failed_tests = sl_init();
	cheri_xfailed_tests = sl_init();
	/* Run the actual tests. */
#if 0
	cheritest_ccall_setup();
#endif
	if (!unsandboxed_tests_only) {
		if (cheritest_libcheri_setup() < 0)
			err(EX_SOFTWARE, "cheritest_libcheri_setup");
	}
	xo_open_container("testsuite");
	xo_open_list("test");
	if (run_all) {
		for (t = 0; t < cheri_tests_len; t++) {
			if (fast_tests_only &&
			    (cheri_tests[t].ct_flags & CT_FLAG_SLOW))
				continue;
			if (unsandboxed_tests_only &&
			    (cheri_tests[t].ct_flags & CT_FLAG_SANDBOX))
				continue;
			cheritest_run_test(&cheri_tests[t]);
			if (sleep_after_test)
				sleep(1);
		}
	} else if (glob) {
		for (i = 0; i < argc; i++) {
			for (t = 0; t < cheri_tests_len; t++) {
				if (fnmatch(argv[i], cheri_tests[t].ct_name,
				    0) != 0)
					continue;
				if (fast_tests_only &&
				    (cheri_tests[t].ct_flags & CT_FLAG_SLOW))
					continue;
				if (unsandboxed_tests_only &&
				    (cheri_tests[t].ct_flags & CT_FLAG_SANDBOX))
					continue;
				cheritest_run_test(&cheri_tests[t]);
				if (sleep_after_test)
					sleep(1);
			}
		}
	} else {
		for (i = 0; i < argc; i++) {
			if (fast_tests_only &&
			    (cheri_tests[i].ct_flags & CT_FLAG_SLOW))
				continue;
			if (unsandboxed_tests_only &&
			    (cheri_tests[i].ct_flags & CT_FLAG_SANDBOX))
				continue;
			cheritest_run_test_name(argv[i]);
		}
	}
	xo_close_list("test");
	xo_close_container("testsuite");
	xo_finish();

	/* print a summary which tests failed */
	/* XXXAR: use xo_emit? */
	if (tests_xfailed > 0) {
		fprintf(stderr, "Expected failures:\n");
		for (i = 0; (size_t)i < cheri_xfailed_tests->sl_cur; i++)
			fprintf(stderr, "  %s\n",
			    cheri_xfailed_tests->sl_str[i]);
		sl_free(cheri_xfailed_tests, true);
	}
	if (tests_failed > tests_xfailed) {
		fprintf(stderr, "Unexpected failures:\n");
		for (i = 0; (size_t)i < cheri_failed_tests->sl_cur; i++)
			fprintf(stderr, "  %s\n",
			    cheri_failed_tests->sl_str[i]);
		sl_free(cheri_failed_tests, true);
	}
	if (tests_passed + tests_failed > 1) {
		if (expected_failures == 0)
			fprintf(stderr, "SUMMARY: passed %d failed %d\n",
			    tests_passed, tests_failed);
		else if (expected_failures == tests_xfailed)
			fprintf(stderr, "SUMMARY: passed %d failed %d "
			    "(%d expected)\n",
			    tests_passed, tests_failed, expected_failures);
		else
			fprintf(stderr, "SUMMARY: passed %d failed %d "
			    "(%d expected) (%d unexpected passes)\n",
			    tests_passed, tests_failed, tests_xfailed,
			    expected_failures - tests_xfailed);
	}

	if (!unsandboxed_tests_only)
		cheritest_libcheri_destroy();
	if (tests_failed > tests_xfailed)
		exit(-1);
	exit(EX_OK);
#endif /* !LIST_ONLY */
}<|MERGE_RESOLUTION|>--- conflicted
+++ resolved
@@ -2269,12 +2269,6 @@
 		err(EX_OSERR, "minherit");
 
 	/*
-<<<<<<< HEAD
-	 * Initialise the libcheri sandboxing library.
-	 */
-	if (!unsandboxed_tests_only)
-		libcheri_init();
-=======
 	 * Disable core dumps unless specifically enabled.
 	 */
 	if (!coredump_enabled) {
@@ -2282,7 +2276,12 @@
 		if (setrlimit(RLIMIT_CORE, &rl) < 0)
 			err(EX_OSERR, "setrlimit");
 	}
->>>>>>> a04c09e9
+
+	/*
+	 * Initialise the libcheri sandboxing library.
+	 */
+	if (!unsandboxed_tests_only)
+		libcheri_init();
 
 	cheri_failed_tests = sl_init();
 	cheri_xfailed_tests = sl_init();
