--- conflicted
+++ resolved
@@ -632,22 +632,13 @@
  */
 CHERIBSDTEST(cheribsdtest_vm_capdirty, "verify capdirty marking and mincore")
 {
-<<<<<<< HEAD
-	static const size_t npg = 2;
-	size_t sz = npg * getpagesize();
-=======
 #define CHERIBSDTEST_VM_CAPDIRTY_NPG	2
 	size_t sz = CHERIBSDTEST_VM_CAPDIRTY_NPG * getpagesize();
->>>>>>> c58bf796
 	uint8_t capstore_on_alloc;
 	size_t capstore_on_alloc_sz = sizeof(capstore_on_alloc);
 
 	void * __capability *pg0;
-<<<<<<< HEAD
-	unsigned char mcv[npg] = { 0 };
-=======
 	unsigned char mcv[CHERIBSDTEST_VM_CAPDIRTY_NPG] = { 0 };
->>>>>>> c58bf796
 
 	CHERIBSDTEST_CHECK_SYSCALL(
 	    sysctlbyname("vm.capstore_on_alloc", &capstore_on_alloc,
@@ -694,10 +685,7 @@
 
 	CHERIBSDTEST_CHECK_SYSCALL(munmap(pg0, sz));
 	cheribsdtest_success();
-<<<<<<< HEAD
-=======
 #undef CHERIBSDTEST_VM_CAPDIRTY_NPG
->>>>>>> c58bf796
 }
 
 /*
@@ -1003,11 +991,7 @@
 
 CHERIBSDTEST(cheribsdtest_caprevoke_loadside, "Test load-side revoker")
 {
-<<<<<<< HEAD
-	static const size_t npg = 3;
-=======
 #define CHERIBSDTEST_VM_CAPREVOKE_LOADSIDE_NPG	3
->>>>>>> c58bf796
 
 	void * __capability * __capability mb;
 	void * __capability sh;
@@ -1015,18 +999,11 @@
 	void * __capability revme;
 	struct caprevoke_syscall_info crsi;
 	uint32_t cyc_start, cyc_end;
-<<<<<<< HEAD
-	unsigned char mcv[npg] = { 0 };
-
-	mb = CHERIBSDTEST_CHECK_SYSCALL(
-	    mmap(0, npg * PAGE_SIZE, PROT_READ | PROT_WRITE, MAP_ANON, -1, 0));
-=======
 	unsigned char mcv[CHERIBSDTEST_VM_CAPREVOKE_LOADSIDE_NPG] = { 0 };
 	const size_t asz = CHERIBSDTEST_VM_CAPREVOKE_LOADSIDE_NPG * PAGE_SIZE;
 
 	mb = CHERIBSDTEST_CHECK_SYSCALL(
 	    mmap(0, asz, PROT_READ | PROT_WRITE, MAP_ANON, -1, 0));
->>>>>>> c58bf796
 	CHERIBSDTEST_CHECK_SYSCALL(
 	    caprevoke_shadow(CAPREVOKE_SHADOW_NOVMMAP, mb, &sh));
 
@@ -1039,17 +1016,10 @@
 
 	/* Write and clear a capability one page up */
 	size_t capsperpage = PAGE_SIZE/sizeof(void * __capability);
-<<<<<<< HEAD
-	((void * __capability *)mb)[capsperpage] = revme;
-	((volatile uintptr_t *)mb)[capsperpage] = 0;
-
-	CHERIBSDTEST_CHECK_SYSCALL(mincore(mb, npg * PAGE_SIZE, &mcv[0]));
-=======
 	((void * __capability volatile *)mb)[capsperpage] = revme;
 	((volatile uintptr_t *)mb)[capsperpage] = 0;
 
 	CHERIBSDTEST_CHECK_SYSCALL(mincore(mb, asz, &mcv[0]));
->>>>>>> c58bf796
 	CHERIBSDTEST_VERIFY2(
 	    (mcv[0] & MINCORE_CAPSTORE) != 0, "page 0 capstore 1");
 	CHERIBSDTEST_VERIFY2(
@@ -1068,30 +1038,19 @@
 	fprintf_caprevoke_stats(stderr, crsi, cyc_end - cyc_start);
 
 	/*
-<<<<<<< HEAD
-	 * Try to induce a read fault and check that the page is not just
-	 * swept but also is no longer considered capdirty
-=======
 	 * Try to induce a read fault and check that the read result is revoked.
 	 * Unfortunately, we can't check its capdirty status, but it should
 	 * still be CAPSTORED, since not enough time has elapsed for the state
 	 * machine to declare it clean.
->>>>>>> c58bf796
 	 */
 	revme = ((void * __capability *)mb)[1];
 	CHERIBSDTEST_VERIFY2(check_revoked(revme), "Fault didn't stop me!");
 
-<<<<<<< HEAD
-	CHERIBSDTEST_CHECK_SYSCALL(mincore(mb, npg * PAGE_SIZE, &mcv[0]));
+	CHERIBSDTEST_CHECK_SYSCALL(mincore(mb, asz, &mcv[0]));
 	CHERIBSDTEST_VERIFY2(
 	    (mcv[0] & MINCORE_CAPSTORE) != 0, "page 0 capstore 2.0");
-=======
-	CHERIBSDTEST_CHECK_SYSCALL(mincore(mb, asz, &mcv[0]));
-	CHERIBSDTEST_VERIFY2(
-	    (mcv[0] & MINCORE_CAPSTORE) != 0, "page 0 capstore 2.0");
 	CHERIBSDTEST_VERIFY2(
 	    (mcv[1] & MINCORE_CAPSTORE) != 0, "page 1 capstore 2.0");
->>>>>>> c58bf796
 
 	/*
 	 * This might redirty the 0th page, if we're keeping tags around on
@@ -1110,11 +1069,7 @@
 	cyc_end = get_cyclecount();
 	fprintf_caprevoke_stats(stderr, crsi, cyc_end - cyc_start);
 
-<<<<<<< HEAD
-	CHERIBSDTEST_CHECK_SYSCALL(mincore(mb, npg * PAGE_SIZE, &mcv[0]));
-=======
 	CHERIBSDTEST_CHECK_SYSCALL(mincore(mb, asz, &mcv[0]));
->>>>>>> c58bf796
 	CHERIBSDTEST_VERIFY2(
 	    (mcv[0] & MINCORE_CAPSTORE) != 0, "page 0 capstore 2.1");
 	CHERIBSDTEST_VERIFY2(
@@ -1125,11 +1080,7 @@
 	CHERIBSDTEST_VERIFY2(!check_revoked(revme), "Tag clear on 2nd revme?");
 	((void * __capability *)mb)[1] = revme;
 
-<<<<<<< HEAD
-	CHERIBSDTEST_CHECK_SYSCALL(mincore(mb, npg * PAGE_SIZE, &mcv[0]));
-=======
 	CHERIBSDTEST_CHECK_SYSCALL(mincore(mb, asz, &mcv[0]));
->>>>>>> c58bf796
 	CHERIBSDTEST_VERIFY2(
 	    (mcv[0] & MINCORE_CAPSTORE) != 0, "page 0 capstore 2.2");
 	CHERIBSDTEST_VERIFY2(
@@ -1151,11 +1102,7 @@
 	CHERIBSDTEST_VERIFY2(check_revoked(mb[1]),
 	    "Revoker failure in full pass");
 
-<<<<<<< HEAD
-	CHERIBSDTEST_CHECK_SYSCALL(mincore(mb, npg * PAGE_SIZE, &mcv[0]));
-=======
 	CHERIBSDTEST_CHECK_SYSCALL(mincore(mb, asz, &mcv[0]));
->>>>>>> c58bf796
 	CHERIBSDTEST_VERIFY2(
 	    (mcv[0] & MINCORE_CAPSTORE) != 0, "page 0 capstore 3");
 	CHERIBSDTEST_VERIFY2(
@@ -1171,11 +1118,7 @@
 	cyc_end = get_cyclecount();
 	fprintf_caprevoke_stats(stderr, crsi, cyc_end - cyc_start);
 
-<<<<<<< HEAD
-	CHERIBSDTEST_CHECK_SYSCALL(mincore(mb, npg * PAGE_SIZE, &mcv[0]));
-=======
 	CHERIBSDTEST_CHECK_SYSCALL(mincore(mb, asz, &mcv[0]));
->>>>>>> c58bf796
 	CHERIBSDTEST_VERIFY2(
 	    (mcv[0] & MINCORE_CAPSTORE) == 0, "page 0 capstore 4");
 	CHERIBSDTEST_VERIFY2(
@@ -1187,11 +1130,8 @@
 	 */
 
 	cheribsdtest_success();
-<<<<<<< HEAD
-=======
 
 #undef CHERIBSDTEST_VM_CAPREVOKE_LOADSIDE_NPG
->>>>>>> c58bf796
 }
 
 /*
