/*-
 * Copyright (c) 2014, 2016 Robert N. M. Watson
 * All rights reserved.
 *
 * This software was developed by SRI International and the University of
 * Cambridge Computer Laboratory under DARPA/AFRL contract (FA8750-10-C-0237)
 * ("CTSRD"), as part of the DARPA CRASH research programme.
 *
 * Redistribution and use in source and binary forms, with or without
 * modification, are permitted provided that the following conditions
 * are met:
 * 1. Redistributions of source code must retain the above copyright
 *    notice, this list of conditions and the following disclaimer.
 * 2. Redistributions in binary form must reproduce the above copyright
 *    notice, this list of conditions and the following disclaimer in the
 *    documentation and/or other materials provided with the distribution.
 *
 * THIS SOFTWARE IS PROVIDED BY THE AUTHOR AND CONTRIBUTORS ``AS IS'' AND
 * ANY EXPRESS OR IMPLIED WARRANTIES, INCLUDING, BUT NOT LIMITED TO, THE
 * IMPLIED WARRANTIES OF MERCHANTABILITY AND FITNESS FOR A PARTICULAR PURPOSE
 * ARE DISCLAIMED.  IN NO EVENT SHALL THE AUTHOR OR CONTRIBUTORS BE LIABLE
 * FOR ANY DIRECT, INDIRECT, INCIDENTAL, SPECIAL, EXEMPLARY, OR CONSEQUENTIAL
 * DAMAGES (INCLUDING, BUT NOT LIMITED TO, PROCUREMENT OF SUBSTITUTE GOODS
 * OR SERVICES; LOSS OF USE, DATA, OR PROFITS; OR BUSINESS INTERRUPTION)
 * HOWEVER CAUSED AND ON ANY THEORY OF LIABILITY, WHETHER IN CONTRACT, STRICT
 * LIABILITY, OR TORT (INCLUDING NEGLIGENCE OR OTHERWISE) ARISING IN ANY WAY
 * OUT OF THE USE OF THIS SOFTWARE, EVEN IF ADVISED OF THE POSSIBILITY OF
 * SUCH DAMAGE.
 */

/*
 * A few non-faulting CHERI-related virtual-memory tests.
 */

#include <sys/cdefs.h>

#if !__has_feature(capabilities)
#error "This code requires a CHERI-aware compiler"
#endif

#include <sys/types.h>
#include <sys/mman.h>
#include <sys/mount.h>
#include <sys/socket.h>
#include <sys/sysctl.h>
#include <sys/time.h>
#include <sys/ucontext.h>
#include <sys/wait.h>

#include <cheri/revoke.h>
#include <sys/event.h>

#include <machine/frame.h>
#include <machine/trap.h>

#include <cheri/cheri.h>
#include <cheri/cheric.h>

#include <err.h>
#include <errno.h>
#include <fcntl.h>
#include <inttypes.h>
#include <signal.h>
#include <stdio.h>
#include <stdlib.h>
#include <string.h>
#include <sysexits.h>
#include <unistd.h>

#include "cheribsdtest.h"

static const char * xfail_need_writable_tmp(const char *name __unused);

/*
 * Tests to check that tags are ... or aren't ... preserved for various page
 * types.  'Anonymous' pages provided by the VM subsystem should always
 * preserve tags.  Pages from the filesystem should not -- unless they are
 * mapped MAP_PRIVATE, in which case they should, since they are effectively
 * anonymous pages.  Or so I claim.
 *
 * Most test cases only differ in the mmap flags and the file descriptor, this
 * function does all the shared checks
 */
static void
mmap_and_check_tag_stored(int fd, int protflags, int mapflags)
{
	void * __capability volatile *cp;
	void * __capability cp_value;
	int v;

	cp = CHERIBSDTEST_CHECK_SYSCALL(mmap(NULL, getpagesize(), protflags,
	     mapflags, fd, 0));
	cp_value = cheri_ptr(&v, sizeof(v));
	*cp = cp_value;
	cp_value = *cp;
	CHERIBSDTEST_VERIFY2(cheri_gettag(cp_value) != 0, "tag lost");
	CHERIBSDTEST_CHECK_SYSCALL(munmap(__DEVOLATILE(void *, cp), getpagesize()));
	if (fd != -1)
		CHERIBSDTEST_CHECK_SYSCALL(close(fd));
}

CHERIBSDTEST(cheribsdtest_vm_tag_mmap_anon,
    "check tags are stored for MAP_ANON pages")
{
	mmap_and_check_tag_stored(-1, PROT_READ | PROT_WRITE, MAP_ANON);
	cheribsdtest_success();
}

CHERIBSDTEST(cheribsdtest_vm_tag_shm_open_anon_shared,
    "check tags are stored for SHM_ANON MAP_SHARED pages")
{
	int fd = CHERIBSDTEST_CHECK_SYSCALL(shm_open(SHM_ANON, O_RDWR, 0600));
	CHERIBSDTEST_CHECK_SYSCALL(ftruncate(fd, getpagesize()));
	mmap_and_check_tag_stored(fd, PROT_READ | PROT_WRITE, MAP_SHARED);
	cheribsdtest_success();
}

CHERIBSDTEST(cheribsdtest_vm_tag_shm_open_anon_private,
    "check tags are stored for SHM_ANON MAP_PRIVATE pages")
{
	int fd = CHERIBSDTEST_CHECK_SYSCALL(shm_open(SHM_ANON, O_RDWR, 0600));
	CHERIBSDTEST_CHECK_SYSCALL(ftruncate(fd, getpagesize()));
	mmap_and_check_tag_stored(fd, PROT_READ | PROT_WRITE, MAP_PRIVATE);
	cheribsdtest_success();
}

/*
 * Test aliasing of SHM_ANON objects
 */
CHERIBSDTEST(cheribsdtest_vm_tag_shm_open_anon_shared2x,
    "test multiply-mapped SHM_ANON objects")
{
	void * __capability volatile * map2;
	void * __capability c2;
	int fd = CHERIBSDTEST_CHECK_SYSCALL(shm_open(SHM_ANON, O_RDWR, 0600));
	CHERIBSDTEST_CHECK_SYSCALL(ftruncate(fd, getpagesize()));

	map2 = CHERIBSDTEST_CHECK_SYSCALL(mmap(NULL, getpagesize(),
		PROT_READ, MAP_SHARED, fd, 0));

	/* Verify that no capability present */
	c2 = *map2;
	CHERIBSDTEST_VERIFY2(cheri_gettag(c2) == 0, "tag exists on first read");
	CHERIBSDTEST_VERIFY2(c2 == NULL, "Initial read NULL");

	mmap_and_check_tag_stored(fd, PROT_READ | PROT_WRITE, MAP_SHARED);

	/* And now verify that it is, thanks to the aliased maps */
	c2 = *map2;
	CHERIBSDTEST_VERIFY2(cheri_gettag(c2) != 0, "tag lost on second read");
	CHERIBSDTEST_VERIFY2(c2 != NULL, "Second read not NULL");

	cheribsdtest_success();
}

CHERIBSDTEST(cheribsdtest_vm_shm_open_anon_unix_surprise,
    "test SHM_ANON vs SCM_RIGHTS",
    .ct_xfail_reason =
	"Tags currently survive cross-AS aliasing of SHM_ANON objects")
{
	int sv[2];
	int pid;

	CHERIBSDTEST_CHECK_SYSCALL(socketpair(AF_UNIX, SOCK_DGRAM, 0, sv) != 0);

	pid = fork();
	if (pid == -1)
		cheribsdtest_failure_errx("Fork failed; errno=%d", errno);

	if (pid == 0) {
		void * __capability * map;
		void * __capability c;
		int fd, tag;
		struct msghdr msg = { 0 };
		struct cmsghdr * cmsg;
		char cmsgbuf[CMSG_SPACE(sizeof(fd))] = { 0 } ;
		char iovbuf[16];
		struct iovec iov = { .iov_base = iovbuf, .iov_len = sizeof(iovbuf) };

		close(sv[1]);

		/* Read from socket */
		msg.msg_iov = &iov;
		msg.msg_iovlen = 1;
		msg.msg_control = cmsgbuf;
		msg.msg_controllen = sizeof(cmsgbuf);
		CHERIBSDTEST_CHECK_SYSCALL(recvmsg(sv[0], &msg, 0));

		/* Deconstruct cmsg */
		/* XXX Doesn't compile: cmsg = CMSG_FIRSTHDR(&msg); */
		cmsg = msg.msg_control;
		memmove(&fd, CMSG_DATA(cmsg), sizeof(fd));

		CHERIBSDTEST_VERIFY2(fd >= 0, "fd read OK");

		map = CHERIBSDTEST_CHECK_SYSCALL(mmap(NULL, getpagesize(),
						PROT_READ, MAP_SHARED, fd,
						0));
		c = *map;

		fprintf(stderr, "rx cap: v:%lu b:%016jx l:%016zx o:%jx\n",
			(unsigned long)cheri_gettag(c), cheri_getbase(c),
			cheri_getlen(c), cheri_getoffset(c));

		tag = cheri_gettag(c);
		CHERIBSDTEST_VERIFY2(tag == 0, "tag read");

		CHERIBSDTEST_CHECK_SYSCALL(munmap(map, getpagesize()));
		close(sv[0]);
		close(fd);

		exit(tag);
	} else {
		void * __capability * map;
		void * __capability c;
		int fd, res;
		struct msghdr msg = { 0 };
		struct cmsghdr * cmsg;
		char cmsgbuf[CMSG_SPACE(sizeof(fd))] = { 0 };
		char iovbuf[16] = { 0 };
		struct iovec iov = { .iov_base = iovbuf, .iov_len = sizeof(iovbuf) };

		close(sv[0]);

		fd = CHERIBSDTEST_CHECK_SYSCALL(shm_open(SHM_ANON, O_RDWR, 0600));
		CHERIBSDTEST_CHECK_SYSCALL(ftruncate(fd, getpagesize()));

		map = CHERIBSDTEST_CHECK_SYSCALL(mmap(NULL, getpagesize(),
						PROT_READ | PROT_WRITE,
						MAP_SHARED, fd, 0));

		/* Just some pointer */
		*map = &fd;
		c = *map;
		CHERIBSDTEST_VERIFY2(cheri_gettag(c) != 0, "tag written");

		fprintf(stderr, "tx cap: v:%lu b:%016jx l:%016zx o:%jx\n",
			(unsigned long)cheri_gettag(c), cheri_getbase(c),
			cheri_getlen(c), cheri_getoffset(c));

		CHERIBSDTEST_CHECK_SYSCALL(munmap(map, getpagesize()));

		/* Construct control message */
		msg.msg_iov = &iov;
		msg.msg_iovlen = 1;
		msg.msg_control = cmsgbuf;
		msg.msg_controllen = sizeof(cmsgbuf);
		/* XXX cmsg = CMSG_FIRSTHDR(&msg); */
		cmsg = msg.msg_control;
		cmsg->cmsg_level = SOL_SOCKET;
		cmsg->cmsg_type = SCM_RIGHTS;
		cmsg->cmsg_len = CMSG_LEN(sizeof fd);
		memmove(CMSG_DATA(cmsg), &fd, sizeof(fd));
		msg.msg_controllen = cmsg->cmsg_len;

		/* Send! */
		CHERIBSDTEST_CHECK_SYSCALL(sendmsg(sv[1], &msg, 0));

		close(sv[1]);
		close(fd);

		waitpid(pid, &res, 0);
		if (res == 0) {
			cheribsdtest_success();
		} else {
			cheribsdtest_failure_errx("tag transfer succeeded");
		}
	}
}

#ifdef __CHERI_PURE_CAPABILITY__

/*
 * We can fork processes with shared file descriptor tables, including
 * shared access to a kqueue, which can hoard capabilities for us, allowing
 * them to flow between address spaces.  It is difficult to know what to do
 * about this case, but it seems important to acknowledge.
 */
CHERIBSDTEST(cheribsdtest_vm_cap_share_fd_kqueue,
    "Demonstrate capability passing via shared FD table",
    .ct_xfail_reason = "Tags currently survive cross-AS shared FD tables")
{
	int kq, pid;

	kq = CHERIBSDTEST_CHECK_SYSCALL(kqueue());
	pid = rfork(RFPROC);
	if (pid == -1)
		cheribsdtest_failure_errx("Fork failed; errno=%d", errno);

	if (pid == 0) {
		struct kevent oke;
		/*
		 * Wait for receipt of the user event, and witness the
		 * capability received from the parent.
		 */
		oke.udata = NULL;
		CHERIBSDTEST_CHECK_SYSCALL(kevent(kq, NULL, 0, &oke, 1, NULL));
		CHERIBSDTEST_VERIFY2(oke.ident == 0x2BAD, "Bad identifier from kqueue");
		CHERIBSDTEST_VERIFY2(oke.filter == EVFILT_USER, "Bad filter from kqueue");

		fprintf(stderr, "oke.udata %#lp\n", oke.udata);

		exit(cheri_gettag(oke.udata));
	} else {
		int res;
		struct kevent ike;
		void * __capability passme;

		/*
		 * Generate a capability to a new mapping to pass to the
		 * child, who will not have this region mapped.
		 */
		passme = CHERIBSDTEST_CHECK_SYSCALL(mmap(0, PAGE_SIZE,
				PROT_READ | PROT_WRITE, MAP_ANON, -1, 0));

		EV_SET(&ike, 0x2BAD, EVFILT_USER, EV_ADD|EV_ONESHOT,
			NOTE_FFNOP, 0, passme);
		CHERIBSDTEST_CHECK_SYSCALL(kevent(kq, &ike, 1, NULL, 0, NULL));

		EV_SET(&ike, 0x2BAD, EVFILT_USER, EV_KEEPUDATA,
			NOTE_FFNOP|NOTE_TRIGGER, 0, NULL);
		CHERIBSDTEST_CHECK_SYSCALL(kevent(kq, &ike, 1, NULL, 0, NULL));

		waitpid(pid, &res, 0);
		if (res == 0) {
			cheribsdtest_success();
		} else {
			cheribsdtest_failure_errx("tag transfer");
		}
	}
}

extern int __sys_sigaction(int, const struct sigaction *, struct sigaction *);

/*
 * We can rfork and share the sigaction table across parent and child, which
 * again allows for capability passing across address spaces.
 */
CHERIBSDTEST(cheribsdtest_vm_cap_share_sigaction,
    "Demonstrate capability passing via shared sigaction table",
    .ct_xfail_reason = "Tags currently survive cross-AS shared sigaction table")
{
	int pid;

	pid = rfork(RFPROC | RFSIGSHARE);
	if (pid == -1)
		cheribsdtest_failure_errx("Fork failed; errno=%d", errno);

	/*
	 * Note: we call __sys_sigaction directly here, since the libthr
	 * _thr_sigaction has a shadow list for the sigaction values
	 * (per-process) and therefore does not read the new value installed by
	 * the child process forked with RFSIGSHARE.
	 */
	if (pid == 0) {
		void *__capability passme;
		struct sigaction sa;

		bzero(&sa, sizeof(sa));

		/* This is a little abusive, but shows the point, I think */

		passme = CHERIBSDTEST_CHECK_SYSCALL(mmap(0, PAGE_SIZE,
		    PROT_READ | PROT_WRITE | PROT_EXEC, MAP_ANON, -1, 0));
		sa.sa_handler = passme;

		CHERIBSDTEST_CHECK_SYSCALL(__sys_sigaction(SIGUSR1, &sa, NULL));

		/* Read it again and check that we get the same value back. */
		CHERIBSDTEST_CHECK_SYSCALL(__sys_sigaction(SIGUSR1, NULL, &sa));
		fprintf(stderr, "child value read from sigaction(): ");
		fprintf(stderr, "sa.sa_handler %#lp\n", sa.sa_handler);
		CHERIBSDTEST_CHECK_EQ_CAP(sa.sa_handler, passme);

		exit(0);
	} else {
		struct sigaction sa;

		waitpid(pid, NULL, 0);

		bzero(&sa, sizeof(sa));
		sa.sa_flags = 1;

		CHERIBSDTEST_CHECK_SYSCALL(__sys_sigaction(SIGUSR1, NULL, &sa));
		fprintf(stderr, "parent sa read from sigaction(): ");
		fprintf(stderr, "sa.sa_handler %#lp\n", sa.sa_handler);

		/* Flags should be zero on read */
		CHERIBSDTEST_CHECK_EQ_LONG(sa.sa_flags, 0);

		if (cheri_gettag(sa.sa_handler)) {
			cheribsdtest_failure_errx("tag transfer");
		} else {
			cheribsdtest_success();
		}
	}
}

#endif

CHERIBSDTEST(cheribsdtest_vm_tag_dev_zero_shared,
    "check tags are stored for /dev/zero MAP_SHARED pages")
{
	int fd = CHERIBSDTEST_CHECK_SYSCALL(open("/dev/zero", O_RDWR));
	mmap_and_check_tag_stored(fd, PROT_READ | PROT_WRITE, MAP_SHARED);
	cheribsdtest_success();
}

CHERIBSDTEST(cheribsdtest_vm_tag_dev_zero_private,
    "check tags are stored for /dev/zero MAP_PRIVATE pages")
{
	int fd = CHERIBSDTEST_CHECK_SYSCALL(open("/dev/zero", O_RDWR));
	mmap_and_check_tag_stored(fd, PROT_READ | PROT_WRITE, MAP_PRIVATE);
	cheribsdtest_success();
}

static int
create_tempfile()
{
	char template[] = "/tmp/cheribsdtest.XXXXXXXX";
	int fd = CHERIBSDTEST_CHECK_SYSCALL2(mkstemp(template),
	    "mkstemp %s", template);
	CHERIBSDTEST_CHECK_SYSCALL(unlink(template));
	CHERIBSDTEST_CHECK_SYSCALL(ftruncate(fd, getpagesize()));
	return fd;
}

/*
 * This case should fault.
 * XXXRW: I wonder if we also need some sort of load-related test?
 */
CHERIBSDTEST(cheribsdtest_vm_notag_tmpfile_shared,
    "check tags are not stored for tmpfile() MAP_SHARED pages",
    .ct_flags = CT_FLAG_SIGNAL | CT_FLAG_SI_CODE | CT_FLAG_SI_TRAPNO,
    .ct_signum = SIGSEGV,
    .ct_si_code = SEGV_STORETAG,
    .ct_si_trapno = TRAPNO_STORE_CAP_PF,
    .ct_check_xfail = xfail_need_writable_tmp)
{
	void * __capability volatile *cp;
	void * __capability cp_value;
	int fd, v;

	fd = create_tempfile();
	cp = CHERIBSDTEST_CHECK_SYSCALL(mmap(NULL, getpagesize(),
	    PROT_READ | PROT_WRITE, MAP_SHARED, fd, 0));
	cp_value = cheri_ptr(&v, sizeof(v));
	*cp = cp_value;
	cheribsdtest_failure_errx("tagged store succeeded");
}

CHERIBSDTEST(cheribsdtest_vm_tag_tmpfile_private,
    "check tags are stored for tmpfile() MAP_PRIVATE pages",
    .ct_check_xfail = xfail_need_writable_tmp)
{
	int fd = create_tempfile();
	mmap_and_check_tag_stored(fd, PROT_READ | PROT_WRITE, MAP_PRIVATE);
	cheribsdtest_success();
}

CHERIBSDTEST(cheribsdtest_vm_tag_tmpfile_private_prefault,
    "check tags are stored for tmpfile() MAP_PRIVATE, MAP_PREFAULT_READ pages",
    .ct_check_xfail = xfail_need_writable_tmp)
{
	int fd = create_tempfile();
	mmap_and_check_tag_stored(fd, PROT_READ | PROT_WRITE,
	    MAP_PRIVATE | MAP_PREFAULT_READ);
	cheribsdtest_success();
}

static const char *
xfail_need_writable_tmp(const char *name __unused)
{
	static const char *reason = NULL;
	static int checked = 0;
	char template[] = "/tmp/cheribsdtest.XXXXXXXX";
	int fd;

	if (checked)
		return (reason);

	checked = 1;
	fd = mkstemp(template);
	if (fd >= 0) {
		close(fd);
		unlink(template);
		return (NULL);
	}
	reason = "/tmp is not writable";
	return (reason);
}

/*
 * Exercise copy-on-write:
 *
 * 1) Create a new anonymous shared memory object, extend to page size, map,
 * and write a tagged capability to it.
 *
 * 2) Create a second copy-on-write mapping; read back the tagged value via
 * the second mapping, and confirm that it still has a tag.
 * (cheribsdtest_vm_cow_read)
 *
 * 3) Write an adjacent word in the second mapping, which should cause a
 * copy-on-write, then read back the capability and confirm that it still has
 * a tag.  (cheribsdtest_vm_cow_write)
 */
CHERIBSDTEST(cheribsdtest_vm_cow_read,
    "read capabilities from a copy-on-write page")
{
	void * __capability volatile *cp_copy;
	void * __capability volatile *cp_real;
	void * __capability cp;
	int fd;

	/*
	 * Create anonymous shared memory object.
	 */
	fd = CHERIBSDTEST_CHECK_SYSCALL(shm_open(SHM_ANON, O_RDWR, 0600));
	CHERIBSDTEST_CHECK_SYSCALL(ftruncate(fd, getpagesize()));

	/*
	 * Create 'real' and copy-on-write mappings.
	 */
	cp_real = CHERIBSDTEST_CHECK_SYSCALL2(mmap(NULL, getpagesize(),
	    PROT_READ | PROT_WRITE, MAP_SHARED, fd, 0), "mmap cp_real");
	cp_copy = CHERIBSDTEST_CHECK_SYSCALL2(mmap(NULL, getpagesize(),
	    PROT_READ | PROT_WRITE, MAP_PRIVATE, fd, 0), "mmap cp_copy");

	/*
	 * Write out a tagged capability to 'real' mapping -- doesn't really
	 * matter what it points at.  Confirm it has a tag.
	 */
	cp = cheri_ptr(&fd, sizeof(fd));
	cp_real[0] = cp;
	cp = cp_real[0];
	CHERIBSDTEST_VERIFY2(cheri_gettag(cp) != 0, "pretest: tag missing");

	/*
	 * Read in tagged capability via copy-on-write mapping.  Confirm it
	 * has a tag.
	 */
	cp = cp_copy[0];
	CHERIBSDTEST_VERIFY2(cheri_gettag(cp) != 0, "tag missing, cp_real");

	/*
	 * Clean up.
	 */
	CHERIBSDTEST_CHECK_SYSCALL2(munmap(__DEVOLATILE(void *, cp_real),
	    getpagesize()), "munmap cp_real");
	CHERIBSDTEST_CHECK_SYSCALL2(munmap(__DEVOLATILE(void *, cp_copy),
	    getpagesize()), "munmap cp_copy");
	CHERIBSDTEST_CHECK_SYSCALL(close(fd));
	cheribsdtest_success();
}

CHERIBSDTEST(cheribsdtest_vm_cow_write,
    "read capabilities from a faulted copy-on-write page")
{
	void * __capability volatile *cp_copy;
	void * __capability volatile *cp_real;
	void * __capability cp;
	int fd;

	/*
	 * Create anonymous shared memory object.
	 */
	fd = CHERIBSDTEST_CHECK_SYSCALL(shm_open(SHM_ANON, O_RDWR, 0600));
	CHERIBSDTEST_CHECK_SYSCALL(ftruncate(fd, getpagesize()));

	/*
	 * Create 'real' and copy-on-write mappings.
	 */
	cp_real = CHERIBSDTEST_CHECK_SYSCALL2(mmap(NULL, getpagesize(),
	    PROT_READ | PROT_WRITE, MAP_SHARED, fd, 0), "mmap cp_real");
	cp_copy = CHERIBSDTEST_CHECK_SYSCALL2(mmap(NULL, getpagesize(),
	    PROT_READ | PROT_WRITE, MAP_PRIVATE, fd, 0), "mmap cp_copy");

	/*
	 * Write out a tagged capability to 'real' mapping -- doesn't really
	 * matter what it points at.  Confirm it has a tag.
	 */
	cp = cheri_ptr(&fd, sizeof(fd));
	cp_real[0] = cp;
	cp = cp_real[0];
	CHERIBSDTEST_VERIFY2(cheri_gettag(cp) != 0, "pretest: tag missing");

	/*
	 * Read in tagged capability via copy-on-write mapping.  Confirm it
	 * has a tag.
	 */
	cp = cp_copy[0];
	CHERIBSDTEST_VERIFY2(cheri_gettag(cp) != 0, "tag missing, cp_real");

	/*
	 * Diverge from cheribsdtest_vm_cow_read(): write via the second mapping
	 * to force a copy-on-write rather than continued sharing of the page.
	 */
	cp = cheri_ptr(&fd, sizeof(fd));
	cp_copy[1] = cp;

	/*
	 * Confirm that the tag is still present on the 'real' page.
	 */
	cp = cp_real[0];
	CHERIBSDTEST_VERIFY2(cheri_gettag(cp) != 0, "tag missing after COW, cp_real");

	cp = cp_copy[0];
	CHERIBSDTEST_VERIFY2(cheri_gettag(cp) != 0, "tag missing after COW, cp_copy");

	/*
	 * Clean up.
	 */
	CHERIBSDTEST_CHECK_SYSCALL2(munmap(__DEVOLATILE(void *, cp_real),
	    getpagesize()), "munmap cp_real");
	CHERIBSDTEST_CHECK_SYSCALL2(munmap(__DEVOLATILE(void *, cp_copy),
	    getpagesize()), "munmap cp_copy");
	CHERIBSDTEST_CHECK_SYSCALL(close(fd));
	cheribsdtest_success();
}

<<<<<<< HEAD
/*
 * Store a cap to a page and check that mincore reports it CAPSTORE.
 *
 * Due to a shortage of bits in mincore()'s uint8_t reporting bit vector, this
 * particular test is not able to distinguish CAPSTORE and CAPDIRTY and so is
 * not sensitive to the vm.pmap.enter_capstore_as_capdirty sysctl.
 *
 * On the other hand, this test is sensitive to the vm.capstore_on_alloc sysctl:
 * if that is asserted, our cap-capable anonymous memory will be installed
 * CAPSTORE (and possibly even CAPDIRTY, in light of the above) whereas, if this
 * sysctl is clear, our initial view of said memory will be !CAPSTORE.
 */
CHERIBSDTEST(cheribsdtest_vm_capdirty, "verify capdirty marking and mincore")
{
#define CHERIBSDTEST_VM_CAPDIRTY_NPG	2
	size_t sz = CHERIBSDTEST_VM_CAPDIRTY_NPG * getpagesize();
	uint8_t capstore_on_alloc;
	size_t capstore_on_alloc_sz = sizeof(capstore_on_alloc);

	void * __capability *pg0;
	unsigned char mcv[CHERIBSDTEST_VM_CAPDIRTY_NPG] = { 0 };

	CHERIBSDTEST_CHECK_SYSCALL(
	    sysctlbyname("vm.capstore_on_alloc", &capstore_on_alloc,
	        &capstore_on_alloc_sz, NULL, 0));

	pg0 = CHERIBSDTEST_CHECK_SYSCALL(
	    mmap(NULL, sz, PROT_READ | PROT_WRITE, MAP_ANON, -1, 0));

	void * __capability *pg1 = (void *)&((char *)pg0)[getpagesize()];

	/*
	 * Pages are ZFOD and so will not be CAPSTORE, or, really, anything
	 * else, either.
	 */
	CHERIBSDTEST_CHECK_SYSCALL(mincore(pg0, sz, &mcv[0]));
	CHERIBSDTEST_VERIFY2(mcv[0] == 0, "page 0 status 0");
	CHERIBSDTEST_VERIFY2(mcv[1] == 0, "page 1 status 0");

	/*
	 * Write data to page 0, causing it to become allocated and MODIFIED.
	 * If vm.capstore_on_alloc, then it should be CAPSTORE as well, despite
	 * having never been the target of a capability store.
	 */
	*(char *)pg0 = 0x42;

	CHERIBSDTEST_CHECK_SYSCALL(mincore(pg0, sz, &mcv[0]));
	CHERIBSDTEST_VERIFY2(
	    (mcv[0] & MINCORE_MODIFIED) != 0, "page 0 modified 1");
	CHERIBSDTEST_VERIFY2(
	    !(mcv[0] & MINCORE_CAPSTORE) == !capstore_on_alloc,
	    "page 0 capstore 1");

	/*
	 * Write a capability to page 1 and check that it is MODIFIED and
	 * CAPSTORE regardless of vm.capstore_on_alloc.
	 */
	*pg1 = (__cheri_tocap void * __capability)pg0;

	CHERIBSDTEST_CHECK_SYSCALL(mincore(pg0, sz, &mcv[0]));
	CHERIBSDTEST_VERIFY2(
	    (mcv[1] & MINCORE_MODIFIED) != 0, "page 1 modified 2");
	CHERIBSDTEST_VERIFY2(
	    (mcv[1] & MINCORE_CAPSTORE) != 0, "page 1 capstore 2");

	CHERIBSDTEST_CHECK_SYSCALL(munmap(pg0, sz));
	cheribsdtest_success();
#undef CHERIBSDTEST_VM_CAPDIRTY_NPG
}

/*
 * Revocation tests
 */

#ifdef CHERI_REVOKE

/* Ick */
static inline uint64_t
get_cyclecount()
{
#if defined(__mips__)
	return cheri_get_cyclecount();
#elif defined(__riscv)
	return __builtin_readcyclecounter();
#else
	return 0;
#endif
}

static int
check_revoked(void * __capability r)
{
	return (cheri_gettag(r) == 0) ||
	    ((cheri_gettype(r) == -1L) && (cheri_getperm(r) == 0));
}

static void
install_kqueue_cap(int kq, void * __capability revme)
{
	struct kevent ike;

	EV_SET(&ike, (uintptr_t)&install_kqueue_cap,
	    EVFILT_USER, EV_ADD | EV_ONESHOT | EV_DISABLE, NOTE_FFNOP, 0,
	    revme);
	CHERIBSDTEST_CHECK_SYSCALL(kevent(kq, &ike, 1, NULL, 0, NULL));
	EV_SET(&ike, (uintptr_t)&install_kqueue_cap, EVFILT_USER, EV_KEEPUDATA,
	    NOTE_FFNOP | NOTE_TRIGGER, 0, NULL);
	CHERIBSDTEST_CHECK_SYSCALL(kevent(kq, &ike, 1, NULL, 0, NULL));
}

static void
check_kqueue_cap(int kq, unsigned int valid)
{
	struct kevent ike, oke = { 0 };

	EV_SET(&ike, (uintptr_t)&install_kqueue_cap,
	    EVFILT_USER, EV_ENABLE|EV_KEEPUDATA, NOTE_FFNOP, 0, NULL);
	CHERIBSDTEST_CHECK_SYSCALL(kevent(kq, &ike, 1, NULL, 0, NULL));
	CHERIBSDTEST_CHECK_SYSCALL(kevent(kq, NULL, 0, &oke, 1, NULL));
	CHERIBSDTEST_VERIFY2(
	    __builtin_cheri_equal_exact(oke.ident, &install_kqueue_cap),
	    "Bad identifier from kqueue");
	CHERIBSDTEST_VERIFY2(oke.filter == EVFILT_USER,
	    "Bad filter from kqueue");
	CHERIBSDTEST_VERIFY2(check_revoked(oke.udata) == !valid,
				"kqueue-held cap not as expected");
}

static void
fprintf_cheri_revoke_stats(FILE *f, struct cheri_revoke_syscall_info crsi,
    uint32_t cycsum)
{
	fprintf(f, "revoke:"
		" edeq=%" PRIu64
		" eenq=%" PRIu64

		" psro=%" PRIu32
		" psrw=%" PRIu32

		" pfro=%" PRIu32
		" pfrw=%" PRIu32

		" pclg=%" PRIu32

		" pskf=%" PRIu32
		" pskn=%" PRIu32
		" psks=%" PRIu32

		" cfnd=%" PRIu32
		" cfrv=%" PRIu32
		" cnuk=%" PRIu32

		" lscn=%" PRIu32
		" pmkc=%" PRIu32

		" pcyc=%" PRIu64
		" fcyc=%" PRIu64
		" tcyc=%" PRIu32
		"\n",

		crsi.epochs.dequeue,
		crsi.epochs.enqueue,

		crsi.stats.pages_scan_ro,
		crsi.stats.pages_scan_rw,

		crsi.stats.pages_faulted_ro,
		crsi.stats.pages_faulted_rw,

		crsi.stats.fault_visits,

		crsi.stats.pages_skip_fast,
		crsi.stats.pages_skip_nofill,
		crsi.stats.pages_skip,

		crsi.stats.caps_found,
		crsi.stats.caps_found_revoked,
		crsi.stats.caps_cleared,

		crsi.stats.lines_scan,
		crsi.stats.pages_mark_clean,

		crsi.stats.page_scan_cycles,
		crsi.stats.fault_cycles,
		cycsum);
}

CHERIBSDTEST(cheribsdtest_cheri_revoke_lightly,
    "A gentle test of capability revocation")
{
	void * __capability * __capability mb;
	void * __capability sh;
	const volatile struct cheri_revoke_info * __capability cri;
	void * __capability revme;
	struct cheri_revoke_syscall_info crsi;
	int kq;
	uint32_t cyc_start, cyc_end;

	kq = CHERIBSDTEST_CHECK_SYSCALL(kqueue());
	mb = CHERIBSDTEST_CHECK_SYSCALL(
	    mmap(0, PAGE_SIZE, PROT_READ | PROT_WRITE, MAP_ANON, -1, 0));
	CHERIBSDTEST_CHECK_SYSCALL(
	    cheri_revoke_shadow(CHERI_REVOKE_SHADOW_NOVMMAP, mb, &sh));

	CHERIBSDTEST_CHECK_SYSCALL(cheri_revoke_shadow(
	    CHERI_REVOKE_SHADOW_INFO_STRUCT, NULL,
	    __DEQUALIFY_CAP(void * __capability *, &cri)));

	/*
	 * OK, armed with the shadow mapping... generate a capability to
	 * the 0th granule of the map, spill it to the 1st granule,
	 * stash it in the kqueue, and mark it as revoked in the shadow.
	 */
	revme = cheri_andperm(mb, ~CHERI_PERM_CHERIABI_VMMAP);
	((void * __capability *)mb)[1] = revme;
	install_kqueue_cap(kq, revme);

	((uint8_t * __capability)sh)[0] = 1;

	crsi.epochs.enqueue = 0xC0FFEE;
	crsi.epochs.dequeue = 0xB00;

	cyc_start = get_cyclecount();
	CHERIBSDTEST_CHECK_SYSCALL(
	    cheri_revoke(CHERI_REVOKE_LAST_PASS | CHERI_REVOKE_IGNORE_START |
	    CHERI_REVOKE_TAKE_STATS , 0, &crsi));
	cyc_end = get_cyclecount();
	fprintf_cheri_revoke_stats(stderr, crsi, cyc_end - cyc_start);

	CHERIBSDTEST_VERIFY2(
	    cri->epochs.dequeue == crsi.epochs.dequeue,
	    "Bad shared clock");

	CHERIBSDTEST_VERIFY2(check_revoked(mb[1]), "Memory tag persists");
	check_kqueue_cap(kq, 0);

	/* Clear the revocation bit and do that again */
	((uint8_t * __capability)sh)[0] = 0;

	/*
	 * We don't derive exactly the same thing, to prevent CSE from
	 * firing.  More specifically, we adjust the offset first, taking
	 * the path through the commutation diagram that doesn't share an
	 * edge with the derivation above.
	 */
	revme = cheri_andperm(mb + 1, ~CHERI_PERM_CHERIABI_VMMAP);
	CHERIBSDTEST_VERIFY2(!check_revoked(revme), "Tag clear on 2nd revme?");
	((void * __capability *)mb)[1] = revme;
	install_kqueue_cap(kq, revme);

	cyc_start = get_cyclecount();
	CHERIBSDTEST_CHECK_SYSCALL(cheri_revoke(CHERI_REVOKE_IGNORE_START |
	    CHERI_REVOKE_TAKE_STATS, 0, &crsi));
	cyc_end = get_cyclecount();
	fprintf_cheri_revoke_stats(stderr, crsi, cyc_end - cyc_start);

	CHERIBSDTEST_VERIFY2(
	    crsi.epochs.enqueue >= crsi.epochs.dequeue + 1,
	    "Bad epoch clock state");

	CHERIBSDTEST_VERIFY2(
	    cri->epochs.dequeue == crsi.epochs.dequeue,
	    "Bad shared clock");

	cyc_start = get_cyclecount();
	CHERIBSDTEST_CHECK_SYSCALL(
	    cheri_revoke(CHERI_REVOKE_LAST_PASS | CHERI_REVOKE_TAKE_STATS,
	    crsi.epochs.enqueue, &crsi));
	cyc_end = get_cyclecount();
	fprintf_cheri_revoke_stats(stderr, crsi, cyc_end - cyc_start);

	CHERIBSDTEST_VERIFY2(
	    cri->epochs.dequeue == crsi.epochs.dequeue,
	    "Bad shared clock");

	CHERIBSDTEST_VERIFY2(!check_revoked(mb[1]), "Memory tag cleared");

	check_kqueue_cap(kq, 1);

	munmap(mb, PAGE_SIZE);
	close(kq);
=======
#ifdef __CHERI_PURE_CAPABILITY__

static int __used sink;

static size_t
get_unrepresentable_length()
{
	int shift = 0;
	size_t len;

	/*
	 * Generate the shortest unrepresentable length, for which rounding
	 * up to PAGE_SIZE is still unrepresentable.
	 */
	do {
		len = (1 << (PAGE_SHIFT + shift)) + 1;
		shift++;
	} while (round_page(len) ==
	    __builtin_cheri_round_representable_length(round_page(len)));
	return (len);
}

/*
 * Check that the padding of a reservation faults on access
 */
CHERIBSDTEST(cheribsdtest_vm_reservation_access_fault,
    "check that we fault when accessing padding of a reservation",
    .ct_flags = CT_FLAG_SIGNAL | CT_FLAG_SI_CODE,
    .ct_signum = SIGSEGV,
    .ct_si_code = SEGV_ACCERR)
{
	size_t len = get_unrepresentable_length();
	size_t expected_len;
	void *map;
	int *padding;

	expected_len = __builtin_cheri_round_representable_length(len);
	CHERIBSDTEST_VERIFY2(expected_len > round_page(len),
	    "test precondition failed: padding for length (%lx) must "
	    "exceed one page, found %lx", len, expected_len);
	map = CHERIBSDTEST_CHECK_SYSCALL(mmap(NULL, len, PROT_READ | PROT_WRITE,
	    MAP_ANON, -1, 0));
	CHERIBSDTEST_VERIFY2(cheri_gettag(map) != 0, "mmap() failed to return "
	    "a pointer when given unrepresentable length (%zu)", len);
	CHERIBSDTEST_VERIFY2(cheri_getlen(map) == expected_len,
	    "mmap() returned a pointer with an unrepresentable length "
	    "(%zu vs %zu): %#p", cheri_getlen(map), expected_len, map);

	padding = (int *)((uintcap_t)map + expected_len - sizeof(int));
	sink = *padding;

	cheribsdtest_failure_errx("reservation padding access allowed");
}

/*
 * Check that a reserved range can not be reused for another mapping,
 * until the whole mapping is freed.
 */
CHERIBSDTEST(cheribsdtest_vm_reservation_reuse,
    "check that we can not remap over a partially-unmapped reservation")
{
	void *map;
	void *map2;

	map = CHERIBSDTEST_CHECK_SYSCALL(mmap(NULL, PAGE_SIZE * 2,
	    PROT_READ | PROT_WRITE, MAP_ANON, -1, 0));
	CHERIBSDTEST_VERIFY2(cheri_gettag(map) != 0, "mmap() failed to return "
	    "a pointer");

	CHERIBSDTEST_CHECK_SYSCALL(munmap((char *)map + PAGE_SIZE, PAGE_SIZE));
	/*
	 * XXX-AM: is this checking the right thing?
	 * We may be failing because the reservation length is not enough.
	 */
	map2 = mmap((void *)(uintptr_t)((vaddr_t)map + PAGE_SIZE),
	    PAGE_SIZE * 2, PROT_READ | PROT_WRITE, MAP_ANON | MAP_FIXED, -1, 0);
	if (map2 == MAP_FAILED) {
		CHERIBSDTEST_VERIFY2(errno == ENOMEM,
		    "Unexpected errno %d instead of ENOMEM", errno);
		cheribsdtest_success();
	}

	cheribsdtest_failure_errx("mmap over reservation succeeded");
}

/*
 * Check that alignment is promoted automatically to the first
 * representable boundary.
 */
CHERIBSDTEST(cheribsdtest_vm_reservation_align,
    "check that mmap correctly align mappings")
{
	void *map;
	size_t len = get_unrepresentable_length();
	size_t align_shift = CHERI_ALIGN_SHIFT(len);
	size_t align_mask = CHERI_ALIGN_MASK(len);

	/* No alignment */
	map = CHERIBSDTEST_CHECK_SYSCALL(mmap(NULL, len,
	    PROT_READ | PROT_WRITE, MAP_ANON, -1, 0));
	CHERIBSDTEST_VERIFY2(((vaddr_t)(map) & align_mask) == 0,
	    "mmap failed to align representable region for %p", map);

	/* Underaligned */
	map = CHERIBSDTEST_CHECK_SYSCALL(mmap(NULL, len,
	    PROT_READ | PROT_WRITE, MAP_ANON | MAP_ALIGNED(align_shift - 1),
	    -1, 0));
	CHERIBSDTEST_VERIFY2(((vaddr_t)(map) & align_mask) == 0,
	    "mmap failed to align representable region with requested "
	    "alignment %lx for %p", align_shift - 1, map);

	/* Overaligned */
	map = CHERIBSDTEST_CHECK_SYSCALL(mmap(NULL, len,
	    PROT_READ | PROT_WRITE, MAP_ANON | MAP_ALIGNED(align_shift + 1),
	    -1, 0));
	CHERIBSDTEST_VERIFY2(
	    ((vaddr_t)(map) & ((1 << (align_shift + 1)) - 1)) == 0,
	    "mmap failed to align representable region with requested "
	    "alignment %lx for %p", align_shift + 1, map);

	/* Explicit cheri alignment */
	map = CHERIBSDTEST_CHECK_SYSCALL(mmap(NULL, len,
	    PROT_READ | PROT_WRITE, MAP_ANON | MAP_ALIGNED_CHERI, -1, 0));
	CHERIBSDTEST_VERIFY2(((vaddr_t)(map) & align_mask) == 0,
	    "mmap failed to align representable region with requested "
	    "cheri alignment for %p", map);

	map = CHERIBSDTEST_CHECK_SYSCALL(mmap(NULL, len,
	    PROT_READ | PROT_WRITE, MAP_ANON | MAP_ALIGNED_CHERI_SEAL, -1, 0));
	CHERIBSDTEST_VERIFY2(((vaddr_t)(map) & align_mask) == 0,
	    "mmap failed to align representable region with requested "
	    "cheri seal alignment for %p", map);

	cheribsdtest_success();
}

/*
 * Check that after a reservation is unmapped, it is not possible to
 * reuse the old capability to create new fixed mappings.
 * This is an attempt of reusing a capability before revocation, in
 * a proper temporal-safety implementation will lead to failures so
 * we catch these early.
 */
CHERIBSDTEST(cheribsdtest_vm_reservation_mmap_after_free_fixed,
    "check that an old capability can not be used to mmap with MAP_FIXED "
    "after the reservation has been deleted")
{
	void *map;
	map = CHERIBSDTEST_CHECK_SYSCALL(mmap(NULL, PAGE_SIZE,
	    PROT_READ | PROT_WRITE, MAP_ANON, -1, 0));

	CHERIBSDTEST_CHECK_SYSCALL(munmap((char *)map, PAGE_SIZE));

	map = mmap(map, PAGE_SIZE, PROT_READ | PROT_WRITE,
	    MAP_ANON | MAP_FIXED, -1, 0);
	CHERIBSDTEST_VERIFY2(map == MAP_FAILED, "mmap after free succeeded");
	CHERIBSDTEST_VERIFY2(errno == EPROT,
	    "mmap after free failed with %d instead of EPROT", errno);

	cheribsdtest_success();
}

/*
 * Check that after a reservation is unmapped, it is not possible to
 * reuse the old capability to create new non-fixed mappings.
 * This is an attempt of reusing a capability before revocation, in
 * a proper temporal-safety implementation will lead to failures so
 * we catch these early.
 */
CHERIBSDTEST(cheribsdtest_vm_reservation_mmap_after_free,
    "check that an old capability can not be used to mmap after the "
    "reservation has been deleted")
{
	void *map;
	map = CHERIBSDTEST_CHECK_SYSCALL(mmap(NULL, PAGE_SIZE,
	    PROT_READ | PROT_WRITE, MAP_ANON, -1, 0));

	CHERIBSDTEST_CHECK_SYSCALL(munmap((char *)map, PAGE_SIZE));

	map = mmap(map, PAGE_SIZE, PROT_READ | PROT_WRITE,
	    MAP_ANON, -1, 0);
	CHERIBSDTEST_VERIFY2(map == MAP_FAILED, "mmap after free succeeded");
	CHERIBSDTEST_VERIFY2(errno == EPROT,
	    "mmap after free failed with %d instead of EPROT", errno);
	cheribsdtest_success();
}

/*
 * Check that reservations are aligned and padded correctly for shared mappings.
 */
CHERIBSDTEST(cheribsdtest_vm_reservation_mmap_shared,
    "check reservation alignment and bounds for shared mappings")
{
	void *map;
	size_t len = get_unrepresentable_length();
	size_t expected_len;
	size_t align_mask = CHERI_ALIGN_MASK(len);
	int fd;

	expected_len = __builtin_cheri_round_representable_length(len);
	fd = CHERIBSDTEST_CHECK_SYSCALL(shm_open(SHM_ANON, O_RDWR, 0600));
	CHERIBSDTEST_CHECK_SYSCALL(ftruncate(fd, len));

	map = CHERIBSDTEST_CHECK_SYSCALL(mmap(NULL, len,
	    PROT_READ | PROT_WRITE, MAP_SHARED, fd, 0));

	CHERIBSDTEST_VERIFY2(((vaddr_t)(map) & align_mask) == 0,
	    "mmap failed to align shared regiont for representability");
	CHERIBSDTEST_VERIFY2(cheri_getlen(map) == expected_len,
	    "mmap returned pointer with unrepresentable length");

	cheribsdtest_success();
}

/*
 * Check that we require NULL-derived capabilities when mmap().
 * Test mmap() with an invalid capability and no backing reservation.
 */
CHERIBSDTEST(cheribsdtest_vm_mmap_invalid_cap,
    "check that mmap with invalid capability hint fails")
{
	void *invalid = cheri_cleartag(cheri_setaddress(
	    cheri_getpcc(), 0x4300beef));
	void *map;

	map = mmap(invalid, PAGE_SIZE, PROT_READ | PROT_WRITE,
	    MAP_ANON, -1, 0);
	CHERIBSDTEST_VERIFY2(map == MAP_FAILED,
	    "mmap with invalid capability succeeded");
	CHERIBSDTEST_VERIFY2(errno == EINVAL,
	    "mmap with invalid capability failed with %d instead "
	    "of EINVAL", errno);
>>>>>>> 8b75e190

	cheribsdtest_success();
}

<<<<<<< HEAD
CHERIBSDTEST(cheribsdtest_cheri_revoke_capdirty,
    "Probe the interaction of revocation and capdirty")
{
	void * __capability * __capability mb;
	void * __capability sh;
	const volatile struct cheri_revoke_info * __capability cri;
	void * __capability revme;
	struct cheri_revoke_syscall_info crsi;
	uint32_t cyc_start, cyc_end;

	mb = CHERIBSDTEST_CHECK_SYSCALL(mmap(0, PAGE_SIZE, PROT_READ |
	    PROT_WRITE, MAP_ANON, -1, 0));
	CHERIBSDTEST_CHECK_SYSCALL(cheri_revoke_shadow(CHERI_REVOKE_SHADOW_NOVMMAP,
	    mb, &sh));

	CHERIBSDTEST_CHECK_SYSCALL(
	    cheri_revoke_shadow(CHERI_REVOKE_SHADOW_INFO_STRUCT, NULL,
	    __DEQUALIFY_CAP(void * __capability *,&cri)));

	revme = cheri_andperm(cheri_setbounds(mb, 0x10),
			      ~CHERI_PERM_CHERIABI_VMMAP);
	mb[0] = revme;

	/* Mark the start of the arena as subject to revocation */
	((uint8_t * __capability) sh)[0] = 1;

	cyc_start = get_cyclecount();
	CHERIBSDTEST_CHECK_SYSCALL(cheri_revoke(CHERI_REVOKE_IGNORE_START |
	    CHERI_REVOKE_TAKE_STATS, 0, &crsi));
	cyc_end = get_cyclecount();
	fprintf_cheri_revoke_stats(stderr, crsi, cyc_end - cyc_start);

	CHERIBSDTEST_VERIFY2(cri->epochs.dequeue == crsi.epochs.dequeue,
	    "Bad shared clock");

	fprintf(stderr, "revme: %#.16lp\n", revme);
	fprintf(stderr, "mb[0]: %#.16lp\n", mb[0]);

	/* Between revocation sweeps, derive another cap and store */
	revme = cheri_andperm(cheri_setbounds(mb, 0x11),
	    ~CHERI_PERM_CHERIABI_VMMAP);
	mb[1] = revme;

	cyc_start = get_cyclecount();
	CHERIBSDTEST_CHECK_SYSCALL(cheri_revoke(CHERI_REVOKE_IGNORE_START |
	    CHERI_REVOKE_TAKE_STATS, 0, &crsi));
	cyc_end = get_cyclecount();
	fprintf_cheri_revoke_stats(stderr, crsi, cyc_end - cyc_start);

	CHERIBSDTEST_VERIFY2(cri->epochs.dequeue == crsi.epochs.dequeue,
	    "Bad shared clock");

	fprintf(stderr, "revme: %#.16lp\n", revme);
	fprintf(stderr, "mb[0]: %#.16lp\n", mb[0]);
	fprintf(stderr, "mb[1]: %#.16lp\n", mb[1]);

	/* Between revocation sweeps, derive another cap and store */
	revme = cheri_andperm(cheri_setbounds(mb, 0x12),
	    ~CHERI_PERM_CHERIABI_VMMAP);
	mb[2] = revme;

	cyc_start = get_cyclecount();
	CHERIBSDTEST_CHECK_SYSCALL(cheri_revoke(CHERI_REVOKE_LAST_PASS |
	    CHERI_REVOKE_IGNORE_START | CHERI_REVOKE_TAKE_STATS, 0, &crsi));
	cyc_end = get_cyclecount();
	fprintf_cheri_revoke_stats(stderr, crsi, cyc_end - cyc_start);

	CHERIBSDTEST_VERIFY2(cri->epochs.dequeue == crsi.epochs.dequeue,
	    "Bad shared clock");

	fprintf(stderr, "revme: %#.16lp\n", revme);
	fprintf(stderr, "mb[0]: %#.16lp\n", mb[0]);
	fprintf(stderr, "mb[1]: %#.16lp\n", mb[1]);
	fprintf(stderr, "mb[2]: %#.16lp\n", mb[2]);

	CHERIBSDTEST_VERIFY2(!check_revoked(mb), "Arena revoked");
	CHERIBSDTEST_VERIFY2(check_revoked(revme), "Register tag cleared");
	CHERIBSDTEST_VERIFY2(check_revoked(mb[0]), "Memory tag 0 cleared");
	CHERIBSDTEST_VERIFY2(check_revoked(mb[1]), "Memory tag 1 cleared");
	CHERIBSDTEST_VERIFY2(check_revoked(mb[2]), "Memory tag 2 cleared");

	munmap(mb, PAGE_SIZE);
=======
/*
 * Check that we require NULL-derived capabilities when mmap().
 * Test mmap() MAP_FIXED with an invalid capability and no backing reservation.
 */
CHERIBSDTEST(cheribsdtest_vm_mmap_invalid_cap_fixed,
    "check that mmap MAP_FIXED with invalid capability hint fails")
{
	void *invalid = cheri_cleartag(cheri_setaddress(
	    cheri_getpcc(), 0x4300beef));
	void *map;

	map = mmap(invalid, PAGE_SIZE, PROT_READ | PROT_WRITE,
	    MAP_ANON | MAP_FIXED, -1, 0);
	CHERIBSDTEST_VERIFY2(map == MAP_FAILED,
	    "mmap with invalid capability succeeded");
	CHERIBSDTEST_VERIFY2(errno == EINVAL,
	    "mmap with invalid capability failed with %d instead "
	    "of EINVAL", errno);
>>>>>>> 8b75e190

	cheribsdtest_success();
}

<<<<<<< HEAD
CHERIBSDTEST(cheribsdtest_cheri_revoke_loadside, "Test load-side revoker")
{
#define CHERIBSDTEST_VM_CHERI_REVOKE_LOADSIDE_NPG	3

	void * __capability * __capability mb;
	void * __capability sh;
	const volatile struct cheri_revoke_info * __capability cri;
	void * __capability revme;
	struct cheri_revoke_syscall_info crsi;
	uint32_t cyc_start, cyc_end;
	unsigned char mcv[CHERIBSDTEST_VM_CHERI_REVOKE_LOADSIDE_NPG] = { 0 };
	const size_t asz = CHERIBSDTEST_VM_CHERI_REVOKE_LOADSIDE_NPG *
	    PAGE_SIZE;

	mb = CHERIBSDTEST_CHECK_SYSCALL(
	    mmap(0, asz, PROT_READ | PROT_WRITE, MAP_ANON, -1, 0));
	CHERIBSDTEST_CHECK_SYSCALL(
	    cheri_revoke_shadow(CHERI_REVOKE_SHADOW_NOVMMAP, mb, &sh));

	CHERIBSDTEST_CHECK_SYSCALL(cheri_revoke_shadow(
	    CHERI_REVOKE_SHADOW_INFO_STRUCT, NULL,
	    __DEQUALIFY_CAP(void * __capability *, &cri)));

	revme = cheri_andperm(mb, ~CHERI_PERM_CHERIABI_VMMAP);
	((void * __capability *)mb)[1] = revme;
	((uint8_t * __capability)sh)[0] = 1;

	/* Write and clear a capability one page up */
	size_t capsperpage = PAGE_SIZE/sizeof(void * __capability);
	((void * __capability volatile *)mb)[capsperpage] = revme;
	((volatile uintptr_t *)mb)[capsperpage] = 0;

	CHERIBSDTEST_CHECK_SYSCALL(mincore(mb, asz, &mcv[0]));
	CHERIBSDTEST_VERIFY2(
	    (mcv[0] & MINCORE_CAPSTORE) != 0, "page 0 capstore 1");
	CHERIBSDTEST_VERIFY2(
	    (mcv[1] & MINCORE_CAPSTORE) != 0, "page 1 capstore 1");
	CHERIBSDTEST_VERIFY2(
	    (mcv[2] & MINCORE_CAPSTORE) == 0, "page 2 capstore 1");

	/*
	 * Begin load side.  This should be pretty speedy since we do no VM
	 * walks.
	 */
	cyc_start = get_cyclecount();
	CHERIBSDTEST_CHECK_SYSCALL(cheri_revoke(CHERI_REVOKE_LOAD_SIDE |
	    CHERI_REVOKE_IGNORE_START | CHERI_REVOKE_TAKE_STATS, 0, &crsi));
	cyc_end = get_cyclecount();
	fprintf_cheri_revoke_stats(stderr, crsi, cyc_end - cyc_start);

	/*
	 * Try to induce a read fault and check that the read result is revoked.
	 * Unfortunately, we can't check its capdirty status, but it should
	 * still be CAPSTORED, since not enough time has elapsed for the state
	 * machine to declare it clean.
	 */
	revme = ((void * __capability *)mb)[1];
	CHERIBSDTEST_VERIFY2(check_revoked(revme), "Fault didn't stop me!");

	CHERIBSDTEST_CHECK_SYSCALL(mincore(mb, asz, &mcv[0]));
	CHERIBSDTEST_VERIFY2(
	    (mcv[0] & MINCORE_CAPSTORE) != 0, "page 0 capstore 2.0");
	CHERIBSDTEST_VERIFY2(
	    (mcv[1] & MINCORE_CAPSTORE) != 0, "page 1 capstore 2.0");

	/*
	 * This might redirty the 0th page, if we're keeping tags around on
	 * revoked caps.  If it does, we expect the dirty bit to stay set
	 * through the revoker sweep (though that's not strictly essential)
	 */
	((void * __capability *)mb)[2] = revme;

	/*
	 * Now do the background sweep and wait for everything to finish
	 */
	cyc_start = get_cyclecount();
	CHERIBSDTEST_CHECK_SYSCALL(
	    cheri_revoke(CHERI_REVOKE_LAST_PASS | CHERI_REVOKE_IGNORE_START |
		CHERI_REVOKE_TAKE_STATS, 0, &crsi));
	cyc_end = get_cyclecount();
	fprintf_cheri_revoke_stats(stderr, crsi, cyc_end - cyc_start);

	CHERIBSDTEST_CHECK_SYSCALL(mincore(mb, asz, &mcv[0]));
	CHERIBSDTEST_VERIFY2(
	    (mcv[0] & MINCORE_CAPSTORE) != 0, "page 0 capstore 2.1");
	CHERIBSDTEST_VERIFY2(
	    (mcv[1] & MINCORE_CAPSTORE) != 0, "page 1 capstore 2.1");

	/* Re-dirty page 0 but not page 1 */
	revme = cheri_andperm(mb + 1, ~CHERI_PERM_CHERIABI_VMMAP);
	CHERIBSDTEST_VERIFY2(!check_revoked(revme), "Tag clear on 2nd revme?");
	((void * __capability *)mb)[1] = revme;

	CHERIBSDTEST_CHECK_SYSCALL(mincore(mb, asz, &mcv[0]));
	CHERIBSDTEST_VERIFY2(
	    (mcv[0] & MINCORE_CAPSTORE) != 0, "page 0 capstore 2.2");
	CHERIBSDTEST_VERIFY2(
	    (mcv[1] & MINCORE_CAPSTORE) != 0, "page 1 capstore 2.2");

	/*
	 * Do another revocation, both parts at once this time.  This should
	 * transition page 0 from capdirty to capstore, since all capabilities
	 * on it are revoked.  Page 1, having previously been capstore, is now
	 * capclean.
	 */
	cyc_start = get_cyclecount();
	CHERIBSDTEST_CHECK_SYSCALL(
	    cheri_revoke(CHERI_REVOKE_LOAD_SIDE | CHERI_REVOKE_LAST_PASS |
	        CHERI_REVOKE_IGNORE_START | CHERI_REVOKE_TAKE_STATS, 0, &crsi));
	cyc_end = get_cyclecount();
	fprintf_cheri_revoke_stats(stderr, crsi, cyc_end - cyc_start);

	CHERIBSDTEST_VERIFY2(check_revoked(mb[1]),
	    "Revoker failure in full pass");

	CHERIBSDTEST_CHECK_SYSCALL(mincore(mb, asz, &mcv[0]));
	CHERIBSDTEST_VERIFY2(
	    (mcv[0] & MINCORE_CAPSTORE) != 0, "page 0 capstore 3");
	CHERIBSDTEST_VERIFY2(
	    (mcv[1] & MINCORE_CAPSTORE) == 0, "page 1 capstore 3");

	/*
	 * Do that again so that we end with an odd CLG.
	 */
	cyc_start = get_cyclecount();
	CHERIBSDTEST_CHECK_SYSCALL(
	    cheri_revoke(CHERI_REVOKE_LOAD_SIDE | CHERI_REVOKE_LAST_PASS |
	        CHERI_REVOKE_IGNORE_START | CHERI_REVOKE_TAKE_STATS, 0, &crsi));
	cyc_end = get_cyclecount();
	fprintf_cheri_revoke_stats(stderr, crsi, cyc_end - cyc_start);

	CHERIBSDTEST_CHECK_SYSCALL(mincore(mb, asz, &mcv[0]));
	CHERIBSDTEST_VERIFY2(
	    (mcv[0] & MINCORE_CAPSTORE) == 0, "page 0 capstore 4");
	CHERIBSDTEST_VERIFY2(
	    (mcv[1] & MINCORE_CAPSTORE) == 0, "page 1 capstore 4");
	/*
	 * TODO:
	 *
	 * - check that we can store to a page at any point in that transition.
	 */

	cheribsdtest_success();

#undef CHERIBSDTEST_VM_CHERI_REVOKE_LOADSIDE_NPG
}

/*
 * Repeatedly invoke libcheri_caprevoke logic.
 * Using a bump the pointer allocator, repeatedly grab rand()-omly sized
 * objects and fill them with capabilities to themselves, mark them for
 * revocation, revoke, and validate.
 *
 */

#include <cheri/libcaprevoke.h>

/* Just for debugging printouts */
#ifndef CPU_CHERI
#define CPU_CHERI
#include <machine/pte.h>
#include <machine/vmparam.h>
#undef CPU_CHERI
#else
#include <machine/pte.h>
#include <machine/vmparam.h>
#endif

static void
cheribsdtest_cheri_revoke_lib_init(
	size_t bigblock_caps,
	void * __capability * __capability * obigblock,
	void * __capability * oshadow,
	const volatile struct cheri_revoke_info * __capability * ocri
)
{
	void * __capability * __capability bigblock;

	bigblock = CHERIBSDTEST_CHECK_SYSCALL(
			mmap(0, bigblock_caps * sizeof(void * __capability),
				PROT_READ | PROT_WRITE,
				MAP_ANON, -1, 0));

	for (size_t ix = 0; ix < bigblock_caps; ix++) {
		/* Create self-referential VMMAP-free capabilities */

		bigblock[ix] = cheri_andperm(
				cheri_setbounds(&bigblock[ix], 16),
				~CHERI_PERM_CHERIABI_VMMAP);
	}
	*obigblock = bigblock;

	CHERIBSDTEST_CHECK_SYSCALL(
	    cheri_revoke_shadow(CHERI_REVOKE_SHADOW_NOVMMAP, bigblock,
	    oshadow));

	CHERIBSDTEST_CHECK_SYSCALL(
		cheri_revoke_shadow(CHERI_REVOKE_SHADOW_INFO_STRUCT, NULL,
			__DEQUALIFY_CAP(void * __capability *,ocri)));
}

enum {
	TCLR_MODE_STORE = 0,
	TCLR_MODE_LOAD_ONCE = 1,
	TCLR_MODE_LOAD_SPLIT = 2,
};

static void
cheribsdtest_cheri_revoke_lib_run(
	int verbose,
	int paranoia,
	int mode,
	size_t bigblock_caps,
	void * __capability * __capability bigblock,
	void * __capability shadow,
	const volatile struct cheri_revoke_info * __capability cri
)
{
	size_t bigblock_offset = 0;
	const vaddr_t sbase = cri->base_mem_nomap;

	fprintf(stderr, "test_cheri_revoke_lib_run mode %d\n", mode);

	while (bigblock_offset < bigblock_caps) {
		struct cheri_revoke_syscall_info crsi;
		uint32_t cyc_start, cyc_end;

		size_t csz = rand() % 1024 + 1;
		csz = MIN(csz, bigblock_caps - bigblock_offset);

		if (verbose > 1) {
			fprintf(stderr, "left=%zd csz=%zd\n",
					bigblock_caps - bigblock_offset,
					csz);
		}

		void * __capability * __capability chunk =
			cheri_setbounds(bigblock + bigblock_offset,
					 csz * sizeof(void * __capability));

		if (verbose > 1) {
			fprintf(stderr, "chunk: %#.16lp\n", chunk);
		}

		size_t chunk_offset = bigblock_offset;
		bigblock_offset += csz;

		if (verbose > 3) {
			ptrdiff_t fwo, lwo;
			uint64_t fwm, lwm;
			caprev_shadow_nomap_offsets((vaddr_t)chunk,
				csz * sizeof(void * __capability), &fwo, &lwo);
			caprev_shadow_nomap_masks((vaddr_t)chunk,
				csz * sizeof(void * __capability), &fwm, &lwm);

			fprintf(stderr,
				"premrk fwo=%lx lwo=%lx fw=%p "
				"*fw=%016lx (fwm=%016lx) *lw=%016lx "
				"(lwm=%016lx)\n",
				fwo, lwo,
				cheri_setaddress(shadow, sbase + fwo),
				*(uint64_t *)(cheri_setaddress(shadow,
					sbase + fwo)),
				fwm,
				*(uint64_t *)(cheri_setaddress(shadow,
					sbase + lwo)),
				lwm);
		}

		/* Mark the chunk for revocation */
		CHERIBSDTEST_VERIFY2(caprev_shadow_nomap_set(
		    cri->base_mem_nomap, shadow, chunk, chunk) == 0,
		    "Shadow update collision");

		__atomic_thread_fence(__ATOMIC_RELEASE);

		if (verbose > 3) {
			ptrdiff_t fwo, lwo;
			caprev_shadow_nomap_offsets((vaddr_t)chunk,
				csz * sizeof(void * __capability), &fwo, &lwo);

			fprintf(stderr,
				"marked fwo=%lx lwo=%lx fw=%p "
				"*fw=%016lx *lw=%016lx\n",
				fwo, lwo,
				cheri_setaddress(shadow, sbase + fwo),
				*(uint64_t *)(cheri_setaddress(shadow,
					sbase + fwo)),
				*(uint64_t *)(cheri_setaddress(shadow,
					sbase + lwo)));
		}

		{
			int crflags = CHERI_REVOKE_IGNORE_START |
			    CHERI_REVOKE_TAKE_STATS;

			switch(mode) {
			case TCLR_MODE_STORE:
				crflags |= CHERI_REVOKE_LAST_PASS;
				break;
			case TCLR_MODE_LOAD_ONCE:
				crflags |= CHERI_REVOKE_LAST_PASS |
				    CHERI_REVOKE_LOAD_SIDE;
				break;
			case TCLR_MODE_LOAD_SPLIT:
				crflags |= CHERI_REVOKE_LOAD_SIDE;
				break;
			}

			cyc_start = get_cyclecount();
			CHERIBSDTEST_CHECK_SYSCALL(cheri_revoke(crflags, 0,
			    &crsi));
			cyc_end = get_cyclecount();
			if (verbose > 2) {
				fprintf_cheri_revoke_stats(stderr, crsi,
				    cyc_end - cyc_start);
			}
			CHERIBSDTEST_VERIFY2(cri->epochs.dequeue ==
			    crsi.epochs.dequeue, "Bad shared clock");
		}

		/* Check the surroundings */
		if (paranoia > 1) {
			for (size_t ix = 0; ix < chunk_offset; ix++) {
				CHERIBSDTEST_VERIFY2(
				    !check_revoked(bigblock[ix]),
				    "Revoked cap incorrectly below object, "
				    "at ix=%zd", ix);
			}
			for (size_t ix = chunk_offset + csz; ix < bigblock_caps;
			    ix++) {
				CHERIBSDTEST_VERIFY2(
				    !check_revoked(bigblock[ix]),
				    "Revoked cap incorrectly above object, "
				    "at ix=%zd", ix);
			}
		}

		if (paranoia > 0) {
			for (size_t ix = 0; ix < csz; ix++) {
				if (!check_revoked(chunk[ix])) {
					fprintf(stderr, "c %#.16lp\n",
						chunk[ix]);
					cheribsdtest_failure_errx(
					    "Unrevoked at ix=%zd after revoke",
					    ix);
				}
			}
		}

		if (mode == TCLR_MODE_LOAD_SPLIT) {
			cyc_start = get_cyclecount();
			CHERIBSDTEST_CHECK_SYSCALL(cheri_revoke(
			    CHERI_REVOKE_LAST_PASS | CHERI_REVOKE_IGNORE_START |
			    CHERI_REVOKE_TAKE_STATS, 0, &crsi));
			cyc_end = get_cyclecount();
			if (verbose > 2) {
				fprintf_cheri_revoke_stats(stderr, crsi,
				    cyc_end - cyc_start);
			}
			CHERIBSDTEST_VERIFY2(cri->epochs.dequeue ==
			    crsi.epochs.dequeue, "Bad shared clock");
		}

		caprev_shadow_nomap_clear(cri->base_mem_nomap, shadow, chunk);
		__atomic_thread_fence(__ATOMIC_RELEASE);

		for (size_t ix = 0; ix < csz; ix++) {
			/* Put everything back */
			chunk[ix] = cheri_andperm(
					cheri_setbounds(&chunk[ix], 16),
					~CHERI_PERM_CHERIABI_VMMAP);
		}
	}
}

CHERIBSDTEST(cheribsdtest_cheri_revoke_lib, "Test libcheri_caprevoke internals")
{
		/* If debugging the revoker, some verbosity can help. 0 - 4. */
	static const int verbose = 0;

		/*
		 * Tweaking paranoia can turn this test into more of a
		 * benchmark than a correctness test.  At 0, no checks
		 * will be performed; at 1, only the revoked object is
		 * investigated, and at 2, the entire allocation arena
		 * is tested.
		 */
	static const int paranoia = 2;

	static const size_t bigblock_caps = 4096;

	void * __capability * __capability bigblock;
	void * __capability shadow;
	const volatile struct cheri_revoke_info * __capability cri;

	srand(1337);

	cheribsdtest_cheri_revoke_lib_init(bigblock_caps, &bigblock, &shadow,
	    &cri);

	if (verbose > 0) {
		fprintf(stderr, "bigblock: %#.16lp\n", bigblock);
		fprintf(stderr, "shadow: %#.16lp\n", shadow);
	}

	cheribsdtest_cheri_revoke_lib_run(verbose, paranoia, TCLR_MODE_STORE,
	    bigblock_caps, bigblock, shadow, cri);

	cheribsdtest_cheri_revoke_lib_run(verbose, paranoia,
	    TCLR_MODE_LOAD_ONCE, bigblock_caps, bigblock, shadow, cri);

	cheribsdtest_cheri_revoke_lib_run(verbose, paranoia,
	    TCLR_MODE_LOAD_SPLIT, bigblock_caps, bigblock, shadow, cri);

	munmap(bigblock, bigblock_caps * sizeof(void * __capability));
=======
/*
 * Check that we require NULL-derived capabilities when mmap().
 * Test mmap() MAP_FIXED with an invalid capability and existing
 * backing reservation.
 */
CHERIBSDTEST(cheribsdtest_vm_reservation_mmap_invalid_cap,
    "check that mmap over existing reservation with invalid "
    "capability hint fails")
{
	void *invalid;
	void *map;

	map = CHERIBSDTEST_CHECK_SYSCALL(mmap(NULL, PAGE_SIZE,
	    PROT_READ | PROT_WRITE, MAP_ANON, -1, 0));

	invalid = cheri_cleartag(map);

	map = mmap(invalid, PAGE_SIZE, PROT_READ | PROT_WRITE,
	    MAP_ANON, -1, 0);
	CHERIBSDTEST_VERIFY2(map == MAP_FAILED,
	    "mmap with invalid capability succeeded");
	CHERIBSDTEST_VERIFY2(errno == EINVAL,
	    "mmap with invalid capability failed with %d instead "
	    "of EINVAL", errno);

	cheribsdtest_success();
}

/*
 * Check that mmap() with a null-derived hint address succeeds.
 */
CHERIBSDTEST(cheribsdtest_vm_reservation_mmap,
    "check mmap with NULL-derived hint address")
{
	uintptr_t hint = 0x56000000;
	void *map;

	map = CHERIBSDTEST_CHECK_SYSCALL(mmap((void *)hint, PAGE_SIZE,
	    PROT_READ | PROT_WRITE, MAP_ANON, -1, 0));
	CHERIBSDTEST_VERIFY2(cheri_gettag(map) != 0,
	    "mmap with null-derived hint failed to return valid capability");

	cheribsdtest_success();
}

/*
 * Check that mapping with a NULL-derived capability hint at a fixed
 * address, with no existing reservation at the target region, succeeds.
 * Check that this fails if a mapping already exists at the target address
 * as MAP_FIXED implies MAP_EXCL in this case.
 */
CHERIBSDTEST(cheribsdtest_vm_reservation_mmap_fixed_unreserved,
    "check mmap MAP_FIXED with NULL-derived hint address")
{
	uintptr_t hint = 0x56000000;
	void *map;

	map = CHERIBSDTEST_CHECK_SYSCALL(mmap((void *)hint, PAGE_SIZE,
	    PROT_MAX(PROT_READ | PROT_WRITE), MAP_ANON | MAP_FIXED, -1, 0));
	CHERIBSDTEST_VERIFY2(cheri_gettag(map) != 0,
	    "mmap fixed with NULL-derived hint failed to return "
	    "valid capability");

	map = mmap((void *)(hint - PAGE_SIZE), 2 * PAGE_SIZE,
	    PROT_READ | PROT_WRITE, MAP_ANON | MAP_FIXED, -1, 0);
	CHERIBSDTEST_VERIFY2(map == MAP_FAILED,
	    "mmap fixed with NULL-derived hint does not imply MAP_EXCL");
	CHERIBSDTEST_VERIFY2(errno == ENOMEM,
	    "mmap fixed with NULL-derived hint failed with %d instead "
	    "of ENOMEM", errno);

	cheribsdtest_success();
}

/*
 * Check that mmap at fixed address with NULL-derived hint fails if
 * a reservation already exists at the target address.
 */
CHERIBSDTEST(cheribsdtest_vm_reservation_mmap_insert_null_derived,
    "check that mmap with NULL-derived hint address over existing "
    "reservation fails")
{
	void *map;

	map = CHERIBSDTEST_CHECK_SYSCALL(mmap(NULL, 3 * PAGE_SIZE,
	    PROT_MAX(PROT_READ | PROT_WRITE), MAP_GUARD, -1, 0));
	CHERIBSDTEST_VERIFY2(cheri_gettag(map) != 0,
	    "mmap failed to return valid capability");

	map = mmap((void *)(uintptr_t)(vaddr_t)map, PAGE_SIZE,
	    PROT_READ | PROT_WRITE, MAP_ANON | MAP_FIXED, -1, 0);
	CHERIBSDTEST_VERIFY2(map == MAP_FAILED,
	    "mmap fixed with NULL-derived hint succeded");
	CHERIBSDTEST_VERIFY2(errno == ENOMEM,
	    "mmap fixed with NULL-derived hint failed with %d instead "
	    "of ENOMEM", errno);
>>>>>>> 8b75e190

	cheribsdtest_success();
}

<<<<<<< HEAD
CHERIBSDTEST(cheribsdtest_cheri_revoke_lib_fork,
    "Test libcheri_caprevoke with fork")
{
	static const int verbose = 0;
	static const int paranoia = 2;

	static const size_t bigblock_caps = 4096;

	void * __capability * __capability bigblock;
	void * __capability shadow;
	const volatile struct cheri_revoke_info * __capability cri;

	int pid;

	srand(1337);

	cheribsdtest_cheri_revoke_lib_init(bigblock_caps, &bigblock, &shadow,
	    &cri);

	if (verbose > 0) {
		fprintf(stderr, "bigblock: %#.16lp\n", bigblock);
		fprintf(stderr, "shadow: %#.16lp\n", shadow);
	}

	pid = fork();
	if (pid == 0) {
		cheribsdtest_cheri_revoke_lib_run(verbose, paranoia,
		    TCLR_MODE_STORE, bigblock_caps, bigblock, shadow, cri);

		cheribsdtest_cheri_revoke_lib_run(verbose, paranoia,
		    TCLR_MODE_LOAD_ONCE, bigblock_caps, bigblock, shadow, cri);

		cheribsdtest_cheri_revoke_lib_run(verbose, paranoia,
		    TCLR_MODE_LOAD_SPLIT, bigblock_caps, bigblock, shadow, cri);
	} else {
		int res;

		CHERIBSDTEST_VERIFY2(pid > 0, "fork failed");
		waitpid(pid, &res, 0);
		if (res == 0) {
			cheribsdtest_success();
		} else {
			cheribsdtest_failure_errx("Bad child process exit");
		}
	}

	munmap(bigblock, bigblock_caps * sizeof(void * __capability));

	cheribsdtest_success();
}

=======
/*
 * Check that we can add a fixed mapping into an existing
 * reservation using a VM_MAP bearing capability.
 */
CHERIBSDTEST(cheribsdtest_vm_reservation_mmap_fixed_insert,
    "check mmap MAP_FIXED into an existing reservation with a "
    "VM_MAP perm capability")
{
	void *map;

	map = CHERIBSDTEST_CHECK_SYSCALL(mmap(NULL, 3 * PAGE_SIZE,
	    PROT_MAX(PROT_READ | PROT_WRITE), MAP_GUARD, -1, 0));
	CHERIBSDTEST_VERIFY2(cheri_gettag(map) != 0,
	    "mmap failed to return valid capability");
	CHERIBSDTEST_VERIFY2(cheri_getperm(map) & CHERI_PERM_CHERIABI_VMMAP,
	    "mmap failed to return capability with CHERIABI_VMMAP perm");

	CHERIBSDTEST_CHECK_SYSCALL(mmap((char *)(map) + PAGE_SIZE, PAGE_SIZE,
	    PROT_READ | PROT_WRITE, MAP_ANON | MAP_FIXED, -1, 0));
	CHERIBSDTEST_VERIFY2(cheri_gettag(map) != 0,
	    "mmap fixed failed to return valid capability");

	cheribsdtest_success();
}

/*
 * Check that attempting to add a fixed mapping into an existing
 * reservation using a capability without VM_MAP permission fails.
 */
CHERIBSDTEST(cheribsdtest_vm_reservation_mmap_fixed_insert_noperm,
    "check that mmap MAP_FIXED into an existing reservation "
    "with a capability missing VM_MAP permission fails")
{
	void *map;
	void *map2;
	void *not_enough_perm;

	map = CHERIBSDTEST_CHECK_SYSCALL(mmap(NULL, 3 * PAGE_SIZE,
	    PROT_MAX(PROT_READ | PROT_WRITE), MAP_GUARD, -1, 0));
	CHERIBSDTEST_VERIFY2(cheri_gettag(map) != 0,
	    "mmap failed to return valid capability");
	CHERIBSDTEST_VERIFY2(cheri_getperm(map) & CHERI_PERM_CHERIABI_VMMAP,
	    "mmap failed to return capability with CHERIABI_VMMAP perm");

	not_enough_perm = cheri_andperm(map, ~CHERI_PERM_CHERIABI_VMMAP);
	map2 = mmap((char *)(not_enough_perm) + PAGE_SIZE, PAGE_SIZE,
	    PROT_READ | PROT_WRITE, MAP_ANON | MAP_FIXED, -1, 0);
	CHERIBSDTEST_VERIFY2(map2 == MAP_FAILED,
	    "mmap fixed with capability missing VM_MAP perms succeeds");
	CHERIBSDTEST_VERIFY2(errno == EACCES,
	    "mmap fixed with capability missing VM_MAP perms failed "
	    "with %d instead of EACCES", errno);

	cheribsdtest_success();
}
>>>>>>> 8b75e190
#endif<|MERGE_RESOLUTION|>--- conflicted
+++ resolved
@@ -618,289 +618,6 @@
 	cheribsdtest_success();
 }
 
-<<<<<<< HEAD
-/*
- * Store a cap to a page and check that mincore reports it CAPSTORE.
- *
- * Due to a shortage of bits in mincore()'s uint8_t reporting bit vector, this
- * particular test is not able to distinguish CAPSTORE and CAPDIRTY and so is
- * not sensitive to the vm.pmap.enter_capstore_as_capdirty sysctl.
- *
- * On the other hand, this test is sensitive to the vm.capstore_on_alloc sysctl:
- * if that is asserted, our cap-capable anonymous memory will be installed
- * CAPSTORE (and possibly even CAPDIRTY, in light of the above) whereas, if this
- * sysctl is clear, our initial view of said memory will be !CAPSTORE.
- */
-CHERIBSDTEST(cheribsdtest_vm_capdirty, "verify capdirty marking and mincore")
-{
-#define CHERIBSDTEST_VM_CAPDIRTY_NPG	2
-	size_t sz = CHERIBSDTEST_VM_CAPDIRTY_NPG * getpagesize();
-	uint8_t capstore_on_alloc;
-	size_t capstore_on_alloc_sz = sizeof(capstore_on_alloc);
-
-	void * __capability *pg0;
-	unsigned char mcv[CHERIBSDTEST_VM_CAPDIRTY_NPG] = { 0 };
-
-	CHERIBSDTEST_CHECK_SYSCALL(
-	    sysctlbyname("vm.capstore_on_alloc", &capstore_on_alloc,
-	        &capstore_on_alloc_sz, NULL, 0));
-
-	pg0 = CHERIBSDTEST_CHECK_SYSCALL(
-	    mmap(NULL, sz, PROT_READ | PROT_WRITE, MAP_ANON, -1, 0));
-
-	void * __capability *pg1 = (void *)&((char *)pg0)[getpagesize()];
-
-	/*
-	 * Pages are ZFOD and so will not be CAPSTORE, or, really, anything
-	 * else, either.
-	 */
-	CHERIBSDTEST_CHECK_SYSCALL(mincore(pg0, sz, &mcv[0]));
-	CHERIBSDTEST_VERIFY2(mcv[0] == 0, "page 0 status 0");
-	CHERIBSDTEST_VERIFY2(mcv[1] == 0, "page 1 status 0");
-
-	/*
-	 * Write data to page 0, causing it to become allocated and MODIFIED.
-	 * If vm.capstore_on_alloc, then it should be CAPSTORE as well, despite
-	 * having never been the target of a capability store.
-	 */
-	*(char *)pg0 = 0x42;
-
-	CHERIBSDTEST_CHECK_SYSCALL(mincore(pg0, sz, &mcv[0]));
-	CHERIBSDTEST_VERIFY2(
-	    (mcv[0] & MINCORE_MODIFIED) != 0, "page 0 modified 1");
-	CHERIBSDTEST_VERIFY2(
-	    !(mcv[0] & MINCORE_CAPSTORE) == !capstore_on_alloc,
-	    "page 0 capstore 1");
-
-	/*
-	 * Write a capability to page 1 and check that it is MODIFIED and
-	 * CAPSTORE regardless of vm.capstore_on_alloc.
-	 */
-	*pg1 = (__cheri_tocap void * __capability)pg0;
-
-	CHERIBSDTEST_CHECK_SYSCALL(mincore(pg0, sz, &mcv[0]));
-	CHERIBSDTEST_VERIFY2(
-	    (mcv[1] & MINCORE_MODIFIED) != 0, "page 1 modified 2");
-	CHERIBSDTEST_VERIFY2(
-	    (mcv[1] & MINCORE_CAPSTORE) != 0, "page 1 capstore 2");
-
-	CHERIBSDTEST_CHECK_SYSCALL(munmap(pg0, sz));
-	cheribsdtest_success();
-#undef CHERIBSDTEST_VM_CAPDIRTY_NPG
-}
-
-/*
- * Revocation tests
- */
-
-#ifdef CHERI_REVOKE
-
-/* Ick */
-static inline uint64_t
-get_cyclecount()
-{
-#if defined(__mips__)
-	return cheri_get_cyclecount();
-#elif defined(__riscv)
-	return __builtin_readcyclecounter();
-#else
-	return 0;
-#endif
-}
-
-static int
-check_revoked(void * __capability r)
-{
-	return (cheri_gettag(r) == 0) ||
-	    ((cheri_gettype(r) == -1L) && (cheri_getperm(r) == 0));
-}
-
-static void
-install_kqueue_cap(int kq, void * __capability revme)
-{
-	struct kevent ike;
-
-	EV_SET(&ike, (uintptr_t)&install_kqueue_cap,
-	    EVFILT_USER, EV_ADD | EV_ONESHOT | EV_DISABLE, NOTE_FFNOP, 0,
-	    revme);
-	CHERIBSDTEST_CHECK_SYSCALL(kevent(kq, &ike, 1, NULL, 0, NULL));
-	EV_SET(&ike, (uintptr_t)&install_kqueue_cap, EVFILT_USER, EV_KEEPUDATA,
-	    NOTE_FFNOP | NOTE_TRIGGER, 0, NULL);
-	CHERIBSDTEST_CHECK_SYSCALL(kevent(kq, &ike, 1, NULL, 0, NULL));
-}
-
-static void
-check_kqueue_cap(int kq, unsigned int valid)
-{
-	struct kevent ike, oke = { 0 };
-
-	EV_SET(&ike, (uintptr_t)&install_kqueue_cap,
-	    EVFILT_USER, EV_ENABLE|EV_KEEPUDATA, NOTE_FFNOP, 0, NULL);
-	CHERIBSDTEST_CHECK_SYSCALL(kevent(kq, &ike, 1, NULL, 0, NULL));
-	CHERIBSDTEST_CHECK_SYSCALL(kevent(kq, NULL, 0, &oke, 1, NULL));
-	CHERIBSDTEST_VERIFY2(
-	    __builtin_cheri_equal_exact(oke.ident, &install_kqueue_cap),
-	    "Bad identifier from kqueue");
-	CHERIBSDTEST_VERIFY2(oke.filter == EVFILT_USER,
-	    "Bad filter from kqueue");
-	CHERIBSDTEST_VERIFY2(check_revoked(oke.udata) == !valid,
-				"kqueue-held cap not as expected");
-}
-
-static void
-fprintf_cheri_revoke_stats(FILE *f, struct cheri_revoke_syscall_info crsi,
-    uint32_t cycsum)
-{
-	fprintf(f, "revoke:"
-		" edeq=%" PRIu64
-		" eenq=%" PRIu64
-
-		" psro=%" PRIu32
-		" psrw=%" PRIu32
-
-		" pfro=%" PRIu32
-		" pfrw=%" PRIu32
-
-		" pclg=%" PRIu32
-
-		" pskf=%" PRIu32
-		" pskn=%" PRIu32
-		" psks=%" PRIu32
-
-		" cfnd=%" PRIu32
-		" cfrv=%" PRIu32
-		" cnuk=%" PRIu32
-
-		" lscn=%" PRIu32
-		" pmkc=%" PRIu32
-
-		" pcyc=%" PRIu64
-		" fcyc=%" PRIu64
-		" tcyc=%" PRIu32
-		"\n",
-
-		crsi.epochs.dequeue,
-		crsi.epochs.enqueue,
-
-		crsi.stats.pages_scan_ro,
-		crsi.stats.pages_scan_rw,
-
-		crsi.stats.pages_faulted_ro,
-		crsi.stats.pages_faulted_rw,
-
-		crsi.stats.fault_visits,
-
-		crsi.stats.pages_skip_fast,
-		crsi.stats.pages_skip_nofill,
-		crsi.stats.pages_skip,
-
-		crsi.stats.caps_found,
-		crsi.stats.caps_found_revoked,
-		crsi.stats.caps_cleared,
-
-		crsi.stats.lines_scan,
-		crsi.stats.pages_mark_clean,
-
-		crsi.stats.page_scan_cycles,
-		crsi.stats.fault_cycles,
-		cycsum);
-}
-
-CHERIBSDTEST(cheribsdtest_cheri_revoke_lightly,
-    "A gentle test of capability revocation")
-{
-	void * __capability * __capability mb;
-	void * __capability sh;
-	const volatile struct cheri_revoke_info * __capability cri;
-	void * __capability revme;
-	struct cheri_revoke_syscall_info crsi;
-	int kq;
-	uint32_t cyc_start, cyc_end;
-
-	kq = CHERIBSDTEST_CHECK_SYSCALL(kqueue());
-	mb = CHERIBSDTEST_CHECK_SYSCALL(
-	    mmap(0, PAGE_SIZE, PROT_READ | PROT_WRITE, MAP_ANON, -1, 0));
-	CHERIBSDTEST_CHECK_SYSCALL(
-	    cheri_revoke_shadow(CHERI_REVOKE_SHADOW_NOVMMAP, mb, &sh));
-
-	CHERIBSDTEST_CHECK_SYSCALL(cheri_revoke_shadow(
-	    CHERI_REVOKE_SHADOW_INFO_STRUCT, NULL,
-	    __DEQUALIFY_CAP(void * __capability *, &cri)));
-
-	/*
-	 * OK, armed with the shadow mapping... generate a capability to
-	 * the 0th granule of the map, spill it to the 1st granule,
-	 * stash it in the kqueue, and mark it as revoked in the shadow.
-	 */
-	revme = cheri_andperm(mb, ~CHERI_PERM_CHERIABI_VMMAP);
-	((void * __capability *)mb)[1] = revme;
-	install_kqueue_cap(kq, revme);
-
-	((uint8_t * __capability)sh)[0] = 1;
-
-	crsi.epochs.enqueue = 0xC0FFEE;
-	crsi.epochs.dequeue = 0xB00;
-
-	cyc_start = get_cyclecount();
-	CHERIBSDTEST_CHECK_SYSCALL(
-	    cheri_revoke(CHERI_REVOKE_LAST_PASS | CHERI_REVOKE_IGNORE_START |
-	    CHERI_REVOKE_TAKE_STATS , 0, &crsi));
-	cyc_end = get_cyclecount();
-	fprintf_cheri_revoke_stats(stderr, crsi, cyc_end - cyc_start);
-
-	CHERIBSDTEST_VERIFY2(
-	    cri->epochs.dequeue == crsi.epochs.dequeue,
-	    "Bad shared clock");
-
-	CHERIBSDTEST_VERIFY2(check_revoked(mb[1]), "Memory tag persists");
-	check_kqueue_cap(kq, 0);
-
-	/* Clear the revocation bit and do that again */
-	((uint8_t * __capability)sh)[0] = 0;
-
-	/*
-	 * We don't derive exactly the same thing, to prevent CSE from
-	 * firing.  More specifically, we adjust the offset first, taking
-	 * the path through the commutation diagram that doesn't share an
-	 * edge with the derivation above.
-	 */
-	revme = cheri_andperm(mb + 1, ~CHERI_PERM_CHERIABI_VMMAP);
-	CHERIBSDTEST_VERIFY2(!check_revoked(revme), "Tag clear on 2nd revme?");
-	((void * __capability *)mb)[1] = revme;
-	install_kqueue_cap(kq, revme);
-
-	cyc_start = get_cyclecount();
-	CHERIBSDTEST_CHECK_SYSCALL(cheri_revoke(CHERI_REVOKE_IGNORE_START |
-	    CHERI_REVOKE_TAKE_STATS, 0, &crsi));
-	cyc_end = get_cyclecount();
-	fprintf_cheri_revoke_stats(stderr, crsi, cyc_end - cyc_start);
-
-	CHERIBSDTEST_VERIFY2(
-	    crsi.epochs.enqueue >= crsi.epochs.dequeue + 1,
-	    "Bad epoch clock state");
-
-	CHERIBSDTEST_VERIFY2(
-	    cri->epochs.dequeue == crsi.epochs.dequeue,
-	    "Bad shared clock");
-
-	cyc_start = get_cyclecount();
-	CHERIBSDTEST_CHECK_SYSCALL(
-	    cheri_revoke(CHERI_REVOKE_LAST_PASS | CHERI_REVOKE_TAKE_STATS,
-	    crsi.epochs.enqueue, &crsi));
-	cyc_end = get_cyclecount();
-	fprintf_cheri_revoke_stats(stderr, crsi, cyc_end - cyc_start);
-
-	CHERIBSDTEST_VERIFY2(
-	    cri->epochs.dequeue == crsi.epochs.dequeue,
-	    "Bad shared clock");
-
-	CHERIBSDTEST_VERIFY2(!check_revoked(mb[1]), "Memory tag cleared");
-
-	check_kqueue_cap(kq, 1);
-
-	munmap(mb, PAGE_SIZE);
-	close(kq);
-=======
 #ifdef __CHERI_PURE_CAPABILITY__
 
 static int __used sink;
@@ -1133,95 +850,10 @@
 	CHERIBSDTEST_VERIFY2(errno == EINVAL,
 	    "mmap with invalid capability failed with %d instead "
 	    "of EINVAL", errno);
->>>>>>> 8b75e190
-
-	cheribsdtest_success();
-}
-
-<<<<<<< HEAD
-CHERIBSDTEST(cheribsdtest_cheri_revoke_capdirty,
-    "Probe the interaction of revocation and capdirty")
-{
-	void * __capability * __capability mb;
-	void * __capability sh;
-	const volatile struct cheri_revoke_info * __capability cri;
-	void * __capability revme;
-	struct cheri_revoke_syscall_info crsi;
-	uint32_t cyc_start, cyc_end;
-
-	mb = CHERIBSDTEST_CHECK_SYSCALL(mmap(0, PAGE_SIZE, PROT_READ |
-	    PROT_WRITE, MAP_ANON, -1, 0));
-	CHERIBSDTEST_CHECK_SYSCALL(cheri_revoke_shadow(CHERI_REVOKE_SHADOW_NOVMMAP,
-	    mb, &sh));
-
-	CHERIBSDTEST_CHECK_SYSCALL(
-	    cheri_revoke_shadow(CHERI_REVOKE_SHADOW_INFO_STRUCT, NULL,
-	    __DEQUALIFY_CAP(void * __capability *,&cri)));
-
-	revme = cheri_andperm(cheri_setbounds(mb, 0x10),
-			      ~CHERI_PERM_CHERIABI_VMMAP);
-	mb[0] = revme;
-
-	/* Mark the start of the arena as subject to revocation */
-	((uint8_t * __capability) sh)[0] = 1;
-
-	cyc_start = get_cyclecount();
-	CHERIBSDTEST_CHECK_SYSCALL(cheri_revoke(CHERI_REVOKE_IGNORE_START |
-	    CHERI_REVOKE_TAKE_STATS, 0, &crsi));
-	cyc_end = get_cyclecount();
-	fprintf_cheri_revoke_stats(stderr, crsi, cyc_end - cyc_start);
-
-	CHERIBSDTEST_VERIFY2(cri->epochs.dequeue == crsi.epochs.dequeue,
-	    "Bad shared clock");
-
-	fprintf(stderr, "revme: %#.16lp\n", revme);
-	fprintf(stderr, "mb[0]: %#.16lp\n", mb[0]);
-
-	/* Between revocation sweeps, derive another cap and store */
-	revme = cheri_andperm(cheri_setbounds(mb, 0x11),
-	    ~CHERI_PERM_CHERIABI_VMMAP);
-	mb[1] = revme;
-
-	cyc_start = get_cyclecount();
-	CHERIBSDTEST_CHECK_SYSCALL(cheri_revoke(CHERI_REVOKE_IGNORE_START |
-	    CHERI_REVOKE_TAKE_STATS, 0, &crsi));
-	cyc_end = get_cyclecount();
-	fprintf_cheri_revoke_stats(stderr, crsi, cyc_end - cyc_start);
-
-	CHERIBSDTEST_VERIFY2(cri->epochs.dequeue == crsi.epochs.dequeue,
-	    "Bad shared clock");
-
-	fprintf(stderr, "revme: %#.16lp\n", revme);
-	fprintf(stderr, "mb[0]: %#.16lp\n", mb[0]);
-	fprintf(stderr, "mb[1]: %#.16lp\n", mb[1]);
-
-	/* Between revocation sweeps, derive another cap and store */
-	revme = cheri_andperm(cheri_setbounds(mb, 0x12),
-	    ~CHERI_PERM_CHERIABI_VMMAP);
-	mb[2] = revme;
-
-	cyc_start = get_cyclecount();
-	CHERIBSDTEST_CHECK_SYSCALL(cheri_revoke(CHERI_REVOKE_LAST_PASS |
-	    CHERI_REVOKE_IGNORE_START | CHERI_REVOKE_TAKE_STATS, 0, &crsi));
-	cyc_end = get_cyclecount();
-	fprintf_cheri_revoke_stats(stderr, crsi, cyc_end - cyc_start);
-
-	CHERIBSDTEST_VERIFY2(cri->epochs.dequeue == crsi.epochs.dequeue,
-	    "Bad shared clock");
-
-	fprintf(stderr, "revme: %#.16lp\n", revme);
-	fprintf(stderr, "mb[0]: %#.16lp\n", mb[0]);
-	fprintf(stderr, "mb[1]: %#.16lp\n", mb[1]);
-	fprintf(stderr, "mb[2]: %#.16lp\n", mb[2]);
-
-	CHERIBSDTEST_VERIFY2(!check_revoked(mb), "Arena revoked");
-	CHERIBSDTEST_VERIFY2(check_revoked(revme), "Register tag cleared");
-	CHERIBSDTEST_VERIFY2(check_revoked(mb[0]), "Memory tag 0 cleared");
-	CHERIBSDTEST_VERIFY2(check_revoked(mb[1]), "Memory tag 1 cleared");
-	CHERIBSDTEST_VERIFY2(check_revoked(mb[2]), "Memory tag 2 cleared");
-
-	munmap(mb, PAGE_SIZE);
-=======
+
+	cheribsdtest_success();
+}
+
 /*
  * Check that we require NULL-derived capabilities when mmap().
  * Test mmap() MAP_FIXED with an invalid capability and no backing reservation.
@@ -1240,12 +872,538 @@
 	CHERIBSDTEST_VERIFY2(errno == EINVAL,
 	    "mmap with invalid capability failed with %d instead "
 	    "of EINVAL", errno);
->>>>>>> 8b75e190
-
-	cheribsdtest_success();
-}
-
-<<<<<<< HEAD
+
+	cheribsdtest_success();
+}
+
+/*
+ * Check that we require NULL-derived capabilities when mmap().
+ * Test mmap() MAP_FIXED with an invalid capability and existing
+ * backing reservation.
+ */
+CHERIBSDTEST(cheribsdtest_vm_reservation_mmap_invalid_cap,
+    "check that mmap over existing reservation with invalid "
+    "capability hint fails")
+{
+	void *invalid;
+	void *map;
+
+	map = CHERIBSDTEST_CHECK_SYSCALL(mmap(NULL, PAGE_SIZE,
+	    PROT_READ | PROT_WRITE, MAP_ANON, -1, 0));
+
+	invalid = cheri_cleartag(map);
+
+	map = mmap(invalid, PAGE_SIZE, PROT_READ | PROT_WRITE,
+	    MAP_ANON, -1, 0);
+	CHERIBSDTEST_VERIFY2(map == MAP_FAILED,
+	    "mmap with invalid capability succeeded");
+	CHERIBSDTEST_VERIFY2(errno == EINVAL,
+	    "mmap with invalid capability failed with %d instead "
+	    "of EINVAL", errno);
+
+	cheribsdtest_success();
+}
+
+/*
+ * Check that mmap() with a null-derived hint address succeeds.
+ */
+CHERIBSDTEST(cheribsdtest_vm_reservation_mmap,
+    "check mmap with NULL-derived hint address")
+{
+	uintptr_t hint = 0x56000000;
+	void *map;
+
+	map = CHERIBSDTEST_CHECK_SYSCALL(mmap((void *)hint, PAGE_SIZE,
+	    PROT_READ | PROT_WRITE, MAP_ANON, -1, 0));
+	CHERIBSDTEST_VERIFY2(cheri_gettag(map) != 0,
+	    "mmap with null-derived hint failed to return valid capability");
+
+	cheribsdtest_success();
+}
+
+/*
+ * Check that mapping with a NULL-derived capability hint at a fixed
+ * address, with no existing reservation at the target region, succeeds.
+ * Check that this fails if a mapping already exists at the target address
+ * as MAP_FIXED implies MAP_EXCL in this case.
+ */
+CHERIBSDTEST(cheribsdtest_vm_reservation_mmap_fixed_unreserved,
+    "check mmap MAP_FIXED with NULL-derived hint address")
+{
+	uintptr_t hint = 0x56000000;
+	void *map;
+
+	map = CHERIBSDTEST_CHECK_SYSCALL(mmap((void *)hint, PAGE_SIZE,
+	    PROT_MAX(PROT_READ | PROT_WRITE), MAP_ANON | MAP_FIXED, -1, 0));
+	CHERIBSDTEST_VERIFY2(cheri_gettag(map) != 0,
+	    "mmap fixed with NULL-derived hint failed to return "
+	    "valid capability");
+
+	map = mmap((void *)(hint - PAGE_SIZE), 2 * PAGE_SIZE,
+	    PROT_READ | PROT_WRITE, MAP_ANON | MAP_FIXED, -1, 0);
+	CHERIBSDTEST_VERIFY2(map == MAP_FAILED,
+	    "mmap fixed with NULL-derived hint does not imply MAP_EXCL");
+	CHERIBSDTEST_VERIFY2(errno == ENOMEM,
+	    "mmap fixed with NULL-derived hint failed with %d instead "
+	    "of ENOMEM", errno);
+
+	cheribsdtest_success();
+}
+
+/*
+ * Check that mmap at fixed address with NULL-derived hint fails if
+ * a reservation already exists at the target address.
+ */
+CHERIBSDTEST(cheribsdtest_vm_reservation_mmap_insert_null_derived,
+    "check that mmap with NULL-derived hint address over existing "
+    "reservation fails")
+{
+	void *map;
+
+	map = CHERIBSDTEST_CHECK_SYSCALL(mmap(NULL, 3 * PAGE_SIZE,
+	    PROT_MAX(PROT_READ | PROT_WRITE), MAP_GUARD, -1, 0));
+	CHERIBSDTEST_VERIFY2(cheri_gettag(map) != 0,
+	    "mmap failed to return valid capability");
+
+	map = mmap((void *)(uintptr_t)(vaddr_t)map, PAGE_SIZE,
+	    PROT_READ | PROT_WRITE, MAP_ANON | MAP_FIXED, -1, 0);
+	CHERIBSDTEST_VERIFY2(map == MAP_FAILED,
+	    "mmap fixed with NULL-derived hint succeded");
+	CHERIBSDTEST_VERIFY2(errno == ENOMEM,
+	    "mmap fixed with NULL-derived hint failed with %d instead "
+	    "of ENOMEM", errno);
+
+	cheribsdtest_success();
+}
+
+/*
+ * Check that we can add a fixed mapping into an existing
+ * reservation using a VM_MAP bearing capability.
+ */
+CHERIBSDTEST(cheribsdtest_vm_reservation_mmap_fixed_insert,
+    "check mmap MAP_FIXED into an existing reservation with a "
+    "VM_MAP perm capability")
+{
+	void *map;
+
+	map = CHERIBSDTEST_CHECK_SYSCALL(mmap(NULL, 3 * PAGE_SIZE,
+	    PROT_MAX(PROT_READ | PROT_WRITE), MAP_GUARD, -1, 0));
+	CHERIBSDTEST_VERIFY2(cheri_gettag(map) != 0,
+	    "mmap failed to return valid capability");
+	CHERIBSDTEST_VERIFY2(cheri_getperm(map) & CHERI_PERM_CHERIABI_VMMAP,
+	    "mmap failed to return capability with CHERIABI_VMMAP perm");
+
+	CHERIBSDTEST_CHECK_SYSCALL(mmap((char *)(map) + PAGE_SIZE, PAGE_SIZE,
+	    PROT_READ | PROT_WRITE, MAP_ANON | MAP_FIXED, -1, 0));
+	CHERIBSDTEST_VERIFY2(cheri_gettag(map) != 0,
+	    "mmap fixed failed to return valid capability");
+
+	cheribsdtest_success();
+}
+
+/*
+ * Check that attempting to add a fixed mapping into an existing
+ * reservation using a capability without VM_MAP permission fails.
+ */
+CHERIBSDTEST(cheribsdtest_vm_reservation_mmap_fixed_insert_noperm,
+    "check that mmap MAP_FIXED into an existing reservation "
+    "with a capability missing VM_MAP permission fails")
+{
+	void *map;
+	void *map2;
+	void *not_enough_perm;
+
+	map = CHERIBSDTEST_CHECK_SYSCALL(mmap(NULL, 3 * PAGE_SIZE,
+	    PROT_MAX(PROT_READ | PROT_WRITE), MAP_GUARD, -1, 0));
+	CHERIBSDTEST_VERIFY2(cheri_gettag(map) != 0,
+	    "mmap failed to return valid capability");
+	CHERIBSDTEST_VERIFY2(cheri_getperm(map) & CHERI_PERM_CHERIABI_VMMAP,
+	    "mmap failed to return capability with CHERIABI_VMMAP perm");
+
+	not_enough_perm = cheri_andperm(map, ~CHERI_PERM_CHERIABI_VMMAP);
+	map2 = mmap((char *)(not_enough_perm) + PAGE_SIZE, PAGE_SIZE,
+	    PROT_READ | PROT_WRITE, MAP_ANON | MAP_FIXED, -1, 0);
+	CHERIBSDTEST_VERIFY2(map2 == MAP_FAILED,
+	    "mmap fixed with capability missing VM_MAP perms succeeds");
+	CHERIBSDTEST_VERIFY2(errno == EACCES,
+	    "mmap fixed with capability missing VM_MAP perms failed "
+	    "with %d instead of EACCES", errno);
+
+	cheribsdtest_success();
+}
+#endif
+
+/*
+ * Store a cap to a page and check that mincore reports it CAPSTORE.
+ *
+ * Due to a shortage of bits in mincore()'s uint8_t reporting bit vector, this
+ * particular test is not able to distinguish CAPSTORE and CAPDIRTY and so is
+ * not sensitive to the vm.pmap.enter_capstore_as_capdirty sysctl.
+ *
+ * On the other hand, this test is sensitive to the vm.capstore_on_alloc sysctl:
+ * if that is asserted, our cap-capable anonymous memory will be installed
+ * CAPSTORE (and possibly even CAPDIRTY, in light of the above) whereas, if this
+ * sysctl is clear, our initial view of said memory will be !CAPSTORE.
+ */
+CHERIBSDTEST(cheribsdtest_vm_capdirty, "verify capdirty marking and mincore")
+{
+#define CHERIBSDTEST_VM_CAPDIRTY_NPG	2
+	size_t sz = CHERIBSDTEST_VM_CAPDIRTY_NPG * getpagesize();
+	uint8_t capstore_on_alloc;
+	size_t capstore_on_alloc_sz = sizeof(capstore_on_alloc);
+
+	void * __capability *pg0;
+	unsigned char mcv[CHERIBSDTEST_VM_CAPDIRTY_NPG] = { 0 };
+
+	CHERIBSDTEST_CHECK_SYSCALL(
+	    sysctlbyname("vm.capstore_on_alloc", &capstore_on_alloc,
+	        &capstore_on_alloc_sz, NULL, 0));
+
+	pg0 = CHERIBSDTEST_CHECK_SYSCALL(
+	    mmap(NULL, sz, PROT_READ | PROT_WRITE, MAP_ANON, -1, 0));
+
+	void * __capability *pg1 = (void *)&((char *)pg0)[getpagesize()];
+
+	/*
+	 * Pages are ZFOD and so will not be CAPSTORE, or, really, anything
+	 * else, either.
+	 */
+	CHERIBSDTEST_CHECK_SYSCALL(mincore(pg0, sz, &mcv[0]));
+	CHERIBSDTEST_VERIFY2(mcv[0] == 0, "page 0 status 0");
+	CHERIBSDTEST_VERIFY2(mcv[1] == 0, "page 1 status 0");
+
+	/*
+	 * Write data to page 0, causing it to become allocated and MODIFIED.
+	 * If vm.capstore_on_alloc, then it should be CAPSTORE as well, despite
+	 * having never been the target of a capability store.
+	 */
+	*(char *)pg0 = 0x42;
+
+	CHERIBSDTEST_CHECK_SYSCALL(mincore(pg0, sz, &mcv[0]));
+	CHERIBSDTEST_VERIFY2(
+	    (mcv[0] & MINCORE_MODIFIED) != 0, "page 0 modified 1");
+	CHERIBSDTEST_VERIFY2(
+	    !(mcv[0] & MINCORE_CAPSTORE) == !capstore_on_alloc,
+	    "page 0 capstore 1");
+
+	/*
+	 * Write a capability to page 1 and check that it is MODIFIED and
+	 * CAPSTORE regardless of vm.capstore_on_alloc.
+	 */
+	*pg1 = (__cheri_tocap void * __capability)pg0;
+
+	CHERIBSDTEST_CHECK_SYSCALL(mincore(pg0, sz, &mcv[0]));
+	CHERIBSDTEST_VERIFY2(
+	    (mcv[1] & MINCORE_MODIFIED) != 0, "page 1 modified 2");
+	CHERIBSDTEST_VERIFY2(
+	    (mcv[1] & MINCORE_CAPSTORE) != 0, "page 1 capstore 2");
+
+	CHERIBSDTEST_CHECK_SYSCALL(munmap(pg0, sz));
+	cheribsdtest_success();
+#undef CHERIBSDTEST_VM_CAPDIRTY_NPG
+}
+
+/*
+ * Revocation tests
+ */
+
+#ifdef CHERI_REVOKE
+
+/* Ick */
+static inline uint64_t
+get_cyclecount()
+{
+#if defined(__mips__)
+	return cheri_get_cyclecount();
+#elif defined(__riscv)
+	return __builtin_readcyclecounter();
+#else
+	return 0;
+#endif
+}
+
+static int
+check_revoked(void * __capability r)
+{
+	return (cheri_gettag(r) == 0) ||
+	    ((cheri_gettype(r) == -1L) && (cheri_getperm(r) == 0));
+}
+
+static void
+install_kqueue_cap(int kq, void * __capability revme)
+{
+	struct kevent ike;
+
+	EV_SET(&ike, (uintptr_t)&install_kqueue_cap,
+	    EVFILT_USER, EV_ADD | EV_ONESHOT | EV_DISABLE, NOTE_FFNOP, 0,
+	    revme);
+	CHERIBSDTEST_CHECK_SYSCALL(kevent(kq, &ike, 1, NULL, 0, NULL));
+	EV_SET(&ike, (uintptr_t)&install_kqueue_cap, EVFILT_USER, EV_KEEPUDATA,
+	    NOTE_FFNOP | NOTE_TRIGGER, 0, NULL);
+	CHERIBSDTEST_CHECK_SYSCALL(kevent(kq, &ike, 1, NULL, 0, NULL));
+}
+
+static void
+check_kqueue_cap(int kq, unsigned int valid)
+{
+	struct kevent ike, oke = { 0 };
+
+	EV_SET(&ike, (uintptr_t)&install_kqueue_cap,
+	    EVFILT_USER, EV_ENABLE|EV_KEEPUDATA, NOTE_FFNOP, 0, NULL);
+	CHERIBSDTEST_CHECK_SYSCALL(kevent(kq, &ike, 1, NULL, 0, NULL));
+	CHERIBSDTEST_CHECK_SYSCALL(kevent(kq, NULL, 0, &oke, 1, NULL));
+	CHERIBSDTEST_VERIFY2(
+	    __builtin_cheri_equal_exact(oke.ident, &install_kqueue_cap),
+	    "Bad identifier from kqueue");
+	CHERIBSDTEST_VERIFY2(oke.filter == EVFILT_USER,
+	    "Bad filter from kqueue");
+	CHERIBSDTEST_VERIFY2(check_revoked(oke.udata) == !valid,
+				"kqueue-held cap not as expected");
+}
+
+static void
+fprintf_cheri_revoke_stats(FILE *f, struct cheri_revoke_syscall_info crsi,
+    uint32_t cycsum)
+{
+	fprintf(f, "revoke:"
+		" edeq=%" PRIu64
+		" eenq=%" PRIu64
+
+		" psro=%" PRIu32
+		" psrw=%" PRIu32
+
+		" pfro=%" PRIu32
+		" pfrw=%" PRIu32
+
+		" pclg=%" PRIu32
+
+		" pskf=%" PRIu32
+		" pskn=%" PRIu32
+		" psks=%" PRIu32
+
+		" cfnd=%" PRIu32
+		" cfrv=%" PRIu32
+		" cnuk=%" PRIu32
+
+		" lscn=%" PRIu32
+		" pmkc=%" PRIu32
+
+		" pcyc=%" PRIu64
+		" fcyc=%" PRIu64
+		" tcyc=%" PRIu32
+		"\n",
+
+		crsi.epochs.dequeue,
+		crsi.epochs.enqueue,
+
+		crsi.stats.pages_scan_ro,
+		crsi.stats.pages_scan_rw,
+
+		crsi.stats.pages_faulted_ro,
+		crsi.stats.pages_faulted_rw,
+
+		crsi.stats.fault_visits,
+
+		crsi.stats.pages_skip_fast,
+		crsi.stats.pages_skip_nofill,
+		crsi.stats.pages_skip,
+
+		crsi.stats.caps_found,
+		crsi.stats.caps_found_revoked,
+		crsi.stats.caps_cleared,
+
+		crsi.stats.lines_scan,
+		crsi.stats.pages_mark_clean,
+
+		crsi.stats.page_scan_cycles,
+		crsi.stats.fault_cycles,
+		cycsum);
+}
+
+CHERIBSDTEST(cheribsdtest_cheri_revoke_lightly,
+    "A gentle test of capability revocation")
+{
+	void * __capability * __capability mb;
+	void * __capability sh;
+	const volatile struct cheri_revoke_info * __capability cri;
+	void * __capability revme;
+	struct cheri_revoke_syscall_info crsi;
+	int kq;
+	uint32_t cyc_start, cyc_end;
+
+	kq = CHERIBSDTEST_CHECK_SYSCALL(kqueue());
+	mb = CHERIBSDTEST_CHECK_SYSCALL(
+	    mmap(0, PAGE_SIZE, PROT_READ | PROT_WRITE, MAP_ANON, -1, 0));
+	CHERIBSDTEST_CHECK_SYSCALL(
+	    cheri_revoke_shadow(CHERI_REVOKE_SHADOW_NOVMMAP, mb, &sh));
+
+	CHERIBSDTEST_CHECK_SYSCALL(cheri_revoke_shadow(
+	    CHERI_REVOKE_SHADOW_INFO_STRUCT, NULL,
+	    __DEQUALIFY_CAP(void * __capability *, &cri)));
+
+	/*
+	 * OK, armed with the shadow mapping... generate a capability to
+	 * the 0th granule of the map, spill it to the 1st granule,
+	 * stash it in the kqueue, and mark it as revoked in the shadow.
+	 */
+	revme = cheri_andperm(mb, ~CHERI_PERM_CHERIABI_VMMAP);
+	((void * __capability *)mb)[1] = revme;
+	install_kqueue_cap(kq, revme);
+
+	((uint8_t * __capability)sh)[0] = 1;
+
+	crsi.epochs.enqueue = 0xC0FFEE;
+	crsi.epochs.dequeue = 0xB00;
+
+	cyc_start = get_cyclecount();
+	CHERIBSDTEST_CHECK_SYSCALL(
+	    cheri_revoke(CHERI_REVOKE_LAST_PASS | CHERI_REVOKE_IGNORE_START |
+	    CHERI_REVOKE_TAKE_STATS , 0, &crsi));
+	cyc_end = get_cyclecount();
+	fprintf_cheri_revoke_stats(stderr, crsi, cyc_end - cyc_start);
+
+	CHERIBSDTEST_VERIFY2(
+	    cri->epochs.dequeue == crsi.epochs.dequeue,
+	    "Bad shared clock");
+
+	CHERIBSDTEST_VERIFY2(check_revoked(mb[1]), "Memory tag persists");
+	check_kqueue_cap(kq, 0);
+
+	/* Clear the revocation bit and do that again */
+	((uint8_t * __capability)sh)[0] = 0;
+
+	/*
+	 * We don't derive exactly the same thing, to prevent CSE from
+	 * firing.  More specifically, we adjust the offset first, taking
+	 * the path through the commutation diagram that doesn't share an
+	 * edge with the derivation above.
+	 */
+	revme = cheri_andperm(mb + 1, ~CHERI_PERM_CHERIABI_VMMAP);
+	CHERIBSDTEST_VERIFY2(!check_revoked(revme), "Tag clear on 2nd revme?");
+	((void * __capability *)mb)[1] = revme;
+	install_kqueue_cap(kq, revme);
+
+	cyc_start = get_cyclecount();
+	CHERIBSDTEST_CHECK_SYSCALL(cheri_revoke(CHERI_REVOKE_IGNORE_START |
+	    CHERI_REVOKE_TAKE_STATS, 0, &crsi));
+	cyc_end = get_cyclecount();
+	fprintf_cheri_revoke_stats(stderr, crsi, cyc_end - cyc_start);
+
+	CHERIBSDTEST_VERIFY2(
+	    crsi.epochs.enqueue >= crsi.epochs.dequeue + 1,
+	    "Bad epoch clock state");
+
+	CHERIBSDTEST_VERIFY2(
+	    cri->epochs.dequeue == crsi.epochs.dequeue,
+	    "Bad shared clock");
+
+	cyc_start = get_cyclecount();
+	CHERIBSDTEST_CHECK_SYSCALL(
+	    cheri_revoke(CHERI_REVOKE_LAST_PASS | CHERI_REVOKE_TAKE_STATS,
+	    crsi.epochs.enqueue, &crsi));
+	cyc_end = get_cyclecount();
+	fprintf_cheri_revoke_stats(stderr, crsi, cyc_end - cyc_start);
+
+	CHERIBSDTEST_VERIFY2(
+	    cri->epochs.dequeue == crsi.epochs.dequeue,
+	    "Bad shared clock");
+
+	CHERIBSDTEST_VERIFY2(!check_revoked(mb[1]), "Memory tag cleared");
+
+	check_kqueue_cap(kq, 1);
+
+	munmap(mb, PAGE_SIZE);
+	close(kq);
+
+	cheribsdtest_success();
+}
+
+CHERIBSDTEST(cheribsdtest_cheri_revoke_capdirty,
+    "Probe the interaction of revocation and capdirty")
+{
+	void * __capability * __capability mb;
+	void * __capability sh;
+	const volatile struct cheri_revoke_info * __capability cri;
+	void * __capability revme;
+	struct cheri_revoke_syscall_info crsi;
+	uint32_t cyc_start, cyc_end;
+
+	mb = CHERIBSDTEST_CHECK_SYSCALL(mmap(0, PAGE_SIZE, PROT_READ |
+	    PROT_WRITE, MAP_ANON, -1, 0));
+	CHERIBSDTEST_CHECK_SYSCALL(cheri_revoke_shadow(CHERI_REVOKE_SHADOW_NOVMMAP,
+	    mb, &sh));
+
+	CHERIBSDTEST_CHECK_SYSCALL(
+	    cheri_revoke_shadow(CHERI_REVOKE_SHADOW_INFO_STRUCT, NULL,
+	    __DEQUALIFY_CAP(void * __capability *,&cri)));
+
+	revme = cheri_andperm(cheri_setbounds(mb, 0x10),
+			      ~CHERI_PERM_CHERIABI_VMMAP);
+	mb[0] = revme;
+
+	/* Mark the start of the arena as subject to revocation */
+	((uint8_t * __capability) sh)[0] = 1;
+
+	cyc_start = get_cyclecount();
+	CHERIBSDTEST_CHECK_SYSCALL(cheri_revoke(CHERI_REVOKE_IGNORE_START |
+	    CHERI_REVOKE_TAKE_STATS, 0, &crsi));
+	cyc_end = get_cyclecount();
+	fprintf_cheri_revoke_stats(stderr, crsi, cyc_end - cyc_start);
+
+	CHERIBSDTEST_VERIFY2(cri->epochs.dequeue == crsi.epochs.dequeue,
+	    "Bad shared clock");
+
+	fprintf(stderr, "revme: %#.16lp\n", revme);
+	fprintf(stderr, "mb[0]: %#.16lp\n", mb[0]);
+
+	/* Between revocation sweeps, derive another cap and store */
+	revme = cheri_andperm(cheri_setbounds(mb, 0x11),
+	    ~CHERI_PERM_CHERIABI_VMMAP);
+	mb[1] = revme;
+
+	cyc_start = get_cyclecount();
+	CHERIBSDTEST_CHECK_SYSCALL(cheri_revoke(CHERI_REVOKE_IGNORE_START |
+	    CHERI_REVOKE_TAKE_STATS, 0, &crsi));
+	cyc_end = get_cyclecount();
+	fprintf_cheri_revoke_stats(stderr, crsi, cyc_end - cyc_start);
+
+	CHERIBSDTEST_VERIFY2(cri->epochs.dequeue == crsi.epochs.dequeue,
+	    "Bad shared clock");
+
+	fprintf(stderr, "revme: %#.16lp\n", revme);
+	fprintf(stderr, "mb[0]: %#.16lp\n", mb[0]);
+	fprintf(stderr, "mb[1]: %#.16lp\n", mb[1]);
+
+	/* Between revocation sweeps, derive another cap and store */
+	revme = cheri_andperm(cheri_setbounds(mb, 0x12),
+	    ~CHERI_PERM_CHERIABI_VMMAP);
+	mb[2] = revme;
+
+	cyc_start = get_cyclecount();
+	CHERIBSDTEST_CHECK_SYSCALL(cheri_revoke(CHERI_REVOKE_LAST_PASS |
+	    CHERI_REVOKE_IGNORE_START | CHERI_REVOKE_TAKE_STATS, 0, &crsi));
+	cyc_end = get_cyclecount();
+	fprintf_cheri_revoke_stats(stderr, crsi, cyc_end - cyc_start);
+
+	CHERIBSDTEST_VERIFY2(cri->epochs.dequeue == crsi.epochs.dequeue,
+	    "Bad shared clock");
+
+	fprintf(stderr, "revme: %#.16lp\n", revme);
+	fprintf(stderr, "mb[0]: %#.16lp\n", mb[0]);
+	fprintf(stderr, "mb[1]: %#.16lp\n", mb[1]);
+	fprintf(stderr, "mb[2]: %#.16lp\n", mb[2]);
+
+	CHERIBSDTEST_VERIFY2(!check_revoked(mb), "Arena revoked");
+	CHERIBSDTEST_VERIFY2(check_revoked(revme), "Register tag cleared");
+	CHERIBSDTEST_VERIFY2(check_revoked(mb[0]), "Memory tag 0 cleared");
+	CHERIBSDTEST_VERIFY2(check_revoked(mb[1]), "Memory tag 1 cleared");
+	CHERIBSDTEST_VERIFY2(check_revoked(mb[2]), "Memory tag 2 cleared");
+
+	munmap(mb, PAGE_SIZE);
+
+	cheribsdtest_success();
+}
+
 CHERIBSDTEST(cheribsdtest_cheri_revoke_loadside, "Test load-side revoker")
 {
 #define CHERIBSDTEST_VM_CHERI_REVOKE_LOADSIDE_NPG	3
@@ -1662,109 +1820,10 @@
 	    TCLR_MODE_LOAD_SPLIT, bigblock_caps, bigblock, shadow, cri);
 
 	munmap(bigblock, bigblock_caps * sizeof(void * __capability));
-=======
-/*
- * Check that we require NULL-derived capabilities when mmap().
- * Test mmap() MAP_FIXED with an invalid capability and existing
- * backing reservation.
- */
-CHERIBSDTEST(cheribsdtest_vm_reservation_mmap_invalid_cap,
-    "check that mmap over existing reservation with invalid "
-    "capability hint fails")
-{
-	void *invalid;
-	void *map;
-
-	map = CHERIBSDTEST_CHECK_SYSCALL(mmap(NULL, PAGE_SIZE,
-	    PROT_READ | PROT_WRITE, MAP_ANON, -1, 0));
-
-	invalid = cheri_cleartag(map);
-
-	map = mmap(invalid, PAGE_SIZE, PROT_READ | PROT_WRITE,
-	    MAP_ANON, -1, 0);
-	CHERIBSDTEST_VERIFY2(map == MAP_FAILED,
-	    "mmap with invalid capability succeeded");
-	CHERIBSDTEST_VERIFY2(errno == EINVAL,
-	    "mmap with invalid capability failed with %d instead "
-	    "of EINVAL", errno);
-
-	cheribsdtest_success();
-}
-
-/*
- * Check that mmap() with a null-derived hint address succeeds.
- */
-CHERIBSDTEST(cheribsdtest_vm_reservation_mmap,
-    "check mmap with NULL-derived hint address")
-{
-	uintptr_t hint = 0x56000000;
-	void *map;
-
-	map = CHERIBSDTEST_CHECK_SYSCALL(mmap((void *)hint, PAGE_SIZE,
-	    PROT_READ | PROT_WRITE, MAP_ANON, -1, 0));
-	CHERIBSDTEST_VERIFY2(cheri_gettag(map) != 0,
-	    "mmap with null-derived hint failed to return valid capability");
-
-	cheribsdtest_success();
-}
-
-/*
- * Check that mapping with a NULL-derived capability hint at a fixed
- * address, with no existing reservation at the target region, succeeds.
- * Check that this fails if a mapping already exists at the target address
- * as MAP_FIXED implies MAP_EXCL in this case.
- */
-CHERIBSDTEST(cheribsdtest_vm_reservation_mmap_fixed_unreserved,
-    "check mmap MAP_FIXED with NULL-derived hint address")
-{
-	uintptr_t hint = 0x56000000;
-	void *map;
-
-	map = CHERIBSDTEST_CHECK_SYSCALL(mmap((void *)hint, PAGE_SIZE,
-	    PROT_MAX(PROT_READ | PROT_WRITE), MAP_ANON | MAP_FIXED, -1, 0));
-	CHERIBSDTEST_VERIFY2(cheri_gettag(map) != 0,
-	    "mmap fixed with NULL-derived hint failed to return "
-	    "valid capability");
-
-	map = mmap((void *)(hint - PAGE_SIZE), 2 * PAGE_SIZE,
-	    PROT_READ | PROT_WRITE, MAP_ANON | MAP_FIXED, -1, 0);
-	CHERIBSDTEST_VERIFY2(map == MAP_FAILED,
-	    "mmap fixed with NULL-derived hint does not imply MAP_EXCL");
-	CHERIBSDTEST_VERIFY2(errno == ENOMEM,
-	    "mmap fixed with NULL-derived hint failed with %d instead "
-	    "of ENOMEM", errno);
-
-	cheribsdtest_success();
-}
-
-/*
- * Check that mmap at fixed address with NULL-derived hint fails if
- * a reservation already exists at the target address.
- */
-CHERIBSDTEST(cheribsdtest_vm_reservation_mmap_insert_null_derived,
-    "check that mmap with NULL-derived hint address over existing "
-    "reservation fails")
-{
-	void *map;
-
-	map = CHERIBSDTEST_CHECK_SYSCALL(mmap(NULL, 3 * PAGE_SIZE,
-	    PROT_MAX(PROT_READ | PROT_WRITE), MAP_GUARD, -1, 0));
-	CHERIBSDTEST_VERIFY2(cheri_gettag(map) != 0,
-	    "mmap failed to return valid capability");
-
-	map = mmap((void *)(uintptr_t)(vaddr_t)map, PAGE_SIZE,
-	    PROT_READ | PROT_WRITE, MAP_ANON | MAP_FIXED, -1, 0);
-	CHERIBSDTEST_VERIFY2(map == MAP_FAILED,
-	    "mmap fixed with NULL-derived hint succeded");
-	CHERIBSDTEST_VERIFY2(errno == ENOMEM,
-	    "mmap fixed with NULL-derived hint failed with %d instead "
-	    "of ENOMEM", errno);
->>>>>>> 8b75e190
-
-	cheribsdtest_success();
-}
-
-<<<<<<< HEAD
+
+	cheribsdtest_success();
+}
+
 CHERIBSDTEST(cheribsdtest_cheri_revoke_lib_fork,
     "Test libcheri_caprevoke with fork")
 {
@@ -1815,62 +1874,4 @@
 
 	cheribsdtest_success();
 }
-
-=======
-/*
- * Check that we can add a fixed mapping into an existing
- * reservation using a VM_MAP bearing capability.
- */
-CHERIBSDTEST(cheribsdtest_vm_reservation_mmap_fixed_insert,
-    "check mmap MAP_FIXED into an existing reservation with a "
-    "VM_MAP perm capability")
-{
-	void *map;
-
-	map = CHERIBSDTEST_CHECK_SYSCALL(mmap(NULL, 3 * PAGE_SIZE,
-	    PROT_MAX(PROT_READ | PROT_WRITE), MAP_GUARD, -1, 0));
-	CHERIBSDTEST_VERIFY2(cheri_gettag(map) != 0,
-	    "mmap failed to return valid capability");
-	CHERIBSDTEST_VERIFY2(cheri_getperm(map) & CHERI_PERM_CHERIABI_VMMAP,
-	    "mmap failed to return capability with CHERIABI_VMMAP perm");
-
-	CHERIBSDTEST_CHECK_SYSCALL(mmap((char *)(map) + PAGE_SIZE, PAGE_SIZE,
-	    PROT_READ | PROT_WRITE, MAP_ANON | MAP_FIXED, -1, 0));
-	CHERIBSDTEST_VERIFY2(cheri_gettag(map) != 0,
-	    "mmap fixed failed to return valid capability");
-
-	cheribsdtest_success();
-}
-
-/*
- * Check that attempting to add a fixed mapping into an existing
- * reservation using a capability without VM_MAP permission fails.
- */
-CHERIBSDTEST(cheribsdtest_vm_reservation_mmap_fixed_insert_noperm,
-    "check that mmap MAP_FIXED into an existing reservation "
-    "with a capability missing VM_MAP permission fails")
-{
-	void *map;
-	void *map2;
-	void *not_enough_perm;
-
-	map = CHERIBSDTEST_CHECK_SYSCALL(mmap(NULL, 3 * PAGE_SIZE,
-	    PROT_MAX(PROT_READ | PROT_WRITE), MAP_GUARD, -1, 0));
-	CHERIBSDTEST_VERIFY2(cheri_gettag(map) != 0,
-	    "mmap failed to return valid capability");
-	CHERIBSDTEST_VERIFY2(cheri_getperm(map) & CHERI_PERM_CHERIABI_VMMAP,
-	    "mmap failed to return capability with CHERIABI_VMMAP perm");
-
-	not_enough_perm = cheri_andperm(map, ~CHERI_PERM_CHERIABI_VMMAP);
-	map2 = mmap((char *)(not_enough_perm) + PAGE_SIZE, PAGE_SIZE,
-	    PROT_READ | PROT_WRITE, MAP_ANON | MAP_FIXED, -1, 0);
-	CHERIBSDTEST_VERIFY2(map2 == MAP_FAILED,
-	    "mmap fixed with capability missing VM_MAP perms succeeds");
-	CHERIBSDTEST_VERIFY2(errno == EACCES,
-	    "mmap fixed with capability missing VM_MAP perms failed "
-	    "with %d instead of EACCES", errno);
-
-	cheribsdtest_success();
-}
->>>>>>> 8b75e190
 #endif