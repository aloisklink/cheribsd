/*-
 * Copyright (c) 2014, 2016 Robert N. M. Watson
 * All rights reserved.
 *
 * This software was developed by SRI International and the University of
 * Cambridge Computer Laboratory under DARPA/AFRL contract (FA8750-10-C-0237)
 * ("CTSRD"), as part of the DARPA CRASH research programme.
 *
 * Redistribution and use in source and binary forms, with or without
 * modification, are permitted provided that the following conditions
 * are met:
 * 1. Redistributions of source code must retain the above copyright
 *    notice, this list of conditions and the following disclaimer.
 * 2. Redistributions in binary form must reproduce the above copyright
 *    notice, this list of conditions and the following disclaimer in the
 *    documentation and/or other materials provided with the distribution.
 *
 * THIS SOFTWARE IS PROVIDED BY THE AUTHOR AND CONTRIBUTORS ``AS IS'' AND
 * ANY EXPRESS OR IMPLIED WARRANTIES, INCLUDING, BUT NOT LIMITED TO, THE
 * IMPLIED WARRANTIES OF MERCHANTABILITY AND FITNESS FOR A PARTICULAR PURPOSE
 * ARE DISCLAIMED.  IN NO EVENT SHALL THE AUTHOR OR CONTRIBUTORS BE LIABLE
 * FOR ANY DIRECT, INDIRECT, INCIDENTAL, SPECIAL, EXEMPLARY, OR CONSEQUENTIAL
 * DAMAGES (INCLUDING, BUT NOT LIMITED TO, PROCUREMENT OF SUBSTITUTE GOODS
 * OR SERVICES; LOSS OF USE, DATA, OR PROFITS; OR BUSINESS INTERRUPTION)
 * HOWEVER CAUSED AND ON ANY THEORY OF LIABILITY, WHETHER IN CONTRACT, STRICT
 * LIABILITY, OR TORT (INCLUDING NEGLIGENCE OR OTHERWISE) ARISING IN ANY WAY
 * OUT OF THE USE OF THIS SOFTWARE, EVEN IF ADVISED OF THE POSSIBILITY OF
 * SUCH DAMAGE.
 */

/*
 * A few non-faulting CHERI-related virtual-memory tests.
 */

#include <sys/cdefs.h>

#if !__has_feature(capabilities)
#error "This code requires a CHERI-aware compiler"
#endif

#include <sys/types.h>
#include <sys/mman.h>
#include <sys/mount.h>
#include <sys/socket.h>
#include <sys/sysctl.h>
#include <sys/time.h>
#include <sys/ucontext.h>
#include <sys/wait.h>

#include <cheri/revoke.h>
#include <sys/event.h>

#include <machine/frame.h>
#include <machine/trap.h>
#include <machine/vmparam.h>

#include <cheri/cheri.h>
#include <cheri/cheric.h>

#include <err.h>
#include <errno.h>
#include <fcntl.h>
#include <inttypes.h>
#include <signal.h>
#include <stdio.h>
#include <stdlib.h>
#include <string.h>
#include <sysexits.h>
#include <unistd.h>

#include "cheribsdtest.h"

static const char * xfail_need_writable_tmp(const char *name __unused);

/*
 * Tests to check that tags are ... or aren't ... preserved for various page
 * types.  'Anonymous' pages provided by the VM subsystem should always
 * preserve tags.  Pages from the filesystem should not -- unless they are
 * mapped MAP_PRIVATE, in which case they should, since they are effectively
 * anonymous pages.  Or so I claim.
 *
 * Most test cases only differ in the mmap flags and the file descriptor, this
 * function does all the shared checks
 */
static void
mmap_and_check_tag_stored(int fd, int protflags, int mapflags)
{
	void * __capability volatile *cp;
	void * __capability cp_value;
	int v;

	cp = CHERIBSDTEST_CHECK_SYSCALL(mmap(NULL, getpagesize(), protflags,
	     mapflags, fd, 0));
	cp_value = cheri_ptr(&v, sizeof(v));
	*cp = cp_value;
	cp_value = *cp;
	CHERIBSDTEST_VERIFY2(cheri_gettag(cp_value) != 0, "tag lost");
	CHERIBSDTEST_CHECK_SYSCALL(munmap(__DEVOLATILE(void *, cp), getpagesize()));
	if (fd != -1)
		CHERIBSDTEST_CHECK_SYSCALL(close(fd));
}

CHERIBSDTEST(cheribsdtest_vm_tag_mmap_anon,
    "check tags are stored for MAP_ANON pages")
{
	mmap_and_check_tag_stored(-1, PROT_READ | PROT_WRITE, MAP_ANON);
	cheribsdtest_success();
}

CHERIBSDTEST(cheribsdtest_vm_tag_shm_open_anon_shared,
    "check tags are stored for SHM_ANON MAP_SHARED pages")
{
	int fd = CHERIBSDTEST_CHECK_SYSCALL(shm_open(SHM_ANON, O_RDWR, 0600));
	CHERIBSDTEST_CHECK_SYSCALL(ftruncate(fd, getpagesize()));
	mmap_and_check_tag_stored(fd, PROT_READ | PROT_WRITE, MAP_SHARED);
	cheribsdtest_success();
}

CHERIBSDTEST(cheribsdtest_vm_tag_shm_open_anon_private,
    "check tags are stored for SHM_ANON MAP_PRIVATE pages")
{
	int fd = CHERIBSDTEST_CHECK_SYSCALL(shm_open(SHM_ANON, O_RDWR, 0600));
	CHERIBSDTEST_CHECK_SYSCALL(ftruncate(fd, getpagesize()));
	mmap_and_check_tag_stored(fd, PROT_READ | PROT_WRITE, MAP_PRIVATE);
	cheribsdtest_success();
}

/*
 * Test aliasing of SHM_ANON objects
 */
CHERIBSDTEST(cheribsdtest_vm_tag_shm_open_anon_shared2x,
    "test multiply-mapped SHM_ANON objects")
{
	void * __capability volatile * map2;
	void * __capability c2;
	int fd = CHERIBSDTEST_CHECK_SYSCALL(shm_open(SHM_ANON, O_RDWR, 0600));
	CHERIBSDTEST_CHECK_SYSCALL(ftruncate(fd, getpagesize()));

	map2 = CHERIBSDTEST_CHECK_SYSCALL(mmap(NULL, getpagesize(),
		PROT_READ, MAP_SHARED, fd, 0));

	/* Verify that no capability present */
	c2 = *map2;
	CHERIBSDTEST_VERIFY2(cheri_gettag(c2) == 0, "tag exists on first read");
	CHERIBSDTEST_VERIFY2(c2 == NULL, "Initial read NULL");

	mmap_and_check_tag_stored(fd, PROT_READ | PROT_WRITE, MAP_SHARED);

	/* And now verify that it is, thanks to the aliased maps */
	c2 = *map2;
	CHERIBSDTEST_VERIFY2(cheri_gettag(c2) != 0, "tag lost on second read");
	CHERIBSDTEST_VERIFY2(c2 != NULL, "Second read not NULL");

	cheribsdtest_success();
}

CHERIBSDTEST(cheribsdtest_vm_shm_open_anon_unix_surprise,
    "test SHM_ANON vs SCM_RIGHTS",
    .ct_xfail_reason =
	"Tags currently survive cross-AS aliasing of SHM_ANON objects")
{
	int sv[2];
	int pid;

	CHERIBSDTEST_CHECK_SYSCALL(socketpair(AF_UNIX, SOCK_DGRAM, 0, sv) != 0);

	pid = fork();
	if (pid == -1)
		cheribsdtest_failure_errx("Fork failed; errno=%d", errno);

	if (pid == 0) {
		void * __capability * map;
		void * __capability c;
		int fd, tag;
		struct msghdr msg = { 0 };
		struct cmsghdr * cmsg;
		char cmsgbuf[CMSG_SPACE(sizeof(fd))] = { 0 } ;
		char iovbuf[16];
		struct iovec iov = { .iov_base = iovbuf, .iov_len = sizeof(iovbuf) };

		close(sv[1]);

		/* Read from socket */
		msg.msg_iov = &iov;
		msg.msg_iovlen = 1;
		msg.msg_control = cmsgbuf;
		msg.msg_controllen = sizeof(cmsgbuf);
		CHERIBSDTEST_CHECK_SYSCALL(recvmsg(sv[0], &msg, 0));

		/* Deconstruct cmsg */
		/* XXX Doesn't compile: cmsg = CMSG_FIRSTHDR(&msg); */
		cmsg = msg.msg_control;
		memmove(&fd, CMSG_DATA(cmsg), sizeof(fd));

		CHERIBSDTEST_VERIFY2(fd >= 0, "fd read OK");

		map = CHERIBSDTEST_CHECK_SYSCALL(mmap(NULL, getpagesize(),
						PROT_READ, MAP_SHARED, fd,
						0));
		c = *map;

		fprintf(stderr, "rx cap: v:%lu b:%016jx l:%016zx o:%jx\n",
			(unsigned long)cheri_gettag(c), cheri_getbase(c),
			cheri_getlen(c), cheri_getoffset(c));

		tag = cheri_gettag(c);
		CHERIBSDTEST_VERIFY2(tag == 0, "tag read");

		CHERIBSDTEST_CHECK_SYSCALL(munmap(map, getpagesize()));
		close(sv[0]);
		close(fd);

		exit(tag);
	} else {
		void * __capability * map;
		void * __capability c;
		int fd, res;
		struct msghdr msg = { 0 };
		struct cmsghdr * cmsg;
		char cmsgbuf[CMSG_SPACE(sizeof(fd))] = { 0 };
		char iovbuf[16] = { 0 };
		struct iovec iov = { .iov_base = iovbuf, .iov_len = sizeof(iovbuf) };

		close(sv[0]);

		fd = CHERIBSDTEST_CHECK_SYSCALL(shm_open(SHM_ANON, O_RDWR, 0600));
		CHERIBSDTEST_CHECK_SYSCALL(ftruncate(fd, getpagesize()));

		map = CHERIBSDTEST_CHECK_SYSCALL(mmap(NULL, getpagesize(),
						PROT_READ | PROT_WRITE,
						MAP_SHARED, fd, 0));

		/* Just some pointer */
		*map = &fd;
		c = *map;
		CHERIBSDTEST_VERIFY2(cheri_gettag(c) != 0, "tag written");

		fprintf(stderr, "tx cap: v:%lu b:%016jx l:%016zx o:%jx\n",
			(unsigned long)cheri_gettag(c), cheri_getbase(c),
			cheri_getlen(c), cheri_getoffset(c));

		CHERIBSDTEST_CHECK_SYSCALL(munmap(map, getpagesize()));

		/* Construct control message */
		msg.msg_iov = &iov;
		msg.msg_iovlen = 1;
		msg.msg_control = cmsgbuf;
		msg.msg_controllen = sizeof(cmsgbuf);
		/* XXX cmsg = CMSG_FIRSTHDR(&msg); */
		cmsg = msg.msg_control;
		cmsg->cmsg_level = SOL_SOCKET;
		cmsg->cmsg_type = SCM_RIGHTS;
		cmsg->cmsg_len = CMSG_LEN(sizeof fd);
		memmove(CMSG_DATA(cmsg), &fd, sizeof(fd));
		msg.msg_controllen = cmsg->cmsg_len;

		/* Send! */
		CHERIBSDTEST_CHECK_SYSCALL(sendmsg(sv[1], &msg, 0));

		close(sv[1]);
		close(fd);

		waitpid(pid, &res, 0);
		if (res == 0) {
			cheribsdtest_success();
		} else {
			cheribsdtest_failure_errx("tag transfer succeeded");
		}
	}
}

#ifdef __CHERI_PURE_CAPABILITY__

/*
 * We can fork processes with shared file descriptor tables, including
 * shared access to a kqueue, which can hoard capabilities for us, allowing
 * them to flow between address spaces.  It is difficult to know what to do
 * about this case, but it seems important to acknowledge.
 */
CHERIBSDTEST(cheribsdtest_vm_cap_share_fd_kqueue,
    "Demonstrate capability passing via shared FD table",
    .ct_xfail_reason = "Tags currently survive cross-AS shared FD tables")
{
	int kq, pid;

	kq = CHERIBSDTEST_CHECK_SYSCALL(kqueue());
	pid = rfork(RFPROC);
	if (pid == -1)
		cheribsdtest_failure_errx("Fork failed; errno=%d", errno);

	if (pid == 0) {
		struct kevent oke;
		/*
		 * Wait for receipt of the user event, and witness the
		 * capability received from the parent.
		 */
		oke.udata = NULL;
		CHERIBSDTEST_CHECK_SYSCALL(kevent(kq, NULL, 0, &oke, 1, NULL));
		CHERIBSDTEST_VERIFY2(oke.ident == 0x2BAD, "Bad identifier from kqueue");
		CHERIBSDTEST_VERIFY2(oke.filter == EVFILT_USER, "Bad filter from kqueue");

		fprintf(stderr, "oke.udata %#lp\n", oke.udata);

		exit(cheri_gettag(oke.udata));
	} else {
		int res;
		struct kevent ike;
		void * __capability passme;

		/*
		 * Generate a capability to a new mapping to pass to the
		 * child, who will not have this region mapped.
		 */
		passme = CHERIBSDTEST_CHECK_SYSCALL(mmap(0, PAGE_SIZE,
				PROT_READ | PROT_WRITE, MAP_ANON, -1, 0));

		EV_SET(&ike, 0x2BAD, EVFILT_USER, EV_ADD|EV_ONESHOT,
			NOTE_FFNOP, 0, passme);
		CHERIBSDTEST_CHECK_SYSCALL(kevent(kq, &ike, 1, NULL, 0, NULL));

		EV_SET(&ike, 0x2BAD, EVFILT_USER, EV_KEEPUDATA,
			NOTE_FFNOP|NOTE_TRIGGER, 0, NULL);
		CHERIBSDTEST_CHECK_SYSCALL(kevent(kq, &ike, 1, NULL, 0, NULL));

		waitpid(pid, &res, 0);
		if (res == 0) {
			cheribsdtest_success();
		} else {
			cheribsdtest_failure_errx("tag transfer");
		}
	}
}

extern int __sys_sigaction(int, const struct sigaction *, struct sigaction *);

/*
 * We can rfork and share the sigaction table across parent and child, which
 * again allows for capability passing across address spaces.
 */
CHERIBSDTEST(cheribsdtest_vm_cap_share_sigaction,
    "Demonstrate capability passing via shared sigaction table",
    .ct_xfail_reason = "Tags currently survive cross-AS shared sigaction table")
{
	int pid;

	pid = rfork(RFPROC | RFSIGSHARE);
	if (pid == -1)
		cheribsdtest_failure_errx("Fork failed; errno=%d", errno);

	/*
	 * Note: we call __sys_sigaction directly here, since the libthr
	 * _thr_sigaction has a shadow list for the sigaction values
	 * (per-process) and therefore does not read the new value installed by
	 * the child process forked with RFSIGSHARE.
	 */
	if (pid == 0) {
		void *__capability passme;
		struct sigaction sa;

		bzero(&sa, sizeof(sa));

		/* This is a little abusive, but shows the point, I think */

		passme = CHERIBSDTEST_CHECK_SYSCALL(mmap(0, PAGE_SIZE,
		    PROT_READ | PROT_WRITE | PROT_EXEC, MAP_ANON, -1, 0));
		sa.sa_handler = passme;

		CHERIBSDTEST_CHECK_SYSCALL(__sys_sigaction(SIGUSR1, &sa, NULL));

		/* Read it again and check that we get the same value back. */
		CHERIBSDTEST_CHECK_SYSCALL(__sys_sigaction(SIGUSR1, NULL, &sa));
		fprintf(stderr, "child value read from sigaction(): ");
		fprintf(stderr, "sa.sa_handler %#lp\n", sa.sa_handler);
		CHERIBSDTEST_CHECK_EQ_CAP(sa.sa_handler, passme);

		exit(0);
	} else {
		struct sigaction sa;

		waitpid(pid, NULL, 0);

		bzero(&sa, sizeof(sa));
		sa.sa_flags = 1;

		CHERIBSDTEST_CHECK_SYSCALL(__sys_sigaction(SIGUSR1, NULL, &sa));
		fprintf(stderr, "parent sa read from sigaction(): ");
		fprintf(stderr, "sa.sa_handler %#lp\n", sa.sa_handler);

		/* Flags should be zero on read */
		CHERIBSDTEST_CHECK_EQ_LONG(sa.sa_flags, 0);

		if (cheri_gettag(sa.sa_handler)) {
			cheribsdtest_failure_errx("tag transfer");
		} else {
			cheribsdtest_success();
		}
	}
}

#endif

CHERIBSDTEST(cheribsdtest_vm_tag_dev_zero_shared,
    "check tags are stored for /dev/zero MAP_SHARED pages")
{
	int fd = CHERIBSDTEST_CHECK_SYSCALL(open("/dev/zero", O_RDWR));
	mmap_and_check_tag_stored(fd, PROT_READ | PROT_WRITE, MAP_SHARED);
	cheribsdtest_success();
}

CHERIBSDTEST(cheribsdtest_vm_tag_dev_zero_private,
    "check tags are stored for /dev/zero MAP_PRIVATE pages")
{
	int fd = CHERIBSDTEST_CHECK_SYSCALL(open("/dev/zero", O_RDWR));
	mmap_and_check_tag_stored(fd, PROT_READ | PROT_WRITE, MAP_PRIVATE);
	cheribsdtest_success();
}

static int
create_tempfile()
{
	char template[] = "/tmp/cheribsdtest.XXXXXXXX";
	int fd = CHERIBSDTEST_CHECK_SYSCALL2(mkstemp(template),
	    "mkstemp %s", template);
	CHERIBSDTEST_CHECK_SYSCALL(unlink(template));
	CHERIBSDTEST_CHECK_SYSCALL(ftruncate(fd, getpagesize()));
	return fd;
}

/*
 * This case should fault.
 * XXXRW: I wonder if we also need some sort of load-related test?
 */
CHERIBSDTEST(cheribsdtest_vm_notag_tmpfile_shared,
    "check tags are not stored for tmpfile() MAP_SHARED pages",
    .ct_flags = CT_FLAG_SIGNAL | CT_FLAG_SI_CODE | CT_FLAG_SI_TRAPNO,
    .ct_signum = SIGSEGV,
    .ct_si_code = SEGV_STORETAG,
    .ct_si_trapno = TRAPNO_STORE_CAP_PF,
    .ct_check_xfail = xfail_need_writable_tmp)
{
	void * __capability volatile *cp;
	void * __capability cp_value;
	int fd, v;

	fd = create_tempfile();
	cp = CHERIBSDTEST_CHECK_SYSCALL(mmap(NULL, getpagesize(),
	    PROT_READ | PROT_WRITE, MAP_SHARED, fd, 0));
	cp_value = cheri_ptr(&v, sizeof(v));
	*cp = cp_value;
	cheribsdtest_failure_errx("tagged store succeeded");
}

CHERIBSDTEST(cheribsdtest_vm_tag_tmpfile_private,
    "check tags are stored for tmpfile() MAP_PRIVATE pages",
    .ct_check_xfail = xfail_need_writable_tmp)
{
	int fd = create_tempfile();
	mmap_and_check_tag_stored(fd, PROT_READ | PROT_WRITE, MAP_PRIVATE);
	cheribsdtest_success();
}

CHERIBSDTEST(cheribsdtest_vm_tag_tmpfile_private_prefault,
    "check tags are stored for tmpfile() MAP_PRIVATE, MAP_PREFAULT_READ pages",
    .ct_check_xfail = xfail_need_writable_tmp)
{
	int fd = create_tempfile();
	mmap_and_check_tag_stored(fd, PROT_READ | PROT_WRITE,
	    MAP_PRIVATE | MAP_PREFAULT_READ);
	cheribsdtest_success();
}

static const char *
xfail_need_writable_tmp(const char *name __unused)
{
	static const char *reason = NULL;
	static int checked = 0;
	char template[] = "/tmp/cheribsdtest.XXXXXXXX";
	int fd;

	if (checked)
		return (reason);

	checked = 1;
	fd = mkstemp(template);
	if (fd >= 0) {
		close(fd);
		unlink(template);
		return (NULL);
	}
	reason = "/tmp is not writable";
	return (reason);
}

/*
 * Exercise copy-on-write:
 *
 * 1) Create a new anonymous shared memory object, extend to page size, map,
 * and write a tagged capability to it.
 *
 * 2) Create a second copy-on-write mapping; read back the tagged value via
 * the second mapping, and confirm that it still has a tag.
 * (cheribsdtest_vm_cow_read)
 *
 * 3) Write an adjacent word in the second mapping, which should cause a
 * copy-on-write, then read back the capability and confirm that it still has
 * a tag.  (cheribsdtest_vm_cow_write)
 */
CHERIBSDTEST(cheribsdtest_vm_cow_read,
    "read capabilities from a copy-on-write page")
{
	void * __capability volatile *cp_copy;
	void * __capability volatile *cp_real;
	void * __capability cp;
	int fd;

	/*
	 * Create anonymous shared memory object.
	 */
	fd = CHERIBSDTEST_CHECK_SYSCALL(shm_open(SHM_ANON, O_RDWR, 0600));
	CHERIBSDTEST_CHECK_SYSCALL(ftruncate(fd, getpagesize()));

	/*
	 * Create 'real' and copy-on-write mappings.
	 */
	cp_real = CHERIBSDTEST_CHECK_SYSCALL2(mmap(NULL, getpagesize(),
	    PROT_READ | PROT_WRITE, MAP_SHARED, fd, 0), "mmap cp_real");
	cp_copy = CHERIBSDTEST_CHECK_SYSCALL2(mmap(NULL, getpagesize(),
	    PROT_READ | PROT_WRITE, MAP_PRIVATE, fd, 0), "mmap cp_copy");

	/*
	 * Write out a tagged capability to 'real' mapping -- doesn't really
	 * matter what it points at.  Confirm it has a tag.
	 */
	cp = cheri_ptr(&fd, sizeof(fd));
	cp_real[0] = cp;
	cp = cp_real[0];
	CHERIBSDTEST_VERIFY2(cheri_gettag(cp) != 0, "pretest: tag missing");

	/*
	 * Read in tagged capability via copy-on-write mapping.  Confirm it
	 * has a tag.
	 */
	cp = cp_copy[0];
	CHERIBSDTEST_VERIFY2(cheri_gettag(cp) != 0, "tag missing, cp_real");

	/*
	 * Clean up.
	 */
	CHERIBSDTEST_CHECK_SYSCALL2(munmap(__DEVOLATILE(void *, cp_real),
	    getpagesize()), "munmap cp_real");
	CHERIBSDTEST_CHECK_SYSCALL2(munmap(__DEVOLATILE(void *, cp_copy),
	    getpagesize()), "munmap cp_copy");
	CHERIBSDTEST_CHECK_SYSCALL(close(fd));
	cheribsdtest_success();
}

CHERIBSDTEST(cheribsdtest_vm_cow_write,
    "read capabilities from a faulted copy-on-write page")
{
	void * __capability volatile *cp_copy;
	void * __capability volatile *cp_real;
	void * __capability cp;
	int fd;

	/*
	 * Create anonymous shared memory object.
	 */
	fd = CHERIBSDTEST_CHECK_SYSCALL(shm_open(SHM_ANON, O_RDWR, 0600));
	CHERIBSDTEST_CHECK_SYSCALL(ftruncate(fd, getpagesize()));

	/*
	 * Create 'real' and copy-on-write mappings.
	 */
	cp_real = CHERIBSDTEST_CHECK_SYSCALL2(mmap(NULL, getpagesize(),
	    PROT_READ | PROT_WRITE, MAP_SHARED, fd, 0), "mmap cp_real");
	cp_copy = CHERIBSDTEST_CHECK_SYSCALL2(mmap(NULL, getpagesize(),
	    PROT_READ | PROT_WRITE, MAP_PRIVATE, fd, 0), "mmap cp_copy");

	/*
	 * Write out a tagged capability to 'real' mapping -- doesn't really
	 * matter what it points at.  Confirm it has a tag.
	 */
	cp = cheri_ptr(&fd, sizeof(fd));
	cp_real[0] = cp;
	cp = cp_real[0];
	CHERIBSDTEST_VERIFY2(cheri_gettag(cp) != 0, "pretest: tag missing");

	/*
	 * Read in tagged capability via copy-on-write mapping.  Confirm it
	 * has a tag.
	 */
	cp = cp_copy[0];
	CHERIBSDTEST_VERIFY2(cheri_gettag(cp) != 0, "tag missing, cp_real");

	/*
	 * Diverge from cheribsdtest_vm_cow_read(): write via the second mapping
	 * to force a copy-on-write rather than continued sharing of the page.
	 */
	cp = cheri_ptr(&fd, sizeof(fd));
	cp_copy[1] = cp;

	/*
	 * Confirm that the tag is still present on the 'real' page.
	 */
	cp = cp_real[0];
	CHERIBSDTEST_VERIFY2(cheri_gettag(cp) != 0, "tag missing after COW, cp_real");

	cp = cp_copy[0];
	CHERIBSDTEST_VERIFY2(cheri_gettag(cp) != 0, "tag missing after COW, cp_copy");

	/*
	 * Clean up.
	 */
	CHERIBSDTEST_CHECK_SYSCALL2(munmap(__DEVOLATILE(void *, cp_real),
	    getpagesize()), "munmap cp_real");
	CHERIBSDTEST_CHECK_SYSCALL2(munmap(__DEVOLATILE(void *, cp_copy),
	    getpagesize()), "munmap cp_copy");
	CHERIBSDTEST_CHECK_SYSCALL(close(fd));
	cheribsdtest_success();
}

#ifdef __CHERI_PURE_CAPABILITY__

static int __used sink;

static size_t
get_unrepresentable_length()
{
	int shift = 0;
	size_t len;

	/*
	 * Generate the shortest unrepresentable length, for which rounding
	 * up to PAGE_SIZE is still unrepresentable.
	 */
	do {
		len = (1 << (PAGE_SHIFT + shift)) + 1;
		shift++;
	} while (round_page(len) ==
	    __builtin_cheri_round_representable_length(round_page(len)));
	return (len);
}

/*
 * Check that the padding of a reservation faults on access
 */
CHERIBSDTEST(cheribsdtest_vm_reservation_access_fault,
    "check that we fault when accessing padding of a reservation",
    .ct_flags = CT_FLAG_SIGNAL | CT_FLAG_SI_CODE,
    .ct_signum = SIGSEGV,
    .ct_si_code = SEGV_ACCERR)
{
	size_t len = get_unrepresentable_length();
	size_t expected_len;
	void *map;
	int *padding;

	expected_len = __builtin_cheri_round_representable_length(len);
	CHERIBSDTEST_VERIFY2(expected_len > round_page(len),
	    "test precondition failed: padding for length (%lx) must "
	    "exceed one page, found %lx", len, expected_len);
	map = CHERIBSDTEST_CHECK_SYSCALL(mmap(NULL, len, PROT_READ | PROT_WRITE,
	    MAP_ANON, -1, 0));
	CHERIBSDTEST_VERIFY2(cheri_gettag(map) != 0, "mmap() failed to return "
	    "a pointer when given unrepresentable length (%zu)", len);
	CHERIBSDTEST_VERIFY2(cheri_getlen(map) == expected_len,
	    "mmap() returned a pointer with an unrepresentable length "
	    "(%zu vs %zu): %#p", cheri_getlen(map), expected_len, map);

	padding = (int *)((uintcap_t)map + expected_len - sizeof(int));
	sink = *padding;

	cheribsdtest_failure_errx("reservation padding access allowed");
}

/*
 * Check that a reserved range can not be reused for another mapping,
 * until the whole mapping is freed.
 */
CHERIBSDTEST(cheribsdtest_vm_reservation_reuse,
    "check that we can not remap over a partially-unmapped reservation")
{
	void *map;
	void *map2;

	map = CHERIBSDTEST_CHECK_SYSCALL(mmap(NULL, PAGE_SIZE * 2,
	    PROT_READ | PROT_WRITE, MAP_ANON, -1, 0));
	CHERIBSDTEST_VERIFY2(cheri_gettag(map) != 0, "mmap() failed to return "
	    "a pointer");

	CHERIBSDTEST_CHECK_SYSCALL(munmap((char *)map + PAGE_SIZE, PAGE_SIZE));
	/*
	 * XXX-AM: is this checking the right thing?
	 * We may be failing because the reservation length is not enough.
	 */
	map2 = mmap((void *)(uintptr_t)((vaddr_t)map + PAGE_SIZE),
	    PAGE_SIZE * 2, PROT_READ | PROT_WRITE, MAP_ANON | MAP_FIXED, -1, 0);
	if (map2 == MAP_FAILED) {
		CHERIBSDTEST_VERIFY2(errno == ENOMEM,
		    "Unexpected errno %d instead of ENOMEM", errno);
		cheribsdtest_success();
	}

	cheribsdtest_failure_errx("mmap over reservation succeeded");
}

/*
 * Check that alignment is promoted automatically to the first
 * representable boundary.
 */
CHERIBSDTEST(cheribsdtest_vm_reservation_align,
    "check that mmap correctly align mappings")
{
	void *map;
	size_t len = get_unrepresentable_length();
	size_t align_shift = CHERI_ALIGN_SHIFT(len);
	size_t align_mask = CHERI_ALIGN_MASK(len);

	/* No alignment */
	map = CHERIBSDTEST_CHECK_SYSCALL(mmap(NULL, len,
	    PROT_READ | PROT_WRITE, MAP_ANON, -1, 0));
	CHERIBSDTEST_VERIFY2(((vaddr_t)(map) & align_mask) == 0,
	    "mmap failed to align representable region for %p", map);

	/* Underaligned */
	map = CHERIBSDTEST_CHECK_SYSCALL(mmap(NULL, len,
	    PROT_READ | PROT_WRITE, MAP_ANON | MAP_ALIGNED(align_shift - 1),
	    -1, 0));
	CHERIBSDTEST_VERIFY2(((vaddr_t)(map) & align_mask) == 0,
	    "mmap failed to align representable region with requested "
	    "alignment %lx for %p", align_shift - 1, map);

	/* Overaligned */
	map = CHERIBSDTEST_CHECK_SYSCALL(mmap(NULL, len,
	    PROT_READ | PROT_WRITE, MAP_ANON | MAP_ALIGNED(align_shift + 1),
	    -1, 0));
	CHERIBSDTEST_VERIFY2(
	    ((vaddr_t)(map) & ((1 << (align_shift + 1)) - 1)) == 0,
	    "mmap failed to align representable region with requested "
	    "alignment %lx for %p", align_shift + 1, map);

	/* Explicit cheri alignment */
	map = CHERIBSDTEST_CHECK_SYSCALL(mmap(NULL, len,
	    PROT_READ | PROT_WRITE, MAP_ANON | MAP_ALIGNED_CHERI, -1, 0));
	CHERIBSDTEST_VERIFY2(((vaddr_t)(map) & align_mask) == 0,
	    "mmap failed to align representable region with requested "
	    "cheri alignment for %p", map);

	map = CHERIBSDTEST_CHECK_SYSCALL(mmap(NULL, len,
	    PROT_READ | PROT_WRITE, MAP_ANON | MAP_ALIGNED_CHERI_SEAL, -1, 0));
	CHERIBSDTEST_VERIFY2(((vaddr_t)(map) & align_mask) == 0,
	    "mmap failed to align representable region with requested "
	    "cheri seal alignment for %p", map);

	cheribsdtest_success();
}

/*
 * Check that after a reservation is unmapped, it is not possible to
 * reuse the old capability to create new fixed mappings.
 * This is an attempt of reusing a capability before revocation, in
 * a proper temporal-safety implementation will lead to failures so
 * we catch these early.
 */
CHERIBSDTEST(cheribsdtest_vm_reservation_mmap_after_free_fixed,
    "check that an old capability can not be used to mmap with MAP_FIXED "
    "after the reservation has been deleted")
{
	void *map;
	map = CHERIBSDTEST_CHECK_SYSCALL(mmap(NULL, PAGE_SIZE,
	    PROT_READ | PROT_WRITE, MAP_ANON, -1, 0));

	CHERIBSDTEST_CHECK_SYSCALL(munmap((char *)map, PAGE_SIZE));

	map = mmap(map, PAGE_SIZE, PROT_READ | PROT_WRITE,
	    MAP_ANON | MAP_FIXED, -1, 0);
	CHERIBSDTEST_VERIFY2(map == MAP_FAILED, "mmap after free succeeded");
	CHERIBSDTEST_VERIFY2(errno == EPROT,
	    "mmap after free failed with %d instead of EPROT", errno);

	cheribsdtest_success();
}

/*
 * Check that after a reservation is unmapped, it is not possible to
 * reuse the old capability to create new non-fixed mappings.
 * This is an attempt of reusing a capability before revocation, in
 * a proper temporal-safety implementation will lead to failures so
 * we catch these early.
 */
CHERIBSDTEST(cheribsdtest_vm_reservation_mmap_after_free,
    "check that an old capability can not be used to mmap after the "
    "reservation has been deleted")
{
	void *map;
	map = CHERIBSDTEST_CHECK_SYSCALL(mmap(NULL, PAGE_SIZE,
	    PROT_READ | PROT_WRITE, MAP_ANON, -1, 0));

	CHERIBSDTEST_CHECK_SYSCALL(munmap((char *)map, PAGE_SIZE));

	map = mmap(map, PAGE_SIZE, PROT_READ | PROT_WRITE,
	    MAP_ANON, -1, 0);
	CHERIBSDTEST_VERIFY2(map == MAP_FAILED, "mmap after free succeeded");
	CHERIBSDTEST_VERIFY2(errno == EPROT,
	    "mmap after free failed with %d instead of EPROT", errno);
	cheribsdtest_success();
}

/*
 * Check that reservations are aligned and padded correctly for shared mappings.
 */
CHERIBSDTEST(cheribsdtest_vm_reservation_mmap_shared,
    "check reservation alignment and bounds for shared mappings")
{
	void *map;
	size_t len = get_unrepresentable_length();
	size_t expected_len;
	size_t align_mask = CHERI_ALIGN_MASK(len);
	int fd;

	expected_len = __builtin_cheri_round_representable_length(len);
	fd = CHERIBSDTEST_CHECK_SYSCALL(shm_open(SHM_ANON, O_RDWR, 0600));
	CHERIBSDTEST_CHECK_SYSCALL(ftruncate(fd, len));

	map = CHERIBSDTEST_CHECK_SYSCALL(mmap(NULL, len,
	    PROT_READ | PROT_WRITE, MAP_SHARED, fd, 0));

	CHERIBSDTEST_VERIFY2(((vaddr_t)(map) & align_mask) == 0,
	    "mmap failed to align shared regiont for representability");
	CHERIBSDTEST_VERIFY2(cheri_getlen(map) == expected_len,
	    "mmap returned pointer with unrepresentable length");

	cheribsdtest_success();
}

/*
 * Check that we require NULL-derived capabilities when mmap().
 * Test mmap() with an invalid capability and no backing reservation.
 */
CHERIBSDTEST(cheribsdtest_vm_mmap_invalid_cap,
    "check that mmap with invalid capability hint fails")
{
	void *invalid = cheri_cleartag(cheri_setaddress(
	    cheri_getpcc(), 0x4300beef));
	void *map;

	map = mmap(invalid, PAGE_SIZE, PROT_READ | PROT_WRITE,
	    MAP_ANON, -1, 0);
	CHERIBSDTEST_VERIFY2(map == MAP_FAILED,
	    "mmap with invalid capability succeeded");
	CHERIBSDTEST_VERIFY2(errno == EINVAL,
	    "mmap with invalid capability failed with %d instead "
	    "of EINVAL", errno);

	cheribsdtest_success();
}

/*
 * Check that we require NULL-derived capabilities when mmap().
 * Test mmap() MAP_FIXED with an invalid capability and no backing reservation.
 */
CHERIBSDTEST(cheribsdtest_vm_mmap_invalid_cap_fixed,
    "check that mmap MAP_FIXED with invalid capability hint fails")
{
	void *invalid = cheri_cleartag(cheri_setaddress(
	    cheri_getpcc(), 0x4300beef));
	void *map;

	map = mmap(invalid, PAGE_SIZE, PROT_READ | PROT_WRITE,
	    MAP_ANON | MAP_FIXED, -1, 0);
	CHERIBSDTEST_VERIFY2(map == MAP_FAILED,
	    "mmap with invalid capability succeeded");
	CHERIBSDTEST_VERIFY2(errno == EINVAL,
	    "mmap with invalid capability failed with %d instead "
	    "of EINVAL", errno);

	cheribsdtest_success();
}

/*
 * Check that we require NULL-derived capabilities when mmap().
 * Test mmap() MAP_FIXED with an invalid capability and existing
 * backing reservation.
 */
CHERIBSDTEST(cheribsdtest_vm_reservation_mmap_invalid_cap,
    "check that mmap over existing reservation with invalid "
    "capability hint fails")
{
	void *invalid;
	void *map;

	map = CHERIBSDTEST_CHECK_SYSCALL(mmap(NULL, PAGE_SIZE,
	    PROT_READ | PROT_WRITE, MAP_ANON, -1, 0));

	invalid = cheri_cleartag(map);

	map = mmap(invalid, PAGE_SIZE, PROT_READ | PROT_WRITE,
	    MAP_ANON, -1, 0);
	CHERIBSDTEST_VERIFY2(map == MAP_FAILED,
	    "mmap with invalid capability succeeded");
	CHERIBSDTEST_VERIFY2(errno == EINVAL,
	    "mmap with invalid capability failed with %d instead "
	    "of EINVAL", errno);

	cheribsdtest_success();
}

/*
 * Check that mmap() with a null-derived hint address succeeds.
 */
CHERIBSDTEST(cheribsdtest_vm_reservation_mmap,
    "check mmap with NULL-derived hint address")
{
	uintptr_t hint = 0x56000000;
	void *map;

	map = CHERIBSDTEST_CHECK_SYSCALL(mmap((void *)hint, PAGE_SIZE,
	    PROT_READ | PROT_WRITE, MAP_ANON, -1, 0));
	CHERIBSDTEST_VERIFY2(cheri_gettag(map) != 0,
	    "mmap with null-derived hint failed to return valid capability");

	cheribsdtest_success();
}

/*
 * Check that mapping with a NULL-derived capability hint at a fixed
 * address, with no existing reservation at the target region, succeeds.
 * Check that this fails if a mapping already exists at the target address
 * as MAP_FIXED implies MAP_EXCL in this case.
 */
CHERIBSDTEST(cheribsdtest_vm_reservation_mmap_fixed_unreserved,
    "check mmap MAP_FIXED with NULL-derived hint address")
{
	uintptr_t hint = 0x56000000;
	void *map;

	map = CHERIBSDTEST_CHECK_SYSCALL(mmap((void *)hint, PAGE_SIZE,
	    PROT_MAX(PROT_READ | PROT_WRITE), MAP_ANON | MAP_FIXED, -1, 0));
	CHERIBSDTEST_VERIFY2(cheri_gettag(map) != 0,
	    "mmap fixed with NULL-derived hint failed to return "
	    "valid capability");

	map = mmap((void *)(hint - PAGE_SIZE), 2 * PAGE_SIZE,
	    PROT_READ | PROT_WRITE, MAP_ANON | MAP_FIXED, -1, 0);
	CHERIBSDTEST_VERIFY2(map == MAP_FAILED,
	    "mmap fixed with NULL-derived hint does not imply MAP_EXCL");
	CHERIBSDTEST_VERIFY2(errno == ENOMEM,
	    "mmap fixed with NULL-derived hint failed with %d instead "
	    "of ENOMEM", errno);

	cheribsdtest_success();
}

/*
 * Check that mmap at fixed address with NULL-derived hint fails if
 * a reservation already exists at the target address.
 */
CHERIBSDTEST(cheribsdtest_vm_reservation_mmap_insert_null_derived,
    "check that mmap with NULL-derived hint address over existing "
    "reservation fails")
{
	void *map;

	map = CHERIBSDTEST_CHECK_SYSCALL(mmap(NULL, 3 * PAGE_SIZE,
	    PROT_MAX(PROT_READ | PROT_WRITE), MAP_GUARD, -1, 0));
	CHERIBSDTEST_VERIFY2(cheri_gettag(map) != 0,
	    "mmap failed to return valid capability");

	map = mmap((void *)(uintptr_t)(vaddr_t)map, PAGE_SIZE,
	    PROT_READ | PROT_WRITE, MAP_ANON | MAP_FIXED, -1, 0);
	CHERIBSDTEST_VERIFY2(map == MAP_FAILED,
	    "mmap fixed with NULL-derived hint succeded");
	CHERIBSDTEST_VERIFY2(errno == ENOMEM,
	    "mmap fixed with NULL-derived hint failed with %d instead "
	    "of ENOMEM", errno);

	cheribsdtest_success();
}

/*
 * Check that we can add a fixed mapping into an existing
 * reservation using a VM_MAP bearing capability.
 */
CHERIBSDTEST(cheribsdtest_vm_reservation_mmap_fixed_insert,
    "check mmap MAP_FIXED into an existing reservation with a "
    "VM_MAP perm capability")
{
	void *map;

	map = CHERIBSDTEST_CHECK_SYSCALL(mmap(NULL, 3 * PAGE_SIZE,
	    PROT_MAX(PROT_READ | PROT_WRITE), MAP_GUARD, -1, 0));
	CHERIBSDTEST_VERIFY2(cheri_gettag(map) != 0,
	    "mmap failed to return valid capability");
	CHERIBSDTEST_VERIFY2(cheri_getperm(map) & CHERI_PERM_CHERIABI_VMMAP,
	    "mmap failed to return capability with CHERIABI_VMMAP perm");

	CHERIBSDTEST_CHECK_SYSCALL(mmap((char *)(map) + PAGE_SIZE, PAGE_SIZE,
	    PROT_READ | PROT_WRITE, MAP_ANON | MAP_FIXED, -1, 0));
	CHERIBSDTEST_VERIFY2(cheri_gettag(map) != 0,
	    "mmap fixed failed to return valid capability");

	cheribsdtest_success();
}

/*
 * Check that attempting to add a fixed mapping into an existing
 * reservation using a capability without VM_MAP permission fails.
 */
CHERIBSDTEST(cheribsdtest_vm_reservation_mmap_fixed_insert_noperm,
    "check that mmap MAP_FIXED into an existing reservation "
    "with a capability missing VM_MAP permission fails")
{
	void *map;
	void *map2;
	void *not_enough_perm;

	map = CHERIBSDTEST_CHECK_SYSCALL(mmap(NULL, 3 * PAGE_SIZE,
	    PROT_MAX(PROT_READ | PROT_WRITE), MAP_GUARD, -1, 0));
	CHERIBSDTEST_VERIFY2(cheri_gettag(map) != 0,
	    "mmap failed to return valid capability");
	CHERIBSDTEST_VERIFY2(cheri_getperm(map) & CHERI_PERM_CHERIABI_VMMAP,
	    "mmap failed to return capability with CHERIABI_VMMAP perm");

	not_enough_perm = cheri_andperm(map, ~CHERI_PERM_CHERIABI_VMMAP);
	map2 = mmap((char *)(not_enough_perm) + PAGE_SIZE, PAGE_SIZE,
	    PROT_READ | PROT_WRITE, MAP_ANON | MAP_FIXED, -1, 0);
	CHERIBSDTEST_VERIFY2(map2 == MAP_FAILED,
	    "mmap fixed with capability missing VM_MAP perms succeeds");
	CHERIBSDTEST_VERIFY2(errno == EACCES,
	    "mmap fixed with capability missing VM_MAP perms failed "
	    "with %d instead of EACCES", errno);

	cheribsdtest_success();
}
<<<<<<< HEAD
#endif

/*
 * Store a cap to a page and check that mincore reports it CAPSTORE.
 *
 * Due to a shortage of bits in mincore()'s uint8_t reporting bit vector, this
 * particular test is not able to distinguish CAPSTORE and CAPDIRTY and so is
 * not sensitive to the vm.pmap.enter_capstore_as_capdirty sysctl.
 *
 * On the other hand, this test is sensitive to the vm.capstore_on_alloc sysctl:
 * if that is asserted, our cap-capable anonymous memory will be installed
 * CAPSTORE (and possibly even CAPDIRTY, in light of the above) whereas, if this
 * sysctl is clear, our initial view of said memory will be !CAPSTORE.
 */
CHERIBSDTEST(cheribsdtest_vm_capdirty, "verify capdirty marking and mincore")
{
#define CHERIBSDTEST_VM_CAPDIRTY_NPG	2
	size_t sz = CHERIBSDTEST_VM_CAPDIRTY_NPG * getpagesize();
	uint8_t capstore_on_alloc;
	size_t capstore_on_alloc_sz = sizeof(capstore_on_alloc);

	void * __capability *pg0;
	unsigned char mcv[CHERIBSDTEST_VM_CAPDIRTY_NPG] = { 0 };

	CHERIBSDTEST_CHECK_SYSCALL(
	    sysctlbyname("vm.capstore_on_alloc", &capstore_on_alloc,
	        &capstore_on_alloc_sz, NULL, 0));

	pg0 = CHERIBSDTEST_CHECK_SYSCALL(
	    mmap(NULL, sz, PROT_READ | PROT_WRITE, MAP_ANON, -1, 0));

	void * __capability *pg1 = (void *)&((char *)pg0)[getpagesize()];

	/*
	 * Pages are ZFOD and so will not be CAPSTORE, or, really, anything
	 * else, either.
	 */
	CHERIBSDTEST_CHECK_SYSCALL(mincore(pg0, sz, &mcv[0]));
	CHERIBSDTEST_VERIFY2(mcv[0] == 0, "page 0 status 0");
	CHERIBSDTEST_VERIFY2(mcv[1] == 0, "page 1 status 0");

	/*
	 * Write data to page 0, causing it to become allocated and MODIFIED.
	 * If vm.capstore_on_alloc, then it should be CAPSTORE as well, despite
	 * having never been the target of a capability store.
	 */
	*(char *)pg0 = 0x42;

	CHERIBSDTEST_CHECK_SYSCALL(mincore(pg0, sz, &mcv[0]));
	CHERIBSDTEST_VERIFY2(
	    (mcv[0] & MINCORE_MODIFIED) != 0, "page 0 modified 1");
	CHERIBSDTEST_VERIFY2(
	    !(mcv[0] & MINCORE_CAPSTORE) == !capstore_on_alloc,
	    "page 0 capstore 1");

	/*
	 * Write a capability to page 1 and check that it is MODIFIED and
	 * CAPSTORE regardless of vm.capstore_on_alloc.
	 */
	*pg1 = (__cheri_tocap void * __capability)pg0;

	CHERIBSDTEST_CHECK_SYSCALL(mincore(pg0, sz, &mcv[0]));
	CHERIBSDTEST_VERIFY2(
	    (mcv[1] & MINCORE_MODIFIED) != 0, "page 1 modified 2");
	CHERIBSDTEST_VERIFY2(
	    (mcv[1] & MINCORE_CAPSTORE) != 0, "page 1 capstore 2");

	CHERIBSDTEST_CHECK_SYSCALL(munmap(pg0, sz));
	cheribsdtest_success();
#undef CHERIBSDTEST_VM_CAPDIRTY_NPG
}

/*
 * Revocation tests
 */

#ifdef CHERI_REVOKE

/* Ick */
static inline uint64_t
get_cyclecount()
{
#if defined(__mips__)
	return cheri_get_cyclecount();
#elif defined(__riscv)
	return __builtin_readcyclecounter();
#else
	return 0;
#endif
}

static int
check_revoked(void * __capability r)
{
	return (cheri_gettag(r) == 0) ||
	    ((cheri_gettype(r) == -1L) && (cheri_getperm(r) == 0));
}

static void
install_kqueue_cap(int kq, void * __capability revme)
{
	struct kevent ike;

	EV_SET(&ike, (uintptr_t)&install_kqueue_cap,
	    EVFILT_USER, EV_ADD | EV_ONESHOT | EV_DISABLE, NOTE_FFNOP, 0,
	    revme);
	CHERIBSDTEST_CHECK_SYSCALL(kevent(kq, &ike, 1, NULL, 0, NULL));
	EV_SET(&ike, (uintptr_t)&install_kqueue_cap, EVFILT_USER, EV_KEEPUDATA,
	    NOTE_FFNOP | NOTE_TRIGGER, 0, NULL);
	CHERIBSDTEST_CHECK_SYSCALL(kevent(kq, &ike, 1, NULL, 0, NULL));
}

static void
check_kqueue_cap(int kq, unsigned int valid)
{
	struct kevent ike, oke = { 0 };

	EV_SET(&ike, (uintptr_t)&install_kqueue_cap,
	    EVFILT_USER, EV_ENABLE|EV_KEEPUDATA, NOTE_FFNOP, 0, NULL);
	CHERIBSDTEST_CHECK_SYSCALL(kevent(kq, &ike, 1, NULL, 0, NULL));
	CHERIBSDTEST_CHECK_SYSCALL(kevent(kq, NULL, 0, &oke, 1, NULL));
	CHERIBSDTEST_VERIFY2(
	    __builtin_cheri_equal_exact(oke.ident, &install_kqueue_cap),
	    "Bad identifier from kqueue");
	CHERIBSDTEST_VERIFY2(oke.filter == EVFILT_USER,
	    "Bad filter from kqueue");
	CHERIBSDTEST_VERIFY2(check_revoked(oke.udata) == !valid,
				"kqueue-held cap not as expected");
}

static void
fprintf_cheri_revoke_stats(FILE *f, struct cheri_revoke_syscall_info crsi,
    uint32_t cycsum)
{
	fprintf(f, "revoke:"
		" edeq=%" PRIu64
		" eenq=%" PRIu64

		" psro=%" PRIu32
		" psrw=%" PRIu32

		" pfro=%" PRIu32
		" pfrw=%" PRIu32

		" pclg=%" PRIu32

		" pskf=%" PRIu32
		" pskn=%" PRIu32
		" psks=%" PRIu32

		" cfnd=%" PRIu32
		" cfrv=%" PRIu32
		" cnuk=%" PRIu32

		" lscn=%" PRIu32
		" pmkc=%" PRIu32

		" pcyc=%" PRIu64
		" fcyc=%" PRIu64
		" tcyc=%" PRIu32
		"\n",

		crsi.epochs.dequeue,
		crsi.epochs.enqueue,

		crsi.stats.pages_scan_ro,
		crsi.stats.pages_scan_rw,

		crsi.stats.pages_faulted_ro,
		crsi.stats.pages_faulted_rw,

		crsi.stats.fault_visits,

		crsi.stats.pages_skip_fast,
		crsi.stats.pages_skip_nofill,
		crsi.stats.pages_skip,

		crsi.stats.caps_found,
		crsi.stats.caps_found_revoked,
		crsi.stats.caps_cleared,

		crsi.stats.lines_scan,
		crsi.stats.pages_mark_clean,

		crsi.stats.page_scan_cycles,
		crsi.stats.fault_cycles,
		cycsum);
}

CHERIBSDTEST(cheribsdtest_cheri_revoke_lightly,
    "A gentle test of capability revocation")
{
	void * __capability * __capability mb;
	void * __capability sh;
	const volatile struct cheri_revoke_info * __capability cri;
	void * __capability revme;
	struct cheri_revoke_syscall_info crsi;
	int kq;
	uint32_t cyc_start, cyc_end;

	kq = CHERIBSDTEST_CHECK_SYSCALL(kqueue());
	mb = CHERIBSDTEST_CHECK_SYSCALL(
	    mmap(0, PAGE_SIZE, PROT_READ | PROT_WRITE, MAP_ANON, -1, 0));
	CHERIBSDTEST_CHECK_SYSCALL(
	    cheri_revoke_shadow(CHERI_REVOKE_SHADOW_NOVMMAP, mb, &sh));

	CHERIBSDTEST_CHECK_SYSCALL(cheri_revoke_shadow(
	    CHERI_REVOKE_SHADOW_INFO_STRUCT, NULL,
	    __DEQUALIFY_CAP(void * __capability *, &cri)));

	/*
	 * OK, armed with the shadow mapping... generate a capability to
	 * the 0th granule of the map, spill it to the 1st granule,
	 * stash it in the kqueue, and mark it as revoked in the shadow.
	 */
	revme = cheri_andperm(mb, ~CHERI_PERM_CHERIABI_VMMAP);
	((void * __capability *)mb)[1] = revme;
	install_kqueue_cap(kq, revme);

	((uint8_t * __capability)sh)[0] = 1;

	crsi.epochs.enqueue = 0xC0FFEE;
	crsi.epochs.dequeue = 0xB00;

	cyc_start = get_cyclecount();
	CHERIBSDTEST_CHECK_SYSCALL(
	    cheri_revoke(CHERI_REVOKE_LAST_PASS | CHERI_REVOKE_IGNORE_START |
	    CHERI_REVOKE_TAKE_STATS , 0, &crsi));
	cyc_end = get_cyclecount();
	fprintf_cheri_revoke_stats(stderr, crsi, cyc_end - cyc_start);

	CHERIBSDTEST_VERIFY2(
	    cri->epochs.dequeue == crsi.epochs.dequeue,
	    "Bad shared clock");

	CHERIBSDTEST_VERIFY2(check_revoked(mb[1]), "Memory tag persists");
	check_kqueue_cap(kq, 0);

	/* Clear the revocation bit and do that again */
	((uint8_t * __capability)sh)[0] = 0;

	/*
	 * We don't derive exactly the same thing, to prevent CSE from
	 * firing.  More specifically, we adjust the offset first, taking
	 * the path through the commutation diagram that doesn't share an
	 * edge with the derivation above.
	 */
	revme = cheri_andperm(mb + 1, ~CHERI_PERM_CHERIABI_VMMAP);
	CHERIBSDTEST_VERIFY2(!check_revoked(revme), "Tag clear on 2nd revme?");
	((void * __capability *)mb)[1] = revme;
	install_kqueue_cap(kq, revme);

	cyc_start = get_cyclecount();
	CHERIBSDTEST_CHECK_SYSCALL(cheri_revoke(CHERI_REVOKE_IGNORE_START |
	    CHERI_REVOKE_TAKE_STATS, 0, &crsi));
	cyc_end = get_cyclecount();
	fprintf_cheri_revoke_stats(stderr, crsi, cyc_end - cyc_start);

	CHERIBSDTEST_VERIFY2(
	    crsi.epochs.enqueue >= crsi.epochs.dequeue + 1,
	    "Bad epoch clock state");

	CHERIBSDTEST_VERIFY2(
	    cri->epochs.dequeue == crsi.epochs.dequeue,
	    "Bad shared clock");

	cyc_start = get_cyclecount();
	CHERIBSDTEST_CHECK_SYSCALL(
	    cheri_revoke(CHERI_REVOKE_LAST_PASS | CHERI_REVOKE_TAKE_STATS,
	    crsi.epochs.enqueue, &crsi));
	cyc_end = get_cyclecount();
	fprintf_cheri_revoke_stats(stderr, crsi, cyc_end - cyc_start);

	CHERIBSDTEST_VERIFY2(
	    cri->epochs.dequeue == crsi.epochs.dequeue,
	    "Bad shared clock");

	CHERIBSDTEST_VERIFY2(!check_revoked(mb[1]), "Memory tag cleared");

	check_kqueue_cap(kq, 1);

	munmap(mb, PAGE_SIZE);
	close(kq);

	cheribsdtest_success();
}

CHERIBSDTEST(cheribsdtest_cheri_revoke_capdirty,
    "Probe the interaction of revocation and capdirty")
{
	void * __capability * __capability mb;
	void * __capability sh;
	const volatile struct cheri_revoke_info * __capability cri;
	void * __capability revme;
	struct cheri_revoke_syscall_info crsi;
	uint32_t cyc_start, cyc_end;

	mb = CHERIBSDTEST_CHECK_SYSCALL(mmap(0, PAGE_SIZE, PROT_READ |
	    PROT_WRITE, MAP_ANON, -1, 0));
	CHERIBSDTEST_CHECK_SYSCALL(cheri_revoke_shadow(CHERI_REVOKE_SHADOW_NOVMMAP,
	    mb, &sh));

	CHERIBSDTEST_CHECK_SYSCALL(
	    cheri_revoke_shadow(CHERI_REVOKE_SHADOW_INFO_STRUCT, NULL,
	    __DEQUALIFY_CAP(void * __capability *,&cri)));

	revme = cheri_andperm(cheri_setbounds(mb, 0x10),
			      ~CHERI_PERM_CHERIABI_VMMAP);
	mb[0] = revme;

	/* Mark the start of the arena as subject to revocation */
	((uint8_t * __capability) sh)[0] = 1;

	cyc_start = get_cyclecount();
	CHERIBSDTEST_CHECK_SYSCALL(cheri_revoke(CHERI_REVOKE_IGNORE_START |
	    CHERI_REVOKE_TAKE_STATS, 0, &crsi));
	cyc_end = get_cyclecount();
	fprintf_cheri_revoke_stats(stderr, crsi, cyc_end - cyc_start);

	CHERIBSDTEST_VERIFY2(cri->epochs.dequeue == crsi.epochs.dequeue,
	    "Bad shared clock");

	fprintf(stderr, "revme: %#.16lp\n", revme);
	fprintf(stderr, "mb[0]: %#.16lp\n", mb[0]);

	/* Between revocation sweeps, derive another cap and store */
	revme = cheri_andperm(cheri_setbounds(mb, 0x11),
	    ~CHERI_PERM_CHERIABI_VMMAP);
	mb[1] = revme;

	cyc_start = get_cyclecount();
	CHERIBSDTEST_CHECK_SYSCALL(cheri_revoke(CHERI_REVOKE_IGNORE_START |
	    CHERI_REVOKE_TAKE_STATS, 0, &crsi));
	cyc_end = get_cyclecount();
	fprintf_cheri_revoke_stats(stderr, crsi, cyc_end - cyc_start);

	CHERIBSDTEST_VERIFY2(cri->epochs.dequeue == crsi.epochs.dequeue,
	    "Bad shared clock");

	fprintf(stderr, "revme: %#.16lp\n", revme);
	fprintf(stderr, "mb[0]: %#.16lp\n", mb[0]);
	fprintf(stderr, "mb[1]: %#.16lp\n", mb[1]);

	/* Between revocation sweeps, derive another cap and store */
	revme = cheri_andperm(cheri_setbounds(mb, 0x12),
	    ~CHERI_PERM_CHERIABI_VMMAP);
	mb[2] = revme;

	cyc_start = get_cyclecount();
	CHERIBSDTEST_CHECK_SYSCALL(cheri_revoke(CHERI_REVOKE_LAST_PASS |
	    CHERI_REVOKE_IGNORE_START | CHERI_REVOKE_TAKE_STATS, 0, &crsi));
	cyc_end = get_cyclecount();
	fprintf_cheri_revoke_stats(stderr, crsi, cyc_end - cyc_start);

	CHERIBSDTEST_VERIFY2(cri->epochs.dequeue == crsi.epochs.dequeue,
	    "Bad shared clock");

	fprintf(stderr, "revme: %#.16lp\n", revme);
	fprintf(stderr, "mb[0]: %#.16lp\n", mb[0]);
	fprintf(stderr, "mb[1]: %#.16lp\n", mb[1]);
	fprintf(stderr, "mb[2]: %#.16lp\n", mb[2]);

	CHERIBSDTEST_VERIFY2(!check_revoked(mb), "Arena revoked");
	CHERIBSDTEST_VERIFY2(check_revoked(revme), "Register tag cleared");
	CHERIBSDTEST_VERIFY2(check_revoked(mb[0]), "Memory tag 0 cleared");
	CHERIBSDTEST_VERIFY2(check_revoked(mb[1]), "Memory tag 1 cleared");
	CHERIBSDTEST_VERIFY2(check_revoked(mb[2]), "Memory tag 2 cleared");

	munmap(mb, PAGE_SIZE);

	cheribsdtest_success();
}

CHERIBSDTEST(cheribsdtest_cheri_revoke_loadside, "Test load-side revoker")
{
#define CHERIBSDTEST_VM_CHERI_REVOKE_LOADSIDE_NPG	3

	void * __capability * __capability mb;
	void * __capability sh;
	const volatile struct cheri_revoke_info * __capability cri;
	void * __capability revme;
	struct cheri_revoke_syscall_info crsi;
	uint32_t cyc_start, cyc_end;
	unsigned char mcv[CHERIBSDTEST_VM_CHERI_REVOKE_LOADSIDE_NPG] = { 0 };
	const size_t asz = CHERIBSDTEST_VM_CHERI_REVOKE_LOADSIDE_NPG *
	    PAGE_SIZE;

	mb = CHERIBSDTEST_CHECK_SYSCALL(
	    mmap(0, asz, PROT_READ | PROT_WRITE, MAP_ANON, -1, 0));
	CHERIBSDTEST_CHECK_SYSCALL(
	    cheri_revoke_shadow(CHERI_REVOKE_SHADOW_NOVMMAP, mb, &sh));

	CHERIBSDTEST_CHECK_SYSCALL(cheri_revoke_shadow(
	    CHERI_REVOKE_SHADOW_INFO_STRUCT, NULL,
	    __DEQUALIFY_CAP(void * __capability *, &cri)));

	revme = cheri_andperm(mb, ~CHERI_PERM_CHERIABI_VMMAP);
	((void * __capability *)mb)[1] = revme;
	((uint8_t * __capability)sh)[0] = 1;

	/* Write and clear a capability one page up */
	size_t capsperpage = PAGE_SIZE/sizeof(void * __capability);
	((void * __capability volatile *)mb)[capsperpage] = revme;
	((volatile uintptr_t *)mb)[capsperpage] = 0;

	CHERIBSDTEST_CHECK_SYSCALL(mincore(mb, asz, &mcv[0]));
	CHERIBSDTEST_VERIFY2(
	    (mcv[0] & MINCORE_CAPSTORE) != 0, "page 0 capstore 1");
	CHERIBSDTEST_VERIFY2(
	    (mcv[1] & MINCORE_CAPSTORE) != 0, "page 1 capstore 1");
	CHERIBSDTEST_VERIFY2(
	    (mcv[2] & MINCORE_CAPSTORE) == 0, "page 2 capstore 1");

	/*
	 * Begin load side.  This should be pretty speedy since we do no VM
	 * walks.
	 */
	cyc_start = get_cyclecount();
	CHERIBSDTEST_CHECK_SYSCALL(cheri_revoke(CHERI_REVOKE_LOAD_SIDE |
	    CHERI_REVOKE_IGNORE_START | CHERI_REVOKE_TAKE_STATS, 0, &crsi));
	cyc_end = get_cyclecount();
	fprintf_cheri_revoke_stats(stderr, crsi, cyc_end - cyc_start);

	/*
	 * Try to induce a read fault and check that the read result is revoked.
	 * Unfortunately, we can't check its capdirty status, but it should
	 * still be CAPSTORED, since not enough time has elapsed for the state
	 * machine to declare it clean.
	 */
	revme = ((void * __capability *)mb)[1];
	CHERIBSDTEST_VERIFY2(check_revoked(revme), "Fault didn't stop me!");

	CHERIBSDTEST_CHECK_SYSCALL(mincore(mb, asz, &mcv[0]));
	CHERIBSDTEST_VERIFY2(
	    (mcv[0] & MINCORE_CAPSTORE) != 0, "page 0 capstore 2.0");
	CHERIBSDTEST_VERIFY2(
	    (mcv[1] & MINCORE_CAPSTORE) != 0, "page 1 capstore 2.0");

	/*
	 * This might redirty the 0th page, if we're keeping tags around on
	 * revoked caps.  If it does, we expect the dirty bit to stay set
	 * through the revoker sweep (though that's not strictly essential)
	 */
	((void * __capability *)mb)[2] = revme;

	/*
	 * Now do the background sweep and wait for everything to finish
	 */
	cyc_start = get_cyclecount();
	CHERIBSDTEST_CHECK_SYSCALL(
	    cheri_revoke(CHERI_REVOKE_LAST_PASS | CHERI_REVOKE_IGNORE_START |
		CHERI_REVOKE_TAKE_STATS, 0, &crsi));
	cyc_end = get_cyclecount();
	fprintf_cheri_revoke_stats(stderr, crsi, cyc_end - cyc_start);

	CHERIBSDTEST_CHECK_SYSCALL(mincore(mb, asz, &mcv[0]));
	CHERIBSDTEST_VERIFY2(
	    (mcv[0] & MINCORE_CAPSTORE) != 0, "page 0 capstore 2.1");
	CHERIBSDTEST_VERIFY2(
	    (mcv[1] & MINCORE_CAPSTORE) != 0, "page 1 capstore 2.1");

	/* Re-dirty page 0 but not page 1 */
	revme = cheri_andperm(mb + 1, ~CHERI_PERM_CHERIABI_VMMAP);
	CHERIBSDTEST_VERIFY2(!check_revoked(revme), "Tag clear on 2nd revme?");
	((void * __capability *)mb)[1] = revme;

	CHERIBSDTEST_CHECK_SYSCALL(mincore(mb, asz, &mcv[0]));
	CHERIBSDTEST_VERIFY2(
	    (mcv[0] & MINCORE_CAPSTORE) != 0, "page 0 capstore 2.2");
	CHERIBSDTEST_VERIFY2(
	    (mcv[1] & MINCORE_CAPSTORE) != 0, "page 1 capstore 2.2");

	/*
	 * Do another revocation, both parts at once this time.  This should
	 * transition page 0 from capdirty to capstore, since all capabilities
	 * on it are revoked.  Page 1, having previously been capstore, is now
	 * capclean.
	 */
	cyc_start = get_cyclecount();
	CHERIBSDTEST_CHECK_SYSCALL(
	    cheri_revoke(CHERI_REVOKE_LOAD_SIDE | CHERI_REVOKE_LAST_PASS |
	        CHERI_REVOKE_IGNORE_START | CHERI_REVOKE_TAKE_STATS, 0, &crsi));
	cyc_end = get_cyclecount();
	fprintf_cheri_revoke_stats(stderr, crsi, cyc_end - cyc_start);

	CHERIBSDTEST_VERIFY2(check_revoked(mb[1]),
	    "Revoker failure in full pass");

	CHERIBSDTEST_CHECK_SYSCALL(mincore(mb, asz, &mcv[0]));
	CHERIBSDTEST_VERIFY2(
	    (mcv[0] & MINCORE_CAPSTORE) != 0, "page 0 capstore 3");
	CHERIBSDTEST_VERIFY2(
	    (mcv[1] & MINCORE_CAPSTORE) == 0, "page 1 capstore 3");

	/*
	 * Do that again so that we end with an odd CLG.
	 */
	cyc_start = get_cyclecount();
	CHERIBSDTEST_CHECK_SYSCALL(
	    cheri_revoke(CHERI_REVOKE_LOAD_SIDE | CHERI_REVOKE_LAST_PASS |
	        CHERI_REVOKE_IGNORE_START | CHERI_REVOKE_TAKE_STATS, 0, &crsi));
	cyc_end = get_cyclecount();
	fprintf_cheri_revoke_stats(stderr, crsi, cyc_end - cyc_start);

	CHERIBSDTEST_CHECK_SYSCALL(mincore(mb, asz, &mcv[0]));
	CHERIBSDTEST_VERIFY2(
	    (mcv[0] & MINCORE_CAPSTORE) == 0, "page 0 capstore 4");
	CHERIBSDTEST_VERIFY2(
	    (mcv[1] & MINCORE_CAPSTORE) == 0, "page 1 capstore 4");
	/*
	 * TODO:
	 *
	 * - check that we can store to a page at any point in that transition.
	 */

	cheribsdtest_success();

#undef CHERIBSDTEST_VM_CHERI_REVOKE_LOADSIDE_NPG
}

/*
 * Repeatedly invoke libcheri_caprevoke logic.
 * Using a bump the pointer allocator, repeatedly grab rand()-omly sized
 * objects and fill them with capabilities to themselves, mark them for
 * revocation, revoke, and validate.
 *
 */

#include <cheri/libcaprevoke.h>

/* Just for debugging printouts */
#ifndef CPU_CHERI
#define CPU_CHERI
#include <machine/pte.h>
#include <machine/vmparam.h>
#undef CPU_CHERI
#else
#include <machine/pte.h>
#include <machine/vmparam.h>
#endif

static void
cheribsdtest_cheri_revoke_lib_init(
	size_t bigblock_caps,
	void * __capability * __capability * obigblock,
	void * __capability * oshadow,
	const volatile struct cheri_revoke_info * __capability * ocri
)
{
	void * __capability * __capability bigblock;

	bigblock = CHERIBSDTEST_CHECK_SYSCALL(
			mmap(0, bigblock_caps * sizeof(void * __capability),
				PROT_READ | PROT_WRITE,
				MAP_ANON, -1, 0));

	for (size_t ix = 0; ix < bigblock_caps; ix++) {
		/* Create self-referential VMMAP-free capabilities */

		bigblock[ix] = cheri_andperm(
				cheri_setbounds(&bigblock[ix], 16),
				~CHERI_PERM_CHERIABI_VMMAP);
	}
	*obigblock = bigblock;

	CHERIBSDTEST_CHECK_SYSCALL(
	    cheri_revoke_shadow(CHERI_REVOKE_SHADOW_NOVMMAP, bigblock,
	    oshadow));

	CHERIBSDTEST_CHECK_SYSCALL(
		cheri_revoke_shadow(CHERI_REVOKE_SHADOW_INFO_STRUCT, NULL,
			__DEQUALIFY_CAP(void * __capability *,ocri)));
}

enum {
	TCLR_MODE_STORE = 0,
	TCLR_MODE_LOAD_ONCE = 1,
	TCLR_MODE_LOAD_SPLIT = 2,
};

static void
cheribsdtest_cheri_revoke_lib_run(
	int verbose,
	int paranoia,
	int mode,
	size_t bigblock_caps,
	void * __capability * __capability bigblock,
	void * __capability shadow,
	const volatile struct cheri_revoke_info * __capability cri
)
{
	size_t bigblock_offset = 0;
	const vaddr_t sbase = cri->base_mem_nomap;

	fprintf(stderr, "test_cheri_revoke_lib_run mode %d\n", mode);

	while (bigblock_offset < bigblock_caps) {
		struct cheri_revoke_syscall_info crsi;
		uint32_t cyc_start, cyc_end;

		size_t csz = rand() % 1024 + 1;
		csz = MIN(csz, bigblock_caps - bigblock_offset);

		if (verbose > 1) {
			fprintf(stderr, "left=%zd csz=%zd\n",
					bigblock_caps - bigblock_offset,
					csz);
		}

		void * __capability * __capability chunk =
			cheri_setbounds(bigblock + bigblock_offset,
					 csz * sizeof(void * __capability));

		if (verbose > 1) {
			fprintf(stderr, "chunk: %#.16lp\n", chunk);
		}

		size_t chunk_offset = bigblock_offset;
		bigblock_offset += csz;

		if (verbose > 3) {
			ptrdiff_t fwo, lwo;
			uint64_t fwm, lwm;
			caprev_shadow_nomap_offsets((vaddr_t)chunk,
				csz * sizeof(void * __capability), &fwo, &lwo);
			caprev_shadow_nomap_masks((vaddr_t)chunk,
				csz * sizeof(void * __capability), &fwm, &lwm);

			fprintf(stderr,
				"premrk fwo=%lx lwo=%lx fw=%p "
				"*fw=%016lx (fwm=%016lx) *lw=%016lx "
				"(lwm=%016lx)\n",
				fwo, lwo,
				cheri_setaddress(shadow, sbase + fwo),
				*(uint64_t *)(cheri_setaddress(shadow,
					sbase + fwo)),
				fwm,
				*(uint64_t *)(cheri_setaddress(shadow,
					sbase + lwo)),
				lwm);
		}

		/* Mark the chunk for revocation */
		CHERIBSDTEST_VERIFY2(caprev_shadow_nomap_set(
		    cri->base_mem_nomap, shadow, chunk, chunk) == 0,
		    "Shadow update collision");

		__atomic_thread_fence(__ATOMIC_RELEASE);

		if (verbose > 3) {
			ptrdiff_t fwo, lwo;
			caprev_shadow_nomap_offsets((vaddr_t)chunk,
				csz * sizeof(void * __capability), &fwo, &lwo);

			fprintf(stderr,
				"marked fwo=%lx lwo=%lx fw=%p "
				"*fw=%016lx *lw=%016lx\n",
				fwo, lwo,
				cheri_setaddress(shadow, sbase + fwo),
				*(uint64_t *)(cheri_setaddress(shadow,
					sbase + fwo)),
				*(uint64_t *)(cheri_setaddress(shadow,
					sbase + lwo)));
		}

		{
			int crflags = CHERI_REVOKE_IGNORE_START |
			    CHERI_REVOKE_TAKE_STATS;

			switch(mode) {
			case TCLR_MODE_STORE:
				crflags |= CHERI_REVOKE_LAST_PASS;
				break;
			case TCLR_MODE_LOAD_ONCE:
				crflags |= CHERI_REVOKE_LAST_PASS |
				    CHERI_REVOKE_LOAD_SIDE;
				break;
			case TCLR_MODE_LOAD_SPLIT:
				crflags |= CHERI_REVOKE_LOAD_SIDE;
				break;
			}

			cyc_start = get_cyclecount();
			CHERIBSDTEST_CHECK_SYSCALL(cheri_revoke(crflags, 0,
			    &crsi));
			cyc_end = get_cyclecount();
			if (verbose > 2) {
				fprintf_cheri_revoke_stats(stderr, crsi,
				    cyc_end - cyc_start);
			}
			CHERIBSDTEST_VERIFY2(cri->epochs.dequeue ==
			    crsi.epochs.dequeue, "Bad shared clock");
		}

		/* Check the surroundings */
		if (paranoia > 1) {
			for (size_t ix = 0; ix < chunk_offset; ix++) {
				CHERIBSDTEST_VERIFY2(
				    !check_revoked(bigblock[ix]),
				    "Revoked cap incorrectly below object, "
				    "at ix=%zd", ix);
			}
			for (size_t ix = chunk_offset + csz; ix < bigblock_caps;
			    ix++) {
				CHERIBSDTEST_VERIFY2(
				    !check_revoked(bigblock[ix]),
				    "Revoked cap incorrectly above object, "
				    "at ix=%zd", ix);
			}
		}

		if (paranoia > 0) {
			for (size_t ix = 0; ix < csz; ix++) {
				if (!check_revoked(chunk[ix])) {
					fprintf(stderr, "c %#.16lp\n",
						chunk[ix]);
					cheribsdtest_failure_errx(
					    "Unrevoked at ix=%zd after revoke",
					    ix);
				}
			}
		}

		if (mode == TCLR_MODE_LOAD_SPLIT) {
			cyc_start = get_cyclecount();
			CHERIBSDTEST_CHECK_SYSCALL(cheri_revoke(
			    CHERI_REVOKE_LAST_PASS | CHERI_REVOKE_IGNORE_START |
			    CHERI_REVOKE_TAKE_STATS, 0, &crsi));
			cyc_end = get_cyclecount();
			if (verbose > 2) {
				fprintf_cheri_revoke_stats(stderr, crsi,
				    cyc_end - cyc_start);
			}
			CHERIBSDTEST_VERIFY2(cri->epochs.dequeue ==
			    crsi.epochs.dequeue, "Bad shared clock");
		}

		caprev_shadow_nomap_clear(cri->base_mem_nomap, shadow, chunk);
		__atomic_thread_fence(__ATOMIC_RELEASE);

		for (size_t ix = 0; ix < csz; ix++) {
			/* Put everything back */
			chunk[ix] = cheri_andperm(
					cheri_setbounds(&chunk[ix], 16),
					~CHERI_PERM_CHERIABI_VMMAP);
		}
	}
}

CHERIBSDTEST(cheribsdtest_cheri_revoke_lib, "Test libcheri_caprevoke internals")
{
		/* If debugging the revoker, some verbosity can help. 0 - 4. */
	static const int verbose = 0;

		/*
		 * Tweaking paranoia can turn this test into more of a
		 * benchmark than a correctness test.  At 0, no checks
		 * will be performed; at 1, only the revoked object is
		 * investigated, and at 2, the entire allocation arena
		 * is tested.
		 */
	static const int paranoia = 2;

	static const size_t bigblock_caps = 4096;

	void * __capability * __capability bigblock;
	void * __capability shadow;
	const volatile struct cheri_revoke_info * __capability cri;

	srand(1337);

	cheribsdtest_cheri_revoke_lib_init(bigblock_caps, &bigblock, &shadow,
	    &cri);

	if (verbose > 0) {
		fprintf(stderr, "bigblock: %#.16lp\n", bigblock);
		fprintf(stderr, "shadow: %#.16lp\n", shadow);
	}

	cheribsdtest_cheri_revoke_lib_run(verbose, paranoia, TCLR_MODE_STORE,
	    bigblock_caps, bigblock, shadow, cri);

	cheribsdtest_cheri_revoke_lib_run(verbose, paranoia,
	    TCLR_MODE_LOAD_ONCE, bigblock_caps, bigblock, shadow, cri);

	cheribsdtest_cheri_revoke_lib_run(verbose, paranoia,
	    TCLR_MODE_LOAD_SPLIT, bigblock_caps, bigblock, shadow, cri);

	munmap(bigblock, bigblock_caps * sizeof(void * __capability));

	cheribsdtest_success();
}

CHERIBSDTEST(cheribsdtest_cheri_revoke_lib_fork,
    "Test libcheri_caprevoke with fork")
{
	static const int verbose = 0;
	static const int paranoia = 2;

	static const size_t bigblock_caps = 4096;

	void * __capability * __capability bigblock;
	void * __capability shadow;
	const volatile struct cheri_revoke_info * __capability cri;

	int pid;

	srand(1337);

	cheribsdtest_cheri_revoke_lib_init(bigblock_caps, &bigblock, &shadow,
	    &cri);

	if (verbose > 0) {
		fprintf(stderr, "bigblock: %#.16lp\n", bigblock);
		fprintf(stderr, "shadow: %#.16lp\n", shadow);
	}

	pid = fork();
	if (pid == 0) {
		cheribsdtest_cheri_revoke_lib_run(verbose, paranoia,
		    TCLR_MODE_STORE, bigblock_caps, bigblock, shadow, cri);

		cheribsdtest_cheri_revoke_lib_run(verbose, paranoia,
		    TCLR_MODE_LOAD_ONCE, bigblock_caps, bigblock, shadow, cri);

		cheribsdtest_cheri_revoke_lib_run(verbose, paranoia,
		    TCLR_MODE_LOAD_SPLIT, bigblock_caps, bigblock, shadow, cri);
	} else {
		int res;

		CHERIBSDTEST_VERIFY2(pid > 0, "fork failed");
		waitpid(pid, &res, 0);
		if (res == 0) {
			cheribsdtest_success();
		} else {
			cheribsdtest_failure_errx("Bad child process exit");
		}
	}

	munmap(bigblock, bigblock_caps * sizeof(void * __capability));

	cheribsdtest_success();
}
#endif
=======

#if PMAP_HAS_LARGEPAGES
static int
get_pagesizes(size_t ps[static MAXPAGESIZES])
{
	int count;

	count = getpagesizes(ps, MAXPAGESIZES);
	CHERIBSDTEST_VERIFY2(count != -1, "failed to get pagesizes");
	CHERIBSDTEST_VERIFY2(ps[0] == PAGE_SIZE, "psind 0 is not PAGE_SIZE");
	return (count);
}

/*
 * Builds on FreeBSD testsuite posixshm_test:largepage_basic.
 */
CHERIBSDTEST(cheribsdtest_vm_shm_largepage_basic,
    "Test basic largepage SHM mapping setup and teardown")
{
	void *addr;
	size_t ps[MAXPAGESIZES];
	int psind, psmax;
	int fd;
	unsigned int perms = (CHERI_PERM_LOAD | CHERI_PERM_STORE);
	void * volatile *map_buffer;
	int v;

	psmax = get_pagesizes(ps);
	for (psind = 1; psind < psmax; psind++) {
		/* Skip very large pagesizes */
		if (ps[psind] >= (1 << 30))
			continue;

		fd = shm_create_largepage(SHM_ANON, O_CREAT | O_RDWR, psind,
		    SHM_LARGEPAGE_ALLOC_DEFAULT, /*mode*/0);
		CHERIBSDTEST_VERIFY2(fd >= 0, "Failed to create largepage SHM fd "
		    "psind=%d errno=%d", psind, errno);
		CHERIBSDTEST_CHECK_SYSCALL(ftruncate(fd, ps[psind]));
		addr = CHERIBSDTEST_CHECK_SYSCALL(mmap(NULL, ps[psind],
		    PROT_READ | PROT_WRITE, MAP_SHARED, fd, 0));

		/* Verify mmap output */
		CHERIBSDTEST_VERIFY2(cheri_gettag(addr) != 0,
		    "mmap invalid capability for psind=%d", psind);
		CHERIBSDTEST_VERIFY2(cheri_getlen(addr) == ps[psind],
		    "mmap wrong capability length for psind=%d "
		    "expected %jx found %jx",
		    psind, ps[psind], cheri_getlen(addr));
		CHERIBSDTEST_VERIFY2((cheri_getperm(addr) & perms) == perms,
		    "mmap missing permission expected %jx found %jx",
		    (uintmax_t)perms, (uintmax_t)cheri_getperm(addr));

		/* Try to store capabilities in the SHM region */
		map_buffer = (void * volatile *)addr;
		*map_buffer = &v;
		CHERIBSDTEST_VERIFY2(cheri_gettag(*map_buffer) != 0, "tag lost");

		map_buffer = (void * volatile *)((uintptr_t)addr +
		    ps[psind] / 2);
		*map_buffer = &v;
		CHERIBSDTEST_VERIFY2(cheri_gettag(*map_buffer) != 0, "tag lost");

		map_buffer = (void * volatile *)((uintptr_t)addr +
		    ps[psind] - PAGE_SIZE);
		*map_buffer = &v;
		CHERIBSDTEST_VERIFY2(cheri_gettag(*map_buffer) != 0, "tag lost");

		CHERIBSDTEST_CHECK_SYSCALL(munmap(addr, ps[psind]));
		CHERIBSDTEST_CHECK_SYSCALL(close(fd));
	}
	cheribsdtest_success();
}
#endif /* PMAP_HAS_LARGEPAGES */
#endif /* __CHERI_PURE_CAPABILITY__ */
>>>>>>> 1f2a4a67
<|MERGE_RESOLUTION|>--- conflicted
+++ resolved
@@ -1032,8 +1032,79 @@
 
 	cheribsdtest_success();
 }
-<<<<<<< HEAD
-#endif
+
+#if PMAP_HAS_LARGEPAGES
+static int
+get_pagesizes(size_t ps[static MAXPAGESIZES])
+{
+	int count;
+
+	count = getpagesizes(ps, MAXPAGESIZES);
+	CHERIBSDTEST_VERIFY2(count != -1, "failed to get pagesizes");
+	CHERIBSDTEST_VERIFY2(ps[0] == PAGE_SIZE, "psind 0 is not PAGE_SIZE");
+	return (count);
+}
+
+/*
+ * Builds on FreeBSD testsuite posixshm_test:largepage_basic.
+ */
+CHERIBSDTEST(cheribsdtest_vm_shm_largepage_basic,
+    "Test basic largepage SHM mapping setup and teardown")
+{
+	void *addr;
+	size_t ps[MAXPAGESIZES];
+	int psind, psmax;
+	int fd;
+	unsigned int perms = (CHERI_PERM_LOAD | CHERI_PERM_STORE);
+	void * volatile *map_buffer;
+	int v;
+
+	psmax = get_pagesizes(ps);
+	for (psind = 1; psind < psmax; psind++) {
+		/* Skip very large pagesizes */
+		if (ps[psind] >= (1 << 30))
+			continue;
+
+		fd = shm_create_largepage(SHM_ANON, O_CREAT | O_RDWR, psind,
+		    SHM_LARGEPAGE_ALLOC_DEFAULT, /*mode*/0);
+		CHERIBSDTEST_VERIFY2(fd >= 0, "Failed to create largepage SHM fd "
+		    "psind=%d errno=%d", psind, errno);
+		CHERIBSDTEST_CHECK_SYSCALL(ftruncate(fd, ps[psind]));
+		addr = CHERIBSDTEST_CHECK_SYSCALL(mmap(NULL, ps[psind],
+		    PROT_READ | PROT_WRITE, MAP_SHARED, fd, 0));
+
+		/* Verify mmap output */
+		CHERIBSDTEST_VERIFY2(cheri_gettag(addr) != 0,
+		    "mmap invalid capability for psind=%d", psind);
+		CHERIBSDTEST_VERIFY2(cheri_getlen(addr) == ps[psind],
+		    "mmap wrong capability length for psind=%d "
+		    "expected %jx found %jx",
+		    psind, ps[psind], cheri_getlen(addr));
+		CHERIBSDTEST_VERIFY2((cheri_getperm(addr) & perms) == perms,
+		    "mmap missing permission expected %jx found %jx",
+		    (uintmax_t)perms, (uintmax_t)cheri_getperm(addr));
+
+		/* Try to store capabilities in the SHM region */
+		map_buffer = (void * volatile *)addr;
+		*map_buffer = &v;
+		CHERIBSDTEST_VERIFY2(cheri_gettag(*map_buffer) != 0, "tag lost");
+
+		map_buffer = (void * volatile *)((uintptr_t)addr +
+		    ps[psind] / 2);
+		*map_buffer = &v;
+		CHERIBSDTEST_VERIFY2(cheri_gettag(*map_buffer) != 0, "tag lost");
+
+		map_buffer = (void * volatile *)((uintptr_t)addr +
+		    ps[psind] - PAGE_SIZE);
+		*map_buffer = &v;
+		CHERIBSDTEST_VERIFY2(cheri_gettag(*map_buffer) != 0, "tag lost");
+
+		CHERIBSDTEST_CHECK_SYSCALL(munmap(addr, ps[psind]));
+		CHERIBSDTEST_CHECK_SYSCALL(close(fd));
+	}
+	cheribsdtest_success();
+}
+#endif /* PMAP_HAS_LARGEPAGES */
 
 /*
  * Store a cap to a page and check that mincore reports it CAPSTORE.
@@ -1877,79 +1948,4 @@
 	cheribsdtest_success();
 }
 #endif
-=======
-
-#if PMAP_HAS_LARGEPAGES
-static int
-get_pagesizes(size_t ps[static MAXPAGESIZES])
-{
-	int count;
-
-	count = getpagesizes(ps, MAXPAGESIZES);
-	CHERIBSDTEST_VERIFY2(count != -1, "failed to get pagesizes");
-	CHERIBSDTEST_VERIFY2(ps[0] == PAGE_SIZE, "psind 0 is not PAGE_SIZE");
-	return (count);
-}
-
-/*
- * Builds on FreeBSD testsuite posixshm_test:largepage_basic.
- */
-CHERIBSDTEST(cheribsdtest_vm_shm_largepage_basic,
-    "Test basic largepage SHM mapping setup and teardown")
-{
-	void *addr;
-	size_t ps[MAXPAGESIZES];
-	int psind, psmax;
-	int fd;
-	unsigned int perms = (CHERI_PERM_LOAD | CHERI_PERM_STORE);
-	void * volatile *map_buffer;
-	int v;
-
-	psmax = get_pagesizes(ps);
-	for (psind = 1; psind < psmax; psind++) {
-		/* Skip very large pagesizes */
-		if (ps[psind] >= (1 << 30))
-			continue;
-
-		fd = shm_create_largepage(SHM_ANON, O_CREAT | O_RDWR, psind,
-		    SHM_LARGEPAGE_ALLOC_DEFAULT, /*mode*/0);
-		CHERIBSDTEST_VERIFY2(fd >= 0, "Failed to create largepage SHM fd "
-		    "psind=%d errno=%d", psind, errno);
-		CHERIBSDTEST_CHECK_SYSCALL(ftruncate(fd, ps[psind]));
-		addr = CHERIBSDTEST_CHECK_SYSCALL(mmap(NULL, ps[psind],
-		    PROT_READ | PROT_WRITE, MAP_SHARED, fd, 0));
-
-		/* Verify mmap output */
-		CHERIBSDTEST_VERIFY2(cheri_gettag(addr) != 0,
-		    "mmap invalid capability for psind=%d", psind);
-		CHERIBSDTEST_VERIFY2(cheri_getlen(addr) == ps[psind],
-		    "mmap wrong capability length for psind=%d "
-		    "expected %jx found %jx",
-		    psind, ps[psind], cheri_getlen(addr));
-		CHERIBSDTEST_VERIFY2((cheri_getperm(addr) & perms) == perms,
-		    "mmap missing permission expected %jx found %jx",
-		    (uintmax_t)perms, (uintmax_t)cheri_getperm(addr));
-
-		/* Try to store capabilities in the SHM region */
-		map_buffer = (void * volatile *)addr;
-		*map_buffer = &v;
-		CHERIBSDTEST_VERIFY2(cheri_gettag(*map_buffer) != 0, "tag lost");
-
-		map_buffer = (void * volatile *)((uintptr_t)addr +
-		    ps[psind] / 2);
-		*map_buffer = &v;
-		CHERIBSDTEST_VERIFY2(cheri_gettag(*map_buffer) != 0, "tag lost");
-
-		map_buffer = (void * volatile *)((uintptr_t)addr +
-		    ps[psind] - PAGE_SIZE);
-		*map_buffer = &v;
-		CHERIBSDTEST_VERIFY2(cheri_gettag(*map_buffer) != 0, "tag lost");
-
-		CHERIBSDTEST_CHECK_SYSCALL(munmap(addr, ps[psind]));
-		CHERIBSDTEST_CHECK_SYSCALL(close(fd));
-	}
-	cheribsdtest_success();
-}
-#endif /* PMAP_HAS_LARGEPAGES */
-#endif /* __CHERI_PURE_CAPABILITY__ */
->>>>>>> 1f2a4a67
+#endif /* __CHERI_PURE_CAPABILITY__ */