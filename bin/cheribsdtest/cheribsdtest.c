/*-
 * Copyright (c) 2012-2018, 2020 Robert N. M. Watson
 * Copyright (c) 2014-2016 SRI International
 * Copyright (c) 2021 Microsoft Corp.
 * All rights reserved.
 *
 * This software was developed by SRI International and the University of
 * Cambridge Computer Laboratory under DARPA/AFRL contract (FA8750-10-C-0237)
 * ("CTSRD"), as part of the DARPA CRASH research programme.
 *
 * Redistribution and use in source and binary forms, with or without
 * modification, are permitted provided that the following conditions
 * are met:
 * 1. Redistributions of source code must retain the above copyright
 *    notice, this list of conditions and the following disclaimer.
 * 2. Redistributions in binary form must reproduce the above copyright
 *    notice, this list of conditions and the following disclaimer in the
 *    documentation and/or other materials provided with the distribution.
 *
 * THIS SOFTWARE IS PROVIDED BY THE AUTHOR AND CONTRIBUTORS ``AS IS'' AND
 * ANY EXPRESS OR IMPLIED WARRANTIES, INCLUDING, BUT NOT LIMITED TO, THE
 * IMPLIED WARRANTIES OF MERCHANTABILITY AND FITNESS FOR A PARTICULAR PURPOSE
 * ARE DISCLAIMED.  IN NO EVENT SHALL THE AUTHOR OR CONTRIBUTORS BE LIABLE
 * FOR ANY DIRECT, INDIRECT, INCIDENTAL, SPECIAL, EXEMPLARY, OR CONSEQUENTIAL
 * DAMAGES (INCLUDING, BUT NOT LIMITED TO, PROCUREMENT OF SUBSTITUTE GOODS
 * OR SERVICES; LOSS OF USE, DATA, OR PROFITS; OR BUSINESS INTERRUPTION)
 * HOWEVER CAUSED AND ON ANY THEORY OF LIABILITY, WHETHER IN CONTRACT, STRICT
 * LIABILITY, OR TORT (INCLUDING NEGLIGENCE OR OTHERWISE) ARISING IN ANY WAY
 * OUT OF THE USE OF THIS SOFTWARE, EVEN IF ADVISED OF THE POSSIBILITY OF
 * SUCH DAMAGE.
 */

#include <sys/cdefs.h>

#if !__has_feature(capabilities)
#error "This code requires a CHERI-aware compiler"
#endif

#include <sys/param.h>
#include <sys/mman.h>
#include <sys/resource.h>
#include <sys/sysctl.h>
#include <sys/time.h>
#include <sys/ucontext.h>
#include <sys/wait.h>

#include <cheri/cheri.h>
#include <cheri/cheric.h>

#include <machine/frame.h>
#include <machine/trap.h>

#include <machine/sysarch.h>

#include <assert.h>
#include <err.h>
#include <errno.h>
#include <fcntl.h>
#include <fnmatch.h>
#include <inttypes.h>
#include <signal.h>
#include <stdbool.h>
#include <stdio.h>
#include <stdlib.h>
#include <string.h>
#include <stringlist.h>
#include <sysexits.h>
#include <unistd.h>
#include <vis.h>

#include <libxo/xo.h>

#include "cheribsdtest.h"

SET_DECLARE(cheri_tests_set, struct cheri_test);

static StringList* cheri_failed_tests;
static StringList* cheri_xfailed_tests;
static StringList* cheri_xpassed_tests;

/* Shared memory page with child process. */
struct cheribsdtest_child_state *ccsp;

static int tests_run;
static int tests_failed, tests_passed, tests_xfailed, tests_xpassed;
static int expected_failures;
static int list;
static int run_all;
static int fast_tests_only;
static int qtrace;
static int qtrace_user_mode_only;
static int sleep_after_test;
static int verbose;
static int coredump_enabled;
static int debugger_enabled;

static void
usage(void)
{

	fprintf(stderr,
"usage:\n"
"    " PROG " [options] -l               -- List tests\n"
"    " PROG " [options] -a               -- Run all tests\n"
"    " PROG " [options] <test> [...]     -- Run specified tests\n"
"    " PROG " [options] -g <glob> [...]  -- Run matching tests\n"
"\n"
"options:\n"
"    -f  -- Only include \"fast\" tests\n"
"    -c  -- Enable core dumps\n"
"    -d  -- Attach debugger before running test\n"
"    -s  -- Sleep one second after each test\n"
"    -q  -- Enable qemu tracing in test process\n"
"    -Q  -- Enable qemu tracing in test process (user-mode only)\n"
"    -v  -- Increase verbosity\n"
"    -x  -- Output JUnit XML format\n"
	     );
	exit(EX_USAGE);
}

static void
list_tests(void)
{
	const char *xfail_reason;
	struct cheri_test **ctp, *ct;

	xo_attr("name", "%s", PROG);
	xo_open_container("testsuite");
	xo_open_list("testcase");
	SET_FOREACH(ctp, cheri_tests_set) {
		ct = *ctp;
		if (fast_tests_only && (ct->ct_flags & CT_FLAG_SLOW))
			continue;
		xo_open_instance("testcase");
		if (verbose)
			xo_emit("{cw:name/%s}{:description/%s}",
			    ct->ct_name, ct->ct_desc);
		else
			xo_emit("{:name/%s}{e:description/%s}",
			    ct->ct_name, ct->ct_desc);
		if (ct->ct_check_xfail)
			xfail_reason = ct->ct_check_xfail(ct->ct_name);
		else
			xfail_reason = ct->ct_xfail_reason;
		if (xfail_reason)
			xo_emit("{e:expected-failure-reason/%s}",
			    xfail_reason);
		if (ct->ct_flags & CT_FLAG_SLOW)
			xo_emit("{e:timeout/%s}", "LONG");
		xo_emit("\n");
		xo_close_instance("testcase");
	}
	xo_close_list("testcase");
	xo_close_container("testsuite");
	xo_finish();

	exit(EX_OK);
}

static void
signal_handler(int signum, siginfo_t *info, void *vuap)
{
	ucontext_t *uap;

	uap = (ucontext_t *)vuap;
	ccsp->ccs_signum = signum;
	ccsp->ccs_si_code = info->si_code;
	ccsp->ccs_si_trapno = info->si_trapno;
	ccsp->ccs_si_addr = info->si_addr;
<<<<<<< HEAD
#ifdef __mips__
	ccsp->ccs_cp2_cause = cfp->cf_capcause;
#endif
=======
>>>>>>> 9afc7b0c

	/*
	 * Signal delivered outside of a sandbox; catch but terminate
	 * test.  Use EX_SOFTWARE as the parent handler will recognise
	 * this as an appropriate exit code when a signal is handled.
	 */
	_exit(EX_SOFTWARE);
}

void
signal_handler_clear(int sig)
{
	struct sigaction sa;

	/* XXXRW: Possibly should just not be registering it? */
	bzero(&sa, sizeof(sa));
	sa.sa_flags = SA_SIGINFO | SA_ONSTACK;
	sa.sa_handler = SIG_DFL;
	sigemptyset(&sa.sa_mask);
	if (sigaction(sig, &sa, NULL) < 0)
		cheribsdtest_failure_err("clearing handler for sig %d", sig);
}

static inline void
set_thread_tracing(void)
{
#ifdef CHERI_START_TRACE
	int error, intval;

	intval = 1;
	error = sysarch(QEMU_SET_QTRACE, &intval);
	if (error)
		err(EX_OSERR, "QEMU_SET_QTRACE");
	/*
	 * Change won't take affect until next context switch; make sure we have
	 * tracing on right from the start.
	 */
	CHERI_START_TRACE;
	if (qtrace_user_mode_only)
		CHERI_START_USER_TRACE;
#else
	err(EX_OSERR, "%s", __func__);
#endif
}

/* Maximum size of stdout data we will check if called for by a test. */
#define	TEST_BUFFER_LEN	1024

static void
cheribsdtest_run_test(const struct cheri_test *ctp)
{
	struct sigaction sa;
	pid_t childpid;
	int status, pipefd_stdin[2], pipefd_stdout[2];
	char reason[TESTRESULT_STR_LEN * 2]; /* Potential output, plus some extra */
	char visreason[sizeof(reason) * 4]; /* Space for vis(3) the string */
	char buffer[TEST_BUFFER_LEN];
	const char *xfail_reason, *flaky_reason;
	char* failure_message;
	ssize_t len;
	xo_attr("classname", "%s.%s", PROG, ctp->ct_name);
	xo_attr("name", "%s", ctp->ct_desc);
	xo_open_instance("testcase");
	bzero(ccsp, sizeof(*ccsp));
	xo_emit("TEST: {d:name/%s}: {d:description/%s}\n", ctp->ct_name,
		    ctp->ct_desc);
	reason[0] = '\0';
	visreason[0] = '\0';

	if (fast_tests_only && (ctp->ct_flags & CT_FLAG_SLOW))
		return;

	if (ctp->ct_check_xfail != NULL)
		xfail_reason = ctp->ct_check_xfail(ctp->ct_name);
	else
		xfail_reason = ctp->ct_xfail_reason;
	flaky_reason = ctp->ct_flaky_reason;
	if (xfail_reason != NULL) {
		expected_failures++;
	}

	if (pipe(pipefd_stdin) < 0)
		err(EX_OSERR, "pipe");
	if (pipe(pipefd_stdout) < 0)
		err(EX_OSERR, "pipe");

	/* If stdin is to be filled, fill it. */
	if (ctp->ct_flags & CT_FLAG_STDIN_STRING) {
		len = write(pipefd_stdin[1], ctp->ct_stdin_string,
		    strlen(ctp->ct_stdin_string));
		if (len < 0) {
			snprintf(reason, sizeof(reason),
			    "write() on test stdin failed with -1 (%d)",
			    errno);
			goto fail;
		}
		if (len != (ssize_t)strlen(ctp->ct_stdin_string)) {
			snprintf(reason, sizeof(reason),
			    "write() on test stdin expected %lu but got %ld",
			    strlen(ctp->ct_stdin_string), len);
			goto fail;
		}
	}

	/*
	 * Flush stdout and stderr before forking so that we don't risk seeing
	 * the output again in the child process, which could confuse the test
	 * framework.
	 */
	fflush(stdout);
	fflush(stderr);

	/*
	 * Create a child process with suitable signal handling and stdio set
	 * up; execute the test case.
	 */
	childpid = fork();
	if (childpid < 0)
		err(EX_OSERR, "fork");
	if (childpid == 0) {
		/* Install signal handlers. */
		sa.sa_sigaction = signal_handler;
		sa.sa_flags = SA_SIGINFO | SA_ONSTACK;
		sigemptyset(&sa.sa_mask);
		if (sigaction(SIGALRM, &sa, NULL) < 0)
			err(EX_OSERR, "sigaction(SIGALRM)");
		if (sigaction(SIGPROT, &sa, NULL) < 0)
			err(EX_OSERR, "sigaction(SIGPROT)");
		if (sigaction(SIGSEGV, &sa, NULL) < 0)
			err(EX_OSERR, "sigaction(SIGSEGV)");
		if (sigaction(SIGBUS, &sa, NULL) < 0)
			err(EX_OSERR, "sigaction(SIGBUS");
		if (sigaction(SIGEMT, &sa, NULL) < 0)
			err(EX_OSERR, "sigaction(SIGEMT)");
		if (sigaction(SIGTRAP, &sa, NULL) < 0)
			err(EX_OSERR, "sigaction(SIGEMT)");

		/*
		 * Set up synthetic stdin and stdout.
		 */
		if (dup2(pipefd_stdin[0], STDIN_FILENO) < 0)
			err(EX_OSERR, "dup2(STDIN_FILENO)");
		if (dup2(pipefd_stdout[1], STDOUT_FILENO) < 0)
			err(EX_OSERR, "dup2(STDOUT_FILENO)");
		close(pipefd_stdin[0]);
		close(pipefd_stdin[1]);
		close(pipefd_stdout[0]);
		close(pipefd_stdout[1]);

		if (qtrace)
			set_thread_tracing();

		/* When debugging wait until GDB has attached */
		if (debugger_enabled) {
			if (verbose)
				fprintf(stderr,
				    "Waiting for GDB to attach to %d\n",
				    getpid());
			raise(SIGSTOP);
		}

		/* Run the actual test. */
		ctp->ct_func(ctp);
		exit(0);
	}
	close(pipefd_stdin[0]);
	close(pipefd_stdout[1]);
	if (fcntl(pipefd_stdout[0], F_SETFL, O_NONBLOCK) < 0)
		err(EX_OSERR, "fcntl(F_SETFL, O_NONBLOCK) on test stdout");

	tests_run++;

	if (debugger_enabled) {
		char command[256];
		snprintf(
		    command, sizeof(command), "gdb --pid=%d", childpid);
		if (verbose)
			fprintf(stderr, "Running '%s' to debug %s\n", command,
			    ctp->ct_name);
		system(command);
	}

	(void)waitpid(childpid, &status, 0);

	/*
	 * If the test explicitly signalled failure for some reason, report
	 * this first rather than reporting an expected failure that has
	 * not yet been triggered.
	 */
	if (ccsp->ccs_testresult == TESTRESULT_FAILURE) {
		/*
		 * Ensure string is nul-terminated, as we will print
		 * it in due course, and a failed test might have left
		 * a corrupted string.
		 */
		ccsp->ccs_testresult_str[sizeof(ccsp->ccs_testresult_str) - 1] =
		    '\0';
		memcpy(reason, ccsp->ccs_testresult_str,
		    sizeof(ccsp->ccs_testresult_str));
		goto fail;
	}

	/*
	 * Check for errors from the test framework: successful process
	 * termination, signal disposition/exception codes/etc.  Analyse
	 * child's signal state returned via shared memory.
	 */
	if (ctp->ct_flags & CT_FLAG_SIGEXIT) {
		if (!WIFSIGNALED(status)) {
			snprintf(reason, sizeof(reason),
			    "Expected child termination with signal %d",
			    ctp->ct_signum);
			goto fail;
		}
		if (WTERMSIG(status) != ctp->ct_signum) {
			snprintf(reason, sizeof(reason),
			    "Expected child termination with signal %d; got %d",
			    ctp->ct_signum, WTERMSIG(status));
			goto fail;
		}

		/*
		 * Skip remaining checks as process has terminated as
		 * expected.
		 */
		goto pass;
	}
	if (!WIFEXITED(status)) {
		snprintf(reason, sizeof(reason), "Child exited abnormally");
		goto fail;
	}
	if (WEXITSTATUS(status) != 0 && WEXITSTATUS(status) != EX_SOFTWARE) {
		snprintf(reason, sizeof(reason), "Child status %d",
		    WEXITSTATUS(status));
		goto fail;
	}
	if (ccsp->ccs_signum < 0) {
		snprintf(reason, sizeof(reason),
		    "Child returned negative signal %d", ccsp->ccs_signum);
		goto fail;
	}
	if ((ctp->ct_flags & CT_FLAG_SIGNAL) &&
	    ccsp->ccs_signum != ctp->ct_signum) {
		snprintf(reason, sizeof(reason), "Expected signal %d, got %d",
		    ctp->ct_signum, ccsp->ccs_signum);
		goto fail;
	}
	if ((ctp->ct_flags & CT_FLAG_SI_CODE) &&
	    ccsp->ccs_si_code != ctp->ct_si_code) {
		snprintf(reason, sizeof(reason), "Expected si_code %d, got %d",
		    ctp->ct_si_code, ccsp->ccs_si_code);
		goto fail;
	}
	if ((ctp->ct_flags & CT_FLAG_SI_TRAPNO) &&
	    ccsp->ccs_si_trapno != ctp->ct_si_trapno) {
		snprintf(reason, sizeof(reason),
		    "Expected si_trapno %d, got %d", ctp->ct_si_trapno,
		    ccsp->ccs_si_trapno);
		goto fail;
	}
	if ((ctp->ct_flags & CT_FLAG_SI_ADDR) &&
	    !cheri_ptr_equal_exact(ccsp->ccs_si_addr_expected, ccsp->ccs_si_addr)) {
		snprintf(reason, sizeof(reason), "Expected si_addr %#p, got %#p",
		    ccsp->ccs_si_addr_expected, ccsp->ccs_si_addr);
		goto fail;
	}

	/*
	 * Next, we are concerned with whether the test itself reports a
	 * success.  This is based not on whether the test experiences a
	 * fault, but whether its semantics are correct -- e.g., did code in a
	 * sandbox run as expected.  Tests that have successfully experienced
	 * an expected/desired fault don't undergo these checks.
	 */
	if (!(ctp->ct_flags & CT_FLAG_SIGNAL)) {
		if (ccsp->ccs_testresult == TESTRESULT_UNKNOWN) {
			snprintf(reason, sizeof(reason),
			    "Test failed to set a success/failure status");
			goto fail;
		}
		if (ccsp->ccs_testresult != TESTRESULT_SUCCESS) {
			snprintf(reason, sizeof(reason),
			    "Test returned unexpected result (%d)",
			    ccsp->ccs_testresult);
			goto fail;
		}
	}

	/*
	 * Next, see whether any expected output was present.
	 */
	len = read(pipefd_stdout[0], buffer, sizeof(buffer) - 1);
	if (len < 0) {
		xo_attr("message", "%s", strerror(errno));
		xo_attr("type", "%d", errno);
		xo_emit("{e:error/%s}", "read() failed");
	} else {
		buffer[len] = '\0';
		if (len > 0) {
			if (ctp->ct_flags & CT_FLAG_STDOUT_IGNORE)
				xo_attr("ignored", "true");
			xo_emit("{e:system-out/%s}", buffer);
		}
	}
	if (ctp->ct_flags & CT_FLAG_STDOUT_STRING) {
		if (len < 0) {
			snprintf(reason, sizeof(reason),
			    "read() on test stdout failed with -1 (%d)",
			    errno);
			goto fail;
		}
		buffer[len] = '\0';
		if (strcmp(buffer, ctp->ct_stdout_string) != 0) {
			if (verbose)
				snprintf(reason, sizeof(reason),
				    "read() on test stdout expected '%s' "
				    "but got '%s'",
				    ctp->ct_stdout_string, buffer);
			else
				snprintf(reason, sizeof(reason),
				    "read() on test stdout did not match");
			goto fail;
		}
	} else if (!(ctp->ct_flags & CT_FLAG_STDOUT_IGNORE)) {
		if (len > 0) {
			if (verbose)
				snprintf(reason, sizeof(reason),
				    "read() on test stdout produced "
				    "unexpected output '%s'", buffer);
			else
				snprintf(reason, sizeof(reason),
				    "read() on test stdout produced "
				    "unexpected output");
			goto fail;
		}
	}

pass:
	if (xfail_reason != NULL) {
		/* Passed but we expected failure */
		xo_emit("XPASS: {d:name/%s} (Expected failure due to "
			"{d:reason/%s}) {e:failure/XPASS: %s}\n", ctp->ct_name,
		    xfail_reason, xfail_reason);
		asprintf(&failure_message, "%s: %s", ctp->ct_name, xfail_reason);
		tests_xpassed++;
		sl_add(cheri_xpassed_tests, failure_message);
	} else {
		xo_emit("{d:status/%s}: {d:name/%s}\n", "PASS", ctp->ct_name);
		tests_passed++;
	}
	close(pipefd_stdin[1]);
	close(pipefd_stdout[0]);
	xo_close_instance("testcase");
	xo_flush();
	if (sleep_after_test)
		sleep(1);
	return;

fail:
	/*
	 * Escape non-printing characters.
	 */
	strnvis(visreason, sizeof(visreason), reason, VIS_TAB);
	asprintf(&failure_message, "%s: %s", ctp->ct_name, visreason);
	if (xfail_reason == NULL && flaky_reason == NULL) {
		xo_emit("FAIL: {d:name/%s}: {:failure/%s}\n",
		    ctp->ct_name, visreason);
		tests_failed++;
		sl_add(cheri_failed_tests, failure_message);
	} else {
		/*
		 * xfail_reason != NULL was already handled earlier. If
		 * xfail_reason is NULL then we know that flaky_reason is not
		 * NULL, and so we pretend that the failure is expected.
		 */
		if (xfail_reason == NULL)
			expected_failures++;
		if (flaky_reason != NULL)
			xfail_reason = flaky_reason;
		if (xo_get_style(NULL) == XO_STYLE_XML) {
			xo_attr("message", "%s", xfail_reason);
			xo_emit("{e:skipped/%s}", "");
		} else {
			xo_emit(
			    "{d:status/%s}: {d:name/%s}: "
			    "{:failure-reason/%s} ({d:expected-failure-reason/%s})\n",
			    "XFAIL", ctp->ct_name, visreason, xfail_reason);
		}
		tests_xfailed++;
		sl_add(cheri_xfailed_tests, failure_message);
	}
	xo_close_instance("testcase");
	xo_flush();
	close(pipefd_stdin[1]);
	close(pipefd_stdout[0]);
	if (sleep_after_test)
		sleep(1);
}

static void
cheribsdtest_run_test_name(const char *name)
{
	struct cheri_test **ctp, *ct;

	SET_FOREACH(ctp, cheri_tests_set) {
		ct = *ctp;
		if (strcmp(name, ct->ct_name) == 0) {
			cheribsdtest_run_test(ct);
			return;
		}
	}
	errx(EX_USAGE, "unknown test: %s", name);
}

__noinline void *
cheribsdtest_memcpy(void *dst, const void *src, size_t n)
{
	return memcpy(dst, src, n);
}

__noinline void *
cheribsdtest_memmove(void *dst, const void *src, size_t n)
{
	return memmove(dst, src, n);
}

int
main(int argc, char *argv[])
{
	struct rlimit rl;
	int opt;
	int glob = 0;
	stack_t stack;
	int i;
	uint qemu_trace_perthread;
	size_t len;
	const char *sep;
	struct cheri_test **ctp, *ct;

	argc = xo_parse_args(argc, argv);
	if (argc < 0)
		errx(1, "xo_parse_args failed\n");
	while ((opt = getopt(argc, argv, "acdfglQqsuvx")) != -1) {
		switch (opt) {
		case 'a':
			run_all = 1;
			break;
		case 'c':
			coredump_enabled = 1;
			break;
		case 'd':
			debugger_enabled = 1;
			break;
		case 'f':
			fast_tests_only = 1;
			break;
		case 'g':
			glob = 1;
			break;
		case 'l':
			list = 1;
			break;
		case 'Q':
			qtrace_user_mode_only = 1;
			/* FALLTHROUGH */
		case 'q':
			len = sizeof(qemu_trace_perthread);
			if (sysctlbyname("hw.qemu_trace_perthread",
			    &qemu_trace_perthread,
			    &len, NULL, 0) < 0)
				err(EX_OSERR,
				    "sysctlbyname(\"hw.qemu_trace_perthread\")");
			if (!qemu_trace_perthread)
				errx(EX_USAGE, "-%c requires sysctl "
				    "hw.qemu_trace_perthread=1", opt);
			qtrace = 1;
			break;
		case 's':
			sleep_after_test = 1;
			break;
		case 'v':
			verbose++;
			break;
		case 'x': /* JUnit XML output */
			/* XXX: allow an argument to specify output file? */
			xo_set_style(NULL, XO_STYLE_XML);
			xo_set_flags(NULL, XOF_PRETTY);
			break;
		default:
			warnx("unknown argument %c\n", opt);
			usage();
		}
	}
	argc -= optind;
	argv += optind;
	if (run_all && list) {
		warnx("-a and -l are incompatible");
		usage();
	}
	if (run_all && glob) {
		warnx("-a and -g are incompatible");
		usage();
	}
	if (list) {
		if (argc == 0)
			list_tests();
		/* XXXBD: should we allow this for test automation? */
		warnx("-l and a list of tests are incompatible");
		usage();
	}
	if (argc == 0 && !run_all)
		usage();
	if (argc > 0 && run_all) {
		warnx("-a and a list of test are incompatible");
		usage();
	}
	if (argc == 1 && strcmp(argv[0], "all") == 0) {
		warnx("'all' as a synonym for -a is deprecated");
		run_all = 1;
	}

	/*
	 * Allocate an alternative stack, required to safely process signals in
	 * sandboxes.
	 *
	 * XXX: Is this still needed now we no longer have libcheri sandboxes?
	 */
	stack.ss_size = MAX(getpagesize(), SIGSTKSZ);
	stack.ss_sp = mmap(NULL, stack.ss_size, PROT_READ | PROT_WRITE,
	    MAP_ANON, -1, 0);
	if (stack.ss_sp == MAP_FAILED)
		err(EX_OSERR, "mmap");
	stack.ss_flags = 0;
	if (sigaltstack(&stack, NULL) < 0)
		err(EX_OSERR, "sigaltstack");

	/*
	 * Allocate a page shared with children processes to return success/
	 * failure status.
	 */
	assert(sizeof(*ccsp) <= (size_t)getpagesize());
	ccsp = mmap(NULL, getpagesize(), PROT_READ | PROT_WRITE, MAP_ANON, -1,
	    0);
	if (ccsp == MAP_FAILED)
		err(EX_OSERR, "mmap");
	if (minherit(ccsp, getpagesize(), INHERIT_SHARE) < 0)
		err(EX_OSERR, "minherit");

	/*
	 * Disable core dumps unless specifically enabled.
	 */
	if (!coredump_enabled) {
		bzero(&rl, sizeof(rl));
		if (setrlimit(RLIMIT_CORE, &rl) < 0)
			err(EX_OSERR, "setrlimit");
	}

	cheri_failed_tests = sl_init();
	cheri_xfailed_tests = sl_init();
	cheri_xpassed_tests = sl_init();
	/* Run the actual tests. */
	xo_open_container("testsuites");
	xo_attr("name", "%s", PROG);
	xo_open_container("testsuite");
	xo_open_list("test");
	if (run_all) {
		SET_FOREACH(ctp, cheri_tests_set) {
			ct = *ctp;
			cheribsdtest_run_test(ct);
		}
	} else if (glob) {
		for (i = 0; i < argc; i++) {
			SET_FOREACH(ctp, cheri_tests_set) {
				ct = *ctp;
				if (fnmatch(argv[i], ct->ct_name, 0) != 0)
					continue;
				cheribsdtest_run_test(ct);
			}
		}
	} else {
		for (i = 0; i < argc; i++) {
			cheribsdtest_run_test_name(argv[i]);
		}
	}
	xo_close_list("test");
	xo_close_container("testsuite");
	xo_close_container("testsuites");

	/* print a summary which tests failed */
	if (cheri_xfailed_tests->sl_cur != 0) {
		xo_emit("Expected failures:\n");
		for (i = 0; (size_t)i < cheri_xfailed_tests->sl_cur; i++)
			xo_emit("  {d:%s}\n", cheri_xfailed_tests->sl_str[i]);
	}
	if (cheri_failed_tests->sl_cur != 0) {
		xo_emit("Unexpected failures:\n");
		for (i = 0; (size_t)i < cheri_failed_tests->sl_cur; i++)
			xo_emit("  {d:%s}\n", cheri_failed_tests->sl_str[i]);
	}
	if (cheri_xpassed_tests->sl_cur != 0) {
		xo_emit("Unexpected passes:\n");
		for (i = 0; (size_t)i < cheri_xpassed_tests->sl_cur; i++)
			xo_emit("  {d:%s}\n", cheri_xpassed_tests->sl_str[i]);
	}
	sl_free(cheri_failed_tests, true);
	sl_free(cheri_xfailed_tests, true);
	sl_free(cheri_xpassed_tests, true);
	if (tests_run > 1) {
		xo_emit("{Lc:SUMMARY}");
		sep = " ";
#define	EMIT_SUMMARY_FIELD(label, value)				\
		do {							\
			if (value > 0) {				\
				xo_emit("{P:/%s}{Lw:" label "}{d:/%d}",	\
				    sep, value);			\
				sep = ", ";				\
			}						\
		} while (0)
		EMIT_SUMMARY_FIELD("passed", tests_passed);
		EMIT_SUMMARY_FIELD("failed", tests_failed);
		EMIT_SUMMARY_FIELD("expectedly failed", tests_xfailed);
		EMIT_SUMMARY_FIELD("unexpectedly passed", tests_xpassed);
#undef	EMIT_SUMMARY_FIELD
		xo_emit("\n");
	}
	xo_finish();

	if (tests_failed > 0)
		exit(-1);
	exit(EX_OK);
}<|MERGE_RESOLUTION|>--- conflicted
+++ resolved
@@ -167,12 +167,6 @@
 	ccsp->ccs_si_code = info->si_code;
 	ccsp->ccs_si_trapno = info->si_trapno;
 	ccsp->ccs_si_addr = info->si_addr;
-<<<<<<< HEAD
-#ifdef __mips__
-	ccsp->ccs_cp2_cause = cfp->cf_capcause;
-#endif
-=======
->>>>>>> 9afc7b0c
 
 	/*
 	 * Signal delivered outside of a sandbox; catch but terminate
