--- conflicted
+++ resolved
@@ -85,12 +85,6 @@
 	int		ccs_si_code;
 	int		ccs_si_trapno;
 	void		*ccs_si_addr;
-<<<<<<< HEAD
-#ifdef __mips__
-	register_t	ccs_cp2_cause;
-#endif
-=======
->>>>>>> 9afc7b0c
 
 	/* Fields filled in by the test itself. */
 	int		ccs_testresult;
