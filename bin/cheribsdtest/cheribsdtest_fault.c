/*-
 * Copyright (c) 2012-2018 Robert N. M. Watson
 * Copyright (c) 2014 SRI International
 * All rights reserved.
 *
 * This software was developed by SRI International and the University of
 * Cambridge Computer Laboratory under DARPA/AFRL contract (FA8750-10-C-0237)
 * ("CTSRD"), as part of the DARPA CRASH research programme.
 *
 * Redistribution and use in source and binary forms, with or without
 * modification, are permitted provided that the following conditions
 * are met:
 * 1. Redistributions of source code must retain the above copyright
 *    notice, this list of conditions and the following disclaimer.
 * 2. Redistributions in binary form must reproduce the above copyright
 *    notice, this list of conditions and the following disclaimer in the
 *    documentation and/or other materials provided with the distribution.
 *
 * THIS SOFTWARE IS PROVIDED BY THE AUTHOR AND CONTRIBUTORS ``AS IS'' AND
 * ANY EXPRESS OR IMPLIED WARRANTIES, INCLUDING, BUT NOT LIMITED TO, THE
 * IMPLIED WARRANTIES OF MERCHANTABILITY AND FITNESS FOR A PARTICULAR PURPOSE
 * ARE DISCLAIMED.  IN NO EVENT SHALL THE AUTHOR OR CONTRIBUTORS BE LIABLE
 * FOR ANY DIRECT, INDIRECT, INCIDENTAL, SPECIAL, EXEMPLARY, OR CONSEQUENTIAL
 * DAMAGES (INCLUDING, BUT NOT LIMITED TO, PROCUREMENT OF SUBSTITUTE GOODS
 * OR SERVICES; LOSS OF USE, DATA, OR PROFITS; OR BUSINESS INTERRUPTION)
 * HOWEVER CAUSED AND ON ANY THEORY OF LIABILITY, WHETHER IN CONTRACT, STRICT
 * LIABILITY, OR TORT (INCLUDING NEGLIGENCE OR OTHERWISE) ARISING IN ANY WAY
 * OUT OF THE USE OF THIS SOFTWARE, EVEN IF ADVISED OF THE POSSIBILITY OF
 * SUCH DAMAGE.
 */

#include <sys/cdefs.h>

#if !__has_feature(capabilities)
#error "This code requires a CHERI-aware compiler"
#endif

#include <sys/types.h>
#include <sys/sysctl.h>
#include <sys/time.h>

#include <cheri/cheri.h>
#include <cheri/cheric.h>

#include <err.h>
#include <fcntl.h>
#include <inttypes.h>
#include <signal.h>
#include <stdio.h>
#include <stdlib.h>
#include <string.h>
#include <sysexits.h>
#include <unistd.h>

#include "cheribsdtest.h"

/*
 * Exercises CHERI faults outside of sandboxes.
 */
#define	ARRAY_LEN	2
static char array[ARRAY_LEN];
static char sink;

void
test_fault_bounds(const struct cheri_test *ctp __unused)
{
	char * __capability arrayp = cheri_ptr(array, sizeof(array));
	int i;

	for (i = 0; i < ARRAY_LEN; i++)
		arrayp[i] = 0;
	arrayp[i] = 0;

	cheribsdtest_failure_errx("out of bounds access did not fault");
}

void
test_fault_perm_load(const struct cheri_test *ctp __unused)
{
	char * __capability arrayp = cheri_ptrperm(array, sizeof(array), 0);

	sink = arrayp[0];

	cheribsdtest_failure_errx("access without required permissions did not fault");
}

void
test_nofault_perm_load(const struct cheri_test *ctp __unused)
{
	char * __capability arrayp = cheri_ptrperm(array, sizeof(array),
	    CHERI_PERM_LOAD);

	sink = arrayp[0];
	cheribsdtest_success();
}

void
test_illegal_perm_seal(const struct cheri_test *ctp __unused)
{
	int i;
	void * __capability ip = &i;
	void * __capability sealcap;
	void * __capability sealed;
	size_t sealcap_size;

	sealcap_size = sizeof(sealcap);
	if (sysctlbyname("security.cheri.sealcap", &sealcap, &sealcap_size,
	    NULL, 0) < 0)
		cheribsdtest_failure_err("sysctlbyname(security.cheri.sealcap)");
	sealcap = cheri_andperm(sealcap, ~CHERI_PERM_SEAL);
	sealed = cheri_seal(ip, sealcap);
<<<<<<< HEAD
  /* Morello clears tag rather than faulting. */
#ifdef __aarch64__
	if (!cheri_gettag(sealed))
		cheribsdtest_success();
#endif
	/*
	 * Ensure that sealed is actually use, otherwise the faulting
	 * instruction can be optimized away since it is dead.
	 */
=======
#if !CHERI_SEAL_VIOLATION_EXCEPTION
	if (!cheri_gettag(sealed))
		cheribsdtest_success();
#endif
>>>>>>> 362d4886
	cheribsdtest_failure_errx("cheri_seal() performed successfully "
	    "%#lp with bad sealcap %#lp", sealed, sealcap);
}

void
test_fault_perm_store(const struct cheri_test *ctp __unused)
{
	char * __capability arrayp = cheri_ptrperm(array, sizeof(array), 0);

	arrayp[0] = sink;
}

void
test_nofault_perm_store(const struct cheri_test *ctp __unused)
{
	char * __capability arrayp = cheri_ptrperm(array, sizeof(array),
	    CHERI_PERM_STORE);

	arrayp[0] = sink;
	cheribsdtest_success();
}

void
test_illegal_perm_unseal(const struct cheri_test *ctp __unused)
{
	int i;
	void * __capability ip = &i;
	void * __capability sealcap;
	void * __capability sealed;
	void * __capability unsealed;
	size_t sealcap_size;

	sealcap_size = sizeof(sealcap);
	if (sysctlbyname("security.cheri.sealcap", &sealcap, &sealcap_size,
	    NULL, 0) < 0)
		cheribsdtest_failure_err("sysctlbyname(security.cheri.sealcap)");
	if ((cheri_getperm(sealcap) & CHERI_PERM_SEAL) == 0)
		cheribsdtest_failure_errx("unexpected !seal perm on sealcap");
	sealed = cheri_seal(ip, sealcap);
	sealcap = cheri_andperm(sealcap, ~CHERI_PERM_UNSEAL);
	unsealed = cheri_unseal(sealed, sealcap);
<<<<<<< HEAD
  /* Morello clears tag rather than faulting. */
#ifdef __aarch64__
	if (!cheri_gettag(unsealed))
		cheribsdtest_success();
#endif
	/*
	 * Ensure that unsealed is actually use, otherwise the faulting
	 * instruction can be optimized away since it is dead.
	 */
=======
#if !CHERI_SEAL_VIOLATION_EXCEPTION
	if (!cheri_gettag(unsealed))
		cheribsdtest_success();
#endif
>>>>>>> 362d4886
	cheribsdtest_failure_errx("cheri_unseal() performed successfully "
	    "%#lp with bad unsealcap %#lp", unsealed, sealcap);
}

void
test_fault_tag(const struct cheri_test *ctp __unused)
{
	char ch;
	char * __capability chp = cheri_ptr(&ch, sizeof(ch));

	chp = cheri_cleartag(chp);
	*chp = '\0';
}

#ifdef __mips__
void
test_fault_ccheck_user_fail(const struct cheri_test *ctp __unused)
{
	void * __capability cp;
	char ch;

	cp = cheri_ptrperm(&ch, sizeof(ch), 0);
	cheri_ccheckperm(cp, CHERI_PERM_SW0);
}

void
test_nofault_ccheck_user_pass(const struct cheri_test *ctp __unused)
{
	void * __capability cp;
	char ch;

	cp = cheri_ptrperm(&ch, sizeof(ch), CHERI_PERM_SW0);
	cheri_ccheckperm(cp, CHERI_PERM_SW0);
	cheribsdtest_success();
}

void
test_fault_cgetcause(const struct cheri_test *ctp __unused)
{
	register_t cause;

	cause = cheri_getcause();
	printf("CP2 cause register: %ju\n", (uintmax_t)cause);
}
#endif

void
test_nofault_cfromptr(const struct cheri_test *ctp __unused)
{
	char buf[256];
	void * __capability cb; /* derived from here */
	char * __capability cd; /* stored into here */

	cb = cheri_ptr(buf, 256);
#if defined(__aarch64__)
	/*
	 * morello-llvm emits cvtz for this intrinsic, which has an
	 * address interpretation by default (unlike CFromPtr, which
	 * has an offset interpretation).
<<<<<<< HEAD
=======
	 * https://git.morello-project.org/morello/llvm-project/-/issues/16
>>>>>>> 362d4886
	 */
	cd = __builtin_cheri_cap_from_pointer(cb, (vaddr_t)buf + 10);
#else
	/*
	 * This pragma is require to allow compiling this file both with and
	 * without overloaded CHERI builtins.
	 *
	 * FIXME: remove once everyone has updated to overloaded builtins.
	 */
#pragma clang diagnostic ignored "-Wint-conversion"
	cd = __builtin_cheri_cap_from_pointer(cb, 10);
#endif
	*cd = '\0';
	cheribsdtest_success();
}

#ifdef __mips__
void
test_fault_read_kr1c(const struct cheri_test *ctp __unused)
{

	CHERI_CAP_PRINT(cheri_getkr1c());
}

void
test_fault_read_kr2c(const struct cheri_test *ctp __unused)
{

	CHERI_CAP_PRINT(cheri_getkr2c());
}

void
test_fault_read_kcc(const struct cheri_test *ctp __unused)
{

	CHERI_CAP_PRINT(cheri_getkcc());
}

void
test_fault_read_kdc(const struct cheri_test *ctp __unused)
{

	CHERI_CAP_PRINT(cheri_getkdc());
}

void
test_fault_read_epcc(const struct cheri_test *ctp __unused)
{

	CHERI_CAP_PRINT(cheri_getepcc());
}
#endif	/* __mips__ */<|MERGE_RESOLUTION|>--- conflicted
+++ resolved
@@ -109,22 +109,10 @@
 		cheribsdtest_failure_err("sysctlbyname(security.cheri.sealcap)");
 	sealcap = cheri_andperm(sealcap, ~CHERI_PERM_SEAL);
 	sealed = cheri_seal(ip, sealcap);
-<<<<<<< HEAD
-  /* Morello clears tag rather than faulting. */
-#ifdef __aarch64__
-	if (!cheri_gettag(sealed))
-		cheribsdtest_success();
-#endif
-	/*
-	 * Ensure that sealed is actually use, otherwise the faulting
-	 * instruction can be optimized away since it is dead.
-	 */
-=======
 #if !CHERI_SEAL_VIOLATION_EXCEPTION
 	if (!cheri_gettag(sealed))
 		cheribsdtest_success();
 #endif
->>>>>>> 362d4886
 	cheribsdtest_failure_errx("cheri_seal() performed successfully "
 	    "%#lp with bad sealcap %#lp", sealed, sealcap);
 }
@@ -166,22 +154,10 @@
 	sealed = cheri_seal(ip, sealcap);
 	sealcap = cheri_andperm(sealcap, ~CHERI_PERM_UNSEAL);
 	unsealed = cheri_unseal(sealed, sealcap);
-<<<<<<< HEAD
-  /* Morello clears tag rather than faulting. */
-#ifdef __aarch64__
-	if (!cheri_gettag(unsealed))
-		cheribsdtest_success();
-#endif
-	/*
-	 * Ensure that unsealed is actually use, otherwise the faulting
-	 * instruction can be optimized away since it is dead.
-	 */
-=======
 #if !CHERI_SEAL_VIOLATION_EXCEPTION
 	if (!cheri_gettag(unsealed))
 		cheribsdtest_success();
 #endif
->>>>>>> 362d4886
 	cheribsdtest_failure_errx("cheri_unseal() performed successfully "
 	    "%#lp with bad unsealcap %#lp", unsealed, sealcap);
 }
@@ -241,10 +217,7 @@
 	 * morello-llvm emits cvtz for this intrinsic, which has an
 	 * address interpretation by default (unlike CFromPtr, which
 	 * has an offset interpretation).
-<<<<<<< HEAD
-=======
 	 * https://git.morello-project.org/morello/llvm-project/-/issues/16
->>>>>>> 362d4886
 	 */
 	cd = __builtin_cheri_cap_from_pointer(cb, (vaddr_t)buf + 10);
 #else
