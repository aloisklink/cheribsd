--- conflicted
+++ resolved
@@ -99,13 +99,7 @@
 #define HAVE_PATHS_H 1
 
 /* Define to 1 if you have the `sbrk' function. */
-<<<<<<< HEAD
-#ifndef __CHERI_PURE_CAPABILITY__
-#define HAVE_SBRK 1
-#endif
-=======
 /* #undef HAVE_SBRK 1 */
->>>>>>> 392b4907
 
 /* Define to 1 if you have the `setpgid' function. */
 #define HAVE_SETPGID 1
