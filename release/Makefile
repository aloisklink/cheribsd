# $FreeBSD$
#
# Makefile for building releases and release media.
#
# User-driven targets:
#  cdrom: Builds release CD-ROM media (disc1.iso)
#  dvdrom: Builds release DVD-ROM media (dvd1.iso)
#  memstick: Builds memory stick image (memstick.img)
#  mini-memstick: Builds minimal memory stick image (mini-memstick.img)
#  ftp: Sets up FTP distribution area (ftp)
#  release: Build all media and FTP distribution area
#  install: Copies all release media into ${DESTDIR}
#
# Variables affecting the build process:
#  WORLDDIR: location of src tree -- must have built world and default kernel
#            (by default, the directory above this one)
#  PORTSDIR: location of ports tree to distribute (default: /usr/ports)
#  DOCDIR:   location of doc tree (default: /usr/doc)
#  NOPKG:    if set, do not distribute third-party packages
#  NOPORTS:  if set, do not distribute ports tree
#  NOSRC:    if set, do not distribute source tree
#  NODOC:    if set, do not generate release documentation
#  WITH_DVD: if set, generate dvd1.iso
#  WITH_COMPRESSED_IMAGES: if set, compress installation images with xz(1)
#		(uncompressed images are not removed)
#  WITH_VMIMAGES: if set, build virtual machine images with the release
#  WITH_COMPRESSED_VMIMAGES: if set, compress virtual machine disk images
#  		with xz(1) (extremely time consuming)
#  TARGET/TARGET_ARCH: architecture of built release
#

WORLDDIR?=	${.CURDIR}/..
PORTSDIR?=	/usr/ports
DOCDIR?=	/usr/doc
RELNOTES_LANG?= en_US.ISO8859-1
XZCMD?=		/usr/bin/xz

.if !defined(TARGET) || empty(TARGET)
TARGET=		${MACHINE}
.endif
.if !defined(TARGET_ARCH) || empty(TARGET_ARCH)
.if ${TARGET} == ${MACHINE}
TARGET_ARCH=	${MACHINE_ARCH}
.else
TARGET_ARCH=	${TARGET}
.endif
.endif
IMAKE=		${MAKE} TARGET_ARCH=${TARGET_ARCH} TARGET=${TARGET}
DISTDIR=	dist

# Define OSRELEASE by using newvars.sh
.if !defined(OSRELEASE) || empty(OSRELEASE)
.for _V in TYPE BRANCH REVISION
${_V}!=	eval $$(awk '/^${_V}=/{print}' ${.CURDIR}/../sys/conf/newvers.sh); echo $$${_V}
.endfor
.for _V in ${TARGET_ARCH}
.if !empty(TARGET:M${_V})
OSRELEASE=	${TYPE}-${REVISION}-${BRANCH}-${TARGET}
VOLUME_LABEL=	${REVISION:C/[.-]/_/g}_${BRANCH:C/[.-]/_/g}_${TARGET}
.else
OSRELEASE=	${TYPE}-${REVISION}-${BRANCH}-${TARGET}-${TARGET_ARCH}
VOLUME_LABEL=	${REVISION:C/[.-]/_/g}_${BRANCH:C/[.-]/_/g}_${TARGET_ARCH}
.endif
.endfor
.endif

.if !defined(VOLUME_LABEL) || empty(VOLUME_LABEL)
VOLUME_LABEL=	FreeBSD_Install
.endif

.if !exists(${DOCDIR})
NODOC= true
.endif
.if !exists(${PORTSDIR})
NOPORTS= true
.endif

EXTRA_PACKAGES=
.if !defined(NOPORTS)
EXTRA_PACKAGES+= ports.txz
.endif
.if !defined(NOSRC)
EXTRA_PACKAGES+= src.txz
.endif
.if !defined(NODOC)
EXTRA_PACKAGES+= reldoc
.endif

RELEASE_TARGETS= ftp
IMAGES=
.if exists(${.CURDIR}/${TARGET}/mkisoimages.sh)
RELEASE_TARGETS+= cdrom
IMAGES+=	disc1.iso bootonly.iso
. if defined(WITH_DVD) && !empty(WITH_DVD)
RELEASE_TARGETS+= dvdrom
IMAGES+=	dvd1.iso
. endif
.endif
.if exists(${.CURDIR}/${TARGET}/make-memstick.sh)
RELEASE_TARGETS+= memstick.img
RELEASE_TARGETS+= mini-memstick.img
IMAGES+=	memstick.img
IMAGES+=	mini-memstick.img
.endif

<<<<<<< HEAD
=======
VMTARGETS=	vm-base vm-image
VMFORMATS?=	vhd vmdk qcow2 raw
VMSIZE?=	20G
VMBASE?=	vm
AZURECONF?=	${.CURDIR}/tools/azure.conf

>>>>>>> df2eab91
CLEANFILES=	packagesystem *.txz MANIFEST system ${IMAGES}
.if defined(WITH_COMPRESSED_IMAGES) && !empty(WITH_COMPRESSED_IMAGES)
. for I in ${IMAGES}
CLEANFILES+=	${I}.xz
. endfor
.endif
.if defined(WITH_DVD) && !empty(WITH_DVD)
CLEANFILES+=	pkg-stage
.endif
CLEANDIRS=	dist ftp release bootonly dvd
<<<<<<< HEAD
=======
.if defined(WITH_VMIMAGES) && !empty(WITH_VMIMAGES)
CLEANDIRS+=	${VMTARGETS}
.endif
.if exists(${.CURDIR}/${TARGET}/mk-azure.sh)
CLEANFILES+=	${OSRELEASE}.vhd \
		${OSRELEASE}.vhd.raw \
		azure.img
CLEANDIRS+=	vm-azure
.endif
>>>>>>> df2eab91
beforeclean:
	chflags -R noschg .
.include <bsd.obj.mk>
clean: beforeclean

base.txz:
	mkdir -p ${DISTDIR}
	cd ${WORLDDIR} && ${IMAKE} distributeworld DISTDIR=${.OBJDIR}/${DISTDIR}
# Set up mergemaster root database
	sh ${.CURDIR}/scripts/mm-mtree.sh -m ${WORLDDIR} -F \
	    "TARGET_ARCH=${TARGET_ARCH} TARGET=${TARGET}" -D "${.OBJDIR}/${DISTDIR}/base"
	etcupdate extract -B -M "TARGET_ARCH=${TARGET_ARCH} TARGET=${TARGET}" \
	    -s ${WORLDDIR} -d "${.OBJDIR}/${DISTDIR}/base/var/db/etcupdate"
# Package all components
	cd ${WORLDDIR} && ${IMAKE} packageworld DISTDIR=${.OBJDIR}/${DISTDIR}
	mv ${DISTDIR}/*.txz .

kernel.txz:
	mkdir -p ${DISTDIR}
	cd ${WORLDDIR} && ${IMAKE} distributekernel packagekernel DISTDIR=${.OBJDIR}/${DISTDIR}
	mv ${DISTDIR}/kernel*.txz .

src.txz:
	mkdir -p ${DISTDIR}/usr
	ln -fs ${WORLDDIR} ${DISTDIR}/usr/src
	cd ${DISTDIR} && tar cLvJf ${.OBJDIR}/src.txz --exclude .svn --exclude .zfs \
	    --exclude .git --exclude @ --exclude usr/src/release/dist usr/src

ports.txz:
	mkdir -p ${DISTDIR}/usr
	ln -fs ${PORTSDIR} ${DISTDIR}/usr/ports
	cd ${DISTDIR} && tar cLvJf ${.OBJDIR}/ports.txz \
	    --exclude .git --exclude .svn \
	    --exclude usr/ports/distfiles --exclude usr/ports/packages \
	    --exclude 'usr/ports/INDEX*' --exclude work usr/ports

reldoc:
	cd ${.CURDIR}/doc && ${MAKE} all install clean 'FORMATS=html txt' \
	    INSTALL_COMPRESSED='' URLS_ABSOLUTE=YES DOCDIR=${.OBJDIR}/rdoc
	mkdir -p reldoc
.for i in hardware readme relnotes errata
	ln -f rdoc/${RELNOTES_LANG}/${i}/article.txt reldoc/${i:tu}.TXT
	ln -f rdoc/${RELNOTES_LANG}/${i}/article.html reldoc/${i:tu}.HTM
.endfor
	cp rdoc/${RELNOTES_LANG}/readme/docbook.css reldoc

system: packagesystem
# Install system
	mkdir -p release
	cd ${WORLDDIR} && ${IMAKE} installkernel installworld distribution \
		DESTDIR=${.OBJDIR}/release MK_RESCUE=no MK_KERNEL_SYMBOLS=no \
		MK_PROFILE=no MK_SENDMAIL=no MK_TESTS=no MK_LIB32=no \
		MK_DEBUG_FILES=no
# Copy distfiles
	mkdir -p release/usr/freebsd-dist
	for dist in MANIFEST $$(ls *.txz | grep -v -- '-dbg'); \
	    do cp $${dist} release/usr/freebsd-dist; \
	done
# Copy documentation, if generated
.if !defined(NODOC)
	cp reldoc/* release
.endif
# Set up installation environment
	ln -fs /tmp/bsdinstall_etc/resolv.conf release/etc/resolv.conf
	echo sendmail_enable=\"NONE\" > release/etc/rc.conf
	echo hostid_enable=\"NO\" >> release/etc/rc.conf
	echo debug.witness.trace=0 >> release/etc/sysctl.conf
	echo vfs.mountroot.timeout=\"10\" >> release/boot/loader.conf
	cp ${.CURDIR}/rc.local release/etc
	touch ${.TARGET}

bootonly: packagesystem
# Install system
	mkdir -p bootonly
	cd ${WORLDDIR} && ${IMAKE} installkernel installworld distribution \
	    DESTDIR=${.OBJDIR}/bootonly MK_AMD=no MK_AT=no \
	    MK_GAMES=no MK_GROFF=no \
	    MK_INSTALLLIB=no MK_LIB32=no MK_MAIL=no \
	    MK_NCP=no MK_TOOLCHAIN=no MK_PROFILE=no \
	    MK_INSTALLIB=no MK_RESCUE=no MK_DICT=no \
	    MK_KERNEL_SYMBOLS=no MK_TESTS=no MK_DEBUG_FILES=no
# Copy manifest only (no distfiles) to get checksums
	mkdir -p bootonly/usr/freebsd-dist
	cp MANIFEST bootonly/usr/freebsd-dist
# Copy documentation, if generated
.if !defined(NODOC)
	cp reldoc/* bootonly
.endif
# Set up installation environment
	ln -fs /tmp/bsdinstall_etc/resolv.conf bootonly/etc/resolv.conf
	echo sendmail_enable=\"NONE\" > bootonly/etc/rc.conf
	echo hostid_enable=\"NO\" >> bootonly/etc/rc.conf
	echo debug.witness.trace=0 >> bootonly/etc/sysctl.conf
	echo vfs.mountroot.timeout=\"10\" >> bootonly/boot/loader.conf
	cp ${.CURDIR}/rc.local bootonly/etc

dvd:
# Install system
	mkdir -p ${.TARGET}
	cd ${WORLDDIR} && ${IMAKE} installkernel installworld distribution \
		DESTDIR=${.OBJDIR}/${.TARGET} MK_RESCUE=no MK_KERNEL_SYMBOLS=no \
		MK_TESTS=no MK_DEBUG_FILES=no
# Copy distfiles
	mkdir -p ${.TARGET}/usr/freebsd-dist
	for dist in MANIFEST $$(ls *.txz | grep -v -- '-dbg'); \
	    do cp $${dist} ${.TARGET}/usr/freebsd-dist; \
	done
# Copy documentation, if generated
.if !defined(NODOC)
	cp reldoc/* ${.TARGET}
.endif
# Set up installation environment
	ln -fs /tmp/bsdinstall_etc/resolv.conf ${.TARGET}/etc/resolv.conf
	echo sendmail_enable=\"NONE\" > ${.TARGET}/etc/rc.conf
	echo hostid_enable=\"NO\" >> ${.TARGET}/etc/rc.conf
	echo debug.witness.trace=0 >> ${.TARGET}/etc/sysctl.conf
	echo vfs.mountroot.timeout=\"10\" >> ${.TARGET}/boot/loader.conf
	cp ${.CURDIR}/rc.local ${.TARGET}/etc
	touch ${.TARGET}

release.iso: disc1.iso
disc1.iso: system
	sh ${.CURDIR}/${TARGET}/mkisoimages.sh -b ${VOLUME_LABEL}_CD ${.TARGET} release

dvd1.iso: dvd pkg-stage
	sh ${.CURDIR}/${TARGET}/mkisoimages.sh -b ${VOLUME_LABEL}_DVD ${.TARGET} dvd

bootonly.iso: bootonly
	sh ${.CURDIR}/${TARGET}/mkisoimages.sh -b ${VOLUME_LABEL}_BO ${.TARGET} bootonly

memstick: memstick.img
memstick.img: system
	sh ${.CURDIR}/${TARGET}/make-memstick.sh release ${.TARGET}

mini-memstick: mini-memstick.img
mini-memstick.img: system
	sh ${.CURDIR}/${TARGET}/make-memstick.sh bootonly ${.TARGET}

packagesystem: base.txz kernel.txz ${EXTRA_PACKAGES}
	sh ${.CURDIR}/scripts/make-manifest.sh *.txz > MANIFEST
	touch ${.TARGET}

pkg-stage:
.if !defined(NOPKG)
	env REPOS_DIR=${.CURDIR}/pkg_repos/ \
		sh ${.CURDIR}/scripts/pkg-stage.sh
	mkdir -p ${.OBJDIR}/dvd/packages/repos/
	cp ${.CURDIR}/scripts/FreeBSD_install_cdrom.conf \
		${.OBJDIR}/dvd/packages/repos/
.endif
	touch ${.TARGET}

cdrom: disc1.iso bootonly.iso
dvdrom: dvd1.iso
ftp: packagesystem
	rm -rf ftp
	mkdir -p ftp
	cp *.txz MANIFEST ftp

release:
	${MAKE} -C ${.CURDIR} ${.MAKEFLAGS} obj
	${MAKE} -C ${.CURDIR} ${.MAKEFLAGS} ${RELEASE_TARGETS}
.if defined(WITH_VMIMAGES) && !empty(WITH_VMIMAGES)
	${MAKE} -C ${.CURDIR} ${.MAKEFLAGS} ${VMTARGETS}
.endif
.if defined(WITH_CLOUDWARE) && !empty(WITH_CLOUDWARE) && !empty(CLOUDWARE)
	${MAKE} -C ${.CURDIR} ${.MAKEFLAGS} ${CLOUDTARGETS}
.endif

install:
.if defined(DESTDIR) && !empty(DESTDIR)
	mkdir -p ${DESTDIR}
.endif
	cp -a ftp ${DESTDIR}/
.for I in ${IMAGES}
	cp -p ${I} ${DESTDIR}/${OSRELEASE}-${I}
. if defined(WITH_COMPRESSED_IMAGES) && !empty(WITH_COMPRESSED_IMAGES)
	${XZCMD} -k ${DESTDIR}/${OSRELEASE}-${I}
. endif
.endfor
	cd ${DESTDIR} && sha256 ${OSRELEASE}* > ${DESTDIR}/CHECKSUM.SHA256
	cd ${DESTDIR} && md5 ${OSRELEASE}* > ${DESTDIR}/CHECKSUM.MD5
.if defined(WITH_VMIMAGES) && !empty(WITH_VMIMAGES)
	mkdir -p ${DESTDIR}/vmimages
. for FORMAT in ${VMFORMATS}
	cp -p ${VMBASE}.${FORMAT} \
		${DESTDIR}/vmimages/${OSRELEASE}.${FORMAT}
. endfor
. if defined(WITH_COMPRESSED_VMIMAGES) && !empty(WITH_COMPRESSED_VMIMAGES)
# This is very time consuming, so defer it after the images are moved to
# the DESTDIR.
.  for FORMAT in ${VMFORMATS}
	# Don't keep the originals.  There is a copy in ${.OBJDIR} if needed.
	${XZCMD} ${DESTDIR}/vmimages/${OSRELEASE}.${FORMAT}
.  endfor
. endif
	cd ${DESTDIR}/vmimages && sha256 ${OSRELEASE}* > \
		${DESTDIR}/vmimages/CHECKSUM.SHA256
	cd ${DESTDIR}/vmimages && md5 ${OSRELEASE}* > \
		${DESTDIR}/vmimages/CHECKSUM.MD5
.endif

<<<<<<< HEAD
.include "${.CURDIR}/Makefile.vm"
=======
vm-base:
.if defined(WITH_VMIMAGES) && !empty(WITH_VMIMAGES)
. if exists(${.CURDIR}/${TARGET}/mk-vmimage.sh)
	env TARGET=${TARGET} TARGET_ARCH=${TARGET_ARCH} \
		${.CURDIR}/${TARGET}/mk-vmimage.sh ${.TARGET} \
		${VMBASE}.img ${WORLDDIR} ${.OBJDIR}/${.TARGET} ${VMSIZE}
. endif
.endif
	touch ${.TARGET}

vm-image: vm-base
.if defined(WITH_VMIMAGES) && !empty(WITH_VMIMAGES)
. if exists(${.CURDIR}/${TARGET}/mk-vmimage.sh)
.  for FORMAT in ${VMFORMATS}
	env TARGET=${TARGET} TARGET_ARCH=${TARGET_ARCH} \
		${.CURDIR}/${TARGET}/mk-vmimage.sh ${.TARGET} \
		${VMBASE}.img ${FORMAT} ${VMBASE}.${FORMAT}
.  endfor
. endif
.endif
	touch ${.TARGET}

vm-azure:
.if exists(${.CURDIR}/${TARGET}/mk-azure.sh)
	env TARGET=${TARGET} TARGET_ARCH=${TARGET_ARCH} AZURECONF=${AZURECONF} \
		${.CURDIR}/${TARGET}/mk-azure.sh ${.TARGET} azure.img \
		${WORLDDIR} ${.TARGET} ${VMSIZE} ${OSRELEASE}.vhd
.endif
	touch ${.TARGET}
>>>>>>> df2eab91
<|MERGE_RESOLUTION|>--- conflicted
+++ resolved
@@ -103,15 +103,6 @@
 IMAGES+=	mini-memstick.img
 .endif
 
-<<<<<<< HEAD
-=======
-VMTARGETS=	vm-base vm-image
-VMFORMATS?=	vhd vmdk qcow2 raw
-VMSIZE?=	20G
-VMBASE?=	vm
-AZURECONF?=	${.CURDIR}/tools/azure.conf
-
->>>>>>> df2eab91
 CLEANFILES=	packagesystem *.txz MANIFEST system ${IMAGES}
 .if defined(WITH_COMPRESSED_IMAGES) && !empty(WITH_COMPRESSED_IMAGES)
 . for I in ${IMAGES}
@@ -122,18 +113,6 @@
 CLEANFILES+=	pkg-stage
 .endif
 CLEANDIRS=	dist ftp release bootonly dvd
-<<<<<<< HEAD
-=======
-.if defined(WITH_VMIMAGES) && !empty(WITH_VMIMAGES)
-CLEANDIRS+=	${VMTARGETS}
-.endif
-.if exists(${.CURDIR}/${TARGET}/mk-azure.sh)
-CLEANFILES+=	${OSRELEASE}.vhd \
-		${OSRELEASE}.vhd.raw \
-		azure.img
-CLEANDIRS+=	vm-azure
-.endif
->>>>>>> df2eab91
 beforeclean:
 	chflags -R noschg .
 .include <bsd.obj.mk>
@@ -336,36 +315,4 @@
 		${DESTDIR}/vmimages/CHECKSUM.MD5
 .endif
 
-<<<<<<< HEAD
-.include "${.CURDIR}/Makefile.vm"
-=======
-vm-base:
-.if defined(WITH_VMIMAGES) && !empty(WITH_VMIMAGES)
-. if exists(${.CURDIR}/${TARGET}/mk-vmimage.sh)
-	env TARGET=${TARGET} TARGET_ARCH=${TARGET_ARCH} \
-		${.CURDIR}/${TARGET}/mk-vmimage.sh ${.TARGET} \
-		${VMBASE}.img ${WORLDDIR} ${.OBJDIR}/${.TARGET} ${VMSIZE}
-. endif
-.endif
-	touch ${.TARGET}
-
-vm-image: vm-base
-.if defined(WITH_VMIMAGES) && !empty(WITH_VMIMAGES)
-. if exists(${.CURDIR}/${TARGET}/mk-vmimage.sh)
-.  for FORMAT in ${VMFORMATS}
-	env TARGET=${TARGET} TARGET_ARCH=${TARGET_ARCH} \
-		${.CURDIR}/${TARGET}/mk-vmimage.sh ${.TARGET} \
-		${VMBASE}.img ${FORMAT} ${VMBASE}.${FORMAT}
-.  endfor
-. endif
-.endif
-	touch ${.TARGET}
-
-vm-azure:
-.if exists(${.CURDIR}/${TARGET}/mk-azure.sh)
-	env TARGET=${TARGET} TARGET_ARCH=${TARGET_ARCH} AZURECONF=${AZURECONF} \
-		${.CURDIR}/${TARGET}/mk-azure.sh ${.TARGET} azure.img \
-		${WORLDDIR} ${.TARGET} ${VMSIZE} ${OSRELEASE}.vhd
-.endif
-	touch ${.TARGET}
->>>>>>> df2eab91
+.include "${.CURDIR}/Makefile.vm"