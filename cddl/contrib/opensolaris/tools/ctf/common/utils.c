/*
 * CDDL HEADER START
 *
 * The contents of this file are subject to the terms of the
 * Common Development and Distribution License, Version 1.0 only
 * (the "License").  You may not use this file except in compliance
 * with the License.
 *
 * You can obtain a copy of the license at usr/src/OPENSOLARIS.LICENSE
 * or http://www.opensolaris.org/os/licensing.
 * See the License for the specific language governing permissions
 * and limitations under the License.
 *
 * When distributing Covered Code, include this CDDL HEADER in each
 * file and include the License file at usr/src/OPENSOLARIS.LICENSE.
 * If applicable, add the following below this CDDL HEADER, with the
 * fields enclosed by brackets "[]" replaced with your own identifying
 * information: Portions Copyright [yyyy] [name of copyright owner]
 *
 * CDDL HEADER END
 */
/*
 * CHERI CHANGES START
 * {
 *   "updated": 20180629,
 *   "target_type": "lib",
 *   "changes": [],
 *   "change_comment": "duplicate definition of vwarn()"
 * }
 * CHERI CHANGES END
 */
/*
 * Copyright (c) 1998-2001 by Sun Microsystems, Inc.
 * All rights reserved.
 */

#include <err.h>
#include <string.h>
#include <stdlib.h>
#include <stdarg.h>
#include <stdio.h>
#include <errno.h>

#include "utils.h"

/*LINTLIBRARY*/

static const char *pname;

#pragma init(getpname)
const char *
getpname(void)
{
	const char *p, *q;

	if (pname != NULL)
		return (pname);

	if ((p = getexecname()) != NULL)
		q = strrchr(p, '/');
	else
		q = NULL;

	if (q == NULL)
		pname = p;
	else
		pname = q + 1;

	return (pname);
}

#if 0
void
<<<<<<< HEAD
vwarn(const char *format, va_list alist)
{
	int err = errno;

	if (pname != NULL)
		(void) fprintf(stderr, "%s: ", pname);

	(void) vfprintf(stderr, format, alist);

	if (strchr(format, '\n') == NULL)
		(void) fprintf(stderr, ": %s\n", strerror(err));
}

/*PRINTFLIKE1*/
void
warn(const char *format, ...)
{
	va_list alist;

	va_start(alist, format);
	vwarn(format, alist);
	va_end(alist);
}
#endif

void
=======
>>>>>>> 45dd2eaa
vdie(const char *format, va_list alist)
{
	vwarn(format, alist);
	exit(E_ERROR);
}

/*PRINTFLIKE1*/
void
die(const char *format, ...)
{
	va_list alist;

	va_start(alist, format);
	vdie(format, alist);
	va_end(alist);
}<|MERGE_RESOLUTION|>--- conflicted
+++ resolved
@@ -69,37 +69,7 @@
 	return (pname);
 }
 
-#if 0
 void
-<<<<<<< HEAD
-vwarn(const char *format, va_list alist)
-{
-	int err = errno;
-
-	if (pname != NULL)
-		(void) fprintf(stderr, "%s: ", pname);
-
-	(void) vfprintf(stderr, format, alist);
-
-	if (strchr(format, '\n') == NULL)
-		(void) fprintf(stderr, ": %s\n", strerror(err));
-}
-
-/*PRINTFLIKE1*/
-void
-warn(const char *format, ...)
-{
-	va_list alist;
-
-	va_start(alist, format);
-	vwarn(format, alist);
-	va_end(alist);
-}
-#endif
-
-void
-=======
->>>>>>> 45dd2eaa
 vdie(const char *format, va_list alist)
 {
 	vwarn(format, alist);
