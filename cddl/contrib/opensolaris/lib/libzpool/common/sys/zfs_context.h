/*
 * CDDL HEADER START
 *
 * The contents of this file are subject to the terms of the
 * Common Development and Distribution License (the "License").
 * You may not use this file except in compliance with the License.
 *
 * You can obtain a copy of the license at usr/src/OPENSOLARIS.LICENSE
 * or http://www.opensolaris.org/os/licensing.
 * See the License for the specific language governing permissions
 * and limitations under the License.
 *
 * When distributing Covered Code, include this CDDL HEADER in each
 * file and include the License file at usr/src/OPENSOLARIS.LICENSE.
 * If applicable, add the following below this CDDL HEADER, with the
 * fields enclosed by brackets "[]" replaced with your own identifying
 * information: Portions Copyright [yyyy] [name of copyright owner]
 *
 * CDDL HEADER END
 */
/*
 * CHERI CHANGES START
 * {
 *   "updated": 20180803,
 *   "target_type": "lib",
 *   "changes": [
 *     "pointer_as_integer",
 *     "function_abi"
 *   ],
 *   "comment": "thread_create was using a function pointer without prototypes"
 * }
 * CHERI CHANGES END
 */
/*
 * Copyright (c) 2005, 2010, Oracle and/or its affiliates. All rights reserved.
 * Copyright (c) 2012, 2016 by Delphix. All rights reserved.
 * Copyright (c) 2012, Joyent, Inc. All rights reserved.
 */
/*
 * Copyright 2011 Nexenta Systems, Inc.  All rights reserved.
 */

#ifndef _SYS_ZFS_CONTEXT_H
#define	_SYS_ZFS_CONTEXT_H

#ifdef	__cplusplus
extern "C" {
#endif

#define	_SYS_MUTEX_H
#define	_SYS_RWLOCK_H
#define	_SYS_CONDVAR_H
#define	_SYS_SYSTM_H
#define	_SYS_T_LOCK_H
#define	_SYS_VNODE_H
#define	_SYS_VFS_H
#define	_SYS_SUNDDI_H
#define	_SYS_CALLB_H
#define	_SYS_SCHED_H_

#include <solaris.h>
#include <stdio.h>
#include <stdlib.h>
#include <stddef.h>
#include <stdarg.h>
#include <fcntl.h>
#include <unistd.h>
#include <errno.h>
#include <string.h>
#include <strings.h>
#include <thread.h>
#include <assert.h>
#include <limits.h>
#include <dirent.h>
#include <time.h>
#include <math.h>
#include <umem.h>
#include <inttypes.h>
#include <fsshare.h>
#include <pthread.h>
#include <sched.h>
#include <setjmp.h>
#include <sys/debug.h>
#include <sys/note.h>
#include <sys/types.h>
#include <sys/cred.h>
#include <sys/atomic.h>
#include <sys/sysmacros.h>
#include <sys/bitmap.h>
#include <sys/resource.h>
#include <sys/byteorder.h>
#include <sys/list.h>
#include <sys/time.h>
#include <sys/uio.h>
#include <sys/mntent.h>
#include <sys/mnttab.h>
#include <sys/zfs_debug.h>
#include <sys/sdt.h>
#include <sys/kstat.h>
#include <sys/u8_textprep.h>
#include <sys/kernel.h>
#include <sys/disk.h>
#include <sys/sysevent.h>
#include <sys/sysevent/eventdefs.h>
#include <sys/sysevent/dev.h>
#include <machine/atomic.h>
#include <sys/debug.h>
#ifdef illumos
#include "zfs.h"
#endif

#define	ZFS_EXPORTS_PATH	"/etc/zfs/exports"

/*
 * Debugging
 */

/*
 * Note that we are not using the debugging levels.
 */

#define	CE_CONT		0	/* continuation		*/
#define	CE_NOTE		1	/* notice		*/
#define	CE_WARN		2	/* warning		*/
#define	CE_PANIC	3	/* panic		*/
#define	CE_IGNORE	4	/* print nothing	*/

/*
 * ZFS debugging
 */

#define	ZFS_LOG(...)	do {  } while (0)

typedef u_longlong_t      rlim64_t;
#define	RLIM64_INFINITY	((rlim64_t)-3)

#ifdef ZFS_DEBUG
extern void dprintf_setup(int *argc, char **argv);
#endif /* ZFS_DEBUG */

extern void cmn_err(int, const char *, ...);
extern void vcmn_err(int, const char *, __va_list);
extern void panic(const char *, ...)  __NORETURN;
extern void vpanic(const char *, __va_list)  __NORETURN;

#define	fm_panic	panic

extern int aok;

/*
 * DTrace SDT probes have different signatures in userland than they do in
 * the kernel.  If they're being used in kernel code, re-define them out of
 * existence for their counterparts in libzpool.
 *
 * Here's an example of how to use the set-error probes in userland:
 * zfs$target:::set-error /arg0 == EBUSY/ {stack();}
 *
 * Here's an example of how to use DTRACE_PROBE probes in userland:
 * If there is a probe declared as follows:
 * DTRACE_PROBE2(zfs__probe_name, uint64_t, blkid, dnode_t *, dn);
 * Then you can use it as follows:
 * zfs$target:::probe2 /copyinstr(arg0) == "zfs__probe_name"/
 *     {printf("%u %p\n", arg1, arg2);}
 */

#ifdef DTRACE_PROBE
#undef	DTRACE_PROBE
#endif	/* DTRACE_PROBE */
#ifdef illumos
#define	DTRACE_PROBE(a) \
	ZFS_PROBE0(#a)
#endif

#ifdef DTRACE_PROBE1
#undef	DTRACE_PROBE1
#endif	/* DTRACE_PROBE1 */
#ifdef illumos
#define	DTRACE_PROBE1(a, b, c) \
	ZFS_PROBE1(#a, (unsigned long)c)
#endif

#ifdef DTRACE_PROBE2
#undef	DTRACE_PROBE2
#endif	/* DTRACE_PROBE2 */
#ifdef illumos
#define	DTRACE_PROBE2(a, b, c, d, e) \
	ZFS_PROBE2(#a, (unsigned long)c, (unsigned long)e)
#endif

#ifdef DTRACE_PROBE3
#undef	DTRACE_PROBE3
#endif	/* DTRACE_PROBE3 */
#ifdef illumos
#define	DTRACE_PROBE3(a, b, c, d, e, f, g) \
	ZFS_PROBE3(#a, (unsigned long)c, (unsigned long)e, (unsigned long)g)
#endif

#ifdef DTRACE_PROBE4
#undef	DTRACE_PROBE4
#endif	/* DTRACE_PROBE4 */
#ifdef illumos
#define	DTRACE_PROBE4(a, b, c, d, e, f, g, h, i) \
	ZFS_PROBE4(#a, (unsigned long)c, (unsigned long)e, (unsigned long)g, \
	(unsigned long)i)
#endif

#ifdef illumos
/*
 * We use the comma operator so that this macro can be used without much
 * additional code.  For example, "return (EINVAL);" becomes
 * "return (SET_ERROR(EINVAL));".  Note that the argument will be evaluated
 * twice, so it should not have side effects (e.g. something like:
 * "return (SET_ERROR(log_error(EINVAL, info)));" would log the error twice).
 */
#define	SET_ERROR(err)	(ZFS_SET_ERROR(err), err)
#else	/* !illumos */

#define	DTRACE_PROBE(a)	((void)0)
#define	DTRACE_PROBE1(a, b, c)	((void)0)
#define	DTRACE_PROBE2(a, b, c, d, e)	((void)0)
#define	DTRACE_PROBE3(a, b, c, d, e, f, g)	((void)0)
#define	DTRACE_PROBE4(a, b, c, d, e, f, g, h, i)	((void)0)

#define SET_ERROR(err) (err)
#endif	/* !illumos */

/*
 * Threads
 */
#define	curthread	((void *)(uintptr_t)thr_self())

#define	kpreempt(x)	sched_yield()

typedef struct kthread kthread_t;

#define	thread_create(stk, stksize, func, arg, len, pp, state, pri)	\
	zk_thread_create(func, arg)
#define	thread_exit() thr_exit(NULL)
#define	thread_join(t)	panic("libzpool cannot join threads")

#define	newproc(f, a, cid, pri, ctp, pid)	(ENOSYS)

/* in libzpool, p0 exists only to have its address taken */
struct proc {
	uintptr_t	this_is_never_used_dont_dereference_it;
};

extern struct proc p0;
#define	curproc		(&p0)

#define	PS_NONE		-1
<<<<<<< HEAD
=======

>>>>>>> a08c55dd
extern kthread_t *zk_thread_create(void (*func)(void*), void *arg);

#define	issig(why)	(FALSE)
#define	ISSIG(thr, why)	(FALSE)

/*
 * Mutexes
 */
typedef struct kmutex {
	void		*m_owner;
	boolean_t	initialized;
	mutex_t		m_lock;
} kmutex_t;

#define	MUTEX_DEFAULT	USYNC_THREAD
#undef	MUTEX_HELD
#undef	MUTEX_NOT_HELD
#define	MUTEX_HELD(m)	((m)->m_owner == curthread)
#define	MUTEX_NOT_HELD(m) (!MUTEX_HELD(m))
#define	_mutex_held(m)	pthread_mutex_isowned_np(m)

/*
 * Argh -- we have to get cheesy here because the kernel and userland
 * have different signatures for the same routine.
 */
//extern int _mutex_init(mutex_t *mp, int type, void *arg);
//extern int _mutex_destroy(mutex_t *mp);
//extern int _mutex_owned(mutex_t *mp);

#define	mutex_init(mp, b, c, d)		zmutex_init((kmutex_t *)(mp))
#define	mutex_destroy(mp)		zmutex_destroy((kmutex_t *)(mp))
#define	mutex_owned(mp)			zmutex_owned((kmutex_t *)(mp))

extern void zmutex_init(kmutex_t *mp);
extern void zmutex_destroy(kmutex_t *mp);
extern int zmutex_owned(kmutex_t *mp);
extern void mutex_enter(kmutex_t *mp);
extern void mutex_exit(kmutex_t *mp);
extern int mutex_tryenter(kmutex_t *mp);
extern void *mutex_owner(kmutex_t *mp);

/*
 * RW locks
 */
typedef struct krwlock {
	int		rw_count;
	void		*rw_owner;
	boolean_t	initialized;
	rwlock_t	rw_lock;
} krwlock_t;

typedef int krw_t;

#define	RW_READER	0
#define	RW_WRITER	1
#define	RW_DEFAULT	USYNC_THREAD

#undef RW_READ_HELD
#define RW_READ_HELD(x)		((x)->rw_owner == NULL && (x)->rw_count > 0)

#undef RW_WRITE_HELD
#define	RW_WRITE_HELD(x)	((x)->rw_owner == curthread)
#define	RW_LOCK_HELD(x)		rw_lock_held(x)

#undef RW_LOCK_HELD
#define	RW_LOCK_HELD(x)		(RW_READ_HELD(x) || RW_WRITE_HELD(x))

extern void rw_init(krwlock_t *rwlp, char *name, int type, void *arg);
extern void rw_destroy(krwlock_t *rwlp);
extern void rw_enter(krwlock_t *rwlp, krw_t rw);
extern int rw_tryenter(krwlock_t *rwlp, krw_t rw);
extern int rw_tryupgrade(krwlock_t *rwlp);
extern void rw_exit(krwlock_t *rwlp);
extern int rw_lock_held(krwlock_t *rwlp);
#define	rw_downgrade(rwlp) do { } while (0)

extern uid_t crgetuid(cred_t *cr);
extern uid_t crgetruid(cred_t *cr);
extern gid_t crgetgid(cred_t *cr);
extern int crgetngroups(cred_t *cr);
extern gid_t *crgetgroups(cred_t *cr);

/*
 * Condition variables
 */
typedef cond_t kcondvar_t;

#define	CV_DEFAULT	USYNC_THREAD
#define	CALLOUT_FLAG_ABSOLUTE	0x2

extern void cv_init(kcondvar_t *cv, char *name, int type, void *arg);
extern void cv_destroy(kcondvar_t *cv);
extern void cv_wait(kcondvar_t *cv, kmutex_t *mp);
extern clock_t cv_timedwait(kcondvar_t *cv, kmutex_t *mp, clock_t abstime);
extern clock_t cv_timedwait_hires(kcondvar_t *cvp, kmutex_t *mp, hrtime_t tim,
    hrtime_t res, int flag);
extern void cv_signal(kcondvar_t *cv);
extern void cv_broadcast(kcondvar_t *cv);

/*
 * Thread-specific data
 */
#define	tsd_get(k) pthread_getspecific(k)
#define	tsd_set(k, v) pthread_setspecific(k, v)
#define	tsd_create(kp, d) pthread_key_create(kp, d)
#define	tsd_destroy(kp) /* nothing */

/*
 * Kernel memory
 */
#define	KM_SLEEP		UMEM_NOFAIL
#define	KM_PUSHPAGE		KM_SLEEP
#define	KM_NOSLEEP		UMEM_DEFAULT
#define	KM_NORMALPRI		0	/* not needed with UMEM_DEFAULT */
#define	KMC_NODEBUG		UMC_NODEBUG
#define	KMC_NOTOUCH		0	/* not needed for userland caches */
#define	KM_NODEBUG		0
#define	kmem_alloc(_s, _f)	umem_alloc(_s, _f)
#define	kmem_zalloc(_s, _f)	umem_zalloc(_s, _f)
#define	kmem_free(_b, _s)	umem_free(_b, _s)
#define	kmem_size()		(physmem * PAGESIZE)
#define	kmem_cache_create(_a, _b, _c, _d, _e, _f, _g, _h, _i) \
	umem_cache_create(_a, _b, _c, _d, _e, _f, _g, _h, _i)
#define	kmem_cache_destroy(_c)	umem_cache_destroy(_c)
#define	kmem_cache_alloc(_c, _f) umem_cache_alloc(_c, _f)
#define	kmem_cache_free(_c, _b)	umem_cache_free(_c, _b)
#define	kmem_debugging()	0
#define	kmem_cache_reap_now(_c)		/* nothing */
#define	kmem_cache_set_move(_c, _cb)	/* nothing */
#define	POINTER_INVALIDATE(_pp)		/* nothing */
#define	POINTER_IS_VALID(_p)	0

typedef umem_cache_t kmem_cache_t;

typedef enum kmem_cbrc {
	KMEM_CBRC_YES,
	KMEM_CBRC_NO,
	KMEM_CBRC_LATER,
	KMEM_CBRC_DONT_NEED,
	KMEM_CBRC_DONT_KNOW
} kmem_cbrc_t;

/*
 * Task queues
 */
typedef struct taskq taskq_t;
typedef uintptr_t taskqid_t;
typedef void (task_func_t)(void *);

typedef struct taskq_ent {
	struct taskq_ent	*tqent_next;
	struct taskq_ent	*tqent_prev;
	task_func_t		*tqent_func;
	void			*tqent_arg;
	vaddr_t			tqent_flags;
} taskq_ent_t;

#define	TQENT_FLAG_PREALLOC	0x1	/* taskq_dispatch_ent used */

#define	TASKQ_PREPOPULATE	0x0001
#define	TASKQ_CPR_SAFE		0x0002	/* Use CPR safe protocol */
#define	TASKQ_DYNAMIC		0x0004	/* Use dynamic thread scheduling */
#define	TASKQ_THREADS_CPU_PCT	0x0008	/* Scale # threads by # cpus */
#define	TASKQ_DC_BATCH		0x0010	/* Mark threads as batch */

#define	TQ_SLEEP	KM_SLEEP	/* Can block for memory */
#define	TQ_NOSLEEP	KM_NOSLEEP	/* cannot block for memory; may fail */
#define	TQ_NOQUEUE	0x02		/* Do not enqueue if can't dispatch */
#define	TQ_FRONT	0x08		/* Queue in front */


extern taskq_t *system_taskq;

extern taskq_t	*taskq_create(const char *, int, pri_t, int, int, uint_t);
#define	taskq_create_proc(a, b, c, d, e, p, f) \
	    (taskq_create(a, b, c, d, e, f))
#define	taskq_create_sysdc(a, b, d, e, p, dc, f) \
	    (taskq_create(a, b, maxclsyspri, d, e, f))
extern taskqid_t taskq_dispatch(taskq_t *, task_func_t, void *, uint_t);
extern void	taskq_dispatch_ent(taskq_t *, task_func_t, void *, uint_t,
    taskq_ent_t *);
extern void	taskq_destroy(taskq_t *);
extern void	taskq_wait(taskq_t *);
extern int	taskq_member(taskq_t *, void *);
extern void	system_taskq_init(void);
extern void	system_taskq_fini(void);

#define	taskq_dispatch_safe(tq, func, arg, flags, task)			\
	taskq_dispatch((tq), (func), (arg), (flags))

#define	XVA_MAPSIZE	3
#define	XVA_MAGIC	0x78766174

/*
 * vnodes
 */
typedef struct vnode {
	uint64_t	v_size;
	int		v_fd;
	char		*v_path;
	int		v_dump_fd;
} vnode_t;

extern char *vn_dumpdir;
#define	AV_SCANSTAMP_SZ	32		/* length of anti-virus scanstamp */

typedef struct xoptattr {
	timestruc_t	xoa_createtime;	/* Create time of file */
	uint8_t		xoa_archive;
	uint8_t		xoa_system;
	uint8_t		xoa_readonly;
	uint8_t		xoa_hidden;
	uint8_t		xoa_nounlink;
	uint8_t		xoa_immutable;
	uint8_t		xoa_appendonly;
	uint8_t		xoa_nodump;
	uint8_t		xoa_settable;
	uint8_t		xoa_opaque;
	uint8_t		xoa_av_quarantined;
	uint8_t		xoa_av_modified;
	uint8_t		xoa_av_scanstamp[AV_SCANSTAMP_SZ];
	uint8_t		xoa_reparse;
	uint8_t		xoa_offline;
	uint8_t		xoa_sparse;
} xoptattr_t;

typedef struct vattr {
	uint_t		va_mask;	/* bit-mask of attributes */
	u_offset_t	va_size;	/* file size in bytes */
} vattr_t;


typedef struct xvattr {
	vattr_t		xva_vattr;	/* Embedded vattr structure */
	uint32_t	xva_magic;	/* Magic Number */
	uint32_t	xva_mapsize;	/* Size of attr bitmap (32-bit words) */
	uint32_t	*xva_rtnattrmapp;	/* Ptr to xva_rtnattrmap[] */
	uint32_t	xva_reqattrmap[XVA_MAPSIZE];	/* Requested attrs */
	uint32_t	xva_rtnattrmap[XVA_MAPSIZE];	/* Returned attrs */
	xoptattr_t	xva_xoptattrs;	/* Optional attributes */
} xvattr_t;

typedef struct vsecattr {
	uint_t		vsa_mask;	/* See below */
	int		vsa_aclcnt;	/* ACL entry count */
	void		*vsa_aclentp;	/* pointer to ACL entries */
	int		vsa_dfaclcnt;	/* default ACL entry count */
	void		*vsa_dfaclentp;	/* pointer to default ACL entries */
	size_t		vsa_aclentsz;	/* ACE size in bytes of vsa_aclentp */
} vsecattr_t;

#define	AT_TYPE		0x00001
#define	AT_MODE		0x00002
#define	AT_UID		0x00004
#define	AT_GID		0x00008
#define	AT_FSID		0x00010
#define	AT_NODEID	0x00020
#define	AT_NLINK	0x00040
#define	AT_SIZE		0x00080
#define	AT_ATIME	0x00100
#define	AT_MTIME	0x00200
#define	AT_CTIME	0x00400
#define	AT_RDEV		0x00800
#define	AT_BLKSIZE	0x01000
#define	AT_NBLOCKS	0x02000
#define	AT_SEQ		0x08000
#define	AT_XVATTR	0x10000

#define	CRCREAT		0

extern int fop_getattr(vnode_t *vp, vattr_t *vap);

#define	VOP_CLOSE(vp, f, c, o, cr, ct)	0
#define	VOP_PUTPAGE(vp, of, sz, fl, cr, ct)	0
#define	VOP_GETATTR(vp, vap, cr)  fop_getattr((vp), (vap));

#define	VOP_FSYNC(vp, f, cr, ct)	fsync((vp)->v_fd)

#define	VN_RELE(vp)			vn_close(vp, 0, NULL, NULL)
#define	VN_RELE_ASYNC(vp, taskq)	vn_close(vp, 0, NULL, NULL)

#define	vn_lock(vp, type)
#define	VOP_UNLOCK(vp, type)

extern int vn_open(char *path, int x1, int oflags, int mode, vnode_t **vpp,
    int x2, int x3);
extern int vn_openat(char *path, int x1, int oflags, int mode, vnode_t **vpp,
    int x2, int x3, vnode_t *vp, int fd);
extern int vn_rdwr(int uio, vnode_t *vp, void *addr, ssize_t len,
    offset_t offset, int x1, int x2, rlim64_t x3, void *x4, ssize_t *residp);
extern void vn_close(vnode_t *vp, int openflag, cred_t *cr, kthread_t *td);

#define	vn_remove(path, x1, x2)		remove(path)
#define	vn_rename(from, to, seg)	rename((from), (to))
#define	vn_is_readonly(vp)		B_FALSE

extern vnode_t *rootdir;

#include <sys/file.h>		/* for FREAD, FWRITE, etc */
#define	FTRUNC	O_TRUNC

/*
 * Random stuff
 */
#define	ddi_get_lbolt()		(gethrtime() >> 23)
#define	ddi_get_lbolt64()	(gethrtime() >> 23)
#define	hz	119	/* frequency when using gethrtime() >> 23 for lbolt */

extern void delay(clock_t ticks);

#define	SEC_TO_TICK(sec)	((sec) * hz)
#define	NSEC_TO_TICK(nsec)	((nsec) / (NANOSEC / hz))

#define	gethrestime_sec() time(NULL)
#define	gethrestime(t) \
	do {\
		(t)->tv_sec = gethrestime_sec();\
		(t)->tv_nsec = 0;\
	} while (0);

#define	max_ncpus	64

#define	minclsyspri	60
#define	maxclsyspri	99

#define	CPU_SEQID	(thr_self() & (max_ncpus - 1))

#define	kcred		NULL
#define	CRED()		NULL

#ifndef ptob
#define	ptob(x)		((x) * PAGESIZE)
#endif

extern uint64_t physmem;

extern int highbit64(uint64_t i);
extern int random_get_bytes(uint8_t *ptr, size_t len);
extern int random_get_pseudo_bytes(uint8_t *ptr, size_t len);

extern void kernel_init(int);
extern void kernel_fini(void);

struct spa;
extern void nicenum(uint64_t num, char *buf, size_t);
extern void show_pool_stats(struct spa *);
extern int set_global_var(char *arg);

typedef struct callb_cpr {
	kmutex_t	*cc_lockp;
} callb_cpr_t;

#define	CALLB_CPR_INIT(cp, lockp, func, name)	{		\
	(cp)->cc_lockp = lockp;					\
}

#define	CALLB_CPR_SAFE_BEGIN(cp) {				\
	ASSERT(MUTEX_HELD((cp)->cc_lockp));			\
}

#define	CALLB_CPR_SAFE_END(cp, lockp) {				\
	ASSERT(MUTEX_HELD((cp)->cc_lockp));			\
}

#define	CALLB_CPR_EXIT(cp) {					\
	ASSERT(MUTEX_HELD((cp)->cc_lockp));			\
	mutex_exit((cp)->cc_lockp);				\
}

#define	zone_dataset_visible(x, y)	(1)
#define	INGLOBALZONE(z)			(1)

extern char *kmem_asprintf(const char *fmt, ...);
#define	strfree(str) kmem_free((str), strlen(str) + 1)

/*
 * Hostname information
 */
extern struct utsname utsname;
extern char hw_serial[];	/* for userland-emulated hostid access */
extern int ddi_strtoul(const char *str, char **nptr, int base,
    unsigned long *result);

extern int ddi_strtoull(const char *str, char **nptr, int base,
    u_longlong_t *result);

/* ZFS Boot Related stuff. */

struct _buf {
	intptr_t	_fd;
};

struct bootstat {
	uint64_t st_size;
};

typedef struct ace_object {
	uid_t		a_who;
	uint32_t	a_access_mask;
	uint16_t	a_flags;
	uint16_t	a_type;
	uint8_t		a_obj_type[16];
	uint8_t		a_inherit_obj_type[16];
} ace_object_t;


#define	ACE_ACCESS_ALLOWED_OBJECT_ACE_TYPE	0x05
#define	ACE_ACCESS_DENIED_OBJECT_ACE_TYPE	0x06
#define	ACE_SYSTEM_AUDIT_OBJECT_ACE_TYPE	0x07
#define	ACE_SYSTEM_ALARM_OBJECT_ACE_TYPE	0x08

extern struct _buf *kobj_open_file(char *name);
extern int kobj_read_file(struct _buf *file, char *buf, unsigned size,
    unsigned off);
extern void kobj_close_file(struct _buf *file);
extern int kobj_get_filesize(struct _buf *file, uint64_t *size);
extern int zfs_secpolicy_snapshot_perms(const char *name, cred_t *cr);
extern int zfs_secpolicy_rename_perms(const char *from, const char *to,
    cred_t *cr);
extern int zfs_secpolicy_destroy_perms(const char *name, cred_t *cr);
extern zoneid_t getzoneid(void);
/* Random compatibility stuff. */
#define	pwrite64(d, p, n, o)	pwrite(d, p, n, o)
#define	readdir64(d)		readdir(d)
#define	SIGPENDING(td)		(0)
#define	root_mount_wait()	do { } while (0)
#define	root_mounted()		(1)

struct file {
	void *dummy;
};

#define	FCREAT	O_CREAT
#define	FOFFMAX	0x0

/* SID stuff */
typedef struct ksiddomain {
	uint_t	kd_ref;
	uint_t	kd_len;
	char	*kd_name;
} ksiddomain_t;

ksiddomain_t *ksid_lookupdomain(const char *);
void ksiddomain_rele(ksiddomain_t *);

typedef	uint32_t	idmap_rid_t;

#define	DDI_SLEEP	KM_SLEEP
#define	ddi_log_sysevent(_a, _b, _c, _d, _e, _f, _g)	(0)

#define	SX_SYSINIT(name, lock, desc)

#define SYSCTL_HANDLER_ARGS struct sysctl_oid *oidp, void *arg1,	\
	intptr_t arg2, struct sysctl_req *req

/*
 * This describes the access space for a sysctl request.  This is needed
 * so that we can use the interface from the kernel or from user-space.
 */
struct sysctl_req {
	struct thread	*td;		/* used for access checking */
	int		lock;		/* wiring state */
	void		*oldptr;
	size_t		oldlen;
	size_t		oldidx;
	int		(*oldfunc)(struct sysctl_req *, const void *, size_t);
	void		*newptr;
	size_t		newlen;
	size_t		newidx;
	int		(*newfunc)(struct sysctl_req *, void *, size_t);
	size_t		validlen;
	int		flags;
};

SLIST_HEAD(sysctl_oid_list, sysctl_oid);

/*
 * This describes one "oid" in the MIB tree.  Potentially more nodes can
 * be hidden behind it, expanded by the handler.
 */
struct sysctl_oid {
	struct sysctl_oid_list *oid_parent;
	SLIST_ENTRY(sysctl_oid) oid_link;
	int		oid_number;
	u_int		oid_kind;
	void		*oid_arg1;
	intptr_t	oid_arg2;
	const char	*oid_name;
	int 		(*oid_handler)(SYSCTL_HANDLER_ARGS);
	const char	*oid_fmt;
	int		oid_refcnt;
	u_int		oid_running;
	const char	*oid_descr;
};

#define	SYSCTL_DECL(...)
#define	SYSCTL_NODE(...)
#define	SYSCTL_INT(...)
#define	SYSCTL_UINT(...)
#define	SYSCTL_ULONG(...)
#define	SYSCTL_PROC(...)
#define	SYSCTL_QUAD(...)
#define	SYSCTL_UQUAD(...)
#ifdef TUNABLE_INT
#undef TUNABLE_INT
#undef TUNABLE_ULONG
#undef TUNABLE_QUAD
#endif
#define	TUNABLE_INT(...)
#define	TUNABLE_ULONG(...)
#define	TUNABLE_QUAD(...)

int sysctl_handle_64(SYSCTL_HANDLER_ARGS);

/* Errors */

#ifndef	ERESTART
#define	ERESTART	(-1)
#endif

#ifdef illumos
/*
 * Cyclic information
 */
extern kmutex_t cpu_lock;

typedef uintptr_t cyclic_id_t;
typedef uint16_t cyc_level_t;
typedef void (*cyc_func_t)(void *);

#define	CY_LOW_LEVEL	0
#define	CY_INFINITY	INT64_MAX
#define	CYCLIC_NONE	((cyclic_id_t)0)

typedef struct cyc_time {
	hrtime_t cyt_when;
	hrtime_t cyt_interval;
} cyc_time_t;

typedef struct cyc_handler {
	cyc_func_t cyh_func;
	void *cyh_arg;
	cyc_level_t cyh_level;
} cyc_handler_t;

extern cyclic_id_t cyclic_add(cyc_handler_t *, cyc_time_t *);
extern void cyclic_remove(cyclic_id_t);
extern int cyclic_reprogram(cyclic_id_t, hrtime_t);
#endif	/* illumos */

#ifdef illumos
/*
 * Buf structure
 */
#define	B_BUSY		0x0001
#define	B_DONE		0x0002
#define	B_ERROR		0x0004
#define	B_READ		0x0040	/* read when I/O occurs */
#define	B_WRITE		0x0100	/* non-read pseudo-flag */

typedef struct buf {
	int	b_flags;
	size_t b_bcount;
	union {
		caddr_t b_addr;
	} b_un;

	lldaddr_t	_b_blkno;
#define	b_lblkno	_b_blkno._f
	size_t	b_resid;
	size_t	b_bufsize;
	int	(*b_iodone)(struct buf *);
	int	b_error;
	void	*b_private;
} buf_t;

extern void bioinit(buf_t *);
extern void biodone(buf_t *);
extern void bioerror(buf_t *, int);
extern int geterror(buf_t *);
#endif

#ifdef	__cplusplus
}
#endif

#endif	/* _SYS_ZFS_CONTEXT_H */<|MERGE_RESOLUTION|>--- conflicted
+++ resolved
@@ -249,10 +249,7 @@
 #define	curproc		(&p0)
 
 #define	PS_NONE		-1
-<<<<<<< HEAD
-=======
-
->>>>>>> a08c55dd
+
 extern kthread_t *zk_thread_create(void (*func)(void*), void *arg);
 
 #define	issig(why)	(FALSE)
