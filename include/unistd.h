--- conflicted
+++ resolved
@@ -593,17 +593,13 @@
 #endif
 
 #if __has_feature(capabilities)
-<<<<<<< HEAD
-int	cocall(void * __capability, void * __capability, void * __capability, void __capability *, size_t);
-int	coaccept(void * __capability, void * __capability, void * __capability * __capability, void __capability *, size_t);
-int	cosetup(int, void * __capability *, void * __capability *);
-int	coregister(const char *, void * __capability *);
-int	colookup(const char *, void * __capability *);
-int	cogetpid(pid_t *pidp);
-ssize_t	write_c(int, __capability const void *, size_t);
-=======
+int	 cocall(void * __capability, void * __capability, void * __capability, void __capability *, size_t);
+int	 coaccept(void * __capability, void * __capability, void * __capability * __capability, void __capability *, size_t);
+int	 cosetup(int, void * __capability *, void * __capability *);
+int	 coregister(const char *, void * __capability *);
+int	 colookup(const char *, void * __capability *);
+int	 cogetpid(pid_t *pidp);
 ssize_t	 write_c(int, const void * __capability, size_t);
->>>>>>> 3777ba98
 #endif
 #endif /* __BSD_VISIBLE */
 __END_DECLS
