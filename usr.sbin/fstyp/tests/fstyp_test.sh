--- conflicted
+++ resolved
@@ -262,12 +262,9 @@
 	atf_add_test_case dir
 	atf_add_test_case empty
 	atf_add_test_case exfat
-<<<<<<< HEAD
+	atf_add_test_case exfat_label
 # https://bugs.freebsd.org/bugzilla/show_bug.cgi?id=210715
 if [ $(uname -m) != "mips" ]; then
-=======
-	atf_add_test_case exfat_label
->>>>>>> 73773fcd
 	atf_add_test_case ext2
 	atf_add_test_case ext3
 	atf_add_test_case ext4
