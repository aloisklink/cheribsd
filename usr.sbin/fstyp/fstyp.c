/*-
 * Copyright (c) 2014 The FreeBSD Foundation
 * All rights reserved.
 *
 * This software was developed by Edward Tomasz Napierala under sponsorship
 * from the FreeBSD Foundation.
 *
 * Redistribution and use in source and binary forms, with or without
 * modification, are permitted provided that the following conditions
 * are met:
 * 1. Redistributions of source code must retain the above copyright
 *    notice, this list of conditions and the following disclaimer.
 * 2. Redistributions in binary form must reproduce the above copyright
 *    notice, this list of conditions and the following disclaimer in the
 *    documentation and/or other materials provided with the distribution.
 *
 * THIS SOFTWARE IS PROVIDED BY THE AUTHOR AND CONTRIBUTORS ``AS IS'' AND
 * ANY EXPRESS OR IMPLIED WARRANTIES, INCLUDING, BUT NOT LIMITED TO, THE
 * IMPLIED WARRANTIES OF MERCHANTABILITY AND FITNESS FOR A PARTICULAR PURPOSE
 * ARE DISCLAIMED.  IN NO EVENT SHALL THE AUTHOR OR CONTRIBUTORS BE LIABLE
 * FOR ANY DIRECT, INDIRECT, INCIDENTAL, SPECIAL, EXEMPLARY, OR CONSEQUENTIAL
 * DAMAGES (INCLUDING, BUT NOT LIMITED TO, PROCUREMENT OF SUBSTITUTE GOODS
 * OR SERVICES; LOSS OF USE, DATA, OR PROFITS; OR BUSINESS INTERRUPTION)
 * HOWEVER CAUSED AND ON ANY THEORY OF LIABILITY, WHETHER IN CONTRACT, STRICT
 * LIABILITY, OR TORT (INCLUDING NEGLIGENCE OR OTHERWISE) ARISING IN ANY WAY
 * OUT OF THE USE OF THIS SOFTWARE, EVEN IF ADVISED OF THE POSSIBILITY OF
 * SUCH DAMAGE.
 *
 */

#include <sys/cdefs.h>
__FBSDID("$FreeBSD$");

#include <sys/capsicum.h>
#include <sys/disk.h>
#include <sys/ioctl.h>
#include <sys/stat.h>
#include <capsicum_helpers.h>
#include <err.h>
#include <errno.h>
#include <iconv.h>
#include <locale.h>
#include <stdbool.h>
#include <stddef.h>
#include <stdio.h>
#include <stdlib.h>
#include <string.h>
#include <unistd.h>
#include <vis.h>

#include "fstyp.h"

#define	LABEL_LEN	256

bool show_label = false;

typedef int (*fstyp_function)(FILE *, char *, size_t);

static struct {
	const char	*name;
	fstyp_function	function;
	bool		unmountable;
	char		*precache_encoding;
} fstypes[] = {
	{ "cd9660", &fstyp_cd9660, false, NULL },
	{ "exfat", &fstyp_exfat, false, EXFAT_ENC },
	{ "ext2fs", &fstyp_ext2fs, false, NULL },
	{ "geli", &fstyp_geli, true, NULL },
	{ "msdosfs", &fstyp_msdosfs, false, NULL },
	{ "ntfs", &fstyp_ntfs, false, NULL },
	{ "ufs", &fstyp_ufs, false, NULL },
#ifdef HAVE_ZFS
	{ "zfs", &fstyp_zfs, true, NULL },
#endif
<<<<<<< HEAD
	{ NULL, NULL, false }
=======
	{ NULL, NULL, NULL, NULL }
>>>>>>> 73773fcd
};

void *
read_buf(FILE *fp, off_t off, size_t len)
{
	int error;
	size_t nread;
	void *buf;

	error = fseek(fp, off, SEEK_SET);
	if (error != 0) {
		warn("cannot seek to %jd", (uintmax_t)off);
		return (NULL);
	}

	buf = malloc(len);
	if (buf == NULL) {
		warn("cannot malloc %zd bytes of memory", len);
		return (NULL);
	}

	nread = fread(buf, len, 1, fp);
	if (nread != 1) {
		free(buf);
		if (feof(fp) == 0)
			warn("fread");
		return (NULL);
	}

	return (buf);
}

char *
checked_strdup(const char *s)
{
	char *c;

	c = strdup(s);
	if (c == NULL)
		err(1, "strdup");
	return (c);
}

void
rtrim(char *label, size_t size)
{
	ptrdiff_t i;

	for (i = size - 1; i >= 0; i--) {
		if (label[i] == '\0')
			continue;
		else if (label[i] == ' ')
			label[i] = '\0';
		else
			break;
	}
}

static void
usage(void)
{

	fprintf(stderr, "usage: fstyp [-l] [-s] [-u] special\n");
	exit(1);
}

static void
type_check(const char *path, FILE *fp)
{
	int error, fd;
	off_t mediasize;
	struct stat sb;

	fd = fileno(fp);

	error = fstat(fd, &sb);
	if (error != 0)
		err(1, "%s: fstat", path);

	if (S_ISREG(sb.st_mode))
		return;

	error = ioctl(fd, DIOCGMEDIASIZE, &mediasize);
	if (error != 0)
		errx(1, "%s: not a disk", path);
}

int
main(int argc, char **argv)
{
	int ch, error, i, nbytes;
	bool ignore_type = false, show_unmountable = false;
	char label[LABEL_LEN + 1], strvised[LABEL_LEN * 4 + 1];
	char *path;
	FILE *fp;
	fstyp_function fstyp_f;

	while ((ch = getopt(argc, argv, "lsu")) != -1) {
		switch (ch) {
		case 'l':
			show_label = true;
			break;
		case 's':
			ignore_type = true;
			break;
		case 'u':
			show_unmountable = true;
			break;
		default:
			usage();
		}
	}

	argc -= optind;
	argv += optind;
	if (argc != 1)
		usage();

	path = argv[0];

	if (setlocale(LC_CTYPE, "") == NULL)
		err(1, "setlocale");
	caph_cache_catpages();

	/* Cache iconv conversion data before entering capability mode. */
	if (show_label) {
		for (i = 0; i < nitems(fstypes); i++) {
			iconv_t cd;

			if (fstypes[i].precache_encoding == NULL)
				continue;
			cd = iconv_open("", fstypes[i].precache_encoding);
			if (cd == (iconv_t)-1)
				err(1, "%s: iconv_open %s", fstypes[i].name,
				    fstypes[i].precache_encoding);
			/* Iconv keeps a small cache of unused encodings. */
			iconv_close(cd);
		}
	}

	fp = fopen(path, "r");
	if (fp == NULL)
		err(1, "%s", path);

	if (caph_enter() < 0)
		err(1, "cap_enter");

	if (ignore_type == false)
		type_check(path, fp);

	memset(label, '\0', sizeof(label));

	for (i = 0;; i++) {
		if (show_unmountable == false && fstypes[i].unmountable == true)
			continue;
		fstyp_f = fstypes[i].function;
		if (fstyp_f == NULL)
			break;

		error = fstyp_f(fp, label, sizeof(label));
		if (error == 0)
			break;
	}

	if (fstypes[i].name == NULL) {
		warnx("%s: filesystem not recognized", path);
		return (1);
	}

	if (show_label && label[0] != '\0') {
		/*
		 * XXX: I'd prefer VIS_HTTPSTYLE, but it unconditionally
		 *      encodes spaces.
		 */
		nbytes = strsnvis(strvised, sizeof(strvised), label,
		    VIS_GLOB | VIS_NL, "\"'$");
		if (nbytes == -1)
			err(1, "strsnvis");

		printf("%s %s\n", fstypes[i].name, strvised);
	} else {
		printf("%s\n", fstypes[i].name);
	}

	return (0);
}<|MERGE_RESOLUTION|>--- conflicted
+++ resolved
@@ -72,11 +72,7 @@
 #ifdef HAVE_ZFS
 	{ "zfs", &fstyp_zfs, true, NULL },
 #endif
-<<<<<<< HEAD
-	{ NULL, NULL, false }
-=======
-	{ NULL, NULL, NULL, NULL }
->>>>>>> 73773fcd
+	{ }
 };
 
 void *
