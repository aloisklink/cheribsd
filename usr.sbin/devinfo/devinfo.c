--- conflicted
+++ resolved
@@ -243,17 +243,13 @@
 	char			*path;
 
 	uflag = 0;
-<<<<<<< HEAD
-	while ((c = getopt(argc, argv, "iruv")) != -1) {
+	while ((c = getopt(argc, argv, "ip:ruv")) != -1) {
 		switch(c) {
 		case 'i':
 			iflag++;
-=======
-	while ((c = getopt(argc, argv, "p:ruv")) != -1) {
-		switch(c) {
+			break;
 		case 'p':
 			path = optarg;
->>>>>>> ea2a0504
 			break;
 		case 'r':
 			rflag++;
@@ -265,14 +261,7 @@
 			vflag++;
 			break;
 		default:
-<<<<<<< HEAD
-			fprintf(stderr, "%s\n%s\n",
-			    "usage: devinfo [-irv]",
-			    "       devinfo -u");
-			exit(1);
-=======
 			usage();
->>>>>>> ea2a0504
 		}
 	}
 
