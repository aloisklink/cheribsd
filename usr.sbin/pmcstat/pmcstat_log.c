--- conflicted
+++ resolved
@@ -434,16 +434,6 @@
 			    (void *)(intptr_t) ev.pl_u.pl_mo.pl_start,
 			    (void *)(intptr_t) ev.pl_u.pl_mo.pl_end);
 			break;
-<<<<<<< HEAD
-		case PMCLOG_TYPE_PCSAMPLE:
-			PMCSTAT_PRINT_ENTRY("sample","0x%x %d %p %c",
-			    ev.pl_u.pl_s.pl_pmcid,
-			    ev.pl_u.pl_s.pl_pid,
-			    (void *)(intptr_t) ev.pl_u.pl_s.pl_pc,
-			    ev.pl_u.pl_s.pl_usermode ? 'u' : 's');
-			break;
-=======
->>>>>>> 2e56e898
 		case PMCLOG_TYPE_PMCALLOCATE:
 			PMCSTAT_PRINT_ENTRY("allocate","0x%x \"%s\" 0x%x",
 			    ev.pl_u.pl_a.pl_pmcid,
