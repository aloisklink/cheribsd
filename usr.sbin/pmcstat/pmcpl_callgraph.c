--- conflicted
+++ resolved
@@ -506,11 +506,7 @@
 		    pmcstat_string_unintern(sym->ps_name));
 	} else
 		snprintf(ns, sizeof(ns), "%p",
-<<<<<<< HEAD
-		    (void *)(intptr_t)cg->pcg_func);
-=======
-		    (void *)(cg->pcg_image->pi_vaddr + cg->pcg_func));
->>>>>>> c5aa9156
+		    (void *)(intptr_t)(cg->pcg_image->pi_vaddr + cg->pcg_func));
 
 	PMCSTAT_ATTRON(v_attrs);
 	PMCSTAT_PRINTW("%5.5s", vs);
