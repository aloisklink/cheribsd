# $FreeBSD$

.include <src.opts.mk>

<<<<<<< HEAD
# linker error
WANT_CHERI=none

.PATH:	${.CURDIR}/../../../contrib/ntp/sntp
=======
.PATH:	${SRCTOP}/contrib/ntp/sntp
>>>>>>> 551d8615

PROG=	sntp
MK_MAN=	no
SRCS= 	crypto.c kod_management.c log.c main.c networking.c \
	sntp-opts.c sntp.c utilities.c

CFLAGS+= -I${SRCTOP}/contrib/ntp/include \
	-I${SRCTOP}/contrib/ntp/include \
	-I${SRCTOP}/contrib/ntp/lib/isc/include \
	-I${SRCTOP}/contrib/ntp/lib/isc/unix/include \
	-I${SRCTOP}/contrib/ntp/lib/isc/pthreads/include \
	-I${SRCTOP}/contrib/ntp/sntp \
	-I${SRCTOP}/contrib/ntp/sntp/libopts \
	-I${SRCTOP}/contrib/ntp/sntp/libevent/include \
	-I${.CURDIR:H}/libntpevent \
	-I${.CURDIR:H}

LIBADD=	m opts ntp ntpevent pthread

.if ${MK_OPENSSL} != "no"
LIBADD+=	crypto
.else
LIBADD+=	md
.endif

.include <bsd.prog.mk><|MERGE_RESOLUTION|>--- conflicted
+++ resolved
@@ -2,14 +2,10 @@
 
 .include <src.opts.mk>
 
-<<<<<<< HEAD
 # linker error
 WANT_CHERI=none
 
-.PATH:	${.CURDIR}/../../../contrib/ntp/sntp
-=======
 .PATH:	${SRCTOP}/contrib/ntp/sntp
->>>>>>> 551d8615
 
 PROG=	sntp
 MK_MAN=	no
