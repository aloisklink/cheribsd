--- conflicted
+++ resolved
@@ -5,17 +5,6 @@
 
 CFLAGS+= -I. -I${.CURDIR}
 
-<<<<<<< HEAD
-.if exists(${.OBJDIR:H}/libbsnmptools)
-LIBBSNMPTOOLSDIR=      ${.OBJDIR:H}/libbsnmptools
-.else
-LIBBSNMPTOOLSDIR=      ${.CURDIR:H}/libbsnmptools
-.endif
-LIBBSNMPTOOLS=         ${LIBBSNMPTOOLSDIR}/libbsnmptools.a
-
 WARNS?=		6
 
-.include "../Makefile.inc"
-=======
-WARNS?=		6
->>>>>>> fdd34bab
+.include "../Makefile.inc"