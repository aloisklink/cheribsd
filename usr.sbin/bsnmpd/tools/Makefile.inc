--- conflicted
+++ resolved
@@ -3,12 +3,6 @@
 
 BINDIR?= /usr/bin
 
-<<<<<<< HEAD
 CFLAGS+= -I. -I${.CURDIR}
 
-WARNS?=		6
-
-.include "../Makefile.inc"
-=======
-CFLAGS+= -I. -I${.CURDIR}
->>>>>>> 7ee7f8a8
+.include "../Makefile.inc"