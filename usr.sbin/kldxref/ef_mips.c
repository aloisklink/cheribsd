--- conflicted
+++ resolved
@@ -65,11 +65,7 @@
 	const Elf_Rela *rela;
 	Elf_Addr addend, addr;
 	Elf_Size rtype, symidx;
-<<<<<<< HEAD
-	int dest_offset;
-=======
 	ptrdiff_t dest_offset;
->>>>>>> 8f1d6738
 
 	switch (reltype) {
 	case EF_RELOC_REL:
@@ -82,11 +78,7 @@
 		break;
 	case EF_RELOC_RELA:
 		rela = (const Elf_Rela *)reldata;
-<<<<<<< HEAD
-		dest_offset = relbase + rel->r_offset - dataoff;
-=======
 		dest_offset = relbase + rela->r_offset - dataoff;
->>>>>>> 8f1d6738
 		where = (Elf_Addr *)((char *)dest + dest_offset);
 		addend = rela->r_addend;
 		rtype = ELF_R_TYPE(rela->r_info);
