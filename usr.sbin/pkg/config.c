--- conflicted
+++ resolved
@@ -454,20 +454,14 @@
 	}
 
 	/* Read LOCALBASE/etc/pkg.conf first. */
-<<<<<<< HEAD
 	if (getenv("PKG_BOOTSTRAP_CONFIG_FILE")) {
 		strlcpy(confpath, getenv("PKG_BOOTSTRAP_CONFIG_FILE"),
 		    sizeof(confpath));
 	} else {
-		localbase = getenv("LOCALBASE") ? getenv("LOCALBASE") :
-		    _PATH_LOCALBASE;
+		localbase = getlocalbase();
 		snprintf(confpath, sizeof(confpath), "%s/etc/pkg.conf",
 		    localbase);
 	}
-=======
-	localbase = getlocalbase();
-	snprintf(confpath, sizeof(confpath), "%s/etc/pkg.conf", localbase);
->>>>>>> 88a6a2f1
 
 	if (access(confpath, F_OK) == 0 && read_conf_file(confpath,
 	    CONFFILE_PKG))
