#
# $FreeBSD$
#
# The user-driven targets are:
#
# universe            - *Really* build *everything* (buildworld and
#                       all kernels on all architectures).  Define
#                       MAKE_JUST_KERNELS or WITHOUT_WORLDS to only build kernels,
#                       MAKE_JUST_WORLDS or WITHOUT_KERNELS to only build userland.
# tinderbox           - Same as universe, but presents a list of failed build
#                       targets and exits with an error if there were any.
# worlds	      - Same as universe, except just makes the worlds.
# kernels	      - Same as universe, except just makes the kernels.
# buildworld          - Rebuild *everything*, including glue to help do
#                       upgrades.
# installworld        - Install everything built by "buildworld".
# world               - buildworld + installworld, no kernel.
# buildkernel         - Rebuild the kernel and the kernel-modules.
# installkernel       - Install the kernel and the kernel-modules.
# installkernel.debug
# reinstallkernel     - Reinstall the kernel and the kernel-modules.
# reinstallkernel.debug
# kernel              - buildkernel + installkernel.
# kernel-toolchain    - Builds the subset of world necessary to build a kernel
# kernel-toolchains   - Build kernel-toolchain for all universe targets.
# doxygen             - Build API documentation of the kernel, needs doxygen.
# checkworld          - Run test suite on installed world.
# check-old           - List obsolete directories/files/libraries.
# check-old-dirs      - List obsolete directories.
# check-old-files     - List obsolete files.
# check-old-libs      - List obsolete libraries.
# delete-old          - Delete obsolete directories/files.
# delete-old-dirs     - Delete obsolete directories.
# delete-old-files    - Delete obsolete files.
# delete-old-libs     - Delete obsolete libraries.
# targets             - Print a list of supported TARGET/TARGET_ARCH pairs
#                       for world and kernel targets.
# toolchains          - Build a toolchain for all world and kernel targets.
# makeman             - Regenerate src.conf(5)
# sysent              - (Re)build syscall entries from syscalls.master.
# xdev                - xdev-build + xdev-install for the architecture
#                       specified with TARGET and TARGET_ARCH.
# xdev-build          - Build cross-development tools.
# xdev-install        - Install cross-development tools.
# xdev-links          - Create traditional links in /usr/bin for cc, etc
# native-xtools       - Create host binaries that produce target objects
#                       for use in qemu user-mode jails.  TARGET and
#                       TARGET_ARCH should be defined.
# native-xtools-install
#                     - Install the files to the given DESTDIR/NXTP where
#                       NXTP defaults to /nxb-bin.
# buildsysroot        - build all the boostrap tools and libraries needed for
#                       a cross-compile sysroot
# installsysroot      - install the sysroot created by buildsysroot
#
# This makefile is simple by design. The FreeBSD make automatically reads
# the /usr/share/mk/sys.mk unless the -m argument is specified on the
# command line. By keeping this makefile simple, it doesn't matter too
# much how different the installed mk files are from those in the source
# tree. This makefile executes a child make process, forcing it to use
# the mk files from the source tree which are supposed to DTRT.
#
# Most of the user-driven targets (as listed above) are implemented in
# Makefile.inc1.  The exceptions are universe, tinderbox and targets.
#
# If you want to build your system from source, be sure that /usr/obj has
# at least 6 GB of disk space available.  A complete 'universe' build of
# r340283 (2018-11) required 167 GB of space.  ZFS lz4 compression
# achieved a 2.18x ratio, reducing actual space to 81 GB.
#
# For individuals wanting to build from the sources currently on their
# system, the simple instructions are:
#
# 1.  `cd /usr/src'  (or to the directory containing your source tree).
# 2.  Define `HISTORICAL_MAKE_WORLD' variable (see README).
# 3.  `make world'
#
# For individuals wanting to upgrade their sources (even if only a
# delta of a few days):
#
#  1.  `cd /usr/src'       (or to the directory containing your source tree).
#  2.  `make buildworld'
#  3.  `make buildkernel KERNCONF=YOUR_KERNEL_HERE'     (default is GENERIC).
#  4.  `make installkernel KERNCONF=YOUR_KERNEL_HERE'   (default is GENERIC).
#       [steps 3. & 4. can be combined by using the "kernel" target]
#  5.  `reboot'        (in single user mode: boot -s from the loader prompt).
#  6.  `mergemaster -p'
#  7.  `make installworld'
#  8.  `mergemaster'            (you may wish to use -i, along with -U or -F).
#  9.  `make delete-old'
# 10.  `reboot'
# 11.  `make delete-old-libs' (in case no 3rd party program uses them anymore)
#
# For individuals wanting to build from source with GCC from ports, first
# install the appropriate GCC cross toolchain package:
#   `pkg install ${TARGET_ARCH}-gccN`
#
# Once you have installed the necessary cross toolchain, simply pass
# CROSS_TOOLCHAIN=${TARGET_ARCH}-gccN while building with the above steps,
# e.g., `make buildworld CROSS_TOOLCHAIN=amd64-gcc6`.
#
# The ${TARGET_ARCH}-gccN packages are provided as flavors of the
# devel/freebsd-gccN ports.
#
# See src/UPDATING `COMMON ITEMS' for more complete information.
#
# If TARGET=machine (e.g. powerpc, arm64, ...) is specified you can
# cross build world for other machine types using the buildworld target,
# and once the world is built you can cross build a kernel using the
# buildkernel target.
#
# Define the user-driven targets. These are listed here in alphabetical
# order, but that's not important.
#
# Targets that begin with underscore are internal targets intended for
# developer convenience only.  They are intentionally not documented and
# completely subject to change without notice.
#
# For more information, see the build(7) manual page.
#

.if defined(UNIVERSE_TARGET) || defined(MAKE_JUST_WORLDS) || defined(WITHOUT_KERNELS)
__DO_KERNELS=no
.endif
.if defined(MAKE_JUST_KERNELS) || defined(WITHOUT_WORLDS)
__DO_WORLDS=no
.endif
__DO_WORLDS?=yes
__DO_KERNELS?=yes

# This is included so CC is set to ccache for -V, and COMPILER_TYPE/VERSION
# can be cached for sub-makes. We can't do this while still running on the
# old fmake from FreeBSD 9.x or older, so avoid including it then to avoid
# heartburn upgrading from older systems. The need for CC is done with new
# make later in the build, and caching COMPILER_TYPE/VERSION is only an
# optimization. Also sinclude it to be friendlier to foreign OS hosted builds.
.if ${MAKE_VERSION} >= 20140620 && defined(.PARSEDIR)
.sinclude <bsd.compiler.mk>
.endif

# Note: we use this awkward construct to be compatible with FreeBSD's
# old make used in 10.0 and 9.2 and earlier.
.if defined(MK_DIRDEPS_BUILD) && ${MK_DIRDEPS_BUILD} == "yes" && \
    !make(showconfig) && !make(print-dir)
# targets/Makefile plays the role of top-level
.include "targets/Makefile"
.else

TGTS=	all all-man buildenv buildenvvars buildkernel buildsysroot buildworld \
	check check-old check-old-dirs check-old-files check-old-libs \
	checkdpadd checkworld clean cleandepend cleandir cleanworld \
	cleanuniverse \
	delete-old delete-old-dirs delete-old-files delete-old-libs \
	depend distribute distributekernel distributekernel.debug \
	distributeworld distrib-dirs distribution doxygen \
	everything hier hierarchy install installcheck installkernel \
	installkernel.debug packagekernel packageworld \
	reinstallkernel reinstallkernel.debug \
<<<<<<< HEAD
	installsysroot installworld kernel-toolchain libraries maninstall \
	obj objlink showconfig tags toolchain update \
=======
	installworld kernel-toolchain libraries maninstall \
	obj objlink showconfig tags toolchain \
>>>>>>> e290182b
	makeman sysent \
	_worldtmp _legacy _bootstrap-tools _cleanobj _obj \
	_build-tools _build-metadata _cross-tools _includes _libraries \
	build32 distribute32 install32 \
	build64 distribute64 install64 \
	buildsoft distributesoft installsoft \
	build64c distribute64c \
	libcheribuildenv libcheribuildenvvars \
	lib64cbuildenv lib64cbuildenvvars \
	lib64buildenv lib64buildenvvars lib32buildenv lib32buildenvvars \
	builddtb xdev xdev-build xdev-install \
	xdev-links native-xtools native-xtools-install stageworld stagekernel \
	stage-packages stage-packages-kernel stage-packages-world \
	create-packages-world create-packages-kernel create-packages \
	update-packages packages installconfig real-packages real-update-packages \
	sign-packages package-pkg print-dir test-system-compiler test-system-linker

# These targets require a TARGET and TARGET_ARCH be defined.
XTGTS=	native-xtools native-xtools-install xdev xdev-build xdev-install \
	xdev-links

# XXX: r156740: This can't work since bsd.subdir.mk is not included ever.
# It will only work for SUBDIR_TARGETS in make.conf.
TGTS+=	${SUBDIR_TARGETS}

BITGTS=	files includes
BITGTS:=${BITGTS} ${BITGTS:S/^/build/} ${BITGTS:S/^/install/}
TGTS+=	${BITGTS}

# Only some targets are allowed to use meta mode.  Others get it
# disabled.  In some cases, such as 'install', meta mode can be dangerous
# as a cookie may be used to prevent redundant installations (such as
# for WORLDTMP staging).  For DESTDIR=/ we always want to install though.
# For other cases, such as delete-old-libs, meta mode may break
# the interactive tty prompt.  The safest route is to just whitelist
# the ones that benefit from it.
META_TGT_WHITELIST+= \
	_* build32 buildfiles buildincludes buildkernel buildsoft \
	buildworld everything kernel-toolchain kernel-toolchains kernel \
	kernels libraries native-xtools showconfig test-system-compiler \
	test-system-linker tinderbox toolchain \
	toolchains universe universe-toolchain world worlds xdev xdev-build

.ORDER: buildworld installworld
.ORDER: buildworld distrib-dirs
.ORDER: buildworld distribution
.ORDER: buildworld distribute
.ORDER: buildworld distributeworld
.ORDER: buildworld buildkernel
.ORDER: distrib-dirs distribute
.ORDER: distrib-dirs distributeworld
.ORDER: distrib-dirs installworld
.ORDER: distribution distribute
.ORDER: distributeworld distribute
.ORDER: distributeworld distribution
.ORDER: installworld distribute
.ORDER: installworld distribution
.ORDER: installworld installkernel
.ORDER: buildkernel installkernel
.ORDER: buildkernel installkernel.debug
.ORDER: buildkernel reinstallkernel
.ORDER: buildkernel reinstallkernel.debug
.ORDER: buildsysroot installsysroot

_ORIGIAL_PATH:=${PATH}
PATH=	/sbin:/bin:/usr/sbin:/usr/bin
MAKEOBJDIRPREFIX?=	/usr/obj
_MAKEOBJDIRPREFIX!= /usr/bin/env -i PATH="${PATH}" `command -v ${MAKE}` -m ${.CURDIR}/share/mk \
    MK_AUTO_OBJ=no ${.MAKEFLAGS:MMAKEOBJDIRPREFIX=*} __MAKE_CONF=${__MAKE_CONF} \
    SRCCONF=${SRCCONF} SRC_ENV_CONF= \
    -f /dev/null -V MAKEOBJDIRPREFIX dummy
.if !empty(_MAKEOBJDIRPREFIX)
.error MAKEOBJDIRPREFIX can only be set in environment or src-env.conf(5),\
    not as a global (in make.conf(5) or src.conf(5)) or command-line variable.
.endif

# We often need to use the tree's version of make to build it.
# Choices add to complexity though.
# We cannot blindly use a make which may not be the one we want
# so be explicit - until all choice is removed.
WANT_MAKE=	bmake
.if !empty(.MAKE.MODE:Mmeta)
# 20160604 - support missing-meta,missing-filemon and performance improvements
WANT_MAKE_VERSION= 20160604
.else
# 20160220 - support .dinclude for FAST_DEPEND.
WANT_MAKE_VERSION= 20160220
.endif
MYMAKE=		${OBJROOT}make.${MACHINE}/${WANT_MAKE}
.if defined(.PARSEDIR)
HAVE_MAKE=	bmake
.else
HAVE_MAKE=	fmake
.endif
.if defined(ALWAYS_BOOTSTRAP_MAKE) || \
    ${HAVE_MAKE} != ${WANT_MAKE} || \
    (defined(WANT_MAKE_VERSION) && ${MAKE_VERSION} < ${WANT_MAKE_VERSION})
NEED_MAKE_UPGRADE= t
.endif
.if exists(${MYMAKE})
SUB_MAKE:= ${MYMAKE} -m ${.CURDIR}/share/mk
.elif defined(NEED_MAKE_UPGRADE)
# It may not exist yet but we may cause it to.
# In the case of fmake, upgrade_checks may cause a newer version to be built.
SUB_MAKE= `test -x ${MYMAKE} && echo ${MYMAKE} || echo ${MAKE}` \
	-m ${.CURDIR}/share/mk
.else
SUB_MAKE= ${MAKE} -m ${.CURDIR}/share/mk
.endif

.if defined(CHERI)
TARGET=		mips
TARGET_ARCH=	mips64
CHERI_FLAGS=	-DDB_FROM_SRC \
		-DMALLOC_PRODUCTION \
		LOCAL_DIRS="ctsrd tools/tools/atsectl" \
		LOCAL_LIB_DIRS=ctsrd/lib \
		LOCAL_MTREE=ctsrd/ctsrd.mtree
.if ${CHERI} == "128"
CHERI_FLAGS+=	-DWITH_CHERI128
.elif ${CHERI} == "256" || ${CHERI} == "1"
CHERI_FLAGS+=	-DWITH_CHERI256
.else
.error CHERI is an unexpected value '${CHERI}' must be '128' or '256'
.endif
.endif

_MAKE=	PATH="${PATH}" _ORIGIAL_PATH="${_ORIGIAL_PATH}" MAKE_CMD="${MAKE}" ${SUB_MAKE} -f Makefile.inc1 \
	${CHERI_FLAGS} \
	TARGET=${_TARGET} TARGET_ARCH=${_TARGET_ARCH} ${_MAKEARGS}

.if defined(MK_META_MODE) && ${MK_META_MODE} == "yes"
# Only allow meta mode for the whitelisted targets.  See META_TGT_WHITELIST
# above.  If overridden as a make argument then don't bother trying to
# disable it.
.if empty(.MAKEOVERRIDES:MMK_META_MODE)
.for _tgt in ${META_TGT_WHITELIST}
.if make(${_tgt})
_CAN_USE_META_MODE?= yes
.endif
.endfor
.if !defined(_CAN_USE_META_MODE)
_MAKE+=	MK_META_MODE=no
MK_META_MODE= no
.if defined(.PARSEDIR)
.unexport META_MODE
.endif
.endif	# !defined(_CAN_USE_META_MODE)
.endif	# empty(.MAKEOVERRIDES:MMK_META_MODE)

.if ${MK_META_MODE} == "yes"
.if !exists(/dev/filemon) && !defined(NO_FILEMON) && !make(showconfig)
# Require filemon be loaded to provide a working incremental build
.error ${.newline}ERROR: The filemon module (/dev/filemon) is not loaded. \
    ${.newline}ERROR: WITH_META_MODE is enabled but requires filemon for an incremental build. \
    ${.newline}ERROR: 'kldload filemon' or pass -DNO_FILEMON to suppress this error.
.endif	# !exists(/dev/filemon) && !defined(NO_FILEMON)
.endif	# ${MK_META_MODE} == yes
.endif	# defined(MK_META_MODE) && ${MK_META_MODE} == yes

# Guess target architecture from target type, and vice versa, based on
# historic FreeBSD practice of tending to have TARGET == TARGET_ARCH
# expanding to TARGET == TARGET_CPUARCH in recent times, with known
# exceptions.
.if !defined(TARGET_ARCH) && defined(TARGET)
# T->TA mapping is usually TARGET with arm64 the odd man out
_TARGET_ARCH=	${TARGET:S/arm64/aarch64/:S/riscv/riscv64/:S/arm/armv7/}
.elif !defined(TARGET) && defined(TARGET_ARCH) && \
    ${TARGET_ARCH} != ${MACHINE_ARCH}
# TA->T mapping is accidentally CPUARCH with aarch64 the odd man out
_TARGET=	${TARGET_ARCH:${__TO_CPUARCH}:C/aarch64/arm64/}
.endif
.if defined(TARGET) && !defined(_TARGET)
_TARGET=${TARGET}
.endif
.if defined(TARGET_ARCH) && !defined(_TARGET_ARCH)
_TARGET_ARCH=${TARGET_ARCH}
.endif
# for historical compatibility for xdev targets
.if defined(XDEV)
_TARGET=	${XDEV}
.endif
.if defined(XDEV_ARCH)
_TARGET_ARCH=	${XDEV_ARCH}
.endif
# Some targets require a set TARGET/TARGET_ARCH, check before the default
# MACHINE and after the compatibility handling.
.if !defined(_TARGET) || !defined(_TARGET_ARCH)
${XTGTS}: _assert_target
.endif
# Otherwise, default to current machine type and architecture.
_TARGET?=	${MACHINE}
_TARGET_ARCH?=	${MACHINE_ARCH}

.if make(native-xtools*)
NXB_TARGET:=		${_TARGET}
NXB_TARGET_ARCH:=	${_TARGET_ARCH}
_TARGET=		${MACHINE}
_TARGET_ARCH=		${MACHINE_ARCH}
_MAKE+=			NXB_TARGET=${NXB_TARGET} \
			NXB_TARGET_ARCH=${NXB_TARGET_ARCH}
.endif

.if make(print-dir)
.SILENT:
.endif

_assert_target: .PHONY .MAKE
.for _tgt in ${XTGTS}
.if make(${_tgt})
	@echo "*** Error: Both TARGET and TARGET_ARCH must be defined for \"${_tgt}\" target"
	@false
.endif
.endfor

#
# Make sure we have an up-to-date make(1). Only world and buildworld
# should do this as those are the initial targets used for upgrades.
# The user can define ALWAYS_CHECK_MAKE to have this check performed
# for all targets.
#
.if defined(ALWAYS_CHECK_MAKE) || !defined(.PARSEDIR)
${TGTS}: upgrade_checks
.else
buildworld: upgrade_checks
.endif

#
# Handle the user-driven targets, using the source relative mk files.
#

tinderbox toolchains kernel-toolchains: .MAKE
${TGTS}: .PHONY .MAKE
	${_+_}@cd ${.CURDIR}; ${_MAKE} ${.TARGET}

# The historic default "all" target creates files which may cause stale
# or (in the cross build case) unlinkable results. Fail with an error
# when no target is given. The users can explicitly specify "all"
# if they want the historic behavior.
.MAIN:	_guard

_guard: .PHONY
	@echo
	@echo "Explicit target required.  Likely \"${SUBDIR_OVERRIDE:Dall:Ubuildworld}\" is wanted.  See build(7)."
	@echo
	@false

STARTTIME!= LC_ALL=C date
CHECK_TIME!= cmp=`mktemp`; find ${.CURDIR}/sys/sys/param.h -newer "$$cmp" && rm "$$cmp"; echo
.if !empty(CHECK_TIME)
.error check your date/time: ${STARTTIME}
.endif

.if defined(HISTORICAL_MAKE_WORLD) || defined(DESTDIR)
#
# world
#
# Attempt to rebuild and reinstall everything. This target is not to be
# used for upgrading an existing FreeBSD system, because the kernel is
# not included. One can argue that this target doesn't build everything
# then.
#
world: upgrade_checks .PHONY
	@echo "--------------------------------------------------------------"
	@echo ">>> make world started on ${STARTTIME}"
	@echo "--------------------------------------------------------------"
.if target(pre-world)
	@echo
	@echo "--------------------------------------------------------------"
	@echo ">>> Making 'pre-world' target"
	@echo "--------------------------------------------------------------"
	${_+_}@cd ${.CURDIR}; ${_MAKE} pre-world
.endif
	${_+_}@cd ${.CURDIR}; ${_MAKE} buildworld
	${_+_}@cd ${.CURDIR}; ${_MAKE} installworld MK_META_MODE=no
.if target(post-world)
	@echo
	@echo "--------------------------------------------------------------"
	@echo ">>> Making 'post-world' target"
	@echo "--------------------------------------------------------------"
	${_+_}@cd ${.CURDIR}; ${_MAKE} post-world
.endif
	@echo
	@echo "--------------------------------------------------------------"
	@echo ">>> make world completed on `LC_ALL=C date`"
	@echo "                   (started ${STARTTIME})"
	@echo "--------------------------------------------------------------"
.else
world: .PHONY
	@echo "WARNING: make world will overwrite your existing FreeBSD"
	@echo "installation without also building and installing a new"
	@echo "kernel.  This can be dangerous.  Please read the handbook,"
	@echo "'Rebuilding world', for how to upgrade your system."
	@echo "Define DESTDIR to where you want to install FreeBSD,"
	@echo "including /, to override this warning and proceed as usual."
	@echo ""
	@echo "Bailing out now..."
	@false
.endif

#
# kernel
#
# Short hand for `make buildkernel installkernel'
#
kernel: buildkernel installkernel .PHONY

#
# Perform a few tests to determine if the installed tools are adequate
# for building the world.
#
upgrade_checks: .PHONY
.if defined(NEED_MAKE_UPGRADE)
	@${_+_}(cd ${.CURDIR} && ${MAKE} ${WANT_MAKE:S,^f,,})
.endif

#
# Upgrade make(1) to the current version using the installed
# headers, libraries and tools.  Also, allow the location of
# the system bsdmake-like utility to be overridden.
#
MMAKEENV=	\
		DESTDIR= \
		INSTALL="sh ${.CURDIR}/tools/install.sh"
MMAKE=		${MMAKEENV} ${MAKE} \
		OBJTOP=${MYMAKE:H}/obj \
		OBJROOT='$${OBJTOP}/' \
		MAKEOBJDIRPREFIX= \
		MK_MAN=no -DNO_SHARED \
		-DNO_CPU_CFLAGS MK_WERROR=no \
		-DNO_SUBDIR \
		DESTDIR= PROGNAME=${MYMAKE:T}

# Hacks to bootstrap make
MMAKE+=		MK_CHERI_PURE=no

bmake: .PHONY
	@echo
	@echo "--------------------------------------------------------------"
	@echo ">>> Building an up-to-date ${.TARGET}(1)"
	@echo "--------------------------------------------------------------"
	${_+_}@cd ${.CURDIR}/usr.bin/${.TARGET}; \
		${MMAKE} obj; \
		${MMAKE} depend; \
		${MMAKE} all; \
		${MMAKE} install DESTDIR=${MYMAKE:H} BINDIR=

regress: .PHONY
	@echo "'make regress' has been renamed 'make check'" | /usr/bin/fmt
	@false

tinderbox toolchains kernel-toolchains kernels worlds: upgrade_checks

tinderbox: .PHONY
	@cd ${.CURDIR}; ${SUB_MAKE} DOING_TINDERBOX=YES universe

toolchains: .PHONY
	@cd ${.CURDIR}; ${SUB_MAKE} UNIVERSE_TARGET=toolchain universe

kernel-toolchains: .PHONY
	@cd ${.CURDIR}; ${SUB_MAKE} UNIVERSE_TARGET=kernel-toolchain universe

kernels: .PHONY
	@cd ${.CURDIR}; ${SUB_MAKE} universe -DWITHOUT_WORLDS

worlds: .PHONY
	@cd ${.CURDIR}; ${SUB_MAKE} UNIVERSE_TARGET=buildworld universe

#
# universe
#
# Attempt to rebuild *everything* for all supported architectures,
# with a reasonable chance of success, regardless of how old your
# existing system is.
#
.if make(universe) || make(universe_kernels) || make(tinderbox) || \
    make(targets) || make(universe-toolchain)
#
# Don't build rarely used, semi-supported architectures unless requested.
#
.if defined(EXTRA_TARGETS)
EXTRA_ARCHES_mips=	mipsel mipshf mipselhf mips64el mips64hf mips64elhf
EXTRA_ARCHES_mips+=	mipsn32
# powerpcspe excluded from main list until clang fixed
EXTRA_ARCHES_powerpc=	powerpcspe powerpc64le
.endif
TARGETS?=amd64 arm arm64 i386 mips powerpc riscv
_UNIVERSE_TARGETS=	${TARGETS}
TARGET_ARCHES_arm?=	armv6 armv7
TARGET_ARCHES_arm64?=	aarch64
TARGET_ARCHES_mips?=	mips mips64 ${EXTRA_ARCHES_mips}
TARGET_ARCHES_powerpc?=	powerpc powerpc64 ${EXTRA_ARCHES_powerpc}
TARGET_ARCHES_riscv?=	riscv64 riscv64sf
.for target in ${TARGETS}
TARGET_ARCHES_${target}?= ${target}
.endfor

.if defined(USE_GCC_TOOLCHAINS)
TOOLCHAINS_amd64=	amd64-gcc6
TOOLCHAINS_arm64=	aarch64-gcc6
TOOLCHAINS_i386=	i386-gcc6
TOOLCHAINS_mips=	mips-gcc6
TOOLCHAINS_powerpc=	powerpc-gcc6 powerpc64-gcc6
TOOLCHAIN_powerpc64=	powerpc64-gcc6
.endif

# If a target is using an external toolchain, set MAKE_PARAMS to enable use
# of the toolchain.  If the external toolchain is missing, exclude the target
# from universe.
.for target in ${_UNIVERSE_TARGETS}
.if !empty(TOOLCHAINS_${target})
.for toolchain in ${TOOLCHAINS_${target}}
.if !exists(/usr/local/share/toolchains/${toolchain}.mk)
_UNIVERSE_TARGETS:= ${_UNIVERSE_TARGETS:N${target}}
universe: universe_${toolchain}_skip .PHONY
universe_epilogue: universe_${toolchain}_skip .PHONY
universe_${toolchain}_skip: universe_prologue .PHONY
	@echo ">> ${target} skipped - install ${toolchain} port or package to build"
.endif
.endfor
.for arch in ${TARGET_ARCHES_${target}}
TOOLCHAIN_${arch}?=	${TOOLCHAINS_${target}:[1]}
MAKE_PARAMS_${arch}?=	CROSS_TOOLCHAIN=${TOOLCHAIN_${arch}}
.endfor
.endif
.endfor

UNIVERSE_TARGET?=	buildworld
KERNSRCDIR?=		${.CURDIR}/sys

targets:	.PHONY
	@echo "Supported TARGET/TARGET_ARCH pairs for world and kernel targets"
.for target in ${TARGETS}
.for target_arch in ${TARGET_ARCHES_${target}}
	@echo "    ${target}/${target_arch}"
.endfor
.endfor

.if defined(DOING_TINDERBOX)
FAILFILE=${.CURDIR}/_.tinderbox.failed
MAKEFAIL=tee -a ${FAILFILE}
.else
MAKEFAIL=cat
.endif

universe_prologue:  upgrade_checks
universe: universe_prologue
universe_prologue: .PHONY
	@echo "--------------------------------------------------------------"
	@echo ">>> make universe started on ${STARTTIME}"
	@echo "--------------------------------------------------------------"
.if defined(DOING_TINDERBOX)
	@rm -f ${FAILFILE}
.endif

universe-toolchain: .PHONY universe_prologue
	@echo "--------------------------------------------------------------"
	@echo "> Toolchain bootstrap started on `LC_ALL=C date`"
	@echo "--------------------------------------------------------------"
	${_+_}@cd ${.CURDIR}; \
	    env PATH=${PATH} ${SUB_MAKE} ${JFLAG} kernel-toolchain \
	    TARGET=${MACHINE} TARGET_ARCH=${MACHINE_ARCH} \
	    OBJTOP="${HOST_OBJTOP}" \
	    WITHOUT_SYSTEM_COMPILER=yes \
	    WITHOUT_SYSTEM_LINKER=yes \
	    TOOLS_PREFIX_UNDEF= \
	    kernel-toolchain \
	    MK_LLVM_TARGET_ALL=yes \
	    > _.${.TARGET} 2>&1 || \
	    (echo "${.TARGET} failed," \
	    "check _.${.TARGET} for details" | \
	    ${MAKEFAIL}; false)
	@if [ ! -e "${HOST_OBJTOP}/tmp/usr/bin/cc" ]; then \
	    echo "Missing host compiler at ${HOST_OBJTOP}/tmp/usr/bin/cc?" >&2; \
	    false; \
	fi
	@if [ ! -e "${HOST_OBJTOP}/tmp/usr/bin/ld" ]; then \
	    echo "Missing host linker at ${HOST_OBJTOP}/tmp/usr/bin/ld?" >&2; \
	    false; \
	fi
	@echo "--------------------------------------------------------------"
	@echo "> Toolchain bootstrap completed on `LC_ALL=C date`"
	@echo "--------------------------------------------------------------"

.for target in ${_UNIVERSE_TARGETS}
universe: universe_${target}
universe_epilogue: universe_${target}
universe_${target}: universe_${target}_prologue .PHONY
universe_${target}_prologue: universe_prologue .PHONY
	@echo ">> ${target} started on `LC_ALL=C date`"
universe_${target}_worlds: .PHONY

.if !make(targets) && !make(universe-toolchain)
.for target_arch in ${TARGET_ARCHES_${target}}
.if !defined(_need_clang_${target}_${target_arch})
_need_clang_${target}_${target_arch} != \
	env TARGET=${target} TARGET_ARCH=${target_arch} \
	${SUB_MAKE} -C ${.CURDIR} -f Makefile.inc1 test-system-compiler \
	    ${MAKE_PARAMS_${target_arch}} -V MK_CLANG_BOOTSTRAP 2>/dev/null || \
	    echo unknown
.export _need_clang_${target}_${target_arch}
.endif
.if !defined(_need_lld_${target}_${target_arch})
_need_lld_${target}_${target_arch} != \
	env TARGET=${target} TARGET_ARCH=${target_arch} \
	${SUB_MAKE} -C ${.CURDIR} -f Makefile.inc1 test-system-linker \
	    ${MAKE_PARAMS_${target_arch}} -V MK_LLD_BOOTSTRAP 2>/dev/null || \
	    echo unknown
.export _need_lld_${target}_${target_arch}
.endif
# Setup env for each arch to use the one clang.
.if defined(_need_clang_${target}_${target_arch}) && \
    ${_need_clang_${target}_${target_arch}} == "yes"
# No check on existing XCC or CROSS_BINUTILS_PREFIX, etc, is needed since
# we use the test-system-compiler logic to determine if clang needs to be
# built.  It will be no from that logic if already using an external
# toolchain or /usr/bin/cc.
# XXX: Passing HOST_OBJTOP into the PATH would allow skipping legacy,
#      bootstrap-tools, and cross-tools.  Need to ensure each tool actually
#      supports all TARGETS though.
# For now we only pass UNIVERSE_TOOLCHAIN_PATH which will be added at the end
# of STRICTTMPPATH to ensure that the target-specific binaries come first.
MAKE_PARAMS_${target_arch}+= \
	XCC="${HOST_OBJTOP}/tmp/usr/bin/cc" \
	XCXX="${HOST_OBJTOP}/tmp/usr/bin/c++" \
	XCPP="${HOST_OBJTOP}/tmp/usr/bin/cpp" \
	UNIVERSE_TOOLCHAIN_PATH=${HOST_OBJTOP}/tmp/usr/bin
.endif
.if defined(_need_lld_${target}_${target_arch}) && \
    ${_need_lld_${target}_${target_arch}} == "yes"
MAKE_PARAMS_${target_arch}+= \
	XLD="${HOST_OBJTOP}/tmp/usr/bin/ld"
.endif
.endfor
.endif	# !make(targets)

.if ${__DO_WORLDS} == "yes"
universe_${target}_done: universe_${target}_worlds .PHONY
.for target_arch in ${TARGET_ARCHES_${target}}
universe_${target}_worlds: universe_${target}_${target_arch} .PHONY
.if (defined(_need_clang_${target}_${target_arch}) && \
    ${_need_clang_${target}_${target_arch}} == "yes") || \
    (defined(_need_lld_${target}_${target_arch}) && \
    ${_need_lld_${target}_${target_arch}} == "yes")
universe_${target}_${target_arch}: universe-toolchain
universe_${target}_prologue: universe-toolchain
.endif
universe_${target}_${target_arch}: universe_${target}_prologue .MAKE .PHONY
	@echo ">> ${target}.${target_arch} ${UNIVERSE_TARGET} started on `LC_ALL=C date`"
	@(cd ${.CURDIR} && env __MAKE_CONF=/dev/null \
	    ${SUB_MAKE} ${JFLAG} ${UNIVERSE_TARGET} \
	    TARGET=${target} \
	    TARGET_ARCH=${target_arch} \
	    ${MAKE_PARAMS_${target_arch}} \
	    > _.${target}.${target_arch}.${UNIVERSE_TARGET} 2>&1 || \
	    (echo "${target}.${target_arch} ${UNIVERSE_TARGET} failed," \
	    "check _.${target}.${target_arch}.${UNIVERSE_TARGET} for details" | \
	    ${MAKEFAIL}))
	@echo ">> ${target}.${target_arch} ${UNIVERSE_TARGET} completed on `LC_ALL=C date`"
.endfor
.endif # ${__DO_WORLDS} == "yes"

.if ${__DO_KERNELS} == "yes"
universe_${target}_done: universe_${target}_kernels .PHONY
universe_${target}_kernels: universe_${target}_worlds .PHONY
universe_${target}_kernels: universe_${target}_prologue .MAKE .PHONY
	@cd ${.CURDIR}; ${SUB_MAKE} ${.MAKEFLAGS} TARGET=${target} \
	    universe_kernels
.endif # ${__DO_KERNELS} == "yes"

# Tell the user the worlds and kernels have completed
universe_${target}: universe_${target}_done
universe_${target}_done:
	@echo ">> ${target} completed on `LC_ALL=C date`"
.endfor
.if make(universe_kernconfs) || make(universe_kernels)
.if !defined(TARGET)
TARGET!=	uname -m
.endif
universe_kernels_prologue: .PHONY
	@echo ">> ${TARGET} kernels started on `LC_ALL=C date`"
universe_kernels: universe_kernconfs .PHONY
	@echo ">> ${TARGET} kernels completed on `LC_ALL=C date`"
.if defined(MAKE_ALL_KERNELS)
_THINNER=cat
.elif defined(MAKE_LINT_KERNELS)
_THINNER=grep 'LINT' || true
.else
_THINNER=xargs grep -L "^.NO_UNIVERSE" || true
.endif
KERNCONFS!=	cd ${KERNSRCDIR}/${TARGET}/conf && \
		find [[:upper:][:digit:]]*[[:upper:][:digit:]] \
		-type f -maxdepth 0 \
		! -name DEFAULTS ! -name NOTES | \
		${_THINNER}
universe_kernconfs: universe_kernels_prologue .PHONY
.for kernel in ${KERNCONFS}
TARGET_ARCH_${kernel}!=	cd ${KERNSRCDIR}/${TARGET}/conf && \
	env PATH=${HOST_OBJTOP}/tmp/legacy/bin:${PATH:Q} \
	config -m ${KERNSRCDIR}/${TARGET}/conf/${kernel} 2> /dev/null | \
	grep -v WARNING: | cut -f 2
.if empty(TARGET_ARCH_${kernel})
.error "Target architecture for ${TARGET}/conf/${kernel} unknown.  config(8) likely too old."
.endif
universe_kernconfs_${TARGET_ARCH_${kernel}}: universe_kernconf_${TARGET}_${kernel}
universe_kernconf_${TARGET}_${kernel}: .MAKE
	@echo ">> ${TARGET}.${TARGET_ARCH_${kernel}} ${kernel} kernel started on `LC_ALL=C date`"
	@(cd ${.CURDIR} && env __MAKE_CONF=/dev/null \
	    ${SUB_MAKE} ${JFLAG} buildkernel \
	    TARGET=${TARGET} \
	    TARGET_ARCH=${TARGET_ARCH_${kernel}} \
	    ${MAKE_PARAMS_${TARGET_ARCH_${kernel}}} \
	    KERNCONF=${kernel} \
	    > _.${TARGET}.${kernel} 2>&1 || \
	    (echo "${TARGET} ${kernel} kernel failed," \
	    "check _.${TARGET}.${kernel} for details"| ${MAKEFAIL}))
	@echo ">> ${TARGET}.${TARGET_ARCH_${kernel}} ${kernel} kernel completed on `LC_ALL=C date`"
.endfor
.for target_arch in ${TARGET_ARCHES_${TARGET}}
universe_kernconfs: universe_kernconfs_${target_arch} .PHONY
universe_kernconfs_${target_arch}:
.endfor
.endif	# make(universe_kernels)
universe: universe_epilogue
universe_epilogue: .PHONY
	@echo "--------------------------------------------------------------"
	@echo ">>> make universe completed on `LC_ALL=C date`"
	@echo "                      (started ${STARTTIME})"
	@echo "--------------------------------------------------------------"
.if defined(DOING_TINDERBOX)
	@if [ -e ${FAILFILE} ] ; then \
		echo "Tinderbox failed:" ;\
		cat ${FAILFILE} ;\
		exit 1 ;\
	fi
.endif
.endif

.if defined(.PARSEDIR)
# This makefile does not run in meta mode
.MAKE.MODE= normal
# Normally the things we run from here don't either.
# Using -DWITH_META_MODE
# we can buildworld with meta files created which are useful 
# for debugging, but without any of the rest of a meta mode build.
MK_DIRDEPS_BUILD= no
MK_STAGING= no
# tell meta.autodep.mk to not even think about updating anything.
UPDATE_DEPENDFILE= NO
.if !make(showconfig)
.export MK_DIRDEPS_BUILD MK_STAGING UPDATE_DEPENDFILE
.endif

.if make(universe)
# we do not want a failure of one branch abort all.
MAKE_JOB_ERROR_TOKEN= no
.export MAKE_JOB_ERROR_TOKEN
.endif
.endif # bmake

.endif				# DIRDEPS_BUILD<|MERGE_RESOLUTION|>--- conflicted
+++ resolved
@@ -156,13 +156,8 @@
 	everything hier hierarchy install installcheck installkernel \
 	installkernel.debug packagekernel packageworld \
 	reinstallkernel reinstallkernel.debug \
-<<<<<<< HEAD
 	installsysroot installworld kernel-toolchain libraries maninstall \
-	obj objlink showconfig tags toolchain update \
-=======
-	installworld kernel-toolchain libraries maninstall \
 	obj objlink showconfig tags toolchain \
->>>>>>> e290182b
 	makeman sysent \
 	_worldtmp _legacy _bootstrap-tools _cleanobj _obj \
 	_build-tools _build-metadata _cross-tools _includes _libraries \
