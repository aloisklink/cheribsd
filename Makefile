--- conflicted
+++ resolved
@@ -41,15 +41,12 @@
 # native-xtools       - Create host binaries that produce target objects
 #                       for use in qemu user-mode jails.  TARGET and
 #                       TARGET_ARCH should be defined.
-<<<<<<< HEAD
+# native-xtools-install
+#                     - Install the files to the given DESTDIR/NXTP where
+#                       NXTP defaults to /nxb-bin.
 # buildsysroot        - build all the boostrap tools and libraries needed for
 #                       a cross-compile sysroot
 # installsysroot      - install the sysroot created by buildsysroot
-=======
-# native-xtools-install
-#                     - Install the files to the given DESTDIR/NXTP where
-#                       NXTP defaults to /nxb-bin.
->>>>>>> db03954c
 # 
 # "quick" way to test all kernel builds:
 # 	_jflag=`sysctl -n hw.ncpu`
