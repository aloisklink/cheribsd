#
# $FreeBSD$
#
# The user-driven targets are:
#
# universe            - *Really* build *everything* (buildworld and
#                       all kernels on all architectures).  Define
#                       MAKE_JUST_KERNELS or WITHOUT_WORLDS to only build kernels,
#                       MAKE_JUST_WORLDS or WITHOUT_KERNELS to only build userland.
# tinderbox           - Same as universe, but presents a list of failed build
#                       targets and exits with an error if there were any.
# worlds	      - Same as universe, except just makes the worlds.
# kernels	      - Same as universe, except just makes the kernels.
# buildworld          - Rebuild *everything*, including glue to help do
#                       upgrades.
# installworld        - Install everything built by "buildworld".
# world               - buildworld + installworld, no kernel.
# buildkernel         - Rebuild the kernel and the kernel-modules.
# installkernel       - Install the kernel and the kernel-modules.
# installkernel.debug
# reinstallkernel     - Reinstall the kernel and the kernel-modules.
# reinstallkernel.debug
# kernel              - buildkernel + installkernel.
# kernel-toolchain    - Builds the subset of world necessary to build a kernel
# kernel-toolchains   - Build kernel-toolchain for all universe targets.
# doxygen             - Build API documentation of the kernel, needs doxygen.
# checkworld          - Run test suite on installed world.
# check-old           - List obsolete directories/files/libraries.
# check-old-dirs      - List obsolete directories.
# check-old-files     - List obsolete files.
# check-old-libs      - List obsolete libraries.
# delete-old          - Delete obsolete directories/files.
# delete-old-dirs     - Delete obsolete directories.
# delete-old-files    - Delete obsolete files.
# delete-old-libs     - Delete obsolete libraries.
# list-old-dirs       - Raw list of possibly obsolete directories.
# list-old-files      - Raw list of possibly obsolete files.
# list-old-libs       - Raw list of possibly obsolete libraries.
# targets             - Print a list of supported TARGET/TARGET_ARCH pairs
#                       for world and kernel targets.
# toolchains          - Build a toolchain for all world and kernel targets.
# makeman             - Regenerate src.conf(5)
# sysent              - (Re)build syscall entries from syscalls.master.
# xdev                - xdev-build + xdev-install for the architecture
#                       specified with TARGET and TARGET_ARCH.
# xdev-build          - Build cross-development tools.
# xdev-install        - Install cross-development tools.
# xdev-links          - Create traditional links in /usr/bin for cc, etc
# native-xtools       - Create host binaries that produce target objects
#                       for use in qemu user-mode jails.  TARGET and
#                       TARGET_ARCH should be defined.
# native-xtools-install
#                     - Install the files to the given DESTDIR/NXTP where
#                       NXTP defaults to /nxb-bin.
# buildsysroot        - build all the boostrap tools and libraries needed for
#                       a cross-compile sysroot
# installsysroot      - install the sysroot created by buildsysroot
#
# This makefile is simple by design. The FreeBSD make automatically reads
# the /usr/share/mk/sys.mk unless the -m argument is specified on the
# command line. By keeping this makefile simple, it doesn't matter too
# much how different the installed mk files are from those in the source
# tree. This makefile executes a child make process, forcing it to use
# the mk files from the source tree which are supposed to DTRT.
#
# Most of the user-driven targets (as listed above) are implemented in
# Makefile.inc1.  The exceptions are universe, tinderbox and targets.
#
# If you want to build your system from source, be sure that /usr/obj has
# at least 6 GB of disk space available.  A complete 'universe' build of
# r340283 (2018-11) required 167 GB of space.  ZFS lz4 compression
# achieved a 2.18x ratio, reducing actual space to 81 GB.
#
# For individuals wanting to build from the sources currently on their
# system, the simple instructions are:
#
# 1.  `cd /usr/src'  (or to the directory containing your source tree).
# 2.  Define `HISTORICAL_MAKE_WORLD' variable (see README).
# 3.  `make world'
#
# For individuals wanting to upgrade their sources (even if only a
# delta of a few days):
#
#  1.  `cd /usr/src'       (or to the directory containing your source tree).
#  2.  `make buildworld'
#  3.  `make buildkernel KERNCONF=YOUR_KERNEL_HERE'     (default is GENERIC).
#  4.  `make installkernel KERNCONF=YOUR_KERNEL_HERE'   (default is GENERIC).
#       [steps 3. & 4. can be combined by using the "kernel" target]
#  5.  `reboot'        (in single user mode: boot -s from the loader prompt).
#  6.  `mergemaster -p'
#  7.  `make installworld'
#  8.  `mergemaster'            (you may wish to use -i, along with -U or -F).
#  9.  `make delete-old'
# 10.  `reboot'
# 11.  `make delete-old-libs' (in case no 3rd party program uses them anymore)
#
# For individuals wanting to build from source with GCC from ports, first
# install the appropriate GCC cross toolchain package:
#   `pkg install ${TARGET_ARCH}-gccN`
#
# Once you have installed the necessary cross toolchain, simply pass
# CROSS_TOOLCHAIN=${TARGET_ARCH}-gccN while building with the above steps,
# e.g., `make buildworld CROSS_TOOLCHAIN=amd64-gcc6`.
#
# The ${TARGET_ARCH}-gccN packages are provided as flavors of the
# devel/freebsd-gccN ports.
#
# See src/UPDATING `COMMON ITEMS' for more complete information.
#
# If TARGET=machine (e.g. powerpc, arm64, ...) is specified you can
# cross build world for other machine types using the buildworld target,
# and once the world is built you can cross build a kernel using the
# buildkernel target.
#
# Define the user-driven targets. These are listed here in alphabetical
# order, but that's not important.
#
# Targets that begin with underscore are internal targets intended for
# developer convenience only.  They are intentionally not documented and
# completely subject to change without notice.
#
# For more information, see the build(7) manual page.
#

.if defined(UNIVERSE_TARGET) || defined(MAKE_JUST_WORLDS) || defined(WITHOUT_KERNELS)
__DO_KERNELS=no
.endif
.if defined(MAKE_JUST_KERNELS) || defined(WITHOUT_WORLDS)
__DO_WORLDS=no
.endif
__DO_WORLDS?=yes
__DO_KERNELS?=yes

# This is included so CC is set to ccache for -V, and COMPILER_TYPE/VERSION
# can be cached for sub-makes. We can't do this while still running on the
# old fmake from FreeBSD 9.x or older, so avoid including it then to avoid
# heartburn upgrading from older systems. The need for CC is done with new
# make later in the build, and caching COMPILER_TYPE/VERSION is only an
# optimization. Also sinclude it to be friendlier to foreign OS hosted builds.
.if ${MAKE_VERSION} >= 20140620 && defined(.PARSEDIR)
.sinclude <bsd.compiler.mk>
.endif

# Note: we use this awkward construct to be compatible with FreeBSD's
# old make used in 10.0 and 9.2 and earlier.
.if defined(MK_DIRDEPS_BUILD) && ${MK_DIRDEPS_BUILD} == "yes" && \
    !make(showconfig) && !make(print-dir)
# targets/Makefile plays the role of top-level
.include "targets/Makefile"
.else

TGTS=	all all-man buildenv buildenvvars buildkernel buildsysroot buildworld \
	check check-old check-old-dirs check-old-files check-old-libs \
	checkdpadd checkworld clean cleandepend cleandir cleanworld \
	cleanuniverse \
	delete-old delete-old-dirs delete-old-files delete-old-libs \
	depend distribute distributekernel distributekernel.debug \
	distributeworld distrib-dirs distribution doxygen \
	everything hier hierarchy install installcheck installkernel \
	installkernel.debug packagekernel packageworld \
	reinstallkernel reinstallkernel.debug \
<<<<<<< HEAD
	installsysroot installworld kernel-toolchain libraries maninstall \
=======
	installworld kernel-toolchain libraries maninstall \
	list-old-dirs list-old-files list-old-libs \
>>>>>>> 21baf42c
	obj objlink showconfig tags toolchain \
	makeman sysent \
	_worldtmp _legacy _bootstrap-tools _cleanobj _obj \
	_build-tools _build-metadata _cross-tools _includes _libraries \
	build32 distribute32 install32 \
	build64 distribute64 install64 \
	build64c distribute64c \
	libcheribuildenv libcheribuildenvvars \
	lib64cbuildenv lib64cbuildenvvars \
	lib64buildenv lib64buildenvvars lib32buildenv lib32buildenvvars \
	builddtb xdev xdev-build xdev-install \
	xdev-links native-xtools native-xtools-install stageworld stagekernel \
	stage-packages stage-packages-kernel stage-packages-world \
	create-packages-world create-packages-kernel create-packages \
	update-packages packages installconfig real-packages real-update-packages \
	sign-packages package-pkg print-dir test-system-compiler test-system-linker \
	test-includes

# These targets require a TARGET and TARGET_ARCH be defined.
XTGTS=	native-xtools native-xtools-install xdev xdev-build xdev-install \
	xdev-links

# XXX: r156740: This can't work since bsd.subdir.mk is not included ever.
# It will only work for SUBDIR_TARGETS in make.conf.
TGTS+=	${SUBDIR_TARGETS}

BITGTS=	files includes
BITGTS:=${BITGTS} ${BITGTS:S/^/build/} ${BITGTS:S/^/install/}
TGTS+=	${BITGTS}

# Only some targets are allowed to use meta mode.  Others get it
# disabled.  In some cases, such as 'install', meta mode can be dangerous
# as a cookie may be used to prevent redundant installations (such as
# for WORLDTMP staging).  For DESTDIR=/ we always want to install though.
# For other cases, such as delete-old-libs, meta mode may break
# the interactive tty prompt.  The safest route is to just whitelist
# the ones that benefit from it.
META_TGT_WHITELIST+= \
	_* build32 buildfiles buildincludes buildkernel \
	buildworld everything kernel-toolchain kernel-toolchains kernel \
	kernels libraries native-xtools showconfig test-includes \
	test-system-compiler test-system-linker tinderbox toolchain \
	toolchains universe universe-toolchain world worlds xdev xdev-build

.ORDER: buildworld installworld
.ORDER: buildworld distrib-dirs
.ORDER: buildworld distribution
.ORDER: buildworld distribute
.ORDER: buildworld distributeworld
.ORDER: buildworld buildkernel
.ORDER: distrib-dirs distribute
.ORDER: distrib-dirs distributeworld
.ORDER: distrib-dirs installworld
.ORDER: distribution distribute
.ORDER: distributeworld distribute
.ORDER: distributeworld distribution
.ORDER: installworld distribute
.ORDER: installworld distribution
.ORDER: installworld installkernel
.ORDER: buildkernel installkernel
.ORDER: buildkernel installkernel.debug
.ORDER: buildkernel reinstallkernel
.ORDER: buildkernel reinstallkernel.debug
.ORDER: buildsysroot installsysroot

_ORIGIAL_PATH:=${PATH}
PATH=	/sbin:/bin:/usr/sbin:/usr/bin
MAKEOBJDIRPREFIX?=	/usr/obj
_MAKEOBJDIRPREFIX!= /usr/bin/env -i PATH="${PATH}" `command -v ${MAKE}` -m ${.CURDIR}/share/mk \
    MK_AUTO_OBJ=no ${.MAKEFLAGS:MMAKEOBJDIRPREFIX=*} __MAKE_CONF=${__MAKE_CONF} \
    SRCCONF=${SRCCONF} SRC_ENV_CONF= \
    -f /dev/null -V MAKEOBJDIRPREFIX dummy
.if !empty(_MAKEOBJDIRPREFIX) || !empty(.MAKEOVERRIDES:MMAKEOBJDIRPREFIX)
.error MAKEOBJDIRPREFIX can only be set in environment or src-env.conf(5),\
    not as a global (in make.conf(5) or src.conf(5)) or command-line variable.
.endif

# We often need to use the tree's version of make to build it.
# Choices add to complexity though.
# We cannot blindly use a make which may not be the one we want
# so be explicit - until all choice is removed.
WANT_MAKE=	bmake
.if !empty(.MAKE.MODE:Mmeta)
# 20160604 - support missing-meta,missing-filemon and performance improvements
WANT_MAKE_VERSION= 20160604
.else
# 20160220 - support .dinclude for FAST_DEPEND.
WANT_MAKE_VERSION= 20160220
.endif
MYMAKE=		${OBJROOT}make.${MACHINE}/${WANT_MAKE}
.if defined(.PARSEDIR)
HAVE_MAKE=	bmake
.else
HAVE_MAKE=	fmake
.endif
.if defined(ALWAYS_BOOTSTRAP_MAKE) || \
    ${HAVE_MAKE} != ${WANT_MAKE} || \
    (defined(WANT_MAKE_VERSION) && ${MAKE_VERSION} < ${WANT_MAKE_VERSION})
NEED_MAKE_UPGRADE= t
.endif
.if exists(${MYMAKE})
SUB_MAKE:= ${MYMAKE} -m ${.CURDIR}/share/mk
.elif defined(NEED_MAKE_UPGRADE)
# It may not exist yet but we may cause it to.
# In the case of fmake, upgrade_checks may cause a newer version to be built.
SUB_MAKE= `test -x ${MYMAKE} && echo ${MYMAKE} || echo ${MAKE}` \
	-m ${.CURDIR}/share/mk
.else
SUB_MAKE= ${MAKE} -m ${.CURDIR}/share/mk
.endif

_MAKE=	PATH="${PATH}" _ORIGIAL_PATH="${_ORIGIAL_PATH}" MAKE_CMD="${MAKE}" ${SUB_MAKE} -f Makefile.inc1 \
	TARGET=${_TARGET} TARGET_ARCH=${_TARGET_ARCH} ${_MAKEARGS}

.if defined(MK_META_MODE) && ${MK_META_MODE} == "yes"
# Only allow meta mode for the whitelisted targets.  See META_TGT_WHITELIST
# above.  If overridden as a make argument then don't bother trying to
# disable it.
.if empty(.MAKEOVERRIDES:MMK_META_MODE)
.for _tgt in ${META_TGT_WHITELIST}
.if make(${_tgt})
_CAN_USE_META_MODE?= yes
.endif
.endfor
.if !defined(_CAN_USE_META_MODE)
_MAKE+=	MK_META_MODE=no
MK_META_MODE= no
.if defined(.PARSEDIR)
.unexport META_MODE
.endif
.endif	# !defined(_CAN_USE_META_MODE)
.endif	# empty(.MAKEOVERRIDES:MMK_META_MODE)

.if ${MK_META_MODE} == "yes"
.if !exists(/dev/filemon) && !defined(NO_FILEMON) && !make(showconfig)
# Require filemon be loaded to provide a working incremental build
.error ${.newline}ERROR: The filemon module (/dev/filemon) is not loaded. \
    ${.newline}ERROR: WITH_META_MODE is enabled but requires filemon for an incremental build. \
    ${.newline}ERROR: 'kldload filemon' or pass -DNO_FILEMON to suppress this error.
.endif	# !exists(/dev/filemon) && !defined(NO_FILEMON)
.endif	# ${MK_META_MODE} == yes
.endif	# defined(MK_META_MODE) && ${MK_META_MODE} == yes

# Guess target architecture from target type, and vice versa, based on
# historic FreeBSD practice of tending to have TARGET == TARGET_ARCH
# expanding to TARGET == TARGET_CPUARCH in recent times, with known
# exceptions.
.if !defined(TARGET_ARCH) && defined(TARGET)
# T->TA mapping is usually TARGET with arm64 the odd man out
_TARGET_ARCH=	${TARGET:S/arm64/aarch64/:S/riscv/riscv64/:S/arm/armv7/}
.elif !defined(TARGET) && defined(TARGET_ARCH) && \
    ${TARGET_ARCH} != ${MACHINE_ARCH}
# TA->T mapping is accidentally CPUARCH with aarch64 the odd man out
_TARGET=	${TARGET_ARCH:${__TO_CPUARCH}:C/aarch64/arm64/}
.endif
.if defined(TARGET) && !defined(_TARGET)
_TARGET=${TARGET}
.endif
.if defined(TARGET_ARCH) && !defined(_TARGET_ARCH)
_TARGET_ARCH=${TARGET_ARCH}
.endif
# for historical compatibility for xdev targets
.if defined(XDEV)
_TARGET=	${XDEV}
.endif
.if defined(XDEV_ARCH)
_TARGET_ARCH=	${XDEV_ARCH}
.endif
# Some targets require a set TARGET/TARGET_ARCH, check before the default
# MACHINE and after the compatibility handling.
.if !defined(_TARGET) || !defined(_TARGET_ARCH)
${XTGTS}: _assert_target
.endif
# Otherwise, default to current machine type and architecture.
_TARGET?=	${MACHINE}
_TARGET_ARCH?=	${MACHINE_ARCH}

.if make(native-xtools*)
NXB_TARGET:=		${_TARGET}
NXB_TARGET_ARCH:=	${_TARGET_ARCH}
_TARGET=		${MACHINE}
_TARGET_ARCH=		${MACHINE_ARCH}
_MAKE+=			NXB_TARGET=${NXB_TARGET} \
			NXB_TARGET_ARCH=${NXB_TARGET_ARCH}
.endif

.if make(print-dir)
.SILENT:
.endif

_assert_target: .PHONY .MAKE
.for _tgt in ${XTGTS}
.if make(${_tgt})
	@echo "*** Error: Both TARGET and TARGET_ARCH must be defined for \"${_tgt}\" target"
	@false
.endif
.endfor

#
# Make sure we have an up-to-date make(1). Only world and buildworld
# should do this as those are the initial targets used for upgrades.
# The user can define ALWAYS_CHECK_MAKE to have this check performed
# for all targets.
#
.if defined(ALWAYS_CHECK_MAKE) || !defined(.PARSEDIR)
${TGTS}: upgrade_checks
.else
buildworld: upgrade_checks
.endif

#
# Handle the user-driven targets, using the source relative mk files.
#

tinderbox toolchains kernel-toolchains: .MAKE
${TGTS}: .PHONY .MAKE
	${_+_}@cd ${.CURDIR}; ${_MAKE} ${.TARGET}

# The historic default "all" target creates files which may cause stale
# or (in the cross build case) unlinkable results. Fail with an error
# when no target is given. The users can explicitly specify "all"
# if they want the historic behavior.
.MAIN:	_guard

_guard: .PHONY
	@echo
	@echo "Explicit target required.  Likely \"${SUBDIR_OVERRIDE:Dall:Ubuildworld}\" is wanted.  See build(7)."
	@echo
	@false

STARTTIME!= LC_ALL=C date
CHECK_TIME!= cmp=`mktemp`; find ${.CURDIR}/sys/sys/param.h -newer "$$cmp" && rm "$$cmp"; echo
.if !empty(CHECK_TIME)
.error check your date/time: ${STARTTIME}
.endif

.if defined(HISTORICAL_MAKE_WORLD) || defined(DESTDIR)
#
# world
#
# Attempt to rebuild and reinstall everything. This target is not to be
# used for upgrading an existing FreeBSD system, because the kernel is
# not included. One can argue that this target doesn't build everything
# then.
#
world: upgrade_checks .PHONY
	@echo "--------------------------------------------------------------"
	@echo ">>> make world started on ${STARTTIME}"
	@echo "--------------------------------------------------------------"
.if target(pre-world)
	@echo
	@echo "--------------------------------------------------------------"
	@echo ">>> Making 'pre-world' target"
	@echo "--------------------------------------------------------------"
	${_+_}@cd ${.CURDIR}; ${_MAKE} pre-world
.endif
	${_+_}@cd ${.CURDIR}; ${_MAKE} buildworld
	${_+_}@cd ${.CURDIR}; ${_MAKE} installworld MK_META_MODE=no
.if target(post-world)
	@echo
	@echo "--------------------------------------------------------------"
	@echo ">>> Making 'post-world' target"
	@echo "--------------------------------------------------------------"
	${_+_}@cd ${.CURDIR}; ${_MAKE} post-world
.endif
	@echo
	@echo "--------------------------------------------------------------"
	@echo ">>> make world completed on `LC_ALL=C date`"
	@echo "                   (started ${STARTTIME})"
	@echo "--------------------------------------------------------------"
.else
world: .PHONY
	@echo "WARNING: make world will overwrite your existing FreeBSD"
	@echo "installation without also building and installing a new"
	@echo "kernel.  This can be dangerous.  Please read the handbook,"
	@echo "'Rebuilding world', for how to upgrade your system."
	@echo "Define DESTDIR to where you want to install FreeBSD,"
	@echo "including /, to override this warning and proceed as usual."
	@echo ""
	@echo "Bailing out now..."
	@false
.endif

#
# kernel
#
# Short hand for `make buildkernel installkernel'
#
kernel: buildkernel installkernel .PHONY

#
# Perform a few tests to determine if the installed tools are adequate
# for building the world.
#
upgrade_checks: .PHONY
.if defined(NEED_MAKE_UPGRADE)
	@${_+_}(cd ${.CURDIR} && ${MAKE} ${WANT_MAKE:S,^f,,})
.endif

#
# Upgrade make(1) to the current version using the installed
# headers, libraries and tools.  Also, allow the location of
# the system bsdmake-like utility to be overridden.
#
MMAKEENV=	\
		DESTDIR= \
		INSTALL="sh ${.CURDIR}/tools/install.sh"
MMAKE=		${MMAKEENV} ${MAKE} \
		OBJTOP=${MYMAKE:H}/obj \
		OBJROOT='$${OBJTOP}/' \
		MAKEOBJDIRPREFIX= \
		MK_MAN=no -DNO_SHARED \
		-DNO_CPU_CFLAGS MK_WERROR=no \
		-DNO_SUBDIR \
		DESTDIR= PROGNAME=${MYMAKE:T}

bmake: .PHONY
	@echo
	@echo "--------------------------------------------------------------"
	@echo ">>> Building an up-to-date ${.TARGET}(1)"
	@echo "--------------------------------------------------------------"
	${_+_}@cd ${.CURDIR}/usr.bin/${.TARGET}; \
		${MMAKE} obj; \
		${MMAKE} depend; \
		${MMAKE} all; \
		${MMAKE} install DESTDIR=${MYMAKE:H} BINDIR=

regress: .PHONY
	@echo "'make regress' has been renamed 'make check'" | /usr/bin/fmt
	@false

tinderbox toolchains kernel-toolchains kernels worlds: upgrade_checks

tinderbox: .PHONY
	@cd ${.CURDIR}; ${SUB_MAKE} DOING_TINDERBOX=YES universe

toolchains: .PHONY
	@cd ${.CURDIR}; ${SUB_MAKE} UNIVERSE_TARGET=toolchain universe

kernel-toolchains: .PHONY
	@cd ${.CURDIR}; ${SUB_MAKE} UNIVERSE_TARGET=kernel-toolchain universe

kernels: .PHONY
	@cd ${.CURDIR}; ${SUB_MAKE} universe -DWITHOUT_WORLDS

worlds: .PHONY
	@cd ${.CURDIR}; ${SUB_MAKE} UNIVERSE_TARGET=buildworld universe

#
# universe
#
# Attempt to rebuild *everything* for all supported architectures,
# with a reasonable chance of success, regardless of how old your
# existing system is.
#
.if make(universe) || make(universe_kernels) || make(tinderbox) || \
    make(targets) || make(universe-toolchain)
#
# Don't build rarely used, semi-supported architectures unless requested.
#
.if defined(EXTRA_TARGETS)
# powerpcspe excluded from main list until clang fixed
EXTRA_ARCHES_powerpc=	powerpcspe
.endif
TARGETS?=amd64 arm arm64 i386 powerpc riscv
_UNIVERSE_TARGETS=	${TARGETS}
TARGET_ARCHES_arm?=	armv6 armv7
TARGET_ARCHES_arm64?=	aarch64
TARGET_ARCHES_powerpc?=	powerpc powerpc64 powerpc64le ${EXTRA_ARCHES_powerpc}
TARGET_ARCHES_riscv?=	riscv64 riscv64sf
.for target in ${TARGETS}
TARGET_ARCHES_${target}?= ${target}
.endfor

.if defined(USE_GCC_TOOLCHAINS)
TOOLCHAINS_amd64=	amd64-gcc6
TOOLCHAINS_arm64=	aarch64-gcc6
TOOLCHAINS_i386=	i386-gcc6
TOOLCHAINS_powerpc=	powerpc-gcc6 powerpc64-gcc6
TOOLCHAIN_powerpc64=	powerpc64-gcc6
.endif

# If a target is using an external toolchain, set MAKE_PARAMS to enable use
# of the toolchain.  If the external toolchain is missing, exclude the target
# from universe.
.for target in ${_UNIVERSE_TARGETS}
.if !empty(TOOLCHAINS_${target})
.for toolchain in ${TOOLCHAINS_${target}}
.if !exists(/usr/local/share/toolchains/${toolchain}.mk)
_UNIVERSE_TARGETS:= ${_UNIVERSE_TARGETS:N${target}}
universe: universe_${toolchain}_skip .PHONY
universe_epilogue: universe_${toolchain}_skip .PHONY
universe_${toolchain}_skip: universe_prologue .PHONY
	@echo ">> ${target} skipped - install ${toolchain} port or package to build"
.endif
.endfor
.for arch in ${TARGET_ARCHES_${target}}
TOOLCHAIN_${arch}?=	${TOOLCHAINS_${target}:[1]}
MAKE_PARAMS_${arch}?=	CROSS_TOOLCHAIN=${TOOLCHAIN_${arch}}
.endfor
.endif
.endfor

UNIVERSE_TARGET?=	buildworld
KERNSRCDIR?=		${.CURDIR}/sys

targets:	.PHONY
	@echo "Supported TARGET/TARGET_ARCH pairs for world and kernel targets"
.for target in ${TARGETS}
.for target_arch in ${TARGET_ARCHES_${target}}
	@echo "    ${target}/${target_arch}"
.endfor
.endfor

.if defined(DOING_TINDERBOX)
FAILFILE=${.CURDIR}/_.tinderbox.failed
MAKEFAIL=tee -a ${FAILFILE}
.else
MAKEFAIL=cat
.endif

universe_prologue:  upgrade_checks
universe: universe_prologue
universe_prologue: .PHONY
	@echo "--------------------------------------------------------------"
	@echo ">>> make universe started on ${STARTTIME}"
	@echo "--------------------------------------------------------------"
.if defined(DOING_TINDERBOX)
	@rm -f ${FAILFILE}
.endif

universe-toolchain: .PHONY universe_prologue
	@echo "--------------------------------------------------------------"
	@echo "> Toolchain bootstrap started on `LC_ALL=C date`"
	@echo "--------------------------------------------------------------"
	${_+_}@cd ${.CURDIR}; \
	    env PATH=${PATH} ${SUB_MAKE} ${JFLAG} kernel-toolchain \
	    TARGET=${MACHINE} TARGET_ARCH=${MACHINE_ARCH} \
	    OBJTOP="${HOST_OBJTOP}" \
	    WITHOUT_SYSTEM_COMPILER=yes \
	    WITHOUT_SYSTEM_LINKER=yes \
	    TOOLS_PREFIX_UNDEF= \
	    kernel-toolchain \
	    MK_LLVM_TARGET_ALL=yes \
	    > _.${.TARGET} 2>&1 || \
	    (echo "${.TARGET} failed," \
	    "check _.${.TARGET} for details" | \
	    ${MAKEFAIL}; false)
	@if [ ! -e "${HOST_OBJTOP}/tmp/usr/bin/cc" ]; then \
	    echo "Missing host compiler at ${HOST_OBJTOP}/tmp/usr/bin/cc?" >&2; \
	    false; \
	fi
	@if [ ! -e "${HOST_OBJTOP}/tmp/usr/bin/ld" ]; then \
	    echo "Missing host linker at ${HOST_OBJTOP}/tmp/usr/bin/ld?" >&2; \
	    false; \
	fi
	@echo "--------------------------------------------------------------"
	@echo "> Toolchain bootstrap completed on `LC_ALL=C date`"
	@echo "--------------------------------------------------------------"

.for target in ${_UNIVERSE_TARGETS}
universe: universe_${target}
universe_epilogue: universe_${target}
universe_${target}: universe_${target}_prologue .PHONY
universe_${target}_prologue: universe_prologue .PHONY
	@echo ">> ${target} started on `LC_ALL=C date`"
universe_${target}_worlds: .PHONY

.if !make(targets) && !make(universe-toolchain)
.for target_arch in ${TARGET_ARCHES_${target}}
.if !defined(_need_clang_${target}_${target_arch})
_need_clang_${target}_${target_arch} != \
	env TARGET=${target} TARGET_ARCH=${target_arch} \
	${SUB_MAKE} -C ${.CURDIR} -f Makefile.inc1 test-system-compiler \
	    ${MAKE_PARAMS_${target_arch}} -V MK_CLANG_BOOTSTRAP 2>/dev/null || \
	    echo unknown
.export _need_clang_${target}_${target_arch}
.endif
.if !defined(_need_lld_${target}_${target_arch})
_need_lld_${target}_${target_arch} != \
	env TARGET=${target} TARGET_ARCH=${target_arch} \
	${SUB_MAKE} -C ${.CURDIR} -f Makefile.inc1 test-system-linker \
	    ${MAKE_PARAMS_${target_arch}} -V MK_LLD_BOOTSTRAP 2>/dev/null || \
	    echo unknown
.export _need_lld_${target}_${target_arch}
.endif
# Setup env for each arch to use the one clang.
.if defined(_need_clang_${target}_${target_arch}) && \
    ${_need_clang_${target}_${target_arch}} == "yes"
# No check on existing XCC or CROSS_BINUTILS_PREFIX, etc, is needed since
# we use the test-system-compiler logic to determine if clang needs to be
# built.  It will be no from that logic if already using an external
# toolchain or /usr/bin/cc.
# XXX: Passing HOST_OBJTOP into the PATH would allow skipping legacy,
#      bootstrap-tools, and cross-tools.  Need to ensure each tool actually
#      supports all TARGETS though.
# For now we only pass UNIVERSE_TOOLCHAIN_PATH which will be added at the end
# of STRICTTMPPATH to ensure that the target-specific binaries come first.
MAKE_PARAMS_${target_arch}+= \
	XCC="${HOST_OBJTOP}/tmp/usr/bin/cc" \
	XCXX="${HOST_OBJTOP}/tmp/usr/bin/c++" \
	XCPP="${HOST_OBJTOP}/tmp/usr/bin/cpp" \
	UNIVERSE_TOOLCHAIN_PATH=${HOST_OBJTOP}/tmp/usr/bin
.endif
.if defined(_need_lld_${target}_${target_arch}) && \
    ${_need_lld_${target}_${target_arch}} == "yes"
MAKE_PARAMS_${target_arch}+= \
	XLD="${HOST_OBJTOP}/tmp/usr/bin/ld"
.endif
.endfor
.endif	# !make(targets)

.if ${__DO_WORLDS} == "yes"
universe_${target}_done: universe_${target}_worlds .PHONY
.for target_arch in ${TARGET_ARCHES_${target}}
universe_${target}_worlds: universe_${target}_${target_arch} .PHONY
.if (defined(_need_clang_${target}_${target_arch}) && \
    ${_need_clang_${target}_${target_arch}} == "yes") || \
    (defined(_need_lld_${target}_${target_arch}) && \
    ${_need_lld_${target}_${target_arch}} == "yes")
universe_${target}_${target_arch}: universe-toolchain
universe_${target}_prologue: universe-toolchain
.endif
universe_${target}_${target_arch}: universe_${target}_prologue .MAKE .PHONY
	@echo ">> ${target}.${target_arch} ${UNIVERSE_TARGET} started on `LC_ALL=C date`"
	@(cd ${.CURDIR} && env __MAKE_CONF=/dev/null \
	    ${SUB_MAKE} ${JFLAG} ${UNIVERSE_TARGET} \
	    TARGET=${target} \
	    TARGET_ARCH=${target_arch} \
	    ${MAKE_PARAMS_${target_arch}} \
	    > _.${target}.${target_arch}.${UNIVERSE_TARGET} 2>&1 || \
	    (echo "${target}.${target_arch} ${UNIVERSE_TARGET} failed," \
	    "check _.${target}.${target_arch}.${UNIVERSE_TARGET} for details" | \
	    ${MAKEFAIL}))
	@echo ">> ${target}.${target_arch} ${UNIVERSE_TARGET} completed on `LC_ALL=C date`"
.endfor
.endif # ${__DO_WORLDS} == "yes"

.if ${__DO_KERNELS} == "yes"
universe_${target}_done: universe_${target}_kernels .PHONY
universe_${target}_kernels: universe_${target}_worlds .PHONY
universe_${target}_kernels: universe_${target}_prologue .MAKE .PHONY
	@cd ${.CURDIR}; ${SUB_MAKE} ${.MAKEFLAGS} TARGET=${target} \
	    universe_kernels
.endif # ${__DO_KERNELS} == "yes"

# Tell the user the worlds and kernels have completed
universe_${target}: universe_${target}_done
universe_${target}_done:
	@echo ">> ${target} completed on `LC_ALL=C date`"
.endfor
.if make(universe_kernconfs) || make(universe_kernels)
.if !defined(TARGET)
TARGET!=	uname -m
.endif
universe_kernels_prologue: .PHONY
	@echo ">> ${TARGET} kernels started on `LC_ALL=C date`"
universe_kernels: universe_kernconfs .PHONY
	@echo ">> ${TARGET} kernels completed on `LC_ALL=C date`"
.if defined(MAKE_ALL_KERNELS)
_THINNER=cat
.elif defined(MAKE_LINT_KERNELS)
_THINNER=grep 'LINT' || true
.else
_THINNER=xargs grep -L "^.NO_UNIVERSE" || true
.endif
KERNCONFS!=	cd ${KERNSRCDIR}/${TARGET}/conf && \
		find [[:upper:][:digit:]]*[[:upper:][:digit:]] \
		-type f -maxdepth 0 \
		! -name DEFAULTS ! -name NOTES | \
		${_THINNER}
universe_kernconfs: universe_kernels_prologue .PHONY
.for kernel in ${KERNCONFS}
TARGET_ARCH_${kernel}!=	cd ${KERNSRCDIR}/${TARGET}/conf && \
	env PATH=${HOST_OBJTOP}/tmp/legacy/bin:${PATH:Q} \
	config -m ${KERNSRCDIR}/${TARGET}/conf/${kernel} 2> /dev/null | \
	grep -v WARNING: | cut -f 2
.if empty(TARGET_ARCH_${kernel})
.error "Target architecture for ${TARGET}/conf/${kernel} unknown.  config(8) likely too old."
.endif
universe_kernconfs_${TARGET_ARCH_${kernel}}: universe_kernconf_${TARGET}_${kernel}
universe_kernconf_${TARGET}_${kernel}: .MAKE
	@echo ">> ${TARGET}.${TARGET_ARCH_${kernel}} ${kernel} kernel started on `LC_ALL=C date`"
	@(cd ${.CURDIR} && env __MAKE_CONF=/dev/null \
	    ${SUB_MAKE} ${JFLAG} buildkernel \
	    TARGET=${TARGET} \
	    TARGET_ARCH=${TARGET_ARCH_${kernel}} \
	    ${MAKE_PARAMS_${TARGET_ARCH_${kernel}}} \
	    KERNCONF=${kernel} \
	    > _.${TARGET}.${kernel} 2>&1 || \
	    (echo "${TARGET} ${kernel} kernel failed," \
	    "check _.${TARGET}.${kernel} for details"| ${MAKEFAIL}))
	@echo ">> ${TARGET}.${TARGET_ARCH_${kernel}} ${kernel} kernel completed on `LC_ALL=C date`"
.endfor
.for target_arch in ${TARGET_ARCHES_${TARGET}}
universe_kernconfs: universe_kernconfs_${target_arch} .PHONY
universe_kernconfs_${target_arch}:
.endfor
.endif	# make(universe_kernels)
universe: universe_epilogue
universe_epilogue: .PHONY
	@echo "--------------------------------------------------------------"
	@echo ">>> make universe completed on `LC_ALL=C date`"
	@echo "                      (started ${STARTTIME})"
	@echo "--------------------------------------------------------------"
.if defined(DOING_TINDERBOX)
	@if [ -e ${FAILFILE} ] ; then \
		echo "Tinderbox failed:" ;\
		cat ${FAILFILE} ;\
		exit 1 ;\
	fi
.endif
.endif

.if defined(.PARSEDIR)
# This makefile does not run in meta mode
.MAKE.MODE= normal
# Normally the things we run from here don't either.
# Using -DWITH_META_MODE
# we can buildworld with meta files created which are useful 
# for debugging, but without any of the rest of a meta mode build.
MK_DIRDEPS_BUILD= no
MK_STAGING= no
# tell meta.autodep.mk to not even think about updating anything.
UPDATE_DEPENDFILE= NO
.if !make(showconfig)
.export MK_DIRDEPS_BUILD MK_STAGING UPDATE_DEPENDFILE
.endif

.if make(universe)
# we do not want a failure of one branch abort all.
MAKE_JOB_ERROR_TOKEN= no
.export MAKE_JOB_ERROR_TOKEN
.endif
.endif # bmake

.endif				# DIRDEPS_BUILD<|MERGE_RESOLUTION|>--- conflicted
+++ resolved
@@ -159,12 +159,8 @@
 	everything hier hierarchy install installcheck installkernel \
 	installkernel.debug packagekernel packageworld \
 	reinstallkernel reinstallkernel.debug \
-<<<<<<< HEAD
 	installsysroot installworld kernel-toolchain libraries maninstall \
-=======
-	installworld kernel-toolchain libraries maninstall \
 	list-old-dirs list-old-files list-old-libs \
->>>>>>> 21baf42c
 	obj objlink showconfig tags toolchain \
 	makeman sysent \
 	_worldtmp _legacy _bootstrap-tools _cleanobj _obj \
