#
# $FreeBSD$
#
# The user-driven targets are:
#
# universe            - *Really* build *everything* (buildworld and
#                       all kernels on all architectures).
# tinderbox           - Same as universe, but presents a list of failed build
#                       targets and exits with an error if there were any.
# buildworld          - Rebuild *everything*, including glue to help do
#                       upgrades.
# installworld        - Install everything built by "buildworld".
# world               - buildworld + installworld, no kernel.
# buildkernel         - Rebuild the kernel and the kernel-modules.
# installkernel       - Install the kernel and the kernel-modules.
# installkernel.debug
# reinstallkernel     - Reinstall the kernel and the kernel-modules.
# reinstallkernel.debug
# kernel              - buildkernel + installkernel.
# kernel-toolchain    - Builds the subset of world necessary to build a kernel
# kernel-toolchains   - Build kernel-toolchain for all universe targets.
# doxygen             - Build API documentation of the kernel, needs doxygen.
# update              - Convenient way to update your source tree(s).
# checkworld          - Run test suite on installed world.
# check-old           - List obsolete directories/files/libraries.
# check-old-dirs      - List obsolete directories.
# check-old-files     - List obsolete files.
# check-old-libs      - List obsolete libraries.
# delete-old          - Delete obsolete directories/files.
# delete-old-dirs     - Delete obsolete directories.
# delete-old-files    - Delete obsolete files.
# delete-old-libs     - Delete obsolete libraries.
# targets             - Print a list of supported TARGET/TARGET_ARCH pairs
#                       for world and kernel targets.
# toolchains          - Build a toolchain for all world and kernel targets.
# xdev                - xdev-build + xdev-install for the architecture
#                       specified with XDEV and XDEV_ARCH.
# xdev-build          - Build cross-development tools.
# xdev-install        - Install cross-development tools.
# xdev-links          - Create traditional links in /usr/bin for cc, etc
# native-xtools       - Create host binaries that produce target objects
<<<<<<< HEAD
#                       for use in qemu user-mode jails.
# buildsysroot        - build all the boostrap tools and libraries needed for
#                       a cross-compile sysroot
# installsysroot      - install the sysroot created by buildsysroot
=======
#                       for use in qemu user-mode jails.  Override
#                       target location with NXBDESTDIR.  TARGET and
#                       TARGET_ARCH should be defined.
>>>>>>> a3b9b3dc
# 
# "quick" way to test all kernel builds:
# 	_jflag=`sysctl -n hw.ncpu`
# 	_jflag=$(($_jflag * 2))
# 	[ $_jflag -gt 12 ] && _jflag=12
# 	make universe -DMAKE_JUST_KERNELS JFLAG=-j${_jflag}
#
# This makefile is simple by design. The FreeBSD make automatically reads
# the /usr/share/mk/sys.mk unless the -m argument is specified on the
# command line. By keeping this makefile simple, it doesn't matter too
# much how different the installed mk files are from those in the source
# tree. This makefile executes a child make process, forcing it to use
# the mk files from the source tree which are supposed to DTRT.
#
# Most of the user-driven targets (as listed above) are implemented in
# Makefile.inc1.  The exceptions are universe, tinderbox and targets.
#
# If you want to build your system from source be sure that /usr/obj has
# at least 6GB of diskspace available.  A complete 'universe' build requires
# about 100GB of space.
#
# For individuals wanting to build from the sources currently on their
# system, the simple instructions are:
#
# 1.  `cd /usr/src'  (or to the directory containing your source tree).
# 2.  Define `HISTORICAL_MAKE_WORLD' variable (see README).
# 3.  `make world'
#
# For individuals wanting to upgrade their sources (even if only a
# delta of a few days):
#
#  1.  `cd /usr/src'       (or to the directory containing your source tree).
#  2.  `make buildworld'
#  3.  `make buildkernel KERNCONF=YOUR_KERNEL_HERE'     (default is GENERIC).
#  4.  `make installkernel KERNCONF=YOUR_KERNEL_HERE'   (default is GENERIC).
#       [steps 3. & 4. can be combined by using the "kernel" target]
#  5.  `reboot'        (in single user mode: boot -s from the loader prompt).
#  6.  `mergemaster -p'
#  7.  `make installworld'
#  8.  `mergemaster'		(you may wish to use -i, along with -U or -F).
#  9.  `make delete-old'
# 10.  `reboot'
# 11.  `make delete-old-libs' (in case no 3rd party program uses them anymore)
#
# See src/UPDATING `COMMON ITEMS' for more complete information.
#
# If TARGET=machine (e.g. powerpc, sparc64, ...) is specified you can
# cross build world for other machine types using the buildworld target,
# and once the world is built you can cross build a kernel using the
# buildkernel target.
#
# Define the user-driven targets. These are listed here in alphabetical
# order, but that's not important.
#
# Targets that begin with underscore are internal targets intended for
# developer convenience only.  They are intentionally not documented and
# completely subject to change without notice.
#
# For more information, see the build(7) manual page.
#

# This is included so CC is set to ccache for -V, and COMPILER_TYPE/VERSION
# can be cached for sub-makes.
.if ${MAKE_VERSION} >= 20140620 && defined(.PARSEDIR)
.include <bsd.compiler.mk>
.endif

# Note: we use this awkward construct to be compatible with FreeBSD's
# old make used in 10.0 and 9.2 and earlier.
.if defined(MK_DIRDEPS_BUILD) && ${MK_DIRDEPS_BUILD} == "yes" && \
    !make(showconfig) && !make(print-dir)
# targets/Makefile plays the role of top-level
.include "targets/Makefile"
.else

TGTS=	all all-man buildenv buildenvvars buildkernel buildworld \
	check check-old check-old-dirs check-old-files check-old-libs \
	checkdpadd checkworld clean cleandepend cleandir cleanworld \
	delete-old delete-old-dirs delete-old-files delete-old-libs \
	depend distribute distributekernel distributekernel.debug \
	distributeworld distrib-dirs distribution doxygen \
	everything hier hierarchy install installcheck installkernel \
	installkernel.debug packagekernel packageworld \
	reinstallkernel reinstallkernel.debug \
	installworld kernel-toolchain libraries lint maninstall \
	obj objlink rerelease showconfig tags toolchain update \
	_worldtmp _legacy _bootstrap-tools _cleanobj _obj \
	_build-tools _build-metadata _cross-tools _includes _libraries \
	build32 distribute32 install32 buildsoft distributesoft installsoft \
	buildcheri distributecheri libcheribuildenv libcheribuildenvvars \
	builddtb xdev xdev-build xdev-install \
	xdev-links native-xtools stageworld stagekernel stage-packages \
	create-packages-world create-packages-kernel create-packages \
	packages installconfig real-packages sign-packages package-pkg \
	print-dir test-system-compiler buildsysroot installsysroot

# These targets require a TARGET and TARGET_ARCH be defined.
XTGTS=	native-xtools xdev xdev-build xdev-install xdev-links

# XXX: r156740: This can't work since bsd.subdir.mk is not included ever.
# It will only work for SUBDIR_TARGETS in make.conf.
TGTS+=	${SUBDIR_TARGETS}

BITGTS=	files includes
BITGTS:=${BITGTS} ${BITGTS:S/^/build/} ${BITGTS:S/^/install/}
TGTS+=	${BITGTS}

# Only some targets are allowed to use meta mode.  Others get it
# disabled.  In some cases, such as 'install', meta mode can be dangerous
# as a cookie may be used to prevent redundant installations (such as
# for WORLDTMP staging).  For DESTDIR=/ we always want to install though.
# For other cases, such as delete-old-libs, meta mode may break
# the interactive tty prompt.  The safest route is to just whitelist
# the ones that benefit from it.
META_TGT_WHITELIST+= \
	_* build32 buildfiles buildincludes buildkernel buildsoft \
	buildworld everything kernel-toolchain kernel-toolchains kernel \
	kernels libraries native-xtools showconfig test-system-compiler \
	tinderbox toolchain \
	toolchains universe world worlds xdev xdev-build

.ORDER: buildworld installworld
.ORDER: buildworld distrib-dirs
.ORDER: buildworld distribution
.ORDER: buildworld distribute
.ORDER: buildworld distributeworld
.ORDER: buildworld buildkernel
.ORDER: distrib-dirs distribute
.ORDER: distrib-dirs distributeworld
.ORDER: distrib-dirs installworld
.ORDER: distribution distribute
.ORDER: distributeworld distribute
.ORDER: distributeworld distribution
.ORDER: installworld distribute
.ORDER: installworld distribution
.ORDER: installworld installkernel
.ORDER: buildkernel installkernel
.ORDER: buildkernel installkernel.debug
.ORDER: buildkernel reinstallkernel
.ORDER: buildkernel reinstallkernel.debug
.ORDER: buildsysroot installsysroot

PATH=	/sbin:/bin:/usr/sbin:/usr/bin
MAKEOBJDIRPREFIX?=	/usr/obj
_MAKEOBJDIRPREFIX!= /usr/bin/env -i PATH=${PATH} ${MAKE} MK_AUTO_OBJ=no \
    ${.MAKEFLAGS:MMAKEOBJDIRPREFIX=*} __MAKE_CONF=${__MAKE_CONF} \
    -f /dev/null -V MAKEOBJDIRPREFIX dummy
.if !empty(_MAKEOBJDIRPREFIX)
.error MAKEOBJDIRPREFIX can only be set in environment, not as a global\
	(in make.conf(5)) or command-line variable.
.endif

# We often need to use the tree's version of make to build it.
# Choices add to complexity though.
# We cannot blindly use a make which may not be the one we want
# so be exlicit - until all choice is removed.
WANT_MAKE=	bmake
.if !empty(.MAKE.MODE:Mmeta)
# 20160604 - support missing-meta,missing-filemon and performance improvements
WANT_MAKE_VERSION= 20160604
.else
# 20160220 - support .dinclude for FAST_DEPEND.
WANT_MAKE_VERSION= 20160220
.endif
MYMAKE=		${MAKEOBJDIRPREFIX}${.CURDIR}/make.${MACHINE}/${WANT_MAKE}
.if defined(.PARSEDIR)
HAVE_MAKE=	bmake
.else
HAVE_MAKE=	fmake
.endif
.if defined(ALWAYS_BOOTSTRAP_MAKE) || \
    ${HAVE_MAKE} != ${WANT_MAKE} || \
    (defined(WANT_MAKE_VERSION) && ${MAKE_VERSION} < ${WANT_MAKE_VERSION})
NEED_MAKE_UPGRADE= t
.endif
.if exists(${MYMAKE})
SUB_MAKE:= ${MYMAKE} -m ${.CURDIR}/share/mk
.elif defined(NEED_MAKE_UPGRADE)
# It may not exist yet but we may cause it to.
# In the case of fmake, upgrade_checks may cause a newer version to be built.
SUB_MAKE= `test -x ${MYMAKE} && echo ${MYMAKE} || echo ${MAKE}` \
	-m ${.CURDIR}/share/mk
.else
SUB_MAKE= ${MAKE} -m ${.CURDIR}/share/mk
.endif

.if defined(CHERI)
TARGET=		mips
TARGET_ARCH=	mips64
CHERI_FLAGS=	-DDB_FROM_SRC \
		-DMALLOC_PRODUCTION \
		LOCAL_DIRS="ctsrd tools/tools/atsectl" \
		LOCAL_LIB_DIRS=ctsrd/lib \
		LOCAL_MTREE=ctsrd/ctsrd.mtree
.if !defined(CHERI_CC) && defined(XCC)
CHERI_CC=	${XCC}
.endif
.if ${CHERI} == "128"
CHERI_FLAGS+=	-DWITH_CHERI128
.elif ${CHERI} == "256" || ${CHERI} == "1"
CHERI_FLAGS+=	-DWITH_CHERI256
.else
.error CHERI is an unexpected value '${CHERI}' must be '128' or '256'
.endif
.endif

_MAKE=	PATH=${PATH} MAKE_CMD="${MAKE}" ${SUB_MAKE} -f Makefile.inc1 \
	${CHERI_FLAGS} \
	TARGET=${_TARGET} TARGET_ARCH=${_TARGET_ARCH}

# Only allow meta mode for the whitelisted targets.  See META_TGT_WHITELIST
# above.
.for _tgt in ${META_TGT_WHITELIST}
.if make(${_tgt})
_CAN_USE_META_MODE?= yes
.endif
.endfor
.if !defined(_CAN_USE_META_MODE)
_MAKE+=	MK_META_MODE=no
.if defined(.PARSEDIR)
.unexport META_MODE
.endif
.elif defined(MK_META_MODE) && ${MK_META_MODE} == "yes"
.if !exists(/dev/filemon) && !defined(NO_FILEMON) && !make(showconfig)
# Require filemon be loaded to provide a working incremental build
.error ${.newline}ERROR: The filemon module (/dev/filemon) is not loaded. \
    ${.newline}ERROR: WITH_META_MODE is enabled but requires filemon for an incremental build. \
    ${.newline}ERROR: 'kldload filemon' or pass -DNO_FILEMON to suppress this error.
.endif	# !exists(/dev/filemon) && !defined(NO_FILEMON)
.endif	# !defined(_CAN_USE_META_MODE)

# Guess target architecture from target type, and vice versa, based on
# historic FreeBSD practice of tending to have TARGET == TARGET_ARCH
# expanding to TARGET == TARGET_CPUARCH in recent times, with known
# exceptions.
.if !defined(TARGET_ARCH) && defined(TARGET)
# T->TA mapping is usually TARGET with arm64 the odd man out
_TARGET_ARCH=	${TARGET:S/arm64/aarch64/}
.elif !defined(TARGET) && defined(TARGET_ARCH) && \
    ${TARGET_ARCH} != ${MACHINE_ARCH}
# TA->T mapping is accidentally CPUARCH with aarch64 the odd man out
_TARGET=	${TARGET_ARCH:${__TO_CPUARCH}:C/aarch64/arm64/}
.endif
.if defined(TARGET) && !defined(_TARGET)
_TARGET=${TARGET}
.endif
.if defined(TARGET_ARCH) && !defined(_TARGET_ARCH)
_TARGET_ARCH=${TARGET_ARCH}
.endif
# for historical compatibility for xdev targets
.if defined(XDEV)
_TARGET=	${XDEV}
.endif
.if defined(XDEV_ARCH)
_TARGET_ARCH=	${XDEV_ARCH}
.endif
# Some targets require a set TARGET/TARGET_ARCH, check before the default
# MACHINE and after the compatibility handling.
.if !defined(_TARGET) || !defined(_TARGET_ARCH)
${XTGTS}: _assert_target
.endif
# Otherwise, default to current machine type and architecture.
_TARGET?=	${MACHINE}
_TARGET_ARCH?=	${MACHINE_ARCH}

.if make(print-dir)
.SILENT:
.endif

_assert_target: .PHONY .MAKE
.for _tgt in ${XTGTS}
.if make(${_tgt})
	@echo "*** Error: Both TARGET and TARGET_ARCH must be defined for \"${_tgt}\" target"
	@false
.endif
.endfor

#
# Make sure we have an up-to-date make(1). Only world and buildworld
# should do this as those are the initial targets used for upgrades.
# The user can define ALWAYS_CHECK_MAKE to have this check performed
# for all targets.
#
.if defined(ALWAYS_CHECK_MAKE) || !defined(.PARSEDIR)
${TGTS}: upgrade_checks
.else
buildworld: upgrade_checks
.endif

#
# Handle the user-driven targets, using the source relative mk files.
#

tinderbox toolchains kernel-toolchains: .MAKE
${TGTS}: .PHONY .MAKE
	${_+_}@cd ${.CURDIR}; ${_MAKE} ${.TARGET}

# The historic default "all" target creates files which may cause stale
# or (in the cross build case) unlinkable results. Fail with an error
# when no target is given. The users can explicitly specify "all"
# if they want the historic behavior.
.MAIN:	_guard

_guard: .PHONY
	@echo
	@echo "Explicit target required.  Likely \"${SUBDIR_OVERRIDE:Dall:Ubuildworld}\" is wanted.  See build(7)."
	@echo
	@false

STARTTIME!= LC_ALL=C date
CHECK_TIME!= find ${.CURDIR}/sys/sys/param.h -mtime -0s ; echo
.if !empty(CHECK_TIME)
.error check your date/time: ${STARTTIME}
.endif

.if defined(HISTORICAL_MAKE_WORLD) || defined(DESTDIR)
#
# world
#
# Attempt to rebuild and reinstall everything. This target is not to be
# used for upgrading an existing FreeBSD system, because the kernel is
# not included. One can argue that this target doesn't build everything
# then.
#
world: upgrade_checks .PHONY
	@echo "--------------------------------------------------------------"
	@echo ">>> make world started on ${STARTTIME}"
	@echo "--------------------------------------------------------------"
.if target(pre-world)
	@echo
	@echo "--------------------------------------------------------------"
	@echo ">>> Making 'pre-world' target"
	@echo "--------------------------------------------------------------"
	${_+_}@cd ${.CURDIR}; ${_MAKE} pre-world
.endif
	${_+_}@cd ${.CURDIR}; ${_MAKE} buildworld
	${_+_}@cd ${.CURDIR}; ${_MAKE} installworld MK_META_MODE=no
.if target(post-world)
	@echo
	@echo "--------------------------------------------------------------"
	@echo ">>> Making 'post-world' target"
	@echo "--------------------------------------------------------------"
	${_+_}@cd ${.CURDIR}; ${_MAKE} post-world
.endif
	@echo
	@echo "--------------------------------------------------------------"
	@echo ">>> make world completed on `LC_ALL=C date`"
	@echo "                   (started ${STARTTIME})"
	@echo "--------------------------------------------------------------"
.else
world: .PHONY
	@echo "WARNING: make world will overwrite your existing FreeBSD"
	@echo "installation without also building and installing a new"
	@echo "kernel.  This can be dangerous.  Please read the handbook,"
	@echo "'Rebuilding world', for how to upgrade your system."
	@echo "Define DESTDIR to where you want to install FreeBSD,"
	@echo "including /, to override this warning and proceed as usual."
	@echo ""
	@echo "Bailing out now..."
	@false
.endif

#
# kernel
#
# Short hand for `make buildkernel installkernel'
#
kernel: buildkernel installkernel .PHONY

#
# Perform a few tests to determine if the installed tools are adequate
# for building the world.
#
upgrade_checks: .PHONY
.if defined(NEED_MAKE_UPGRADE)
	@${_+_}(cd ${.CURDIR} && ${MAKE} ${WANT_MAKE:S,^f,,})
.endif

#
# Upgrade make(1) to the current version using the installed
# headers, libraries and tools.  Also, allow the location of
# the system bsdmake-like utility to be overridden.
#
MMAKEENV=	MAKEOBJDIRPREFIX=${MYMAKE:H} \
		DESTDIR= \
		INSTALL="sh ${.CURDIR}/tools/install.sh"
MMAKE=		${MMAKEENV} ${MAKE} \
		MAN= -DNO_SHARED \
		-DNO_CPU_CFLAGS -DNO_WERROR \
		-DNO_SUBDIR \
		DESTDIR= PROGNAME=${MYMAKE:T}

# Hacks to bootstrap make
MMAKE+=		MK_CHERI_PURE=no

bmake: .PHONY
	@echo
	@echo "--------------------------------------------------------------"
	@echo ">>> Building an up-to-date ${.TARGET}(1)"
	@echo "--------------------------------------------------------------"
	${_+_}@cd ${.CURDIR}/usr.bin/${.TARGET}; \
		${MMAKE} obj; \
		${MMAKE} depend; \
		${MMAKE} all; \
		${MMAKE} install DESTDIR=${MYMAKE:H} BINDIR=

regress: .PHONY
	@echo "'make regress' has been renamed 'make check'" | /usr/bin/fmt
	@false

tinderbox toolchains kernel-toolchains kernels worlds: upgrade_checks

tinderbox: .PHONY
	@cd ${.CURDIR}; ${SUB_MAKE} DOING_TINDERBOX=YES universe

toolchains: .PHONY
	@cd ${.CURDIR}; ${SUB_MAKE} UNIVERSE_TARGET=toolchain universe

kernel-toolchains: .PHONY
	@cd ${.CURDIR}; ${SUB_MAKE} UNIVERSE_TARGET=kernel-toolchain universe

kernels: .PHONY
	@cd ${.CURDIR}; ${SUB_MAKE} UNIVERSE_TARGET=buildkernel universe

worlds: .PHONY
	@cd ${.CURDIR}; ${SUB_MAKE} UNIVERSE_TARGET=buildworld universe

#
# universe
#
# Attempt to rebuild *everything* for all supported architectures,
# with a reasonable chance of success, regardless of how old your
# existing system is.
#
.if make(universe) || make(universe_kernels) || make(tinderbox) || make(targets)
TARGETS?=amd64 arm arm64 i386 mips powerpc riscv sparc64
_UNIVERSE_TARGETS=	${TARGETS}
TARGET_ARCHES_arm?=	arm armeb armv6 armv7
TARGET_ARCHES_arm64?=	aarch64
TARGET_ARCHES_mips?=	mipsel mips mips64el mips64 mipsn32 mipselhf mipshf mips64elhf mips64hf
TARGET_ARCHES_powerpc?=	powerpc powerpc64 powerpcspe
TARGET_ARCHES_riscv?=	riscv64 riscv64sf
.for target in ${TARGETS}
TARGET_ARCHES_${target}?= ${target}
.endfor

MAKE_PARAMS_riscv?=	CROSS_TOOLCHAIN=riscv64-gcc

# XXX Remove architectures only supported by external toolchain from universe
# if required toolchain packages are missing.
TOOLCHAINS_riscv=	riscv64
.for target in riscv
.if ${_UNIVERSE_TARGETS:M${target}}
.for toolchain in ${TOOLCHAINS_${target}}
.if !exists(/usr/local/share/toolchains/${toolchain}-gcc.mk)
_UNIVERSE_TARGETS:= ${_UNIVERSE_TARGETS:N${target}}
universe: universe_${toolchain}_skip .PHONY
universe_epilogue: universe_${toolchain}_skip .PHONY
universe_${toolchain}_skip: universe_prologue .PHONY
	@echo ">> ${target} skipped - install ${toolchain}-xtoolchain-gcc port or package to build"
.endif
.endfor
.endif
.endfor

.if defined(UNIVERSE_TARGET)
MAKE_JUST_WORLDS=	YES
.else
UNIVERSE_TARGET?=	buildworld
.endif
KERNSRCDIR?=		${.CURDIR}/sys

targets:	.PHONY
	@echo "Supported TARGET/TARGET_ARCH pairs for world and kernel targets"
.for target in ${TARGETS}
.for target_arch in ${TARGET_ARCHES_${target}}
	@echo "    ${target}/${target_arch}"
.endfor
.endfor

.if defined(DOING_TINDERBOX)
FAILFILE=${.CURDIR}/_.tinderbox.failed
MAKEFAIL=tee -a ${FAILFILE}
.else
MAKEFAIL=cat
.endif

universe_prologue:  upgrade_checks
universe: universe_prologue
universe_prologue: .PHONY
	@echo "--------------------------------------------------------------"
	@echo ">>> make universe started on ${STARTTIME}"
	@echo "--------------------------------------------------------------"
.if defined(DOING_TINDERBOX)
	@rm -f ${FAILFILE}
.endif
.for target in ${_UNIVERSE_TARGETS}
universe: universe_${target}
universe_epilogue: universe_${target}
universe_${target}: universe_${target}_prologue .PHONY
universe_${target}_prologue: universe_prologue .PHONY
	@echo ">> ${target} started on `LC_ALL=C date`"
universe_${target}_worlds: .PHONY

.if !defined(MAKE_JUST_KERNELS)
universe_${target}_done: universe_${target}_worlds .PHONY
.for target_arch in ${TARGET_ARCHES_${target}}
universe_${target}_worlds: universe_${target}_${target_arch} .PHONY
universe_${target}_${target_arch}: universe_${target}_prologue .MAKE .PHONY
	@echo ">> ${target}.${target_arch} ${UNIVERSE_TARGET} started on `LC_ALL=C date`"
	@(cd ${.CURDIR} && env __MAKE_CONF=/dev/null \
	    ${SUB_MAKE} ${JFLAG} ${UNIVERSE_TARGET} \
	    TARGET=${target} \
	    TARGET_ARCH=${target_arch} \
	    ${MAKE_PARAMS_${target}} \
	    > _.${target}.${target_arch}.${UNIVERSE_TARGET} 2>&1 || \
	    (echo "${target}.${target_arch} ${UNIVERSE_TARGET} failed," \
	    "check _.${target}.${target_arch}.${UNIVERSE_TARGET} for details" | \
	    ${MAKEFAIL}))
	@echo ">> ${target}.${target_arch} ${UNIVERSE_TARGET} completed on `LC_ALL=C date`"
.endfor
.endif # !MAKE_JUST_KERNELS

.if !defined(MAKE_JUST_WORLDS)
universe_${target}_done: universe_${target}_kernels .PHONY
universe_${target}_kernels: universe_${target}_worlds .PHONY
universe_${target}_kernels: universe_${target}_prologue .MAKE .PHONY
.if exists(${KERNSRCDIR}/${target}/conf/NOTES)
	@(cd ${KERNSRCDIR}/${target}/conf && env __MAKE_CONF=/dev/null \
	    ${SUB_MAKE} LINT > ${.CURDIR}/_.${target}.makeLINT 2>&1 || \
	    (echo "${target} 'make LINT' failed," \
	    "check _.${target}.makeLINT for details"| ${MAKEFAIL}))
.endif
	@cd ${.CURDIR}; ${SUB_MAKE} ${.MAKEFLAGS} TARGET=${target} \
	    universe_kernels
.endif # !MAKE_JUST_WORLDS

# Tell the user the worlds and kernels have completed
universe_${target}: universe_${target}_done
universe_${target}_done:
	@echo ">> ${target} completed on `LC_ALL=C date`"
.endfor
universe_kernels: universe_kernconfs .PHONY
.if !defined(TARGET)
TARGET!=	uname -m
.endif
.if defined(MAKE_ALL_KERNELS)
_THINNER=cat
.elif defined(MAKE_LINT_KERNELS)
_THINNER=grep 'LINT' || true
.else
_THINNER=xargs grep -L "^.NO_UNIVERSE" || true
.endif
KERNCONFS!=	cd ${KERNSRCDIR}/${TARGET}/conf && \
		find [[:upper:][:digit:]]*[[:upper:][:digit:]] \
		-type f -maxdepth 0 \
		! -name DEFAULTS ! -name NOTES | \
		${_THINNER}
universe_kernconfs: .PHONY
.for kernel in ${KERNCONFS}
TARGET_ARCH_${kernel}!=	cd ${KERNSRCDIR}/${TARGET}/conf && \
	config -m ${KERNSRCDIR}/${TARGET}/conf/${kernel} 2> /dev/null | \
	grep -v WARNING: | cut -f 2
.if empty(TARGET_ARCH_${kernel})
.error "Target architecture for ${TARGET}/conf/${kernel} unknown.  config(8) likely too old."
.endif
universe_kernconfs: universe_kernconf_${TARGET}_${kernel}
universe_kernconf_${TARGET}_${kernel}: .MAKE
	@(cd ${.CURDIR} && env __MAKE_CONF=/dev/null \
	    ${SUB_MAKE} ${JFLAG} buildkernel \
	    TARGET=${TARGET} \
	    TARGET_ARCH=${TARGET_ARCH_${kernel}} \
	    ${MAKE_PARAMS_${TARGET}} \
	    KERNCONF=${kernel} \
	    > _.${TARGET}.${kernel} 2>&1 || \
	    (echo "${TARGET} ${kernel} kernel failed," \
	    "check _.${TARGET}.${kernel} for details"| ${MAKEFAIL}))
.endfor
universe: universe_epilogue
universe_epilogue: .PHONY
	@echo "--------------------------------------------------------------"
	@echo ">>> make universe completed on `LC_ALL=C date`"
	@echo "                      (started ${STARTTIME})"
	@echo "--------------------------------------------------------------"
.if defined(DOING_TINDERBOX)
	@if [ -e ${FAILFILE} ] ; then \
		echo "Tinderbox failed:" ;\
		cat ${FAILFILE} ;\
		exit 1 ;\
	fi
.endif
.endif

buildLINT: .PHONY
	${MAKE} -C ${.CURDIR}/sys/${_TARGET}/conf LINT

.if defined(.PARSEDIR)
# This makefile does not run in meta mode
.MAKE.MODE= normal
# Normally the things we run from here don't either.
# Using -DWITH_META_MODE
# we can buildworld with meta files created which are useful 
# for debugging, but without any of the rest of a meta mode build.
MK_DIRDEPS_BUILD= no
MK_STAGING= no
# tell meta.autodep.mk to not even think about updating anything.
UPDATE_DEPENDFILE= NO
.if !make(showconfig)
.export MK_DIRDEPS_BUILD MK_STAGING UPDATE_DEPENDFILE
.endif

.if make(universe)
# we do not want a failure of one branch abort all.
MAKE_JOB_ERROR_TOKEN= no
.export MAKE_JOB_ERROR_TOKEN
.endif
.endif # bmake

.endif				# DIRDEPS_BUILD<|MERGE_RESOLUTION|>--- conflicted
+++ resolved
@@ -39,16 +39,12 @@
 # xdev-install        - Install cross-development tools.
 # xdev-links          - Create traditional links in /usr/bin for cc, etc
 # native-xtools       - Create host binaries that produce target objects
-<<<<<<< HEAD
-#                       for use in qemu user-mode jails.
+#                       for use in qemu user-mode jails.  Override
+#                       target location with NXBDESTDIR.  TARGET and
+#                       TARGET_ARCH should be defined.
 # buildsysroot        - build all the boostrap tools and libraries needed for
 #                       a cross-compile sysroot
 # installsysroot      - install the sysroot created by buildsysroot
-=======
-#                       for use in qemu user-mode jails.  Override
-#                       target location with NXBDESTDIR.  TARGET and
-#                       TARGET_ARCH should be defined.
->>>>>>> a3b9b3dc
 # 
 # "quick" way to test all kernel builds:
 # 	_jflag=`sysctl -n hw.ncpu`
