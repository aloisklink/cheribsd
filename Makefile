#
# $FreeBSD$
#
# The user-driven targets are:
#
# universe            - *Really* build *everything* (buildworld and
#                       all kernels on all architectures).
# tinderbox           - Same as universe, but presents a list of failed build
#                       targets and exits with an error if there were any.
# buildworld          - Rebuild *everything*, including glue to help do
#                       upgrades.
# installworld        - Install everything built by "buildworld".
# world               - buildworld + installworld, no kernel.
# buildkernel         - Rebuild the kernel and the kernel-modules.
# installkernel       - Install the kernel and the kernel-modules.
# installkernel.debug
# reinstallkernel     - Reinstall the kernel and the kernel-modules.
# reinstallkernel.debug
# kernel              - buildkernel + installkernel.
# kernel-toolchain    - Builds the subset of world necessary to build a kernel
# kernel-toolchains   - Build kernel-toolchain for all universe targets.
# doxygen             - Build API documentation of the kernel, needs doxygen.
# update              - Convenient way to update your source tree(s).
# checkworld          - Run test suite on installed world.
# check-old           - List obsolete directories/files/libraries.
# check-old-dirs      - List obsolete directories.
# check-old-files     - List obsolete files.
# check-old-libs      - List obsolete libraries.
# delete-old          - Delete obsolete directories/files.
# delete-old-dirs     - Delete obsolete directories.
# delete-old-files    - Delete obsolete files.
# delete-old-libs     - Delete obsolete libraries.
# targets             - Print a list of supported TARGET/TARGET_ARCH pairs
#                       for world and kernel targets.
# toolchains          - Build a toolchain for all world and kernel targets.
# xdev                - xdev-build + xdev-install for the architecture
#                       specified with XDEV and XDEV_ARCH.
# xdev-build          - Build cross-development tools.
# xdev-install        - Install cross-development tools.
# xdev-links          - Create traditional links in /usr/bin for cc, etc
# native-xtools       - Create host binaries that produce target objects
#                       for use in qemu user-mode jails.
# 
# "quick" way to test all kernel builds:
# 	_jflag=`sysctl -n hw.ncpu`
# 	_jflag=$(($_jflag * 2))
# 	[ $_jflag -gt 12 ] && _jflag=12
# 	make universe -DMAKE_JUST_KERNELS JFLAG=-j${_jflag}
#
# This makefile is simple by design. The FreeBSD make automatically reads
# the /usr/share/mk/sys.mk unless the -m argument is specified on the
# command line. By keeping this makefile simple, it doesn't matter too
# much how different the installed mk files are from those in the source
# tree. This makefile executes a child make process, forcing it to use
# the mk files from the source tree which are supposed to DTRT.
#
# Most of the user-driven targets (as listed above) are implemented in
# Makefile.inc1.  The exceptions are universe, tinderbox and targets.
#
# If you want to build your system from source be sure that /usr/obj has
# at least 6GB of diskspace available.  A complete 'universe' build requires
# about 100GB of space.
#
# For individuals wanting to build from the sources currently on their
# system, the simple instructions are:
#
# 1.  `cd /usr/src'  (or to the directory containing your source tree).
# 2.  Define `HISTORICAL_MAKE_WORLD' variable (see README).
# 3.  `make world'
#
# For individuals wanting to upgrade their sources (even if only a
# delta of a few days):
#
#  1.  `cd /usr/src'       (or to the directory containing your source tree).
#  2.  `make buildworld'
#  3.  `make buildkernel KERNCONF=YOUR_KERNEL_HERE'     (default is GENERIC).
#  4.  `make installkernel KERNCONF=YOUR_KERNEL_HERE'   (default is GENERIC).
#       [steps 3. & 4. can be combined by using the "kernel" target]
#  5.  `reboot'        (in single user mode: boot -s from the loader prompt).
#  6.  `mergemaster -p'
#  7.  `make installworld'
#  8.  `mergemaster'		(you may wish to use -i, along with -U or -F).
#  9.  `make delete-old'
# 10.  `reboot'
# 11.  `make delete-old-libs' (in case no 3rd party program uses them anymore)
#
# See src/UPDATING `COMMON ITEMS' for more complete information.
#
# If TARGET=machine (e.g. powerpc, sparc64, ...) is specified you can
# cross build world for other machine types using the buildworld target,
# and once the world is built you can cross build a kernel using the
# buildkernel target.
#
# Define the user-driven targets. These are listed here in alphabetical
# order, but that's not important.
#
# Targets that begin with underscore are internal targets intended for
# developer convenience only.  They are intentionally not documented and
# completely subject to change without notice.
#
# For more information, see the build(7) manual page.
#

# This is included so CC is set to ccache for -V, and COMPILER_TYPE/VERSION
# can be cached for sub-makes.
.if ${MAKE_VERSION} >= 20140620 && defined(.PARSEDIR)
.include <bsd.compiler.mk>
.endif

# Note: we use this awkward construct to be compatible with FreeBSD's
# old make used in 10.0 and 9.2 and earlier.
.if defined(MK_DIRDEPS_BUILD) && ${MK_DIRDEPS_BUILD} == "yes" && !make(showconfig)
# targets/Makefile plays the role of top-level
.include "targets/Makefile"
.else

TGTS=	all all-man buildenv buildenvvars buildkernel buildworld \
	check check-old check-old-dirs check-old-files check-old-libs \
	checkdpadd checkworld clean cleandepend cleandir cleanworld \
	delete-old delete-old-dirs delete-old-files delete-old-libs \
	depend distribute distributekernel distributekernel.debug \
	distributeworld distrib-dirs distribution doxygen \
	everything hier hierarchy install installcheck installkernel \
	installkernel.debug packagekernel packageworld \
	reinstallkernel reinstallkernel.debug \
	installworld kernel-toolchain libraries lint maninstall \
	obj objlink rerelease showconfig tags toolchain update \
	_worldtmp _legacy _bootstrap-tools _cleanobj _obj \
	_build-tools _cross-tools _includes _libraries \
	build32 distribute32 install32 buildsoft distributesoft installsoft \
	buildcheri buildcheri libcheribuildenv libcheribuildenvvars \
	builddtb xdev xdev-build xdev-install \
	xdev-links native-xtools stageworld stagekernel stage-packages \
	create-world-packages create-kernel-packages create-packages \
	packages installconfig real-packages sign-packages package-pkg \
	test-system-compiler

# XXX: r156740: This can't work since bsd.subdir.mk is not included ever.
# It will only work for SUBDIR_TARGETS in make.conf.
TGTS+=	${SUBDIR_TARGETS}

BITGTS=	files includes
BITGTS:=${BITGTS} ${BITGTS:S/^/build/} ${BITGTS:S/^/install/}
TGTS+=	${BITGTS}

# Only some targets are allowed to use meta mode.  Others get it
# disabled.  In some cases, such as 'install', meta mode can be dangerous
# as a cookie may be used to prevent redundant installations (such as
# for WORLDTMP staging).  For DESTDIR=/ we always want to install though.
# For other cases, such as delete-old-libs, meta mode may break
# the interactive tty prompt.  The safest route is to just whitelist
# the ones that benefit from it.
META_TGT_WHITELIST+= \
	_* build32 buildfiles buildincludes buildkernel buildsoft \
	buildworld everything kernel-toolchain kernel-toolchains kernel \
	kernels libraries native-xtools showconfig test-system-compiler \
	tinderbox toolchain \
	toolchains universe world worlds xdev xdev-build

.ORDER: buildworld installworld
.ORDER: buildworld distributeworld
.ORDER: buildworld buildkernel
.ORDER: installworld distribution
.ORDER: installworld installkernel
.ORDER: buildkernel installkernel
.ORDER: buildkernel installkernel.debug
.ORDER: buildkernel reinstallkernel
.ORDER: buildkernel reinstallkernel.debug

PATH=	/sbin:/bin:/usr/sbin:/usr/bin
MAKEOBJDIRPREFIX?=	/usr/obj
_MAKEOBJDIRPREFIX!= /usr/bin/env -i PATH=${PATH} MK_AUTO_OBJ=no ${MAKE} \
    ${.MAKEFLAGS:MMAKEOBJDIRPREFIX=*} __MAKE_CONF=${__MAKE_CONF} \
    -f /dev/null -V MAKEOBJDIRPREFIX dummy
.if !empty(_MAKEOBJDIRPREFIX)
.error MAKEOBJDIRPREFIX can only be set in environment, not as a global\
	(in make.conf(5)) or command-line variable.
.endif

# We often need to use the tree's version of make to build it.
# Choices add to complexity though.
# We cannot blindly use a make which may not be the one we want
# so be exlicit - until all choice is removed.
WANT_MAKE=	bmake
.if !empty(.MAKE.MODE:Mmeta)
# 20160604 - support missing-meta,missing-filemon and performance improvements
WANT_MAKE_VERSION= 20160604
.else
# 20160220 - support .dinclude for FAST_DEPEND.
WANT_MAKE_VERSION= 20160220
.endif
MYMAKE=		${MAKEOBJDIRPREFIX}${.CURDIR}/make.${MACHINE}/${WANT_MAKE}
.if defined(.PARSEDIR)
HAVE_MAKE=	bmake
.else
HAVE_MAKE=	fmake
.endif
.if ${HAVE_MAKE} != ${WANT_MAKE} || \
    (defined(WANT_MAKE_VERSION) && ${MAKE_VERSION} < ${WANT_MAKE_VERSION})
NEED_MAKE_UPGRADE= t
.endif
.if exists(${MYMAKE})
SUB_MAKE:= ${MYMAKE} -m ${.CURDIR}/share/mk
.elif defined(NEED_MAKE_UPGRADE)
# It may not exist yet but we may cause it to.
# In the case of fmake, upgrade_checks may cause a newer version to be built.
SUB_MAKE= `test -x ${MYMAKE} && echo ${MYMAKE} || echo ${MAKE}` \
	-m ${.CURDIR}/share/mk
.else
SUB_MAKE= ${MAKE} -m ${.CURDIR}/share/mk
.endif

<<<<<<< HEAD
.if defined(CHERI)
TARGET=		mips
TARGET_ARCH=	mips64
CHERI_FLAGS=	-DDB_FROM_SRC \
		-DMALLOC_PRODUCTION \
		LOCAL_DIRS="ctsrd tools/tools/atsectl" \
		LOCAL_LIB_DIRS=ctsrd/lib \
		LOCAL_MTREE=ctsrd/ctsrd.mtree
.if ${CHERI} == "128"
CHERI_FLAGS+=	-DWITH_CHERI128
.elif ${CHERI} == "256" || ${CHERI} == "1"
CHERI_FLAGS+=	-DWITH_CHERI256
.else
.warning CHERI is an unexpected value '${CHERI}' defaulting to 256-bit
CHERI_FLAGS+=	-DWITH_CHERI256
.endif
.endif

_MAKE=	PATH=${PATH} ${SUB_MAKE} -f Makefile.inc1 ${CHERI_FLAGS} TARGET=${_TARGET} TARGET_ARCH=${_TARGET_ARCH}
=======
_MAKE=	PATH=${PATH} MAKE_CMD=${MAKE} ${SUB_MAKE} -f Makefile.inc1 \
	TARGET=${_TARGET} TARGET_ARCH=${_TARGET_ARCH}
>>>>>>> 5d2e112c

# Only allow meta mode for the whitelisted targets.  See META_TGT_WHITELIST
# above.
.for _tgt in ${META_TGT_WHITELIST}
.if make(${_tgt})
_CAN_USE_META_MODE?= yes
.endif
.endfor
.if !defined(_CAN_USE_META_MODE)
_MAKE+=	MK_META_MODE=no
.if defined(.PARSEDIR)
.unexport META_MODE
.endif
.elif defined(MK_META_MODE) && ${MK_META_MODE} == "yes"
.if !exists(/dev/filemon) && !defined(NO_FILEMON) && !make(showconfig)
# Require filemon be loaded to provide a working incremental build
.error ${.newline}ERROR: The filemon module (/dev/filemon) is not loaded. \
    ${.newline}ERROR: WITH_META_MODE is enabled but requires filemon for an incremental build. \
    ${.newline}ERROR: 'kldload filemon' or pass -DNO_FILEMON to suppress this error.
.endif	# !exists(/dev/filemon) && !defined(NO_FILEMON)
.endif	# !defined(_CAN_USE_META_MODE)

# Guess machine architecture from machine type, and vice versa.
.if !defined(TARGET_ARCH) && defined(TARGET)
_TARGET_ARCH=	${TARGET:S/pc98/i386/:S/arm64/aarch64/}
.elif !defined(TARGET) && defined(TARGET_ARCH) && \
    ${TARGET_ARCH} != ${MACHINE_ARCH}
_TARGET=		${TARGET_ARCH:C/mips(n32|64)?(el)?/mips/:C/arm(v6)?(eb)?/arm/:C/aarch64/arm64/:C/powerpc64/powerpc/:C/riscv64/riscv/}
.endif
.if defined(TARGET) && !defined(_TARGET)
_TARGET=${TARGET}
.endif
.if defined(TARGET_ARCH) && !defined(_TARGET_ARCH)
_TARGET_ARCH=${TARGET_ARCH}
.endif
# for historical compatibility for xdev targets
.if defined(XDEV)
_TARGET=	${XDEV}
.endif
.if defined(XDEV_ARCH)
_TARGET_ARCH=	${XDEV_ARCH}
.endif
# Otherwise, default to current machine type and architecture.
_TARGET?=	${MACHINE}
_TARGET_ARCH?=	${MACHINE_ARCH}

#
# Make sure we have an up-to-date make(1). Only world and buildworld
# should do this as those are the initial targets used for upgrades.
# The user can define ALWAYS_CHECK_MAKE to have this check performed
# for all targets.
#
.if defined(ALWAYS_CHECK_MAKE) || !defined(.PARSEDIR)
${TGTS}: upgrade_checks
.else
buildworld: upgrade_checks
.endif

#
# Handle the user-driven targets, using the source relative mk files.
#

tinderbox toolchains kernel-toolchains: .MAKE
${TGTS}: .PHONY .MAKE
	${_+_}@cd ${.CURDIR}; ${_MAKE} ${.TARGET}

# The historic default "all" target creates files which may cause stale
# or (in the cross build case) unlinkable results. Fail with an error
# when no target is given. The users can explicitly specify "all"
# if they want the historic behavior.
.MAIN:	_guard

_guard: .PHONY
	@echo
	@echo "Explicit target required.  Likely \"${SUBDIR_OVERRIDE:Dall:Ubuildworld}\" is wanted.  See build(7)."
	@echo
	@false

STARTTIME!= LC_ALL=C date
CHECK_TIME!= find ${.CURDIR}/sys/sys/param.h -mtime -0s ; echo
.if !empty(CHECK_TIME)
.error check your date/time: ${STARTTIME}
.endif

.if defined(HISTORICAL_MAKE_WORLD) || defined(DESTDIR)
#
# world
#
# Attempt to rebuild and reinstall everything. This target is not to be
# used for upgrading an existing FreeBSD system, because the kernel is
# not included. One can argue that this target doesn't build everything
# then.
#
world: upgrade_checks .PHONY
	@echo "--------------------------------------------------------------"
	@echo ">>> make world started on ${STARTTIME}"
	@echo "--------------------------------------------------------------"
.if target(pre-world)
	@echo
	@echo "--------------------------------------------------------------"
	@echo ">>> Making 'pre-world' target"
	@echo "--------------------------------------------------------------"
	${_+_}@cd ${.CURDIR}; ${_MAKE} pre-world
.endif
	${_+_}@cd ${.CURDIR}; ${_MAKE} buildworld
	${_+_}@cd ${.CURDIR}; ${_MAKE} installworld MK_META_MODE=no
.if target(post-world)
	@echo
	@echo "--------------------------------------------------------------"
	@echo ">>> Making 'post-world' target"
	@echo "--------------------------------------------------------------"
	${_+_}@cd ${.CURDIR}; ${_MAKE} post-world
.endif
	@echo
	@echo "--------------------------------------------------------------"
	@echo ">>> make world completed on `LC_ALL=C date`"
	@echo "                   (started ${STARTTIME})"
	@echo "--------------------------------------------------------------"
.else
world: .PHONY
	@echo "WARNING: make world will overwrite your existing FreeBSD"
	@echo "installation without also building and installing a new"
	@echo "kernel.  This can be dangerous.  Please read the handbook,"
	@echo "'Rebuilding world', for how to upgrade your system."
	@echo "Define DESTDIR to where you want to install FreeBSD,"
	@echo "including /, to override this warning and proceed as usual."
	@echo ""
	@echo "Bailing out now..."
	@false
.endif

#
# kernel
#
# Short hand for `make buildkernel installkernel'
#
kernel: buildkernel installkernel .PHONY

#
# Perform a few tests to determine if the installed tools are adequate
# for building the world.
#
upgrade_checks: .PHONY
.if defined(NEED_MAKE_UPGRADE)
	@${_+_}(cd ${.CURDIR} && ${MAKE} ${WANT_MAKE:S,^f,,})
.endif

#
# Upgrade make(1) to the current version using the installed
# headers, libraries and tools.  Also, allow the location of
# the system bsdmake-like utility to be overridden.
#
MMAKEENV=	MAKEOBJDIRPREFIX=${MYMAKE:H} \
		DESTDIR= \
		INSTALL="sh ${.CURDIR}/tools/install.sh"
MMAKE=		${MMAKEENV} ${MAKE} \
		MAN= -DNO_SHARED \
		-DNO_CPU_CFLAGS -DNO_WERROR \
		-DNO_SUBDIR \
		DESTDIR= PROGNAME=${MYMAKE:T}

bmake: .PHONY
	@echo
	@echo "--------------------------------------------------------------"
	@echo ">>> Building an up-to-date ${.TARGET}(1)"
	@echo "--------------------------------------------------------------"
	${_+_}@cd ${.CURDIR}/usr.bin/${.TARGET}; \
		${MMAKE} obj; \
		${MMAKE} depend; \
		${MMAKE} all; \
		${MMAKE} install DESTDIR=${MYMAKE:H} BINDIR=

regress: .PHONY
	@echo "'make regress' has been renamed 'make check'" | /usr/bin/fmt
	@false

tinderbox toolchains kernel-toolchains kernels worlds: upgrade_checks

tinderbox: .PHONY
	@cd ${.CURDIR}; ${SUB_MAKE} DOING_TINDERBOX=YES universe

toolchains: .PHONY
	@cd ${.CURDIR}; ${SUB_MAKE} UNIVERSE_TARGET=toolchain universe

kernel-toolchains: .PHONY
	@cd ${.CURDIR}; ${SUB_MAKE} UNIVERSE_TARGET=kernel-toolchain universe

kernels: .PHONY
	@cd ${.CURDIR}; ${SUB_MAKE} UNIVERSE_TARGET=buildkernel universe

worlds: .PHONY
	@cd ${.CURDIR}; ${SUB_MAKE} UNIVERSE_TARGET=buildworld universe

#
# universe
#
# Attempt to rebuild *everything* for all supported architectures,
# with a reasonable chance of success, regardless of how old your
# existing system is.
#
.if make(universe) || make(universe_kernels) || make(tinderbox) || make(targets)
TARGETS?=amd64 arm arm64 i386 mips pc98 powerpc sparc64
_UNIVERSE_TARGETS=	${TARGETS}
TARGET_ARCHES_arm?=	arm armeb armv6
TARGET_ARCHES_arm64?=	aarch64
TARGET_ARCHES_mips?=	mipsel mips mips64el mips64 mipsn32
TARGET_ARCHES_powerpc?=	powerpc powerpc64
TARGET_ARCHES_pc98?=	i386
.for target in ${TARGETS}
TARGET_ARCHES_${target}?= ${target}
.endfor

# XXX Remove arm64 from universe if the required binutils package is missing.
# It does not build with the in-tree linker.
.if !exists(/usr/local/aarch64-freebsd/bin/ld) && ${TARGETS:Marm64}
_UNIVERSE_TARGETS:= ${_UNIVERSE_TARGETS:Narm64}
universe: universe_arm64_skip .PHONY
universe_epilogue: universe_arm64_skip .PHONY
universe_arm64_skip: universe_prologue .PHONY
	@echo ">> arm64 skipped - install aarch64-binutils port or package to build"
.endif

.if defined(UNIVERSE_TARGET)
MAKE_JUST_WORLDS=	YES
.else
UNIVERSE_TARGET?=	buildworld
.endif
KERNSRCDIR?=		${.CURDIR}/sys

targets:	.PHONY
	@echo "Supported TARGET/TARGET_ARCH pairs for world and kernel targets"
.for target in ${TARGETS}
.for target_arch in ${TARGET_ARCHES_${target}}
	@echo "    ${target}/${target_arch}"
.endfor
.endfor

.if defined(DOING_TINDERBOX)
FAILFILE=${.CURDIR}/_.tinderbox.failed
MAKEFAIL=tee -a ${FAILFILE}
.else
MAKEFAIL=cat
.endif

universe_prologue:  upgrade_checks
universe: universe_prologue
universe_prologue: .PHONY
	@echo "--------------------------------------------------------------"
	@echo ">>> make universe started on ${STARTTIME}"
	@echo "--------------------------------------------------------------"
.if defined(DOING_TINDERBOX)
	@rm -f ${FAILFILE}
.endif
.for target in ${_UNIVERSE_TARGETS}
universe: universe_${target}
universe_epilogue: universe_${target}
universe_${target}: universe_${target}_prologue .PHONY
universe_${target}_prologue: universe_prologue .PHONY
	@echo ">> ${target} started on `LC_ALL=C date`"
universe_${target}_worlds: .PHONY

.if !defined(MAKE_JUST_KERNELS)
universe_${target}_done: universe_${target}_worlds .PHONY
.for target_arch in ${TARGET_ARCHES_${target}}
universe_${target}_worlds: universe_${target}_${target_arch} .PHONY
universe_${target}_${target_arch}: universe_${target}_prologue .MAKE .PHONY
	@echo ">> ${target}.${target_arch} ${UNIVERSE_TARGET} started on `LC_ALL=C date`"
	@(cd ${.CURDIR} && env __MAKE_CONF=/dev/null \
	    ${SUB_MAKE} ${JFLAG} ${UNIVERSE_TARGET} \
	    TARGET=${target} \
	    TARGET_ARCH=${target_arch} \
	    > _.${target}.${target_arch}.${UNIVERSE_TARGET} 2>&1 || \
	    (echo "${target}.${target_arch} ${UNIVERSE_TARGET} failed," \
	    "check _.${target}.${target_arch}.${UNIVERSE_TARGET} for details" | \
	    ${MAKEFAIL}))
	@echo ">> ${target}.${target_arch} ${UNIVERSE_TARGET} completed on `LC_ALL=C date`"
.endfor
.endif # !MAKE_JUST_KERNELS

.if !defined(MAKE_JUST_WORLDS)
universe_${target}_done: universe_${target}_kernels .PHONY
universe_${target}_kernels: universe_${target}_worlds .PHONY
universe_${target}_kernels: universe_${target}_prologue .MAKE .PHONY
.if exists(${KERNSRCDIR}/${target}/conf/NOTES)
	@(cd ${KERNSRCDIR}/${target}/conf && env __MAKE_CONF=/dev/null \
	    ${SUB_MAKE} LINT > ${.CURDIR}/_.${target}.makeLINT 2>&1 || \
	    (echo "${target} 'make LINT' failed," \
	    "check _.${target}.makeLINT for details"| ${MAKEFAIL}))
.endif
	@cd ${.CURDIR}; ${SUB_MAKE} ${.MAKEFLAGS} TARGET=${target} \
	    universe_kernels
.endif # !MAKE_JUST_WORLDS

# Tell the user the worlds and kernels have completed
universe_${target}: universe_${target}_done
universe_${target}_done:
	@echo ">> ${target} completed on `LC_ALL=C date`"
.endfor
universe_kernels: universe_kernconfs .PHONY
.if !defined(TARGET)
TARGET!=	uname -m
.endif
.if defined(MAKE_ALL_KERNELS)
_THINNER=cat
.else
_THINNER=xargs grep -L "^.NO_UNIVERSE" || true
.endif
KERNCONFS!=	cd ${KERNSRCDIR}/${TARGET}/conf && \
		find [[:upper:][:digit:]]*[[:upper:][:digit:]] \
		-type f -maxdepth 0 \
		! -name DEFAULTS ! -name NOTES | \
		${_THINNER}
universe_kernconfs: .PHONY
.for kernel in ${KERNCONFS}
TARGET_ARCH_${kernel}!=	cd ${KERNSRCDIR}/${TARGET}/conf && \
	config -m ${KERNSRCDIR}/${TARGET}/conf/${kernel} 2> /dev/null | \
	grep -v WARNING: | cut -f 2
.if empty(TARGET_ARCH_${kernel})
.error "Target architecture for ${TARGET}/conf/${kernel} unknown.  config(8) likely too old."
.endif
universe_kernconfs: universe_kernconf_${TARGET}_${kernel}
universe_kernconf_${TARGET}_${kernel}: .MAKE
	@(cd ${.CURDIR} && env __MAKE_CONF=/dev/null \
	    ${SUB_MAKE} ${JFLAG} buildkernel \
	    TARGET=${TARGET} \
	    TARGET_ARCH=${TARGET_ARCH_${kernel}} \
	    KERNCONF=${kernel} \
	    > _.${TARGET}.${kernel} 2>&1 || \
	    (echo "${TARGET} ${kernel} kernel failed," \
	    "check _.${TARGET}.${kernel} for details"| ${MAKEFAIL}))
.endfor
universe: universe_epilogue
universe_epilogue: .PHONY
	@echo "--------------------------------------------------------------"
	@echo ">>> make universe completed on `LC_ALL=C date`"
	@echo "                      (started ${STARTTIME})"
	@echo "--------------------------------------------------------------"
.if defined(DOING_TINDERBOX)
	@if [ -e ${FAILFILE} ] ; then \
		echo "Tinderbox failed:" ;\
		cat ${FAILFILE} ;\
		exit 1 ;\
	fi
.endif
.endif

buildLINT: .PHONY
	${MAKE} -C ${.CURDIR}/sys/${_TARGET}/conf LINT

.if defined(.PARSEDIR)
# This makefile does not run in meta mode
.MAKE.MODE= normal
# Normally the things we run from here don't either.
# Using -DWITH_META_MODE
# we can buildworld with meta files created which are useful 
# for debugging, but without any of the rest of a meta mode build.
MK_DIRDEPS_BUILD= no
MK_STAGING= no
# tell meta.autodep.mk to not even think about updating anything.
UPDATE_DEPENDFILE= NO
.if !make(showconfig)
.export MK_DIRDEPS_BUILD MK_STAGING UPDATE_DEPENDFILE
.endif

.if make(universe)
# we do not want a failure of one branch abort all.
MAKE_JOB_ERROR_TOKEN= no
.export MAKE_JOB_ERROR_TOKEN
.endif
.endif # bmake

.endif				# DIRDEPS_BUILD<|MERGE_RESOLUTION|>--- conflicted
+++ resolved
@@ -210,7 +210,6 @@
 SUB_MAKE= ${MAKE} -m ${.CURDIR}/share/mk
 .endif
 
-<<<<<<< HEAD
 .if defined(CHERI)
 TARGET=		mips
 TARGET_ARCH=	mips64
@@ -229,11 +228,9 @@
 .endif
 .endif
 
-_MAKE=	PATH=${PATH} ${SUB_MAKE} -f Makefile.inc1 ${CHERI_FLAGS} TARGET=${_TARGET} TARGET_ARCH=${_TARGET_ARCH}
-=======
 _MAKE=	PATH=${PATH} MAKE_CMD=${MAKE} ${SUB_MAKE} -f Makefile.inc1 \
+	${CHERI_FLAGS} \
 	TARGET=${_TARGET} TARGET_ARCH=${_TARGET_ARCH}
->>>>>>> 5d2e112c
 
 # Only allow meta mode for the whitelisted targets.  See META_TGT_WHITELIST
 # above.
