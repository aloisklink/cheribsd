#
# $FreeBSD$
#
# The user-driven targets are:
#
# universe            - *Really* build *everything* (buildworld and
#                       all kernels on all architectures).  Define the
#                       MAKE_JUST_KERNELS variable to only build kernels.
# tinderbox           - Same as universe, but presents a list of failed build
#                       targets and exits with an error if there were any.
# buildworld          - Rebuild *everything*, including glue to help do
#                       upgrades.
# installworld        - Install everything built by "buildworld".
# world               - buildworld + installworld, no kernel.
# buildkernel         - Rebuild the kernel and the kernel-modules.
# installkernel       - Install the kernel and the kernel-modules.
# installkernel.debug
# reinstallkernel     - Reinstall the kernel and the kernel-modules.
# reinstallkernel.debug
# kernel              - buildkernel + installkernel.
# kernel-toolchain    - Builds the subset of world necessary to build a kernel
# kernel-toolchains   - Build kernel-toolchain for all universe targets.
# doxygen             - Build API documentation of the kernel, needs doxygen.
# update              - Convenient way to update your source tree(s).
# checkworld          - Run test suite on installed world.
# check-old           - List obsolete directories/files/libraries.
# check-old-dirs      - List obsolete directories.
# check-old-files     - List obsolete files.
# check-old-libs      - List obsolete libraries.
# delete-old          - Delete obsolete directories/files.
# delete-old-dirs     - Delete obsolete directories.
# delete-old-files    - Delete obsolete files.
# delete-old-libs     - Delete obsolete libraries.
# targets             - Print a list of supported TARGET/TARGET_ARCH pairs
#                       for world and kernel targets.
# toolchains          - Build a toolchain for all world and kernel targets.
# sysent              - (Re)build syscall entries from syscalls.master.
# xdev                - xdev-build + xdev-install for the architecture
#                       specified with TARGET and TARGET_ARCH.
# xdev-build          - Build cross-development tools.
# xdev-install        - Install cross-development tools.
# xdev-links          - Create traditional links in /usr/bin for cc, etc
# native-xtools       - Create host binaries that produce target objects
#                       for use in qemu user-mode jails.  TARGET and
#                       TARGET_ARCH should be defined.
# native-xtools-install
#                     - Install the files to the given DESTDIR/NXTP where
#                       NXTP defaults to /nxb-bin.
<<<<<<< HEAD
# buildsysroot        - build all the boostrap tools and libraries needed for
#                       a cross-compile sysroot
# installsysroot      - install the sysroot created by buildsysroot
# 
# "quick" way to test all kernel builds:
# 	_jflag=`sysctl -n hw.ncpu`
# 	_jflag=$(($_jflag * 2))
# 	[ $_jflag -gt 12 ] && _jflag=12
# 	make universe -DMAKE_JUST_KERNELS JFLAG=-j${_jflag}
=======
>>>>>>> d44ad5e3
#
# This makefile is simple by design. The FreeBSD make automatically reads
# the /usr/share/mk/sys.mk unless the -m argument is specified on the
# command line. By keeping this makefile simple, it doesn't matter too
# much how different the installed mk files are from those in the source
# tree. This makefile executes a child make process, forcing it to use
# the mk files from the source tree which are supposed to DTRT.
#
# Most of the user-driven targets (as listed above) are implemented in
# Makefile.inc1.  The exceptions are universe, tinderbox and targets.
#
# If you want to build your system from source, be sure that /usr/obj has
# at least 6 GB of disk space available.  A complete 'universe' build of
# r340283 (2018-11) required 167 GB of space.  ZFS lz4 compression
# achieved a 2.18x ratio, reducing actual space to 81 GB.
#
# For individuals wanting to build from the sources currently on their
# system, the simple instructions are:
#
# 1.  `cd /usr/src'  (or to the directory containing your source tree).
# 2.  Define `HISTORICAL_MAKE_WORLD' variable (see README).
# 3.  `make world'
#
# For individuals wanting to upgrade their sources (even if only a
# delta of a few days):
#
#  1.  `cd /usr/src'       (or to the directory containing your source tree).
#  2.  `make buildworld'
#  3.  `make buildkernel KERNCONF=YOUR_KERNEL_HERE'     (default is GENERIC).
#  4.  `make installkernel KERNCONF=YOUR_KERNEL_HERE'   (default is GENERIC).
#       [steps 3. & 4. can be combined by using the "kernel" target]
#  5.  `reboot'        (in single user mode: boot -s from the loader prompt).
#  6.  `mergemaster -p'
#  7.  `make installworld'
#  8.  `mergemaster'		(you may wish to use -i, along with -U or -F).
#  9.  `make delete-old'
# 10.  `reboot'
# 11.  `make delete-old-libs' (in case no 3rd party program uses them anymore)
#
# See src/UPDATING `COMMON ITEMS' for more complete information.
#
# If TARGET=machine (e.g. powerpc, sparc64, ...) is specified you can
# cross build world for other machine types using the buildworld target,
# and once the world is built you can cross build a kernel using the
# buildkernel target.
#
# Define the user-driven targets. These are listed here in alphabetical
# order, but that's not important.
#
# Targets that begin with underscore are internal targets intended for
# developer convenience only.  They are intentionally not documented and
# completely subject to change without notice.
#
# For more information, see the build(7) manual page.
#

# This is included so CC is set to ccache for -V, and COMPILER_TYPE/VERSION
# can be cached for sub-makes. We can't do this while still running on the
# old fmake from FreeBSD 9.x or older, so avoid including it then to avoid
# heartburn upgrading from older systems. The need for CC is done with new
# make later in the build, and caching COMPILER_TYPE/VERSION is only an
# optimization. Also sinclude it to be friendlier to foreign OS hosted builds.
.if ${MAKE_VERSION} >= 20140620 && defined(.PARSEDIR)
.sinclude <bsd.compiler.mk>
.endif

# Note: we use this awkward construct to be compatible with FreeBSD's
# old make used in 10.0 and 9.2 and earlier.
.if defined(MK_DIRDEPS_BUILD) && ${MK_DIRDEPS_BUILD} == "yes" && \
    !make(showconfig) && !make(print-dir)
# targets/Makefile plays the role of top-level
.include "targets/Makefile"
.else

TGTS=	all all-man buildenv buildenvvars buildkernel buildworld \
	check check-old check-old-dirs check-old-files check-old-libs \
	checkdpadd checkworld clean cleandepend cleandir cleanworld \
	cleanuniverse \
	delete-old delete-old-dirs delete-old-files delete-old-libs \
	depend distribute distributekernel distributekernel.debug \
	distributeworld distrib-dirs distribution doxygen \
	everything hier hierarchy install installcheck installkernel \
	installkernel.debug packagekernel packageworld \
	reinstallkernel reinstallkernel.debug \
	installworld kernel-toolchain libraries maninstall \
	obj objlink showconfig tags toolchain update \
	sysent \
	_worldtmp _legacy _bootstrap-tools _cleanobj _obj \
	_build-tools _build-metadata _cross-tools _includes _libraries \
	build32 distribute32 install32 buildsoft distributesoft installsoft \
	buildcheri distributecheri libcheribuildenv libcheribuildenvvars \
	builddtb xdev xdev-build xdev-install \
	xdev-links native-xtools native-xtools-install stageworld stagekernel \
	stage-packages \
	create-packages-world create-packages-kernel create-packages \
	packages installconfig real-packages sign-packages package-pkg \
	print-dir test-system-compiler test-system-linker \
	buildsysroot installsysroot

# These targets require a TARGET and TARGET_ARCH be defined.
XTGTS=	native-xtools native-xtools-install xdev xdev-build xdev-install \
	xdev-links

# XXX: r156740: This can't work since bsd.subdir.mk is not included ever.
# It will only work for SUBDIR_TARGETS in make.conf.
TGTS+=	${SUBDIR_TARGETS}

BITGTS=	files includes
BITGTS:=${BITGTS} ${BITGTS:S/^/build/} ${BITGTS:S/^/install/}
TGTS+=	${BITGTS}

# Only some targets are allowed to use meta mode.  Others get it
# disabled.  In some cases, such as 'install', meta mode can be dangerous
# as a cookie may be used to prevent redundant installations (such as
# for WORLDTMP staging).  For DESTDIR=/ we always want to install though.
# For other cases, such as delete-old-libs, meta mode may break
# the interactive tty prompt.  The safest route is to just whitelist
# the ones that benefit from it.
META_TGT_WHITELIST+= \
	_* build32 buildfiles buildincludes buildkernel buildsoft \
	buildworld everything kernel-toolchain kernel-toolchains kernel \
	kernels libraries native-xtools showconfig test-system-compiler \
	test-system-linker tinderbox toolchain \
	toolchains universe universe-toolchain world worlds xdev xdev-build

.ORDER: buildworld installworld
.ORDER: buildworld distrib-dirs
.ORDER: buildworld distribution
.ORDER: buildworld distribute
.ORDER: buildworld distributeworld
.ORDER: buildworld buildkernel
.ORDER: distrib-dirs distribute
.ORDER: distrib-dirs distributeworld
.ORDER: distrib-dirs installworld
.ORDER: distribution distribute
.ORDER: distributeworld distribute
.ORDER: distributeworld distribution
.ORDER: installworld distribute
.ORDER: installworld distribution
.ORDER: installworld installkernel
.ORDER: buildkernel installkernel
.ORDER: buildkernel installkernel.debug
.ORDER: buildkernel reinstallkernel
.ORDER: buildkernel reinstallkernel.debug
.ORDER: buildsysroot installsysroot

PATH=	/sbin:/bin:/usr/sbin:/usr/bin
MAKEOBJDIRPREFIX?=	/usr/obj
_MAKEOBJDIRPREFIX!= /usr/bin/env -i PATH=${PATH} ${MAKE} MK_AUTO_OBJ=no \
    ${.MAKEFLAGS:MMAKEOBJDIRPREFIX=*} __MAKE_CONF=${__MAKE_CONF} \
    SRCCONF=${SRCCONF} SRC_ENV_CONF= \
    -f /dev/null -V MAKEOBJDIRPREFIX dummy
.if !empty(_MAKEOBJDIRPREFIX)
.error MAKEOBJDIRPREFIX can only be set in environment or src-env.conf(5),\
    not as a global (in make.conf(5) or src.conf(5)) or command-line variable.
.endif

# We often need to use the tree's version of make to build it.
# Choices add to complexity though.
# We cannot blindly use a make which may not be the one we want
# so be explicit - until all choice is removed.
WANT_MAKE=	bmake
.if !empty(.MAKE.MODE:Mmeta)
# 20160604 - support missing-meta,missing-filemon and performance improvements
WANT_MAKE_VERSION= 20160604
.else
# 20160220 - support .dinclude for FAST_DEPEND.
WANT_MAKE_VERSION= 20160220
.endif
MYMAKE=		${OBJROOT}make.${MACHINE}/${WANT_MAKE}
.if defined(.PARSEDIR)
HAVE_MAKE=	bmake
.else
HAVE_MAKE=	fmake
.endif
.if defined(ALWAYS_BOOTSTRAP_MAKE) || \
    ${HAVE_MAKE} != ${WANT_MAKE} || \
    (defined(WANT_MAKE_VERSION) && ${MAKE_VERSION} < ${WANT_MAKE_VERSION})
NEED_MAKE_UPGRADE= t
.endif
.if exists(${MYMAKE})
SUB_MAKE:= ${MYMAKE} -m ${.CURDIR}/share/mk
.elif defined(NEED_MAKE_UPGRADE)
# It may not exist yet but we may cause it to.
# In the case of fmake, upgrade_checks may cause a newer version to be built.
SUB_MAKE= `test -x ${MYMAKE} && echo ${MYMAKE} || echo ${MAKE}` \
	-m ${.CURDIR}/share/mk
.else
SUB_MAKE= ${MAKE} -m ${.CURDIR}/share/mk
.endif

.if defined(CHERI)
TARGET=		mips
TARGET_ARCH=	mips64
CHERI_FLAGS=	-DDB_FROM_SRC \
		-DMALLOC_PRODUCTION \
		LOCAL_DIRS="ctsrd tools/tools/atsectl" \
		LOCAL_LIB_DIRS=ctsrd/lib \
		LOCAL_MTREE=ctsrd/ctsrd.mtree
.if !defined(CHERI_CC) && defined(XCC)
CHERI_CC=	${XCC}
.endif
.if ${CHERI} == "128"
CHERI_FLAGS+=	-DWITH_CHERI128
.elif ${CHERI} == "256" || ${CHERI} == "1"
CHERI_FLAGS+=	-DWITH_CHERI256
.else
.error CHERI is an unexpected value '${CHERI}' must be '128' or '256'
.endif
.endif

_MAKE=	PATH=${PATH} MAKE_CMD="${MAKE}" ${SUB_MAKE} -f Makefile.inc1 \
	${CHERI_FLAGS} \
	TARGET=${_TARGET} TARGET_ARCH=${_TARGET_ARCH} ${_MAKEARGS}

.if defined(MK_META_MODE) && ${MK_META_MODE} == "yes"
# Only allow meta mode for the whitelisted targets.  See META_TGT_WHITELIST
# above.  If overridden as a make argument then don't bother trying to
# disable it.
.if empty(.MAKEOVERRIDES:MMK_META_MODE)
.for _tgt in ${META_TGT_WHITELIST}
.if make(${_tgt})
_CAN_USE_META_MODE?= yes
.endif
.endfor
.if !defined(_CAN_USE_META_MODE)
_MAKE+=	MK_META_MODE=no
MK_META_MODE= no
.if defined(.PARSEDIR)
.unexport META_MODE
.endif
.endif	# !defined(_CAN_USE_META_MODE)
.endif	# empty(.MAKEOVERRIDES:MMK_META_MODE)

.if ${MK_META_MODE} == "yes"
.if !exists(/dev/filemon) && !defined(NO_FILEMON) && !make(showconfig)
# Require filemon be loaded to provide a working incremental build
.error ${.newline}ERROR: The filemon module (/dev/filemon) is not loaded. \
    ${.newline}ERROR: WITH_META_MODE is enabled but requires filemon for an incremental build. \
    ${.newline}ERROR: 'kldload filemon' or pass -DNO_FILEMON to suppress this error.
.endif	# !exists(/dev/filemon) && !defined(NO_FILEMON)
.endif	# ${MK_META_MODE} == yes
.endif	# defined(MK_META_MODE) && ${MK_META_MODE} == yes

# Guess target architecture from target type, and vice versa, based on
# historic FreeBSD practice of tending to have TARGET == TARGET_ARCH
# expanding to TARGET == TARGET_CPUARCH in recent times, with known
# exceptions.
.if !defined(TARGET_ARCH) && defined(TARGET)
# T->TA mapping is usually TARGET with arm64 the odd man out
_TARGET_ARCH=	${TARGET:S/arm64/aarch64/:S/riscv/riscv64/}
.elif !defined(TARGET) && defined(TARGET_ARCH) && \
    ${TARGET_ARCH} != ${MACHINE_ARCH}
# TA->T mapping is accidentally CPUARCH with aarch64 the odd man out
_TARGET=	${TARGET_ARCH:${__TO_CPUARCH}:C/aarch64/arm64/}
.endif
.if defined(TARGET) && !defined(_TARGET)
_TARGET=${TARGET}
.endif
.if defined(TARGET_ARCH) && !defined(_TARGET_ARCH)
_TARGET_ARCH=${TARGET_ARCH}
.endif
# for historical compatibility for xdev targets
.if defined(XDEV)
_TARGET=	${XDEV}
.endif
.if defined(XDEV_ARCH)
_TARGET_ARCH=	${XDEV_ARCH}
.endif
# Some targets require a set TARGET/TARGET_ARCH, check before the default
# MACHINE and after the compatibility handling.
.if !defined(_TARGET) || !defined(_TARGET_ARCH)
${XTGTS}: _assert_target
.endif
# Otherwise, default to current machine type and architecture.
_TARGET?=	${MACHINE}
_TARGET_ARCH?=	${MACHINE_ARCH}

.if make(native-xtools*)
NXB_TARGET:=		${_TARGET}
NXB_TARGET_ARCH:=	${_TARGET_ARCH}
_TARGET=		${MACHINE}
_TARGET_ARCH=		${MACHINE_ARCH}
_MAKE+=			NXB_TARGET=${NXB_TARGET} \
			NXB_TARGET_ARCH=${NXB_TARGET_ARCH}
.endif

.if make(print-dir)
.SILENT:
.endif

_assert_target: .PHONY .MAKE
.for _tgt in ${XTGTS}
.if make(${_tgt})
	@echo "*** Error: Both TARGET and TARGET_ARCH must be defined for \"${_tgt}\" target"
	@false
.endif
.endfor

#
# Make sure we have an up-to-date make(1). Only world and buildworld
# should do this as those are the initial targets used for upgrades.
# The user can define ALWAYS_CHECK_MAKE to have this check performed
# for all targets.
#
.if defined(ALWAYS_CHECK_MAKE) || !defined(.PARSEDIR)
${TGTS}: upgrade_checks
.else
buildworld: upgrade_checks
.endif

#
# Handle the user-driven targets, using the source relative mk files.
#

tinderbox toolchains kernel-toolchains: .MAKE
${TGTS}: .PHONY .MAKE
	${_+_}@cd ${.CURDIR}; ${_MAKE} ${.TARGET}

# The historic default "all" target creates files which may cause stale
# or (in the cross build case) unlinkable results. Fail with an error
# when no target is given. The users can explicitly specify "all"
# if they want the historic behavior.
.MAIN:	_guard

_guard: .PHONY
	@echo
	@echo "Explicit target required.  Likely \"${SUBDIR_OVERRIDE:Dall:Ubuildworld}\" is wanted.  See build(7)."
	@echo
	@false

STARTTIME!= LC_ALL=C date
CHECK_TIME!= cmp=`mktemp`; find ${.CURDIR}/sys/sys/param.h -newer "$$cmp" && rm "$$cmp"; echo
.if !empty(CHECK_TIME)
.error check your date/time: ${STARTTIME}
.endif

.if defined(HISTORICAL_MAKE_WORLD) || defined(DESTDIR)
#
# world
#
# Attempt to rebuild and reinstall everything. This target is not to be
# used for upgrading an existing FreeBSD system, because the kernel is
# not included. One can argue that this target doesn't build everything
# then.
#
world: upgrade_checks .PHONY
	@echo "--------------------------------------------------------------"
	@echo ">>> make world started on ${STARTTIME}"
	@echo "--------------------------------------------------------------"
.if target(pre-world)
	@echo
	@echo "--------------------------------------------------------------"
	@echo ">>> Making 'pre-world' target"
	@echo "--------------------------------------------------------------"
	${_+_}@cd ${.CURDIR}; ${_MAKE} pre-world
.endif
	${_+_}@cd ${.CURDIR}; ${_MAKE} buildworld
	${_+_}@cd ${.CURDIR}; ${_MAKE} installworld MK_META_MODE=no
.if target(post-world)
	@echo
	@echo "--------------------------------------------------------------"
	@echo ">>> Making 'post-world' target"
	@echo "--------------------------------------------------------------"
	${_+_}@cd ${.CURDIR}; ${_MAKE} post-world
.endif
	@echo
	@echo "--------------------------------------------------------------"
	@echo ">>> make world completed on `LC_ALL=C date`"
	@echo "                   (started ${STARTTIME})"
	@echo "--------------------------------------------------------------"
.else
world: .PHONY
	@echo "WARNING: make world will overwrite your existing FreeBSD"
	@echo "installation without also building and installing a new"
	@echo "kernel.  This can be dangerous.  Please read the handbook,"
	@echo "'Rebuilding world', for how to upgrade your system."
	@echo "Define DESTDIR to where you want to install FreeBSD,"
	@echo "including /, to override this warning and proceed as usual."
	@echo ""
	@echo "Bailing out now..."
	@false
.endif

#
# kernel
#
# Short hand for `make buildkernel installkernel'
#
kernel: buildkernel installkernel .PHONY

#
# Perform a few tests to determine if the installed tools are adequate
# for building the world.
#
upgrade_checks: .PHONY
.if defined(NEED_MAKE_UPGRADE)
	@${_+_}(cd ${.CURDIR} && ${MAKE} ${WANT_MAKE:S,^f,,})
.endif

#
# Upgrade make(1) to the current version using the installed
# headers, libraries and tools.  Also, allow the location of
# the system bsdmake-like utility to be overridden.
#
MMAKEENV=	\
		DESTDIR= \
		INSTALL="sh ${.CURDIR}/tools/install.sh"
MMAKE=		${MMAKEENV} ${MAKE} \
		OBJTOP=${MYMAKE:H}/obj \
		OBJROOT='$${OBJTOP}/' \
		MAKEOBJDIRPREFIX= \
		MAN= -DNO_SHARED \
		-DNO_CPU_CFLAGS -DNO_WERROR \
		-DNO_SUBDIR \
		DESTDIR= PROGNAME=${MYMAKE:T}

# Hacks to bootstrap make
MMAKE+=		MK_CHERI_PURE=no

bmake: .PHONY
	@echo
	@echo "--------------------------------------------------------------"
	@echo ">>> Building an up-to-date ${.TARGET}(1)"
	@echo "--------------------------------------------------------------"
	${_+_}@cd ${.CURDIR}/usr.bin/${.TARGET}; \
		${MMAKE} obj; \
		${MMAKE} depend; \
		${MMAKE} all; \
		${MMAKE} install DESTDIR=${MYMAKE:H} BINDIR=

regress: .PHONY
	@echo "'make regress' has been renamed 'make check'" | /usr/bin/fmt
	@false

tinderbox toolchains kernel-toolchains kernels worlds: upgrade_checks

tinderbox: .PHONY
	@cd ${.CURDIR}; ${SUB_MAKE} DOING_TINDERBOX=YES universe

toolchains: .PHONY
	@cd ${.CURDIR}; ${SUB_MAKE} UNIVERSE_TARGET=toolchain universe

kernel-toolchains: .PHONY
	@cd ${.CURDIR}; ${SUB_MAKE} UNIVERSE_TARGET=kernel-toolchain universe

kernels: .PHONY
	@cd ${.CURDIR}; ${SUB_MAKE} UNIVERSE_TARGET=buildkernel universe

worlds: .PHONY
	@cd ${.CURDIR}; ${SUB_MAKE} UNIVERSE_TARGET=buildworld universe

#
# universe
#
# Attempt to rebuild *everything* for all supported architectures,
# with a reasonable chance of success, regardless of how old your
# existing system is.
#
.if make(universe) || make(universe_kernels) || make(tinderbox) || \
    make(targets) || make(universe-toolchain)
TARGETS?=amd64 arm arm64 i386 mips powerpc riscv sparc64
_UNIVERSE_TARGETS=	${TARGETS}
TARGET_ARCHES_arm?=	arm armv6 armv7
TARGET_ARCHES_arm64?=	aarch64
TARGET_ARCHES_mips?=	mipsel mips mips64el mips64 mipsn32 mipselhf mipshf mips64elhf mips64hf
TARGET_ARCHES_powerpc?=	powerpc powerpc64 powerpcspe
# riscv64sf excluded due to PR 232085
TARGET_ARCHES_riscv?=	riscv64
.for target in ${TARGETS}
TARGET_ARCHES_${target}?= ${target}
.endfor

MAKE_PARAMS_riscv?=	CROSS_TOOLCHAIN=riscv64-gcc

# XXX Remove architectures only supported by external toolchain from universe
# if required toolchain packages are missing.
TOOLCHAINS_riscv=	riscv64
.for target in riscv
.if ${_UNIVERSE_TARGETS:M${target}}
.for toolchain in ${TOOLCHAINS_${target}}
.if !exists(/usr/local/share/toolchains/${toolchain}-gcc.mk)
_UNIVERSE_TARGETS:= ${_UNIVERSE_TARGETS:N${target}}
universe: universe_${toolchain}_skip .PHONY
universe_epilogue: universe_${toolchain}_skip .PHONY
universe_${toolchain}_skip: universe_prologue .PHONY
	@echo ">> ${target} skipped - install ${toolchain}-xtoolchain-gcc port or package to build"
.endif
.endfor
.endif
.endfor

.if defined(UNIVERSE_TARGET)
MAKE_JUST_WORLDS=	YES
.else
UNIVERSE_TARGET?=	buildworld
.endif
KERNSRCDIR?=		${.CURDIR}/sys

targets:	.PHONY
	@echo "Supported TARGET/TARGET_ARCH pairs for world and kernel targets"
.for target in ${TARGETS}
.for target_arch in ${TARGET_ARCHES_${target}}
	@echo "    ${target}/${target_arch}"
.endfor
.endfor

.if defined(DOING_TINDERBOX)
FAILFILE=${.CURDIR}/_.tinderbox.failed
MAKEFAIL=tee -a ${FAILFILE}
.else
MAKEFAIL=cat
.endif

universe_prologue:  upgrade_checks
universe: universe_prologue
universe_prologue: .PHONY
	@echo "--------------------------------------------------------------"
	@echo ">>> make universe started on ${STARTTIME}"
	@echo "--------------------------------------------------------------"
.if defined(DOING_TINDERBOX)
	@rm -f ${FAILFILE}
.endif

universe-toolchain: .PHONY universe_prologue
	@echo "--------------------------------------------------------------"
	@echo "> Toolchain bootstrap started on `LC_ALL=C date`"
	@echo "--------------------------------------------------------------"
	${_+_}@cd ${.CURDIR}; \
	    env PATH=${PATH} ${SUB_MAKE} ${JFLAG} kernel-toolchain \
	    TARGET=${MACHINE} TARGET_ARCH=${MACHINE_ARCH} \
	    OBJTOP="${HOST_OBJTOP}" \
	    WITHOUT_SYSTEM_COMPILER=yes \
	    WITHOUT_SYSTEM_LINKER=yes \
	    TOOLS_PREFIX_UNDEF= \
	    kernel-toolchain \
	    MK_LLVM_TARGET_ALL=yes \
	    > _.${.TARGET} 2>&1 || \
	    (echo "${.TARGET} failed," \
	    "check _.${.TARGET} for details" | \
	    ${MAKEFAIL}; false)
	@if [ ! -e "${HOST_OBJTOP}/tmp/usr/bin/cc" ]; then \
	    echo "Missing host compiler at ${HOST_OBJTOP}/tmp/usr/bin/cc?" >&2; \
	    false; \
	fi
	@if [ ! -e "${HOST_OBJTOP}/tmp/usr/bin/ld" ]; then \
	    echo "Missing host linker at ${HOST_OBJTOP}/tmp/usr/bin/ld?" >&2; \
	    false; \
	fi
	@echo "--------------------------------------------------------------"
	@echo "> Toolchain bootstrap completed on `LC_ALL=C date`"
	@echo "--------------------------------------------------------------"

.for target in ${_UNIVERSE_TARGETS}
universe: universe_${target}
universe_epilogue: universe_${target}
universe_${target}: universe_${target}_prologue .PHONY
universe_${target}_prologue: universe_prologue .PHONY
	@echo ">> ${target} started on `LC_ALL=C date`"
universe_${target}_worlds: .PHONY

.if !make(targets) && !make(universe-toolchain)
.for target_arch in ${TARGET_ARCHES_${target}}
.if !defined(_need_clang_${target}_${target_arch})
_need_clang_${target}_${target_arch} != \
	env TARGET=${target} TARGET_ARCH=${target_arch} \
	${SUB_MAKE} -C ${.CURDIR} -f Makefile.inc1 test-system-compiler \
	    ${MAKE_PARAMS_${target}} -V MK_CLANG_BOOTSTRAP 2>/dev/null || \
	    echo unknown
.export _need_clang_${target}_${target_arch}
.endif
.if !defined(_need_lld_${target}_${target_arch})
_need_lld_${target}_${target_arch} != \
	env TARGET=${target} TARGET_ARCH=${target_arch} \
	${SUB_MAKE} -C ${.CURDIR} -f Makefile.inc1 test-system-linker \
	    ${MAKE_PARAMS_${target}} -V MK_LLD_BOOTSTRAP 2>/dev/null || \
	    echo unknown
.export _need_lld_${target}_${target_arch}
.endif
# Setup env for each arch to use the one clang.
.if defined(_need_clang_${target}_${target_arch}) && \
    ${_need_clang_${target}_${target_arch}} == "yes"
# No check on existing XCC or CROSS_BINUTILS_PREFIX, etc, is needed since
# we use the test-system-compiler logic to determine if clang needs to be
# built.  It will be no from that logic if already using an external
# toolchain or /usr/bin/cc.
# XXX: Passing HOST_OBJTOP into the PATH would allow skipping legacy,
#      bootstrap-tools, and cross-tools.  Need to ensure each tool actually
#      supports all TARGETS though.
# For now we only pass UNIVERSE_TOOLCHAIN_PATH which will be added at the end
# of STRICTTMPPATH to ensure that the target-specific binaries come first.
MAKE_PARAMS_${target}+= \
	XCC="${HOST_OBJTOP}/tmp/usr/bin/cc" \
	XCXX="${HOST_OBJTOP}/tmp/usr/bin/c++" \
	XCPP="${HOST_OBJTOP}/tmp/usr/bin/cpp" \
	UNIVERSE_TOOLCHAIN_PATH=${HOST_OBJTOP}/tmp/usr/bin
.endif
.if defined(_need_lld_${target}_${target_arch}) && \
    ${_need_lld_${target}_${target_arch}} == "yes"
MAKE_PARAMS_${target}+= \
	XLD="${HOST_OBJTOP}/tmp/usr/bin/ld"
.endif
.endfor
.endif	# !make(targets)

.if !defined(MAKE_JUST_KERNELS)
universe_${target}_done: universe_${target}_worlds .PHONY
.for target_arch in ${TARGET_ARCHES_${target}}
universe_${target}_worlds: universe_${target}_${target_arch} .PHONY
.if (defined(_need_clang_${target}_${target_arch}) && \
    ${_need_clang_${target}_${target_arch}} == "yes") || \
    (defined(_need_lld_${target}_${target_arch}) && \
    ${_need_lld_${target}_${target_arch}} == "yes")
universe_${target}_${target_arch}: universe-toolchain
universe_${target}_prologue: universe-toolchain
.endif
universe_${target}_${target_arch}: universe_${target}_prologue .MAKE .PHONY
	@echo ">> ${target}.${target_arch} ${UNIVERSE_TARGET} started on `LC_ALL=C date`"
	@(cd ${.CURDIR} && env __MAKE_CONF=/dev/null \
	    ${SUB_MAKE} ${JFLAG} ${UNIVERSE_TARGET} \
	    TARGET=${target} \
	    TARGET_ARCH=${target_arch} \
	    ${MAKE_PARAMS_${target}} \
	    > _.${target}.${target_arch}.${UNIVERSE_TARGET} 2>&1 || \
	    (echo "${target}.${target_arch} ${UNIVERSE_TARGET} failed," \
	    "check _.${target}.${target_arch}.${UNIVERSE_TARGET} for details" | \
	    ${MAKEFAIL}))
	@echo ">> ${target}.${target_arch} ${UNIVERSE_TARGET} completed on `LC_ALL=C date`"
.endfor
.endif # !MAKE_JUST_KERNELS

.if !defined(MAKE_JUST_WORLDS)
universe_${target}_done: universe_${target}_kernels .PHONY
universe_${target}_kernels: universe_${target}_worlds .PHONY
universe_${target}_kernels: universe_${target}_prologue .MAKE .PHONY
	@if [ -e "${KERNSRCDIR}/${target}/conf/NOTES" ]; then \
	  (cd ${KERNSRCDIR}/${target}/conf && env __MAKE_CONF=/dev/null \
	    ${SUB_MAKE} LINT \
	    > ${.CURDIR}/_.${target}.makeLINT 2>&1 || \
	    (echo "${target} 'make LINT' failed," \
	    "check _.${target}.makeLINT for details"| ${MAKEFAIL})); \
	fi
	@cd ${.CURDIR}; ${SUB_MAKE} ${.MAKEFLAGS} TARGET=${target} \
	    universe_kernels
.endif # !MAKE_JUST_WORLDS

# Tell the user the worlds and kernels have completed
universe_${target}: universe_${target}_done
universe_${target}_done:
	@echo ">> ${target} completed on `LC_ALL=C date`"
.endfor
.if make(universe_kernconfs) || make(universe_kernels)
.if !defined(TARGET)
TARGET!=	uname -m
.endif
universe_kernels_prologue: .PHONY
	@echo ">> ${TARGET} kernels started on `LC_ALL=C date`"
universe_kernels: universe_kernconfs .PHONY
	@echo ">> ${TARGET} kernels completed on `LC_ALL=C date`"
.if defined(MAKE_ALL_KERNELS)
_THINNER=cat
.elif defined(MAKE_LINT_KERNELS)
_THINNER=grep 'LINT' || true
.else
_THINNER=xargs grep -L "^.NO_UNIVERSE" || true
.endif
KERNCONFS!=	cd ${KERNSRCDIR}/${TARGET}/conf && \
		find [[:upper:][:digit:]]*[[:upper:][:digit:]] \
		-type f -maxdepth 0 \
		! -name DEFAULTS ! -name NOTES | \
		${_THINNER}
universe_kernconfs: universe_kernels_prologue .PHONY
.for kernel in ${KERNCONFS}
TARGET_ARCH_${kernel}!=	cd ${KERNSRCDIR}/${TARGET}/conf && \
	config -m ${KERNSRCDIR}/${TARGET}/conf/${kernel} 2> /dev/null | \
	grep -v WARNING: | cut -f 2
.if empty(TARGET_ARCH_${kernel})
.error "Target architecture for ${TARGET}/conf/${kernel} unknown.  config(8) likely too old."
.endif
universe_kernconfs: universe_kernconf_${TARGET}_${kernel}
universe_kernconf_${TARGET}_${kernel}: .MAKE
	@echo ">> ${TARGET}.${TARGET_ARCH_${kernel}} ${kernel} kernel started on `LC_ALL=C date`"
	@(cd ${.CURDIR} && env __MAKE_CONF=/dev/null \
	    ${SUB_MAKE} ${JFLAG} buildkernel \
	    TARGET=${TARGET} \
	    TARGET_ARCH=${TARGET_ARCH_${kernel}} \
	    ${MAKE_PARAMS_${TARGET}} \
	    KERNCONF=${kernel} \
	    > _.${TARGET}.${kernel} 2>&1 || \
	    (echo "${TARGET} ${kernel} kernel failed," \
	    "check _.${TARGET}.${kernel} for details"| ${MAKEFAIL}))
	@echo ">> ${TARGET}.${TARGET_ARCH_${kernel}} ${kernel} kernel completed on `LC_ALL=C date`"
.endfor
.endif	# make(universe_kernels)
universe: universe_epilogue
universe_epilogue: .PHONY
	@echo "--------------------------------------------------------------"
	@echo ">>> make universe completed on `LC_ALL=C date`"
	@echo "                      (started ${STARTTIME})"
	@echo "--------------------------------------------------------------"
.if defined(DOING_TINDERBOX)
	@if [ -e ${FAILFILE} ] ; then \
		echo "Tinderbox failed:" ;\
		cat ${FAILFILE} ;\
		exit 1 ;\
	fi
.endif
.endif

buildLINT: .PHONY
	${MAKE} -C ${.CURDIR}/sys/${_TARGET}/conf LINT

.if defined(.PARSEDIR)
# This makefile does not run in meta mode
.MAKE.MODE= normal
# Normally the things we run from here don't either.
# Using -DWITH_META_MODE
# we can buildworld with meta files created which are useful 
# for debugging, but without any of the rest of a meta mode build.
MK_DIRDEPS_BUILD= no
MK_STAGING= no
# tell meta.autodep.mk to not even think about updating anything.
UPDATE_DEPENDFILE= NO
.if !make(showconfig)
.export MK_DIRDEPS_BUILD MK_STAGING UPDATE_DEPENDFILE
.endif

.if make(universe)
# we do not want a failure of one branch abort all.
MAKE_JOB_ERROR_TOKEN= no
.export MAKE_JOB_ERROR_TOKEN
.endif
.endif # bmake

.endif				# DIRDEPS_BUILD<|MERGE_RESOLUTION|>--- conflicted
+++ resolved
@@ -46,18 +46,9 @@
 # native-xtools-install
 #                     - Install the files to the given DESTDIR/NXTP where
 #                       NXTP defaults to /nxb-bin.
-<<<<<<< HEAD
 # buildsysroot        - build all the boostrap tools and libraries needed for
 #                       a cross-compile sysroot
 # installsysroot      - install the sysroot created by buildsysroot
-# 
-# "quick" way to test all kernel builds:
-# 	_jflag=`sysctl -n hw.ncpu`
-# 	_jflag=$(($_jflag * 2))
-# 	[ $_jflag -gt 12 ] && _jflag=12
-# 	make universe -DMAKE_JUST_KERNELS JFLAG=-j${_jflag}
-=======
->>>>>>> d44ad5e3
 #
 # This makefile is simple by design. The FreeBSD make automatically reads
 # the /usr/share/mk/sys.mk unless the -m argument is specified on the
