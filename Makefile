#
# $FreeBSD$
#
# The user-driven targets are:
#
# universe            - *Really* build *everything* (buildworld and
#                       all kernels on all architectures).
# tinderbox           - Same as universe, but presents a list of failed build
#                       targets and exits with an error if there were any.
# buildworld          - Rebuild *everything*, including glue to help do
#                       upgrades.
# installworld        - Install everything built by "buildworld".
# world               - buildworld + installworld, no kernel.
# buildkernel         - Rebuild the kernel and the kernel-modules.
# installkernel       - Install the kernel and the kernel-modules.
# installkernel.debug
# reinstallkernel     - Reinstall the kernel and the kernel-modules.
# reinstallkernel.debug
# kernel              - buildkernel + installkernel.
# kernel-toolchain    - Builds the subset of world necessary to build a kernel
# kernel-toolchains   - Build kernel-toolchain for all universe targets.
# doxygen             - Build API documentation of the kernel, needs doxygen.
# update              - Convenient way to update your source tree(s).
# checkworld          - Run test suite on installed world.
# check-old           - List obsolete directories/files/libraries.
# check-old-dirs      - List obsolete directories.
# check-old-files     - List obsolete files.
# check-old-libs      - List obsolete libraries.
# delete-old          - Delete obsolete directories/files.
# delete-old-dirs     - Delete obsolete directories.
# delete-old-files    - Delete obsolete files.
# delete-old-libs     - Delete obsolete libraries.
# targets             - Print a list of supported TARGET/TARGET_ARCH pairs
#                       for world and kernel targets.
# toolchains          - Build a toolchain for all world and kernel targets.
# xdev                - xdev-build + xdev-install for the architecture
#                       specified with XDEV and XDEV_ARCH.
# xdev-build          - Build cross-development tools.
# xdev-install        - Install cross-development tools.
# xdev-links          - Create traditional links in /usr/bin for cc, etc
# native-xtools       - Create host binaries that produce target objects
#                       for use in qemu user-mode jails.
# 
# "quick" way to test all kernel builds:
# 	_jflag=`sysctl -n hw.ncpu`
# 	_jflag=$(($_jflag * 2))
# 	[ $_jflag -gt 12 ] && _jflag=12
# 	make universe -DMAKE_JUST_KERNELS JFLAG=-j${_jflag}
#
# This makefile is simple by design. The FreeBSD make automatically reads
# the /usr/share/mk/sys.mk unless the -m argument is specified on the
# command line. By keeping this makefile simple, it doesn't matter too
# much how different the installed mk files are from those in the source
# tree. This makefile executes a child make process, forcing it to use
# the mk files from the source tree which are supposed to DTRT.
#
# Most of the user-driven targets (as listed above) are implemented in
# Makefile.inc1.  The exceptions are universe, tinderbox and targets.
#
# If you want to build your system from source be sure that /usr/obj has
# at least 6GB of diskspace available.  A complete 'universe' build requires
# about 100GB of space.
#
# For individuals wanting to build from the sources currently on their
# system, the simple instructions are:
#
# 1.  `cd /usr/src'  (or to the directory containing your source tree).
# 2.  Define `HISTORICAL_MAKE_WORLD' variable (see README).
# 3.  `make world'
#
# For individuals wanting to upgrade their sources (even if only a
# delta of a few days):
#
#  1.  `cd /usr/src'       (or to the directory containing your source tree).
#  2.  `make buildworld'
#  3.  `make buildkernel KERNCONF=YOUR_KERNEL_HERE'     (default is GENERIC).
#  4.  `make installkernel KERNCONF=YOUR_KERNEL_HERE'   (default is GENERIC).
#       [steps 3. & 4. can be combined by using the "kernel" target]
#  5.  `reboot'        (in single user mode: boot -s from the loader prompt).
#  6.  `mergemaster -p'
#  7.  `make installworld'
#  8.  `mergemaster'		(you may wish to use -i, along with -U or -F).
#  9.  `make delete-old'
# 10.  `reboot'
# 11.  `make delete-old-libs' (in case no 3rd party program uses them anymore)
#
# See src/UPDATING `COMMON ITEMS' for more complete information.
#
# If TARGET=machine (e.g. powerpc, sparc64, ...) is specified you can
# cross build world for other machine types using the buildworld target,
# and once the world is built you can cross build a kernel using the
# buildkernel target.
#
# Define the user-driven targets. These are listed here in alphabetical
# order, but that's not important.
#
# Targets that begin with underscore are internal targets intended for
# developer convenience only.  They are intentionally not documented and
# completely subject to change without notice.
#
# For more information, see the build(7) manual page.
#

# This is included so CC is set to ccache for -V, and COMPILER_TYPE/VERSION
# can be cached for sub-makes.
.include <bsd.compiler.mk>

# Note: we use this awkward construct to be compatible with FreeBSD's
# old make used in 10.0 and 9.2 and earlier.
.if defined(MK_DIRDEPS_BUILD) && ${MK_DIRDEPS_BUILD} == "yes" && !make(showconfig)
# targets/Makefile plays the role of top-level
.include "targets/Makefile"
.else

TGTS=	all all-man buildenv buildenvvars buildkernel buildworld \
	check check-old check-old-dirs check-old-files check-old-libs \
	checkdpadd checkworld clean cleandepend cleandir cleanworld \
	delete-old delete-old-dirs delete-old-files delete-old-libs \
	depend distribute distributekernel distributekernel.debug \
	distributeworld distrib-dirs distribution doxygen \
	everything hier hierarchy install installcheck installkernel \
	installkernel.debug packagekernel packageworld \
	reinstallkernel reinstallkernel.debug \
	installworld kernel-toolchain libraries lint maninstall \
	obj objlink rerelease showconfig tags toolchain update \
	_worldtmp _legacy _bootstrap-tools _cleanobj _obj \
	_build-tools _cross-tools _includes _libraries \
<<<<<<< HEAD
	build32 distribute32 install32 build32 distribute32 install32 \
	buildcheri buildcheri libcheribuildenv libcheribuildenvvars \
=======
	build32 distribute32 install32 buildsoft distributesoft installsoft \
>>>>>>> 7f8a9706
	builddtb xdev xdev-build xdev-install \
	xdev-links native-xtools installconfig \

TGTS+=	${SUBDIR_TARGETS}

BITGTS=	files includes
BITGTS:=${BITGTS} ${BITGTS:S/^/build/} ${BITGTS:S/^/install/}
TGTS+=	${BITGTS}

.ORDER: buildworld installworld
.ORDER: buildworld distributeworld
.ORDER: buildworld buildkernel
.ORDER: installworld distribution
.ORDER: installworld installkernel
.ORDER: buildkernel installkernel
.ORDER: buildkernel installkernel.debug
.ORDER: buildkernel reinstallkernel
.ORDER: buildkernel reinstallkernel.debug

PATH=	/sbin:/bin:/usr/sbin:/usr/bin
MAKEOBJDIRPREFIX?=	/usr/obj
_MAKEOBJDIRPREFIX!= /usr/bin/env -i PATH=${PATH} MK_AUTO_OBJ=no ${MAKE} \
    ${.MAKEFLAGS:MMAKEOBJDIRPREFIX=*} __MAKE_CONF=${__MAKE_CONF} \
    -f /dev/null -V MAKEOBJDIRPREFIX dummy
.if !empty(_MAKEOBJDIRPREFIX)
.error MAKEOBJDIRPREFIX can only be set in environment, not as a global\
	(in make.conf(5)) or command-line variable.
.endif

# We often need to use the tree's version of make to build it.
# Choices add to complexity though.
# We cannot blindly use a make which may not be the one we want
# so be exlicit - until all choice is removed.
WANT_MAKE=	bmake
# 20160220 - support .dinclude for FAST_DEPEND.
WANT_MAKE_VERSION= 20160220
MYMAKE=		${MAKEOBJDIRPREFIX}${.CURDIR}/make.${MACHINE}/${WANT_MAKE}
.if defined(.PARSEDIR)
HAVE_MAKE=	bmake
.else
HAVE_MAKE=	fmake
.endif
.if exists(${MYMAKE})
SUB_MAKE:= ${MYMAKE} -m ${.CURDIR}/share/mk
.elif ${WANT_MAKE} != ${HAVE_MAKE}
# It may not exist yet but we may cause it to.
# In the case of fmake, upgrade_checks may cause a newer version to be built.
SUB_MAKE= `test -x ${MYMAKE} && echo ${MYMAKE} || echo ${MAKE}` \
	-m ${.CURDIR}/share/mk
.else
SUB_MAKE= ${MAKE} -m ${.CURDIR}/share/mk
.endif

.if defined(CHERI)
TARGET=		mips
TARGET_ARCH=	mips64
CHERI_FLAGS=	-DDB_FROM_SRC \
		-DMALLOC_PRODUCTION \
		LOCAL_DIRS="ctsrd tools/tools/atsectl" \
		LOCAL_LIB_DIRS=ctsrd/lib \
		LOCAL_MTREE=ctsrd/ctsrd.mtree
.if ${CHERI} == "128"
CHERI_FLAGS+=	-DWITH_CHERI128
.elif ${CHERI} == "256" || ${CHERI} == "1"
CHERI_FLAGS+=	-DWITH_CHERI256
.else
.warning CHERI is an unexpected value '${CHERI}' defaulting to 256-bit
CHERI_FLAGS+=	-DWITH_CHERI256
.endif
.endif

_MAKE=	PATH=${PATH} ${SUB_MAKE} -f Makefile.inc1 ${CHERI_FLAGS} TARGET=${_TARGET} TARGET_ARCH=${_TARGET_ARCH}

# Guess machine architecture from machine type, and vice versa.
.if !defined(TARGET_ARCH) && defined(TARGET)
_TARGET_ARCH=	${TARGET:S/pc98/i386/:S/arm64/aarch64/}
.elif !defined(TARGET) && defined(TARGET_ARCH) && \
    ${TARGET_ARCH} != ${MACHINE_ARCH}
_TARGET=		${TARGET_ARCH:C/mips(n32|64)?(el)?/mips/:C/arm(v6)?(eb|hf)?/arm/:C/aarch64/arm64/:C/powerpc64/powerpc/:C/riscv64/riscv/}
.endif
.if defined(TARGET) && !defined(_TARGET)
_TARGET=${TARGET}
.endif
.if defined(TARGET_ARCH) && !defined(_TARGET_ARCH)
_TARGET_ARCH=${TARGET_ARCH}
.endif
# for historical compatibility for xdev targets
.if defined(XDEV)
_TARGET=	${XDEV}
.endif
.if defined(XDEV_ARCH)
_TARGET_ARCH=	${XDEV_ARCH}
.endif
# Otherwise, default to current machine type and architecture.
_TARGET?=	${MACHINE}
_TARGET_ARCH?=	${MACHINE_ARCH}

#
# Make sure we have an up-to-date make(1). Only world and buildworld
# should do this as those are the initial targets used for upgrades.
# The user can define ALWAYS_CHECK_MAKE to have this check performed
# for all targets.
#
.if defined(ALWAYS_CHECK_MAKE) || !defined(.PARSEDIR)
${TGTS}: upgrade_checks
.else
buildworld: upgrade_checks
.endif

#
# Handle the user-driven targets, using the source relative mk files.
#

tinderbox toolchains kernel-toolchains: .MAKE
${TGTS}: .PHONY .MAKE
	${_+_}@cd ${.CURDIR}; ${_MAKE} ${.TARGET}

# The historic default "all" target creates files which may cause stale
# or (in the cross build case) unlinkable results. Fail with an error
# when no target is given. The users can explicitly specify "all"
# if they want the historic behavior.
.MAIN:	_guard

_guard: .PHONY
	@echo
	@echo "Explicit target required.  Likely \"${SUBDIR_OVERRIDE:Dall:Ubuildworld}\" is wanted.  See build(7)."
	@echo
	@false

STARTTIME!= LC_ALL=C date
CHECK_TIME!= find ${.CURDIR}/sys/sys/param.h -mtime -0s ; echo
.if !empty(CHECK_TIME)
.error check your date/time: ${STARTTIME}
.endif

.if defined(HISTORICAL_MAKE_WORLD) || defined(DESTDIR)
#
# world
#
# Attempt to rebuild and reinstall everything. This target is not to be
# used for upgrading an existing FreeBSD system, because the kernel is
# not included. One can argue that this target doesn't build everything
# then.
#
world: upgrade_checks
	@echo "--------------------------------------------------------------"
	@echo ">>> make world started on ${STARTTIME}"
	@echo "--------------------------------------------------------------"
.if target(pre-world)
	@echo
	@echo "--------------------------------------------------------------"
	@echo ">>> Making 'pre-world' target"
	@echo "--------------------------------------------------------------"
	${_+_}@cd ${.CURDIR}; ${_MAKE} pre-world
.endif
	${_+_}@cd ${.CURDIR}; ${_MAKE} buildworld
	${_+_}@cd ${.CURDIR}; ${_MAKE} -B installworld
.if target(post-world)
	@echo
	@echo "--------------------------------------------------------------"
	@echo ">>> Making 'post-world' target"
	@echo "--------------------------------------------------------------"
	${_+_}@cd ${.CURDIR}; ${_MAKE} post-world
.endif
	@echo
	@echo "--------------------------------------------------------------"
	@echo ">>> make world completed on `LC_ALL=C date`"
	@echo "                   (started ${STARTTIME})"
	@echo "--------------------------------------------------------------"
.else
world:
	@echo "WARNING: make world will overwrite your existing FreeBSD"
	@echo "installation without also building and installing a new"
	@echo "kernel.  This can be dangerous.  Please read the handbook,"
	@echo "'Rebuilding world', for how to upgrade your system."
	@echo "Define DESTDIR to where you want to install FreeBSD,"
	@echo "including /, to override this warning and proceed as usual."
	@echo ""
	@echo "Bailing out now..."
	@false
.endif

#
# kernel
#
# Short hand for `make buildkernel installkernel'
#
kernel: buildkernel installkernel

#
# Perform a few tests to determine if the installed tools are adequate
# for building the world.
#
upgrade_checks:
.if ${HAVE_MAKE} != ${WANT_MAKE} || \
    (defined(WANT_MAKE_VERSION) && ${MAKE_VERSION} < ${WANT_MAKE_VERSION})
	@${_+_}(cd ${.CURDIR} && ${MAKE} ${WANT_MAKE:S,^f,,})
.endif

#
# Upgrade make(1) to the current version using the installed
# headers, libraries and tools.  Also, allow the location of
# the system bsdmake-like utility to be overridden.
#
MMAKEENV=	MAKEOBJDIRPREFIX=${MYMAKE:H} \
		DESTDIR= \
		INSTALL="sh ${.CURDIR}/tools/install.sh"
MMAKE=		${MMAKEENV} ${MAKE} \
		MAN= -DNO_SHARED \
		-DNO_CPU_CFLAGS -DNO_WERROR \
		-DNO_SUBDIR \
		DESTDIR= PROGNAME=${MYMAKE:T}

bmake: .PHONY
	@echo
	@echo "--------------------------------------------------------------"
	@echo ">>> Building an up-to-date ${.TARGET}(1)"
	@echo "--------------------------------------------------------------"
	${_+_}@cd ${.CURDIR}/usr.bin/${.TARGET}; \
		${MMAKE} obj; \
		${MMAKE} depend; \
		${MMAKE} all; \
		${MMAKE} install DESTDIR=${MYMAKE:H} BINDIR=

regress: .PHONY
	@echo "'make regress' has been renamed 'make check'" | /usr/bin/fmt
	@false

tinderbox toolchains kernel-toolchains kernels worlds: upgrade_checks

tinderbox:
	@cd ${.CURDIR}; ${SUB_MAKE} DOING_TINDERBOX=YES universe

toolchains:
	@cd ${.CURDIR}; ${SUB_MAKE} UNIVERSE_TARGET=toolchain universe

kernel-toolchains:
	@cd ${.CURDIR}; ${SUB_MAKE} UNIVERSE_TARGET=kernel-toolchain universe

kernels:
	@cd ${.CURDIR}; ${SUB_MAKE} UNIVERSE_TARGET=buildkernel universe

worlds:
	@cd ${.CURDIR}; ${SUB_MAKE} UNIVERSE_TARGET=buildworld universe

#
# universe
#
# Attempt to rebuild *everything* for all supported architectures,
# with a reasonable chance of success, regardless of how old your
# existing system is.
#
.if make(universe) || make(universe_kernels) || make(tinderbox) || make(targets)
TARGETS?=amd64 arm arm64 i386 mips pc98 powerpc sparc64
_UNIVERSE_TARGETS=	${TARGETS}
TARGET_ARCHES_arm?=	arm armeb armv6 armv6hf
TARGET_ARCHES_arm64?=	aarch64
TARGET_ARCHES_mips?=	mipsel mips mips64el mips64 mipsn32
TARGET_ARCHES_powerpc?=	powerpc powerpc64
TARGET_ARCHES_pc98?=	i386
.for target in ${TARGETS}
TARGET_ARCHES_${target}?= ${target}
.endfor

# XXX Add arm64 to universe only if we have an external binutils installed.
# It does not build with the in-tree linker.
.if !exists(/usr/local/aarch64-freebsd/bin/ld) && empty(${TARGETS})
_UNIVERSE_TARGETS:= ${_UNIVERSE_TARGETS:Narm64}
universe: universe_arm64_skip
universe_epilogue: universe_arm64_skip
universe_arm64_skip: universe_prologue
	@echo ">> arm64 skipped - install aarch64-binutils port or package to build"
.endif

.if defined(UNIVERSE_TARGET)
MAKE_JUST_WORLDS=	YES
.else
UNIVERSE_TARGET?=	buildworld
.endif
KERNSRCDIR?=		${.CURDIR}/sys

targets:	.PHONY
	@echo "Supported TARGET/TARGET_ARCH pairs for world and kernel targets"
.for target in ${TARGETS}
.for target_arch in ${TARGET_ARCHES_${target}}
	@echo "    ${target}/${target_arch}"
.endfor
.endfor

.if defined(DOING_TINDERBOX)
FAILFILE=${.CURDIR}/_.tinderbox.failed
MAKEFAIL=tee -a ${FAILFILE}
.else
MAKEFAIL=cat
.endif

universe_prologue:  upgrade_checks
universe: universe_prologue
universe_prologue:
	@echo "--------------------------------------------------------------"
	@echo ">>> make universe started on ${STARTTIME}"
	@echo "--------------------------------------------------------------"
.if defined(DOING_TINDERBOX)
	@rm -f ${FAILFILE}
.endif
.for target in ${_UNIVERSE_TARGETS}
universe: universe_${target}
universe_epilogue: universe_${target}
universe_${target}: universe_${target}_prologue
universe_${target}_prologue: universe_prologue
	@echo ">> ${target} started on `LC_ALL=C date`"
universe_${target}_worlds:

.if !defined(MAKE_JUST_KERNELS)
universe_${target}_done: universe_${target}_worlds
.for target_arch in ${TARGET_ARCHES_${target}}
universe_${target}_worlds: universe_${target}_${target_arch}
universe_${target}_${target_arch}: universe_${target}_prologue .MAKE
	@echo ">> ${target}.${target_arch} ${UNIVERSE_TARGET} started on `LC_ALL=C date`"
	@(cd ${.CURDIR} && env __MAKE_CONF=/dev/null \
	    ${SUB_MAKE} ${JFLAG} ${UNIVERSE_TARGET} \
	    TARGET=${target} \
	    TARGET_ARCH=${target_arch} \
	    > _.${target}.${target_arch}.${UNIVERSE_TARGET} 2>&1 || \
	    (echo "${target}.${target_arch} ${UNIVERSE_TARGET} failed," \
	    "check _.${target}.${target_arch}.${UNIVERSE_TARGET} for details" | \
	    ${MAKEFAIL}))
	@echo ">> ${target}.${target_arch} ${UNIVERSE_TARGET} completed on `LC_ALL=C date`"
.endfor
.endif # !MAKE_JUST_KERNELS

.if !defined(MAKE_JUST_WORLDS)
universe_${target}_done: universe_${target}_kernels
universe_${target}_kernels: universe_${target}_worlds
universe_${target}_kernels: universe_${target}_prologue .MAKE
.if exists(${KERNSRCDIR}/${target}/conf/NOTES)
	@(cd ${KERNSRCDIR}/${target}/conf && env __MAKE_CONF=/dev/null \
	    ${SUB_MAKE} LINT > ${.CURDIR}/_.${target}.makeLINT 2>&1 || \
	    (echo "${target} 'make LINT' failed," \
	    "check _.${target}.makeLINT for details"| ${MAKEFAIL}))
.endif
	@cd ${.CURDIR}; ${SUB_MAKE} ${.MAKEFLAGS} TARGET=${target} \
	    universe_kernels
.endif # !MAKE_JUST_WORLDS

# Tell the user the worlds and kernels have completed
universe_${target}: universe_${target}_done
universe_${target}_done:
	@echo ">> ${target} completed on `LC_ALL=C date`"
.endfor
universe_kernels: universe_kernconfs
.if !defined(TARGET)
TARGET!=	uname -m
.endif
.if defined(MAKE_ALL_KERNELS)
_THINNER=cat
.else
_THINNER=xargs grep -L "^.NO_UNIVERSE" || true
.endif
KERNCONFS!=	cd ${KERNSRCDIR}/${TARGET}/conf && \
		find [[:upper:][:digit:]]*[[:upper:][:digit:]] \
		-type f -maxdepth 0 \
		! -name DEFAULTS ! -name NOTES | \
		${_THINNER}
universe_kernconfs:
.for kernel in ${KERNCONFS}
TARGET_ARCH_${kernel}!=	cd ${KERNSRCDIR}/${TARGET}/conf && \
	config -m ${KERNSRCDIR}/${TARGET}/conf/${kernel} 2> /dev/null | \
	grep -v WARNING: | cut -f 2
.if empty(TARGET_ARCH_${kernel})
.error "Target architecture for ${TARGET}/conf/${kernel} unknown.  config(8) likely too old."
.endif
universe_kernconfs: universe_kernconf_${TARGET}_${kernel}
universe_kernconf_${TARGET}_${kernel}: .MAKE
	@(cd ${.CURDIR} && env __MAKE_CONF=/dev/null \
	    ${SUB_MAKE} ${JFLAG} buildkernel \
	    TARGET=${TARGET} \
	    TARGET_ARCH=${TARGET_ARCH_${kernel}} \
	    KERNCONF=${kernel} \
	    > _.${TARGET}.${kernel} 2>&1 || \
	    (echo "${TARGET} ${kernel} kernel failed," \
	    "check _.${TARGET}.${kernel} for details"| ${MAKEFAIL}))
.endfor
universe: universe_epilogue
universe_epilogue:
	@echo "--------------------------------------------------------------"
	@echo ">>> make universe completed on `LC_ALL=C date`"
	@echo "                      (started ${STARTTIME})"
	@echo "--------------------------------------------------------------"
.if defined(DOING_TINDERBOX)
	@if [ -e ${FAILFILE} ] ; then \
		echo "Tinderbox failed:" ;\
		cat ${FAILFILE} ;\
		exit 1 ;\
	fi
.endif
.endif

buildLINT:
	${MAKE} -C ${.CURDIR}/sys/${_TARGET}/conf LINT

.if defined(.PARSEDIR)
# This makefile does not run in meta mode
.MAKE.MODE= normal
# Normally the things we run from here don't either.
# Using -DWITH_META_MODE
# we can buildworld with meta files created which are useful 
# for debugging, but without any of the rest of a meta mode build.
MK_DIRDEPS_BUILD= no
MK_STAGING= no
# tell meta.autodep.mk to not even think about updating anything.
UPDATE_DEPENDFILE= NO
.if !make(showconfig)
.export MK_DIRDEPS_BUILD MK_STAGING UPDATE_DEPENDFILE
.endif

.if make(universe)
# we do not want a failure of one branch abort all.
MAKE_JOB_ERROR_TOKEN= no
.export MAKE_JOB_ERROR_TOKEN
.endif
.endif # bmake

.endif				# DIRDEPS_BUILD<|MERGE_RESOLUTION|>--- conflicted
+++ resolved
@@ -125,12 +125,8 @@
 	obj objlink rerelease showconfig tags toolchain update \
 	_worldtmp _legacy _bootstrap-tools _cleanobj _obj \
 	_build-tools _cross-tools _includes _libraries \
-<<<<<<< HEAD
-	build32 distribute32 install32 build32 distribute32 install32 \
+	build32 distribute32 install32 buildsoft distributesoft installsoft \
 	buildcheri buildcheri libcheribuildenv libcheribuildenvvars \
-=======
-	build32 distribute32 install32 buildsoft distributesoft installsoft \
->>>>>>> 7f8a9706
 	builddtb xdev xdev-build xdev-install \
 	xdev-links native-xtools installconfig \
 
