# $FreeBSD$

WARNS?=		6

<<<<<<< HEAD
.if ${MK_CHERI_PURE} == "yes"
WANT_CHERI?=pure
.endif
=======
.include "${SRCTOP}/tests/Makefile.inc0"
>>>>>>> 18951eee
<|MERGE_RESOLUTION|>--- conflicted
+++ resolved
@@ -2,10 +2,8 @@
 
 WARNS?=		6
 
-<<<<<<< HEAD
 .if ${MK_CHERI_PURE} == "yes"
 WANT_CHERI?=pure
 .endif
-=======
-.include "${SRCTOP}/tests/Makefile.inc0"
->>>>>>> 18951eee
+
+.include "${SRCTOP}/tests/Makefile.inc0"