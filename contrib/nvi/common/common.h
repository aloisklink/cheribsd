/*-
 * Copyright (c) 1991, 1993, 1994
 *	The Regents of the University of California.  All rights reserved.
 * Copyright (c) 1991, 1993, 1994, 1995, 1996
 *	Keith Bostic.  All rights reserved.
 *
 * See the LICENSE file for redistribution information.
 */

#ifndef TCSASOFT
#define TCSASOFT 0
#endif

#ifdef __linux__
#include "/usr/include/db1/db.h"	/* Only include db1. */
#else
<<<<<<< HEAD
#include <db.h>	/* Only include db1. */
=======
#include <db.h>			/* Only include db1. */
>>>>>>> ace86a01
#endif
#include <regex.h>		/* May refer to the bundled regex. */

/*
 * Forward structure declarations.  Not pretty, but the include files
 * are far too interrelated for a clean solution.
 */
typedef struct _cb		CB;
typedef struct _csc		CSC;
typedef struct _conv		CONV;
typedef struct _conv_win	CONVWIN;
typedef struct _event		EVENT;
typedef struct _excmd		EXCMD;
typedef struct _exf		EXF;
typedef struct _fref		FREF;
typedef struct _gs		GS;
typedef struct _lmark		LMARK;
typedef struct _mark		MARK;
typedef struct _msg		MSGS;
typedef struct _option		OPTION;
typedef struct _optlist		OPTLIST;
typedef struct _scr		SCR;
typedef struct _script		SCRIPT;
typedef struct _seq		SEQ;
typedef struct _tag		TAG;
typedef struct _tagf		TAGF;
typedef struct _tagq		TAGQ;
typedef struct _text		TEXT;

/* Autoindent state. */
typedef enum { C_NOTSET, C_CARATSET, C_ZEROSET } carat_t;

/* Busy message types. */
typedef enum { BUSY_ON = 1, BUSY_OFF, BUSY_UPDATE } busy_t;

/*
 * Routines that return a confirmation return:
 *
 *	CONF_NO		User answered no.
 *	CONF_QUIT	User answered quit, eof or an error.
 *	CONF_YES	User answered yes.
 */
typedef enum { CONF_NO, CONF_QUIT, CONF_YES } conf_t;

/* Directions. */
typedef enum { NOTSET, FORWARD, BACKWARD } dir_t;

/* Line operations. */
typedef enum { LINE_APPEND, LINE_DELETE, LINE_INSERT, LINE_RESET } lnop_t;

/* Lock return values. */
typedef enum { LOCK_FAILED, LOCK_SUCCESS, LOCK_UNAVAIL } lockr_t;

/* Sequence types. */
typedef enum { SEQ_ABBREV, SEQ_COMMAND, SEQ_INPUT } seq_t;

/*
 * Local includes.
 */
#include "key.h"		/* Required by args.h. */
#include "args.h"		/* Required by options.h. */
#include "options.h"		/* Required by screen.h. */

#include "msg.h"		/* Required by gs.h. */
#include "cut.h"		/* Required by gs.h. */
#include "seq.h"		/* Required by screen.h. */
#include "util.h"		/* Required by ex.h. */
#include "mark.h"		/* Required by gs.h. */
#include "conv.h"		/* Required by ex.h and screen.h */
#include "../ex/ex.h"		/* Required by gs.h. */
#include "gs.h"			/* Required by screen.h. */
#include "screen.h"		/* Required by exf.h. */
#include "exf.h"
#include "log.h"
#include "mem.h"

#include "extern.h"<|MERGE_RESOLUTION|>--- conflicted
+++ resolved
@@ -14,11 +14,7 @@
 #ifdef __linux__
 #include "/usr/include/db1/db.h"	/* Only include db1. */
 #else
-<<<<<<< HEAD
-#include <db.h>	/* Only include db1. */
-=======
 #include <db.h>			/* Only include db1. */
->>>>>>> ace86a01
 #endif
 #include <regex.h>		/* May refer to the bundled regex. */
 
