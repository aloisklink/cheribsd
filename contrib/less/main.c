--- conflicted
+++ resolved
@@ -332,11 +332,7 @@
  * Skip leading spaces in a string.
  */
 	public char *
-<<<<<<< HEAD
-skipsp(register char *s)
-=======
 skipsp(char *s)
->>>>>>> 29d7b190
 {
 	while (*s == ' ' || *s == '\t')	
 		s++;
