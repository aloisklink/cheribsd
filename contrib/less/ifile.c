--- conflicted
+++ resolved
@@ -49,11 +49,7 @@
 static int ifiles = 0;
 
 	static void
-<<<<<<< HEAD
-incr_index(register struct ifile *p, int incr)
-=======
 incr_index(struct ifile *p, int incr)
->>>>>>> 29d7b190
 {
 	for (;  p != &anchor;  p = p->h_next)
 		p->h_index += incr;
