--- conflicted
+++ resolved
@@ -548,12 +548,6 @@
 #include "funcs.h"
 
 /* Functions not included in funcs.h */
-<<<<<<< HEAD
-void postoa(POSITION num, char *buf);
-void linenumtoa(LINENUM num, char *buf);
-void inttoa(int num, char *buf);
-=======
 void postoa LESSPARAMS ((POSITION, char*));
 void linenumtoa LESSPARAMS ((LINENUM, char*));
-void inttoa LESSPARAMS ((int, char*));
->>>>>>> e348ba93
+void inttoa LESSPARAMS ((int, char*));