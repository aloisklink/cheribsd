--- conflicted
+++ resolved
@@ -1049,11 +1049,7 @@
  - regnext - dig the "next" pointer out of a node
  */
 static char *
-<<<<<<< HEAD
-regnext(register char *p)
-=======
 regnext(char *p)
->>>>>>> 29d7b190
 {
 	int offset;
 
