/* $FreeBSD$ */
/*
 * Copyright (C) 1984-2017  Mark Nudelman
 *
 * You may distribute under the terms of either the GNU General Public
 * License or the Less License, as specified in the README file.
 *
 * For more information, see the README file.
 */
/*
 * CHERI CHANGES START
 * {
 *   "updated": 20180629,
 *   "target_type": "prog",
 *   "changes": [
 *     "function_abi"
 *   ]
 * }
 * CHERI CHANGES END
 */


/*
 * User-level command processor.
 */

#include "less.h"
#if MSDOS_COMPILER==WIN32C
#include <windows.h>
#endif
#include "position.h"
#include "option.h"
#include "cmd.h"

extern int erase_char, erase2_char, kill_char;
extern int sigs;
extern int quit_if_one_screen;
extern int squished;
extern int sc_width;
extern int sc_height;
extern char *kent;
extern int swindow;
extern int jump_sline;
extern int quitting;
extern int wscroll;
extern int top_scroll;
extern int ignore_eoi;
extern int secure;
extern int hshift;
extern int bs_mode;
extern int show_attn;
extern int less_is_more;
extern int status_col;
extern POSITION highest_hilite;
extern POSITION start_attnpos;
extern POSITION end_attnpos;
extern char *every_first_cmd;
extern char version[];
extern struct scrpos initial_scrpos;
extern IFILE curr_ifile;
extern void *ml_search;
extern void *ml_examine;
#if SHELL_ESCAPE || PIPEC
extern void *ml_shell;
#endif
#if EDITOR
extern char *editor;
extern char *editproto;
#endif
extern int screen_trashed;	/* The screen has been overwritten */
extern int shift_count;
extern int oldbot;
extern int forw_prompt;

#if SHELL_ESCAPE
static char *shellcmd = NULL;	/* For holding last shell command for "!!" */
#endif
static int mca;			/* The multicharacter command (action) */
static int search_type;		/* The previous type of search */
static LINENUM number;		/* The number typed by the user */
static long fraction;		/* The fractional part of the number */
static struct loption *curropt;
static int opt_lower;
static int optflag;
static int optgetname;
static POSITION bottompos;
static int save_hshift;
static int save_bs_mode;
#if PIPEC
static char pipec;
#endif

/* Stack of ungotten chars (via ungetcc) */
struct ungot {
	struct ungot *ug_next;
	LWCHAR ug_char;
};
static struct ungot* ungot = NULL;

static void multi_search(char *pattern, int n, int silent);

/*
 * Move the cursor to start of prompt line before executing a command.
 * This looks nicer if the command takes a long time before
 * updating the screen.
 */
	static void
cmd_exec()
{
    clear_attn();
	clear_bot();
	flush();
}

/*
 * Set up the display to start a new multi-character command.
 */
	static void
start_mca(action, prompt, mlist, cmdflags)
	int action;
	constant char *prompt;
	void *mlist;
	int cmdflags;
{
	mca = action;
	clear_bot();
	clear_cmd();
	cmd_putstr(prompt);
	set_mlist(mlist, cmdflags);
}

	public int
in_mca()
{
	return (mca != 0 && mca != A_PREFIX);
}

/*
 * Set up the display to start a new search command.
 */
	static void
mca_search()
{
#if HILITE_SEARCH
	if (search_type & SRCH_FILTER)
		mca = A_FILTER;
	else 
#endif
	if (search_type & SRCH_FORW)
		mca = A_F_SEARCH;
	else
		mca = A_B_SEARCH;

	clear_bot();
	clear_cmd();

	if (search_type & SRCH_NO_MATCH)
		cmd_putstr("Non-match ");
	if (search_type & SRCH_FIRST_FILE)
		cmd_putstr("First-file ");
	if (search_type & SRCH_PAST_EOF)
		cmd_putstr("EOF-ignore ");
	if (search_type & SRCH_NO_MOVE)
		cmd_putstr("Keep-pos ");
	if (search_type & SRCH_NO_REGEX)
		cmd_putstr("Regex-off ");

#if HILITE_SEARCH
	if (search_type & SRCH_FILTER)
		cmd_putstr("&/");
	else 
#endif
	if (search_type & SRCH_FORW)
		cmd_putstr("/");
	else
		cmd_putstr("?");
	forw_prompt = 0;
	set_mlist(ml_search, 0);
}

/*
 * Set up the display to start a new toggle-option command.
 */
	static void
mca_opt_toggle()
{
	int no_prompt;
	int flag;
	char *dash;
	
	no_prompt = (optflag & OPT_NO_PROMPT);
	flag = (optflag & ~OPT_NO_PROMPT);
	dash = (flag == OPT_NO_TOGGLE) ? "_" : "-";

	mca = A_OPT_TOGGLE;
	clear_bot();
	clear_cmd();
	cmd_putstr(dash);
	if (optgetname)
		cmd_putstr(dash);
	if (no_prompt)
		cmd_putstr("(P)");
	switch (flag)
	{
	case OPT_UNSET:
		cmd_putstr("+");
		break;
	case OPT_SET:
		cmd_putstr("!");
		break;
	}
	forw_prompt = 0;
	set_mlist(NULL, 0);
}

/*
 * Execute a multicharacter command.
 */
	static void
exec_mca()
{
	char *cbuf;

	cmd_exec();
	cbuf = get_cmdbuf();

	switch (mca)
	{
	case A_F_SEARCH:
	case A_B_SEARCH:
		multi_search(cbuf, (int) number, 0);
		break;
#if HILITE_SEARCH
	case A_FILTER:
		search_type ^= SRCH_NO_MATCH;
		set_filter_pattern(cbuf, search_type);
		break;
#endif
	case A_FIRSTCMD:
		/*
		 * Skip leading spaces or + signs in the string.
		 */
		while (*cbuf == '+' || *cbuf == ' ')
			cbuf++;
		if (every_first_cmd != NULL)
			free(every_first_cmd);
		if (*cbuf == '\0')
			every_first_cmd = NULL;
		else
			every_first_cmd = save(cbuf);
		break;
	case A_OPT_TOGGLE:
		toggle_option(curropt, opt_lower, cbuf, optflag);
		curropt = NULL;
		break;
	case A_F_BRACKET:
		match_brac(cbuf[0], cbuf[1], 1, (int) number);
		break;
	case A_B_BRACKET:
		match_brac(cbuf[1], cbuf[0], 0, (int) number);
		break;
#if EXAMINE
	case A_EXAMINE:
		if (secure)
			break;
		edit_list(cbuf);
#if TAGS
		/* If tag structure is loaded then clean it up. */
		cleantags();
#endif
		break;
#endif
#if SHELL_ESCAPE
	case A_SHELL:
		/*
		 * !! just uses whatever is in shellcmd.
		 * Otherwise, copy cmdbuf to shellcmd,
		 * expanding any special characters ("%" or "#").
		 */
		if (*cbuf != '!')
		{
			if (shellcmd != NULL)
				free(shellcmd);
			shellcmd = fexpand(cbuf);
		}

		if (secure)
			break;
		if (shellcmd == NULL)
			lsystem("", "!done");
		else
			lsystem(shellcmd, "!done");
		break;
#endif
#if PIPEC
	case A_PIPE:
		if (secure)
			break;
		(void) pipe_mark(pipec, cbuf);
		error("|done", NULL_PARG);
		break;
#endif
	}
}

/*
 * Is a character an erase or kill char?
 */
	static int
is_erase_char(c)
	int c;
{
	return (c == erase_char || c == erase2_char || c == kill_char);
}

/*
 * Is a character a carriage return or newline?
 */
	static int
is_newline_char(c)
	int c;
{
	return (c == '\n' || c == '\r');
}

/*
 * Handle the first char of an option (after the initial dash).
 */
	static int
mca_opt_first_char(c)
	int c;
{
	int flag = (optflag & ~OPT_NO_PROMPT);
	if (flag == OPT_NO_TOGGLE)
	{
		switch (c)
		{
		case '_':
			/* "__" = long option name. */
			optgetname = TRUE;
			mca_opt_toggle();
			return (MCA_MORE);
		}
	} else
	{
		switch (c)
		{
		case '+':
			/* "-+" = UNSET. */
			optflag = (flag == OPT_UNSET) ?
				OPT_TOGGLE : OPT_UNSET;
			mca_opt_toggle();
			return (MCA_MORE);
		case '!':
			/* "-!" = SET */
			optflag = (flag == OPT_SET) ?
				OPT_TOGGLE : OPT_SET;
			mca_opt_toggle();
			return (MCA_MORE);
		case CONTROL('P'):
			optflag ^= OPT_NO_PROMPT;
			mca_opt_toggle();
			return (MCA_MORE);
		case '-':
			/* "--" = long option name. */
			optgetname = TRUE;
			mca_opt_toggle();
			return (MCA_MORE);
		}
	}
	/* Char was not handled here. */
	return (NO_MCA);
}

/*
 * Add a char to a long option name.
 * See if we've got a match for an option name yet.
 * If so, display the complete name and stop 
 * accepting chars until user hits RETURN.
 */
	static int
mca_opt_nonfirst_char(c)
	int c;
{
	char *p;
	char *oname;

	if (curropt != NULL)
	{
		/*
		 * Already have a match for the name.
		 * Don't accept anything but erase/kill.
		 */
		if (is_erase_char(c))
			return (MCA_DONE);
		return (MCA_MORE);
	}
	/*
	 * Add char to cmd buffer and try to match
	 * the option name.
	 */
	if (cmd_char(c) == CC_QUIT)
		return (MCA_DONE);
	p = get_cmdbuf();
	opt_lower = ASCII_IS_LOWER(p[0]);
	curropt = findopt_name(&p, &oname, NULL);
	if (curropt != NULL)
	{
		/*
		 * Got a match.
		 * Remember the option and
		 * display the full option name.
		 */
		cmd_reset();
		mca_opt_toggle();
		for (p = oname;  *p != '\0';  p++)
		{
			c = *p;
			if (!opt_lower && ASCII_IS_LOWER(c))
				c = ASCII_TO_UPPER(c);
			if (cmd_char(c) != CC_OK)
				return (MCA_DONE);
		}
	}
	return (MCA_MORE);
}

/*
 * Handle a char of an option toggle command.
 */
	static int
mca_opt_char(c)
	int c;
{
	PARG parg;

	/*
	 * This may be a short option (single char),
	 * or one char of a long option name,
	 * or one char of the option parameter.
	 */
	if (curropt == NULL && len_cmdbuf() == 0)
	{
		int ret = mca_opt_first_char(c);
		if (ret != NO_MCA)
			return (ret);
	}
	if (optgetname)
	{
		/* We're getting a long option name.  */
		if (!is_newline_char(c))
			return (mca_opt_nonfirst_char(c));
		if (curropt == NULL)
		{
			parg.p_string = get_cmdbuf();
			error("There is no --%s option", &parg);
			return (MCA_DONE);
		}
		optgetname = FALSE;
		cmd_reset();
	} else
	{
		if (is_erase_char(c))
			return (NO_MCA);
		if (curropt != NULL)
			/* We're getting the option parameter. */
			return (NO_MCA);
		curropt = findopt(c);
		if (curropt == NULL)
		{
			parg.p_string = propt(c);
			error("There is no %s option", &parg);
			return (MCA_DONE);
		}
	}
	/*
	 * If the option which was entered does not take a 
	 * parameter, toggle the option immediately,
	 * so user doesn't have to hit RETURN.
	 */
	if ((optflag & ~OPT_NO_PROMPT) != OPT_TOGGLE ||
	    !opt_has_param(curropt))
	{
		toggle_option(curropt, ASCII_IS_LOWER(c), "", optflag);
		return (MCA_DONE);
	}
	/*
	 * Display a prompt appropriate for the option parameter.
	 */
	start_mca(A_OPT_TOGGLE, opt_prompt(curropt), (void*)NULL, 0);
	return (MCA_MORE);
}

/*
 * Handle a char of a search command.
 */
	static int
mca_search_char(c)
	int c;
{
	int flag = 0;

	/*
	 * Certain characters as the first char of 
	 * the pattern have special meaning:
	 *	!  Toggle the NO_MATCH flag
	 *	*  Toggle the PAST_EOF flag
	 *	@  Toggle the FIRST_FILE flag
	 */
	if (len_cmdbuf() > 0)
		return (NO_MCA);

	switch (c)
	{
	case '*':
		if (less_is_more)
			break;
	case CONTROL('E'): /* ignore END of file */
		if (mca != A_FILTER)
			flag = SRCH_PAST_EOF;
		break;
	case '@':
		if (less_is_more)
			break;
	case CONTROL('F'): /* FIRST file */
		if (mca != A_FILTER)
			flag = SRCH_FIRST_FILE;
		break;
	case CONTROL('K'): /* KEEP position */
		if (mca != A_FILTER)
			flag = SRCH_NO_MOVE;
		break;
	case CONTROL('R'): /* Don't use REGULAR EXPRESSIONS */
		flag = SRCH_NO_REGEX;
		break;
	case CONTROL('N'): /* NOT match */
	case '!':
		flag = SRCH_NO_MATCH;
		break;
	}

	if (flag != 0)
	{
		search_type ^= flag;
		mca_search();
		return (MCA_MORE);
	}
	return (NO_MCA);
}

/*
 * Handle a character of a multi-character command.
 */
	static int
mca_char(c)
	int c;
{
	int ret;

	switch (mca)
	{
	case 0:
		/*
		 * We're not in a multicharacter command.
		 */
		return (NO_MCA);

	case A_PREFIX:
		/*
		 * In the prefix of a command.
		 * This not considered a multichar command
		 * (even tho it uses cmdbuf, etc.).
		 * It is handled in the commands() switch.
		 */
		return (NO_MCA);

	case A_DIGIT:
		/*
		 * Entering digits of a number.
		 * Terminated by a non-digit.
		 */
		if (!((c >= '0' && c <= '9') || c == '.') && 
		  editchar(c, EC_PEEK|EC_NOHISTORY|EC_NOCOMPLETE|EC_NORIGHTLEFT) == A_INVALID)
		{
			/*
			 * Not part of the number.
			 * End the number and treat this char 
			 * as a normal command character.
			 */
			number = cmd_int(&fraction);
			mca = 0;
			cmd_accept();
			return (NO_MCA);
		}
		break;

	case A_OPT_TOGGLE:
		ret = mca_opt_char(c);
		if (ret != NO_MCA)
			return (ret);
		break;

	case A_F_SEARCH:
	case A_B_SEARCH:
	case A_FILTER:
		ret = mca_search_char(c);
		if (ret != NO_MCA)
			return (ret);
		break;

	default:
		/* Other multicharacter command. */
		break;
	}

	/*
	 * The multichar command is terminated by a newline.
	 */
	if (is_newline_char(c))
	{
		/*
		 * Execute the command.
		 */
		exec_mca();
		return (MCA_DONE);
	}

	/*
	 * Append the char to the command buffer.
	 */
	if (cmd_char(c) == CC_QUIT)
		/*
		 * Abort the multi-char command.
		 */
		return (MCA_DONE);

	if ((mca == A_F_BRACKET || mca == A_B_BRACKET) && len_cmdbuf() >= 2)
	{
		/*
		 * Special case for the bracket-matching commands.
		 * Execute the command after getting exactly two
		 * characters from the user.
		 */
		exec_mca();
		return (MCA_DONE);
	}

	/*
	 * Need another character.
	 */
	return (MCA_MORE);
}

/*
 * Discard any buffered file data.
 */
	static void
clear_buffers()
{
	if (!(ch_getflags() & CH_CANSEEK))
		return;
	ch_flush();
	clr_linenum();
#if HILITE_SEARCH
	clr_hilite();
#endif
}

/*
 * Make sure the screen is displayed.
 */
	static void
make_display()
{
	/*
	 * If nothing is displayed yet, display starting from initial_scrpos.
	 */
	if (empty_screen())
	{
		if (initial_scrpos.pos == NULL_POSITION)
			/*
			 * {{ Maybe this should be:
			 *    jump_loc(ch_zero(), jump_sline);
			 *    but this behavior seems rather unexpected 
			 *    on the first screen. }}
			 */
			jump_loc(ch_zero(), 1);
		else
			jump_loc(initial_scrpos.pos, initial_scrpos.ln);
	} else if (screen_trashed)
	{
		int save_top_scroll = top_scroll;
		int save_ignore_eoi = ignore_eoi;
		top_scroll = 1;
		ignore_eoi = 0;
		if (screen_trashed == 2)
		{
			/* Special case used by ignore_eoi: re-open the input file
			 * and jump to the end of the file. */
			reopen_curr_ifile();
			jump_forw();
		}
		repaint();
		top_scroll = save_top_scroll;
		ignore_eoi = save_ignore_eoi;
	}
}

/*
 * Display the appropriate prompt.
 */
	static void
prompt()
{
	constant char *p;

	if (ungot != NULL && ungot->ug_char != CHAR_END_COMMAND)
	{
		/*
		 * No prompt necessary if commands are from 
		 * ungotten chars rather than from the user.
		 */
		return;
	}

	/*
	 * Make sure the screen is displayed.
	 */
	make_display();
	bottompos = position(BOTTOM_PLUS_ONE);

	/*
	 * If we've hit EOF on the last file and the -E flag is set, quit.
	 */
	if (get_quit_at_eof() == OPT_ONPLUS &&
	    eof_displayed() && !(ch_getflags() & CH_HELPFILE) && 
	    next_ifile(curr_ifile) == NULL_IFILE)
		quit(QUIT_OK);

	/*
	 * If the entire file is displayed and the -F flag is set, quit.
	 */
	if (quit_if_one_screen &&
	    entire_file_displayed() && !(ch_getflags() & CH_HELPFILE) && 
	    next_ifile(curr_ifile) == NULL_IFILE)
		quit(QUIT_OK);

#if MSDOS_COMPILER==WIN32C
	/* 
	 * In Win32, display the file name in the window title.
	 */
	if (!(ch_getflags() & CH_HELPFILE))
		SetConsoleTitle(pr_expand("Less?f - %f.", 0));
#endif
	/*
	 * Select the proper prompt and display it.
	 */
	/*
	 * If the previous action was a forward movement, 
	 * don't clear the bottom line of the display;
	 * just print the prompt since the forward movement guarantees 
	 * that we're in the right position to display the prompt.
	 * Clearing the line could cause a problem: for example, if the last
	 * line displayed ended at the right screen edge without a newline,
	 * then clearing would clear the last displayed line rather than
	 * the prompt line.
	 */
	if (!forw_prompt)
		clear_bot();
	clear_cmd();
	forw_prompt = 0;
	p = pr_string();
	if (is_filtering())
		putstr("& ");
	if (p == NULL || *p == '\0')
		putchr(':');
	else
	{
		at_enter(AT_STANDOUT);
		putstr(p);
		at_exit();
	}
	clear_eol();
}

/*
 * Display the less version message.
 */
	public void
dispversion()
{
	PARG parg;

	parg.p_string = version;
	error("less %s", &parg);
}

/*
 * Return a character to complete a partial command, if possible.
 */
	static LWCHAR
getcc_end_command()
{
	switch (mca)
	{
	case A_DIGIT:
		/* We have a number but no command.  Treat as #g. */
		return ('g');
	case A_F_SEARCH:
	case A_B_SEARCH:
		/* We have "/string" but no newline.  Add the \n. */
		return ('\n'); 
	default:
		/* Some other incomplete command.  Let user complete it. */
		return (getchr());
	}
}

/*
 * Get command character.
 * The character normally comes from the keyboard,
 * but may come from ungotten characters
 * (characters previously given to ungetcc or ungetsc).
 */
	static LWCHAR
<<<<<<< HEAD
getccu(void)
=======
getccu(VOID_PARAM)
>>>>>>> e7657940
{
	LWCHAR c;
	if (ungot == NULL)
	{
		/* Normal case: no ungotten chars.
		 * Get char from the user. */
		c = getchr();
	} else
	{
		/* Ungotten chars available:
		 * Take the top of stack (most recent). */
		struct ungot *ug = ungot;
		c = ug->ug_char;
		ungot = ug->ug_next;
		free(ug);

		if (c == CHAR_END_COMMAND)
			c = getcc_end_command();
	}
	return (c);
}

/*
 * Get a command character, but if we receive the orig sequence,
 * convert it to the repl sequence.
 */
	static LWCHAR
getcc_repl(orig, repl, gr_getc, gr_ungetc)
	char const* orig;
	char const* repl;
	LWCHAR (*gr_getc)(VOID_PARAM);
	void (*gr_ungetc)(LWCHAR);
{
	LWCHAR c;
	LWCHAR keys[16];
	int ki = 0;

	c = (*gr_getc)();
	if (orig == NULL || orig[0] == '\0')
		return c;
	for (;;)
	{
		keys[ki] = c;
		if (c != orig[ki] || ki >= sizeof(keys)-1)
		{
			/* This is not orig we have been receiving.
			 * If we have stashed chars in keys[],
			 * unget them and return the first one. */
			while (ki > 0)
				(*gr_ungetc)(keys[ki--]);
			return keys[0];
		}
		if (orig[++ki] == '\0')
		{
			/* We've received the full orig sequence.
			 * Return the repl sequence. */
			ki = strlen(repl)-1;
			while (ki > 0)
				(*gr_ungetc)(repl[ki--]);
			return repl[0];
		}
		/* We've received a partial orig sequence (ki chars of it).
		 * Get next char and see if it continues to match orig. */
		c = (*gr_getc)();
	}
}

/*
 * Get command character.
 */
	public int
getcc()
{
    /* Replace kent (keypad Enter) with a newline. */
    return getcc_repl(kent, "\n", getccu, ungetcc);
}

/*
 * "Unget" a command character.
 * The next getcc() will return this character.
 */
	public void
ungetcc(c)
	LWCHAR c;
{
	struct ungot *ug = (struct ungot *) ecalloc(1, sizeof(struct ungot));

	ug->ug_char = c;
	ug->ug_next = ungot;
	ungot = ug;
}

/*
 * Unget a whole string of command characters.
 * The next sequence of getcc()'s will return this string.
 */
	public void
ungetsc(s)
	char *s;
{
	char *p;

	for (p = s + strlen(s) - 1;  p >= s;  p--)
		ungetcc(*p);
}

/*
 * Peek the next command character, without consuming it.
 */
	public LWCHAR
peekcc()
{
	LWCHAR c = getcc();
	ungetcc(c);
	return c;
}

/*
 * Search for a pattern, possibly in multiple files.
 * If SRCH_FIRST_FILE is set, begin searching at the first file.
 * If SRCH_PAST_EOF is set, continue the search thru multiple files.
 */
	static void
multi_search(pattern, n, silent)
	char *pattern;
	int n;
	int silent;
{
	int nomore;
	IFILE save_ifile;
	int changed_file;

	changed_file = 0;
	save_ifile = save_curr_ifile();

	if (search_type & SRCH_FIRST_FILE)
	{
		/*
		 * Start at the first (or last) file 
		 * in the command line list.
		 */
		if (search_type & SRCH_FORW)
			nomore = edit_first();
		else
			nomore = edit_last();
		if (nomore)
		{
			unsave_ifile(save_ifile);
			return;
		}
		changed_file = 1;
		search_type &= ~SRCH_FIRST_FILE;
	}

	for (;;)
	{
		n = search(search_type, pattern, n);
		/*
		 * The SRCH_NO_MOVE flag doesn't "stick": it gets cleared
		 * after being used once.  This allows "n" to work after
		 * using a /@@ search.
		 */
		search_type &= ~SRCH_NO_MOVE;
		if (n == 0)
		{
			/*
			 * Found it.
			 */
			unsave_ifile(save_ifile);
			return;
		}

		if (n < 0)
			/*
			 * Some kind of error in the search.
			 * Error message has been printed by search().
			 */
			break;

		if ((search_type & SRCH_PAST_EOF) == 0)
			/*
			 * We didn't find a match, but we're
			 * supposed to search only one file.
			 */
			break;
		/*
		 * Move on to the next file.
		 */
		if (search_type & SRCH_FORW)
			nomore = edit_next(1);
		else
			nomore = edit_prev(1);
		if (nomore)
			break;
		changed_file = 1;
	}

	/*
	 * Didn't find it.
	 * Print an error message if we haven't already.
	 */
	if (n > 0 && !silent)
		error("Pattern not found", NULL_PARG);

	if (changed_file)
	{
		/*
		 * Restore the file we were originally viewing.
		 */
		reedit_ifile(save_ifile);
	} else
	{
		unsave_ifile(save_ifile);
	}
}

/*
 * Forward forever, or until a highlighted line appears.
 */
	static int
forw_loop(until_hilite)
	int until_hilite;
{
	POSITION curr_len;

	if (ch_getflags() & CH_HELPFILE)
		return (A_NOACTION);

	cmd_exec();
	jump_forw_buffered();
	curr_len = ch_length();
	highest_hilite = until_hilite ? curr_len : NULL_POSITION;
	ignore_eoi = 1;
	while (!sigs)
	{
		if (until_hilite && highest_hilite > curr_len)
		{
			bell();
			break;
		}
		make_display();
		forward(1, 0, 0);
	}
	ignore_eoi = 0;
	ch_set_eof();

	/*
	 * This gets us back in "F mode" after processing 
	 * a non-abort signal (e.g. window-change).  
	 */
	if (sigs && !ABORT_SIGS())
		return (until_hilite ? A_F_UNTIL_HILITE : A_F_FOREVER);

	return (A_NOACTION);
}

/*
 * Main command processor.
 * Accept and execute commands until a quit command.
 */
	public void
commands()
{
	int c;
	int action;
	char *cbuf;
	int newaction;
	int save_search_type;
	char *extra;
	char tbuf[2];
	PARG parg;
	IFILE old_ifile;
	IFILE new_ifile;
	char *tagfile;

	search_type = SRCH_FORW;
	wscroll = (sc_height + 1) / 2;
	newaction = A_NOACTION;

	for (;;)
	{
		mca = 0;
		cmd_accept();
		number = 0;
		curropt = NULL;

		/*
		 * See if any signals need processing.
		 */
		if (sigs)
		{
			psignals();
			if (quitting)
				quit(QUIT_SAVED_STATUS);
		}

		/*
		 * See if window size changed, for systems that don't
		 * generate SIGWINCH.
		 */
		check_winch();

		/*
		 * Display prompt and accept a character.
		 */
		cmd_reset();
		prompt();
		if (sigs)
			continue;
		if (newaction == A_NOACTION)
			c = getcc();

	again:
		if (sigs)
			continue;

		if (newaction != A_NOACTION)
		{
			action = newaction;
			newaction = A_NOACTION;
		} else
		{
			/*
			 * If we are in a multicharacter command, call mca_char.
			 * Otherwise we call fcmd_decode to determine the
			 * action to be performed.
			 */
			if (mca)
				switch (mca_char(c))
				{
				case MCA_MORE:
					/*
					 * Need another character.
					 */
					c = getcc();
					goto again;
				case MCA_DONE:
					/*
					 * Command has been handled by mca_char.
					 * Start clean with a prompt.
					 */
					continue;
				case NO_MCA:
					/*
					 * Not a multi-char command
					 * (at least, not anymore).
					 */
					break;
				}

			/*
			 * Decode the command character and decide what to do.
			 */
			if (mca)
			{
				/*
				 * We're in a multichar command.
				 * Add the character to the command buffer
				 * and display it on the screen.
				 * If the user backspaces past the start 
				 * of the line, abort the command.
				 */
				if (cmd_char(c) == CC_QUIT || len_cmdbuf() == 0)
					continue;
				cbuf = get_cmdbuf();
			} else
			{
				/*
				 * Don't use cmd_char if we're starting fresh
				 * at the beginning of a command, because we
				 * don't want to echo the command until we know
				 * it is a multichar command.  We also don't
				 * want erase_char/kill_char to be treated
				 * as line editing characters.
				 */
				tbuf[0] = c;
				tbuf[1] = '\0';
				cbuf = tbuf;
			}
			extra = NULL;
			action = fcmd_decode(cbuf, &extra);
			/*
			 * If an "extra" string was returned,
			 * process it as a string of command characters.
			 */
			if (extra != NULL)
				ungetsc(extra);
		}
		/*
		 * Clear the cmdbuf string.
		 * (But not if we're in the prefix of a command,
		 * because the partial command string is kept there.)
		 */
		if (action != A_PREFIX)
			cmd_reset();

		switch (action)
		{
		case A_DIGIT:
			/*
			 * First digit of a number.
			 */
			start_mca(A_DIGIT, ":", (void*)NULL, CF_QUIT_ON_ERASE);
			goto again;

		case A_F_WINDOW:
			/*
			 * Forward one window (and set the window size).
			 */
			if (number > 0)
				swindow = (int) number;
			/* FALLTHRU */
		case A_F_SCREEN:
			/*
			 * Forward one screen.
			 */
			if (number <= 0)
				number = get_swindow();
			cmd_exec();
			if (show_attn)
				set_attnpos(bottompos);
			forward((int) number, 0, 1);
			break;

		case A_B_WINDOW:
			/*
			 * Backward one window (and set the window size).
			 */
			if (number > 0)
				swindow = (int) number;
			/* FALLTHRU */
		case A_B_SCREEN:
			/*
			 * Backward one screen.
			 */
			if (number <= 0)
				number = get_swindow();
			cmd_exec();
			backward((int) number, 0, 1);
			break;

		case A_F_LINE:
			/*
			 * Forward N (default 1) line.
			 */
			if (number <= 0)
				number = 1;
			cmd_exec();
			if (show_attn == OPT_ONPLUS && number > 1)
				set_attnpos(bottompos);
			forward((int) number, 0, 0);
			break;

		case A_B_LINE:
			/*
			 * Backward N (default 1) line.
			 */
			if (number <= 0)
				number = 1;
			cmd_exec();
			backward((int) number, 0, 0);
			break;

		case A_FF_LINE:
			/*
			 * Force forward N (default 1) line.
			 */
			if (number <= 0)
				number = 1;
			cmd_exec();
			if (show_attn == OPT_ONPLUS && number > 1)
				set_attnpos(bottompos);
			forward((int) number, 1, 0);
			break;

		case A_BF_LINE:
			/*
			 * Force backward N (default 1) line.
			 */
			if (number <= 0)
				number = 1;
			cmd_exec();
			backward((int) number, 1, 0);
			break;
		
		case A_FF_SCREEN:
			/*
			 * Force forward one screen.
			 */
			if (number <= 0)
				number = get_swindow();
			cmd_exec();
			if (show_attn == OPT_ONPLUS)
				set_attnpos(bottompos);
			forward((int) number, 1, 0);
			break;

		case A_F_FOREVER:
			/*
			 * Forward forever, ignoring EOF.
			 */
			if (show_attn)
				set_attnpos(bottompos);
			newaction = forw_loop(0);
			break;

		case A_F_UNTIL_HILITE:
			newaction = forw_loop(1);
			break;

		case A_F_SCROLL:
			/*
			 * Forward N lines 
			 * (default same as last 'd' or 'u' command).
			 */
			if (number > 0)
				wscroll = (int) number;
			cmd_exec();
			if (show_attn == OPT_ONPLUS)
				set_attnpos(bottompos);
			forward(wscroll, 0, 0);
			break;

		case A_B_SCROLL:
			/*
			 * Forward N lines 
			 * (default same as last 'd' or 'u' command).
			 */
			if (number > 0)
				wscroll = (int) number;
			cmd_exec();
			backward(wscroll, 0, 0);
			break;

		case A_FREPAINT:
			/*
			 * Flush buffers, then repaint screen.
			 * Don't flush the buffers on a pipe!
			 */
			clear_buffers();
			/* FALLTHRU */
		case A_REPAINT:
			/*
			 * Repaint screen.
			 */
			cmd_exec();
			repaint();
			break;

		case A_GOLINE:
			/*
			 * Go to line N, default beginning of file.
			 */
			if (number <= 0)
				number = 1;
			cmd_exec();
			jump_back(number);
			break;

		case A_PERCENT:
			/*
			 * Go to a specified percentage into the file.
			 */
			if (number < 0)
			{
				number = 0;
				fraction = 0;
			}
			if (number > 100)
			{
				number = 100;
				fraction = 0;
			}
			cmd_exec();
			jump_percent((int) number, fraction);
			break;

		case A_GOEND:
			/*
			 * Go to line N, default end of file.
			 */
			cmd_exec();
			if (number <= 0)
				jump_forw();
			else
				jump_back(number);
			break;

		case A_GOEND_BUF:
			/*
			 * Go to line N, default last buffered byte.
			 */
			cmd_exec();
			if (number <= 0)
				jump_forw_buffered();
			else
				jump_back(number);
			break;

		case A_GOPOS:
			/*
			 * Go to a specified byte position in the file.
			 */
			cmd_exec();
			if (number < 0)
				number = 0;
			jump_line_loc((POSITION) number, jump_sline);
			break;

		case A_STAT:
			/*
			 * Print file name, etc.
			 */
			if (ch_getflags() & CH_HELPFILE)
				break;
			cmd_exec();
			parg.p_string = eq_message();
			error("%s", &parg);
			break;

		case A_VERSION:
			/*
			 * Print version number, without the "@(#)".
			 */
			cmd_exec();
			dispversion();
			break;

		case A_QUIT:
			/*
			 * Exit.
			 */
			if (curr_ifile != NULL_IFILE && 
			    ch_getflags() & CH_HELPFILE)
			{
				/*
				 * Quit while viewing the help file
				 * just means return to viewing the
				 * previous file.
				 */
				hshift = save_hshift;
				bs_mode = save_bs_mode;
				if (edit_prev(1) == 0)
					break;
			}
			if (extra != NULL)
				quit(*extra);
			quit(QUIT_OK);
			break;

/*
 * Define abbreviation for a commonly used sequence below.
 */
#define	DO_SEARCH() \
			if (number <= 0) number = 1;	\
			mca_search();			\
			cmd_exec();			\
			multi_search((char *)NULL, (int) number, 0);


		case A_F_SEARCH:
			/*
			 * Search forward for a pattern.
			 * Get the first char of the pattern.
			 */
			search_type = SRCH_FORW;
			if (number <= 0)
				number = 1;
			mca_search();
			c = getcc();
			goto again;

		case A_B_SEARCH:
			/*
			 * Search backward for a pattern.
			 * Get the first char of the pattern.
			 */
			search_type = SRCH_BACK;
			if (number <= 0)
				number = 1;
			mca_search();
			c = getcc();
			goto again;

		case A_FILTER:
#if HILITE_SEARCH
			search_type = SRCH_FORW | SRCH_FILTER;
			mca_search();
			c = getcc();
			goto again;
#else
			error("Command not available", NULL_PARG);
			break;
#endif

		case A_AGAIN_SEARCH:
			/*
			 * Repeat previous search.
			 */
			DO_SEARCH();
			break;
		
		case A_T_AGAIN_SEARCH:
			/*
			 * Repeat previous search, multiple files.
			 */
			search_type |= SRCH_PAST_EOF;
			DO_SEARCH();
			break;

		case A_REVERSE_SEARCH:
			/*
			 * Repeat previous search, in reverse direction.
			 */
			save_search_type = search_type;
			search_type = SRCH_REVERSE(search_type);
			DO_SEARCH();
			search_type = save_search_type;
			break;

		case A_T_REVERSE_SEARCH:
			/* 
			 * Repeat previous search, 
			 * multiple files in reverse direction.
			 */
			save_search_type = search_type;
			search_type = SRCH_REVERSE(search_type);
			search_type |= SRCH_PAST_EOF;
			DO_SEARCH();
			search_type = save_search_type;
			break;

		case A_UNDO_SEARCH:
			/*
			 * Clear search string highlighting.
			 */
			undo_search();
			break;

		case A_HELP:
			/*
			 * Help.
			 */
			if (ch_getflags() & CH_HELPFILE)
				break;
			cmd_exec();
			save_hshift = hshift;
			hshift = 0;
			save_bs_mode = bs_mode;
			bs_mode = BS_SPECIAL;
			(void) edit(FAKE_HELPFILE);
			break;

		case A_EXAMINE:
			/*
			 * Edit a new file.  Get the filename.
			 */
#if EXAMINE
			if (!secure)
			{
				start_mca(A_EXAMINE, "Examine: ", ml_examine, 0);
				c = getcc();
				goto again;
			}
#endif
			error("Command not available", NULL_PARG);
			break;
			
		case A_VISUAL:
			/*
			 * Invoke an editor on the input file.
			 */
#if EDITOR
			if (!secure)
			{
				if (ch_getflags() & CH_HELPFILE)
					break;
				if (strcmp(get_filename(curr_ifile), "-") == 0)
				{
					error("Cannot edit standard input", NULL_PARG);
					break;
				}
				if (get_altfilename(curr_ifile) != NULL)
				{
					error("WARNING: This file was viewed via LESSOPEN",
						NULL_PARG);
				}
				start_mca(A_SHELL, "!", ml_shell, 0);
				/*
				 * Expand the editor prototype string
				 * and pass it to the system to execute.
				 * (Make sure the screen is displayed so the
				 * expansion of "+%lm" works.)
				 */
				make_display();
				cmd_exec();
				lsystem(pr_expand(editproto, 0), (char*)NULL);
				break;
			}
#endif
			error("Command not available", NULL_PARG);
			break;

		case A_NEXT_FILE:
			/*
			 * Examine next file.
			 */
#if TAGS
			if (ntags())
			{
				error("No next file", NULL_PARG);
				break;
			}
#endif
			if (number <= 0)
				number = 1;
			if (edit_next((int) number))
			{
				if (get_quit_at_eof() && eof_displayed() && 
				    !(ch_getflags() & CH_HELPFILE))
					quit(QUIT_OK);
				parg.p_string = (number > 1) ? "(N-th) " : "";
				error("No %snext file", &parg);
			}
			break;

		case A_PREV_FILE:
			/*
			 * Examine previous file.
			 */
#if TAGS
			if (ntags())
			{
				error("No previous file", NULL_PARG);
				break;
			}
#endif
			if (number <= 0)
				number = 1;
			if (edit_prev((int) number))
			{
				parg.p_string = (number > 1) ? "(N-th) " : "";
				error("No %sprevious file", &parg);
			}
			break;

		case A_NEXT_TAG:
			/*
			 * Jump to the next tag in the current tag list.
			 */
#if TAGS
			if (number <= 0)
				number = 1;
			tagfile = nexttag((int) number);
			if (tagfile == NULL)
			{
				error("No next tag", NULL_PARG);
				break;
			}
			cmd_exec();
			if (edit(tagfile) == 0)
			{
				POSITION pos = tagsearch();
				if (pos != NULL_POSITION)
					jump_loc(pos, jump_sline);
			}
#else
			error("Command not available", NULL_PARG);
#endif
			break;

		case A_PREV_TAG:
			/*
			 * Jump to the previous tag in the current tag list.
			 */
#if TAGS
			if (number <= 0)
				number = 1;
			tagfile = prevtag((int) number);
			if (tagfile == NULL)
			{
				error("No previous tag", NULL_PARG);
				break;
			}
			cmd_exec();
			if (edit(tagfile) == 0)
			{
				POSITION pos = tagsearch();
				if (pos != NULL_POSITION)
					jump_loc(pos, jump_sline);
			}
#else
			error("Command not available", NULL_PARG);
#endif
			break;

		case A_INDEX_FILE:
			/*
			 * Examine a particular file.
			 */
			if (number <= 0)
				number = 1;
			if (edit_index((int) number))
				error("No such file", NULL_PARG);
			break;

		case A_REMOVE_FILE:
			/*
			 * Remove a file from the input file list.
			 */
			if (ch_getflags() & CH_HELPFILE)
				break;
			old_ifile = curr_ifile;
			new_ifile = getoff_ifile(curr_ifile);
			if (new_ifile == NULL_IFILE)
			{
				bell();
				break;
			}
			if (edit_ifile(new_ifile) != 0)
			{
				reedit_ifile(old_ifile);
				break;
			}
			del_ifile(old_ifile);
			break;

		case A_OPT_TOGGLE:
			/*
			 * Change the setting of an  option.
			 */
			optflag = OPT_TOGGLE;
			optgetname = FALSE;
			mca_opt_toggle();
			c = getcc();
			goto again;

		case A_DISP_OPTION:
			/*
			 * Report the setting of an option.
			 */
			optflag = OPT_NO_TOGGLE;
			optgetname = FALSE;
			mca_opt_toggle();
			c = getcc();
			goto again;

		case A_FIRSTCMD:
			/*
			 * Set an initial command for new files.
			 */
			start_mca(A_FIRSTCMD, "+", (void*)NULL, 0);
			c = getcc();
			goto again;

		case A_SHELL:
			/*
			 * Shell escape.
			 */
#if SHELL_ESCAPE
			if (!secure)
			{
				start_mca(A_SHELL, "!", ml_shell, 0);
				c = getcc();
				goto again;
			}
#endif
			error("Command not available", NULL_PARG);
			break;

		case A_SETMARK:
		case A_SETMARKBOT:
			/*
			 * Set a mark.
			 */
			if (ch_getflags() & CH_HELPFILE)
				break;
			start_mca(A_SETMARK, "set mark: ", (void*)NULL, 0);
			c = getcc();
			if (is_erase_char(c) || is_newline_char(c))
				break;
			setmark(c, action == A_SETMARKBOT ? BOTTOM : TOP);
			repaint();
			break;

		case A_CLRMARK:
			/*
			 * Clear a mark.
			 */
			start_mca(A_CLRMARK, "clear mark: ", (void*)NULL, 0);
			c = getcc();
			if (is_erase_char(c) || is_newline_char(c))
				break;
			clrmark(c);
			repaint();
			break;

		case A_GOMARK:
			/*
			 * Jump to a marked position.
			 */
			start_mca(A_GOMARK, "goto mark: ", (void*)NULL, 0);
			c = getcc();
			if (is_erase_char(c) || is_newline_char(c))
				break;
			cmd_exec();
			gomark(c);
			break;

		case A_PIPE:
			/*
			 * Write part of the input to a pipe to a shell command.
			 */
#if PIPEC
			if (!secure)
			{
				start_mca(A_PIPE, "|mark: ", (void*)NULL, 0);
				c = getcc();
				if (is_erase_char(c))
					break;
				if (is_newline_char(c))
					c = '.';
				if (badmark(c))
					break;
				pipec = c;
				start_mca(A_PIPE, "!", ml_shell, 0);
				c = getcc();
				goto again;
			}
#endif
			error("Command not available", NULL_PARG);
			break;

		case A_B_BRACKET:
		case A_F_BRACKET:
			start_mca(action, "Brackets: ", (void*)NULL, 0);
			c = getcc();
			goto again;

		case A_LSHIFT:
			/*
			 * Shift view left.
			 */
			if (number > 0)
				shift_count = number;
			else
				number = (shift_count > 0) ?
					shift_count : sc_width / 2;
			if (number > hshift)
				number = hshift;
			hshift -= number;
			screen_trashed = 1;
			break;

		case A_RSHIFT:
			/*
			 * Shift view right.
			 */
			if (number > 0)
				shift_count = number;
			else
				number = (shift_count > 0) ?
					shift_count : sc_width / 2;
			hshift += number;
			screen_trashed = 1;
			break;

		case A_LLSHIFT:
			/*
			 * Shift view left to margin.
			 */
			hshift = 0;
			screen_trashed = 1;
			break;

		case A_RRSHIFT:
			/*
			 * Shift view right to view rightmost char on screen.
			 */
			hshift = rrshift();
			screen_trashed = 1;
			break;

		case A_PREFIX:
			/*
			 * The command is incomplete (more chars are needed).
			 * Display the current char, so the user knows
			 * what's going on, and get another character.
			 */
			if (mca != A_PREFIX)
			{
				cmd_reset();
				start_mca(A_PREFIX, " ", (void*)NULL,
					CF_QUIT_ON_ERASE);
				(void) cmd_char(c);
			}
			c = getcc();
			goto again;

		case A_NOACTION:
			break;

		default:
			bell();
			break;
		}
	}
}<|MERGE_RESOLUTION|>--- conflicted
+++ resolved
@@ -823,11 +823,7 @@
  * (characters previously given to ungetcc or ungetsc).
  */
 	static LWCHAR
-<<<<<<< HEAD
-getccu(void)
-=======
 getccu(VOID_PARAM)
->>>>>>> e7657940
 {
 	LWCHAR c;
 	if (ungot == NULL)
