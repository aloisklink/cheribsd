--- conflicted
+++ resolved
@@ -91,7 +91,6 @@
 tftp_print(netdissect_options *ndo,
            register const u_char *bp, u_int length)
 {
-<<<<<<< HEAD
 	INVOKE_DISSECTOR(_tftp_print, ndo, bp, length);
 }
 
@@ -99,9 +98,6 @@
 _tftp_print(netdissect_options *ndo,
            register const u_char *bp, u_int length)
 {
-	register const struct tftphdr *tp;
-=======
->>>>>>> 37e2725e
 	register const char *cp;
 	register int opcode;
 	u_int ui;
