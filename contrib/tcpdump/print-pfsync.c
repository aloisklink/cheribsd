/*
 * Copyright (c) 2012 Gleb Smirnoff <glebius@FreeBSD.org>
 * Copyright (c) 2002 Michael Shalayeff
 * Copyright (c) 2001 Daniel Hartmeier
 * All rights reserved.
 *
 * Redistribution and use in source and binary forms, with or without
 * modification, are permitted provided that the following conditions
 * are met:
 * 1. Redistributions of source code must retain the above copyright
 *    notice, this list of conditions and the following disclaimer.
 * 2. Redistributions in binary form must reproduce the above copyright
 *    notice, this list of conditions and the following disclaimer in the
 *    documentation and/or other materials provided with the distribution.
 *
 * THIS SOFTWARE IS PROVIDED BY THE AUTHOR ``AS IS'' AND ANY EXPRESS OR
 * IMPLIED WARRANTIES, INCLUDING, BUT NOT LIMITED TO, THE IMPLIED WARRANTIES
 * OF MERCHANTABILITY AND FITNESS FOR A PARTICULAR PURPOSE ARE DISCLAIMED.
 * IN NO EVENT SHALL THE AUTHOR OR HIS RELATIVES BE LIABLE FOR ANY DIRECT,
 * INDIRECT, INCIDENTAL, SPECIAL, EXEMPLARY, OR CONSEQUENTIAL DAMAGES
 * (INCLUDING, BUT NOT LIMITED TO, PROCUREMENT OF SUBSTITUTE GOODS OR
 * SERVICES; LOSS OF MIND, USE, DATA, OR PROFITS; OR BUSINESS INTERRUPTION)
 * HOWEVER CAUSED AND ON ANY THEORY OF LIABILITY, WHETHER IN CONTRACT,
 * STRICT LIABILITY, OR TORT (INCLUDING NEGLIGENCE OR OTHERWISE) ARISING
 * IN ANY WAY OUT OF THE USE OF THIS SOFTWARE, EVEN IF ADVISED OF
 * THE POSSIBILITY OF SUCH DAMAGE.
 *
 * $OpenBSD: print-pfsync.c,v 1.38 2012/09/19 13:50:36 mikeb Exp $
 * $OpenBSD: pf_print_state.c,v 1.11 2012/07/08 17:48:37 lteo Exp $
 */

#ifdef HAVE_CONFIG_H
#include "config.h"
#endif

#include <tcpdump-stdinc.h>

#include <sys/endian.h>
#include <net/if.h>
#include <net/pfvar.h>	/* XXX */
#include <net/if_pfsync.h>
#define	TCPSTATES
#include <netinet/tcp_fsm.h>

#include <string.h>

#include "interface.h"
#include "addrtoname.h"

static void	pfsync_print(netdissect_options *, struct pfsync_header *,
		    const u_char *, u_int);
static void	print_src_dst(netdissect_options *,
		    const struct pfsync_state_peer *,
		    const struct pfsync_state_peer *, uint8_t);
static void	print_state(netdissect_options *, struct pfsync_state *);

#ifdef notyet
void
pfsync_if_print(u_char *user, const struct pcap_pkthdr *h,
    register const u_char *p)
{
	u_int caplen = h->caplen;

	ts_print(&h->ts);

	if (caplen < PFSYNC_HDRLEN) {
		ND_PRINT((ndo, "[|pfsync]"));
		goto out;
	}

	pfsync_print((struct pfsync_header *)p,
	    p + sizeof(struct pfsync_header),
	    caplen - sizeof(struct pfsync_header));
out:
	if (xflag) {
		default_print((const u_char *)p, caplen);
	}
	safeputchar(ndo, '\n');
}
#endif /* notyet */

void
pfsync_ip_print(netdissect_options *ndo , const u_char *bp, u_int len)
{
	struct pfsync_header *hdr = (struct pfsync_header *)bp;

	if (len < PFSYNC_HDRLEN)
		ND_PRINT((ndo, "[|pfsync]"));
	else
		pfsync_print(ndo, hdr, bp + sizeof(struct pfsync_header),
		    len - sizeof(struct pfsync_header));
}

struct pfsync_actions {
	const char *name;
	size_t len;
	void (*print)(netdissect_options *, const void *);
};

static void	pfsync_print_clr(netdissect_options *, const void *);
static void	pfsync_print_state(netdissect_options *, const void *);
static void	pfsync_print_ins_ack(netdissect_options *, const void *);
static void	pfsync_print_upd_c(netdissect_options *, const void *);
static void	pfsync_print_upd_req(netdissect_options *, const void *);
static void	pfsync_print_del_c(netdissect_options *, const void *);
static void	pfsync_print_bus(netdissect_options *, const void *);
static void	pfsync_print_tdb(netdissect_options *, const void *);

struct pfsync_actions actions[] = {
	{ "clear all", sizeof(struct pfsync_clr),	pfsync_print_clr },
	{ "insert", sizeof(struct pfsync_state),	pfsync_print_state },
	{ "insert ack", sizeof(struct pfsync_ins_ack),	pfsync_print_ins_ack },
	{ "update", sizeof(struct pfsync_ins_ack),	pfsync_print_state },
	{ "update compressed", sizeof(struct pfsync_upd_c),
							pfsync_print_upd_c },
	{ "request uncompressed", sizeof(struct pfsync_upd_req),
							pfsync_print_upd_req },
	{ "delete", sizeof(struct pfsync_state),	pfsync_print_state },
	{ "delete compressed", sizeof(struct pfsync_del_c),
							pfsync_print_del_c },
	{ "frag insert", 0,				NULL },
	{ "frag delete", 0,				NULL },
	{ "bulk update status", sizeof(struct pfsync_bus),
							pfsync_print_bus },
	{ "tdb", 0,					pfsync_print_tdb },
	{ "eof", 0,					NULL },
};

static void
pfsync_print(netdissect_options *ndo, struct pfsync_header *hdr,
    const u_char *bp, u_int len)
{
	struct pfsync_subheader *subh;
	int count, plen, i;
	u_int alen;

	plen = ntohs(hdr->len);

	ND_PRINT((ndo, "PFSYNCv%d len %d", hdr->version, plen));

	if (hdr->version != PFSYNC_VERSION)
		return;

	plen -= sizeof(*hdr);

	while (plen > 0) {
		if (len < sizeof(*subh))
			break;

		subh = (struct pfsync_subheader *)bp;
		bp += sizeof(*subh);
		len -= sizeof(*subh);
		plen -= sizeof(*subh);

		if (subh->action >= PFSYNC_ACT_MAX) {
			ND_PRINT((ndo, "\n    act UNKNOWN id %d",
			    subh->action));
			return;
		}

		count = ntohs(subh->count);
		ND_PRINT((ndo, "\n    %s count %d", actions[subh->action].name,
		    count));
		alen = actions[subh->action].len;

		if (subh->action == PFSYNC_ACT_EOF)
			return;

		if (actions[subh->action].print == NULL) {
			ND_PRINT((ndo, "\n    unimplemented action %hhu",
			    subh->action));
			return;
		}

		for (i = 0; i < count; i++) {
			if (len < alen) {
				len = 0;
				break;
			}

			if (vflag)
				actions[subh->action].print(ndo, bp);

			bp += alen;
			len -= alen;
			plen -= alen;
		}
	}

	if (plen > 0) {
		ND_PRINT((ndo, "\n    ..."));
		return;
	}
	if (plen < 0) {
		ND_PRINT((ndo, "\n    invalid header length"));
		return;
	}
	if (len > 0)
		ND_PRINT((ndo, "\n    invalid packet length"));
}

static void
pfsync_print_clr(netdissect_options *ndo, const void *bp)
{
	const struct pfsync_clr *clr = bp;

	ND_PRINT((ndo, "\n\tcreatorid: %08x", htonl(clr->creatorid)));
	if (clr->ifname[0] != '\0')
		ND_PRINT((ndo, " interface: %s", clr->ifname));
}

static void
pfsync_print_state(netdissect_options *ndo, const void *bp)
{
	struct pfsync_state *st = (struct pfsync_state *)bp;

	safeputchar(ndo, '\n');
	print_state(ndo, st);
}

static void
pfsync_print_ins_ack(netdissect_options *ndo, const void *bp)
{
	const struct pfsync_ins_ack *iack = bp;

	ND_PRINT((ndo, "\n\tid: %016jx creatorid: %08x",
	    (uintmax_t)be64toh(iack->id), ntohl(iack->creatorid)));
}

static void
pfsync_print_upd_c(netdissect_options *ndo, const void *bp)
{
	const struct pfsync_upd_c *u = bp;

	ND_PRINT((ndo, "\n\tid: %016jx creatorid: %08x",
	    (uintmax_t)be64toh(u->id), ntohl(u->creatorid)));
	if (vflag > 2) {
		ND_PRINT((ndo, "\n\tTCP? :"));
		print_src_dst(ndo, &u->src, &u->dst, IPPROTO_TCP);
	}
}

static void
pfsync_print_upd_req(netdissect_options *ndo, const void *bp)
{
	const struct pfsync_upd_req *ur = bp;

	ND_PRINT((ndo, "\n\tid: %016jx creatorid: %08x",
	    (uintmax_t)be64toh(ur->id), ntohl(ur->creatorid)));
}

static void
pfsync_print_del_c(netdissect_options *ndo, const void *bp)
{
	const struct pfsync_del_c *d = bp;

	ND_PRINT((ndo, "\n\tid: %016jx creatorid: %08x",
	    (uintmax_t)be64toh(d->id), ntohl(d->creatorid)));
}

static void
pfsync_print_bus(netdissect_options *ndo, const void *bp)
{
	const struct pfsync_bus *b = bp;
	uint32_t endtime;
	int min, sec;
	const char *status;

	endtime = ntohl(b->endtime);
	sec = endtime % 60;
	endtime /= 60;
	min = endtime % 60;
	endtime /= 60;

	switch (b->status) {
	case PFSYNC_BUS_START:
		status = "start";
		break;
	case PFSYNC_BUS_END:
		status = "end";
		break;
	default:
		status = "UNKNOWN";
		break;
	}

	ND_PRINT((ndo, "\n\tcreatorid: %08x age: %.2u:%.2u:%.2u status: %s",
	    htonl(b->creatorid), endtime, min, sec, status));
}

static void
pfsync_print_tdb(netdissect_options *ndo, const void *bp)
{
	const struct pfsync_tdb *t = bp;

	ND_PRINT((ndo, "\n\tspi: 0x%08x rpl: %ju cur_bytes: %ju",
	    ntohl(t->spi), (uintmax_t )be64toh(t->rpl),
<<<<<<< HEAD
	    (uintmax_t)be64toh(t->cur_bytes)));
=======
	    (uintmax_t )be64toh(t->cur_bytes)));
>>>>>>> 1a409ea1
}

static void
print_host(netdissect_options *ndo, struct pf_addr *addr, uint16_t port,
<<<<<<< HEAD
    sa_family_t af, const char *proto _U_)
=======
    sa_family_t af, const char *proto)
>>>>>>> 1a409ea1
{
	char buf[48];

	if (inet_ntop(af, addr, buf, sizeof(buf)) == NULL)
		ND_PRINT((ndo, "?"));
	else
		ND_PRINT((ndo, "%s", buf));

	if (port)
		ND_PRINT((ndo, ".%hu", ntohs(port)));
}

static void
print_seq(netdissect_options *ndo, const struct pfsync_state_peer *p)
{
	if (p->seqdiff)
		ND_PRINT((ndo, "[%u + %u](+%u)", ntohl(p->seqlo),
		    ntohl(p->seqhi) - ntohl(p->seqlo), ntohl(p->seqdiff)));
	else
		ND_PRINT((ndo, "[%u + %u]", ntohl(p->seqlo),
		    ntohl(p->seqhi) - ntohl(p->seqlo)));
}

static void
print_src_dst(netdissect_options *ndo, const struct pfsync_state_peer *src,
    const struct pfsync_state_peer *dst, uint8_t proto)
{

	if (proto == IPPROTO_TCP) {
		if (src->state <= TCPS_TIME_WAIT &&
		    dst->state <= TCPS_TIME_WAIT)
			ND_PRINT((ndo, "   %s:%s", tcpstates[src->state],
			    tcpstates[dst->state]));
		else if (src->state == PF_TCPS_PROXY_SRC ||
		    dst->state == PF_TCPS_PROXY_SRC)
			ND_PRINT((ndo, "   PROXY:SRC"));
		else if (src->state == PF_TCPS_PROXY_DST ||
		    dst->state == PF_TCPS_PROXY_DST)
			ND_PRINT((ndo, "   PROXY:DST"));
		else
			ND_PRINT((ndo, "   <BAD STATE LEVELS %u:%u>",
			    src->state, dst->state));
		if (vflag > 1) {
			ND_PRINT((ndo, "\n\t"));
			print_seq(ndo, src);
			if (src->wscale && dst->wscale)
				ND_PRINT((ndo, " wscale %u",
				    src->wscale & PF_WSCALE_MASK));
			ND_PRINT((ndo, "  "));
			print_seq(ndo, dst);
			if (src->wscale && dst->wscale)
				ND_PRINT((ndo, " wscale %u",
				    dst->wscale & PF_WSCALE_MASK));
		}
	} else if (proto == IPPROTO_UDP && src->state < PFUDPS_NSTATES &&
	    dst->state < PFUDPS_NSTATES) {
		const char *states[] = PFUDPS_NAMES;

<<<<<<< HEAD
		ND_PRINT((ndo, "   %s:%s", states[src->state],
		    states[dst->state]));
=======
		ND_PRINT((ndo, "   %s:%s", states[src->state], states[dst->state]));
>>>>>>> 1a409ea1
	} else if (proto != IPPROTO_ICMP && src->state < PFOTHERS_NSTATES &&
	    dst->state < PFOTHERS_NSTATES) {
		/* XXX ICMP doesn't really have state levels */
		const char *states[] = PFOTHERS_NAMES;

<<<<<<< HEAD
		ND_PRINT((ndo, "   %s:%s", states[src->state],
		    states[dst->state]));
=======
		ND_PRINT((ndo, "   %s:%s", states[src->state], states[dst->state]));
>>>>>>> 1a409ea1
	} else {
		ND_PRINT((ndo, "   %u:%u", src->state, dst->state));
	}
}

static void
<<<<<<< HEAD
print_state(struct netdissect_options *ndo, struct pfsync_state *s)
=======
print_state(netdissect_options *ndo, struct pfsync_state *s)
>>>>>>> 1a409ea1
{
	struct pfsync_state_peer *src, *dst;
	struct pfsync_state_key *sk, *nk;
	int min, sec;

	if (s->direction == PF_OUT) {
		src = &s->src;
		dst = &s->dst;
		sk = &s->key[PF_SK_STACK];
		nk = &s->key[PF_SK_WIRE];
		if (s->proto == IPPROTO_ICMP || s->proto == IPPROTO_ICMPV6)
			sk->port[0] = nk->port[0];
	} else {
		src = &s->dst;
		dst = &s->src;
		sk = &s->key[PF_SK_WIRE];
		nk = &s->key[PF_SK_STACK];
		if (s->proto == IPPROTO_ICMP || s->proto == IPPROTO_ICMPV6)
			sk->port[1] = nk->port[1];
	}
	ND_PRINT((ndo, "\t%s ", s->ifname));
	ND_PRINT((ndo, "proto %u ", s->proto));

	print_host(ndo, &nk->addr[1], nk->port[1], s->af, NULL);
	if (PF_ANEQ(&nk->addr[1], &sk->addr[1], s->af) ||
	    nk->port[1] != sk->port[1]) {
		ND_PRINT((ndo, " ("));
		print_host(ndo, &sk->addr[1], sk->port[1], s->af, NULL);
		ND_PRINT((ndo, ")"));
	}
	if (s->direction == PF_OUT)
		ND_PRINT((ndo, " -> "));
	else
		ND_PRINT((ndo, " <- "));
	print_host(ndo, &nk->addr[0], nk->port[0], s->af, NULL);
	if (PF_ANEQ(&nk->addr[0], &sk->addr[0], s->af) ||
	    nk->port[0] != sk->port[0]) {
		ND_PRINT((ndo, " ("));
		print_host(ndo, &sk->addr[0], sk->port[0], s->af, NULL);
		ND_PRINT((ndo, ")"));
	}

	print_src_dst(ndo, src, dst, s->proto);

	if (vflag > 1) {
		uint64_t packets[2];
		uint64_t bytes[2];
		uint32_t creation = ntohl(s->creation);
		uint32_t expire = ntohl(s->expire);

		sec = creation % 60;
		creation /= 60;
		min = creation % 60;
		creation /= 60;
		ND_PRINT((ndo, "\n\tage %.2u:%.2u:%.2u", creation, min, sec));
		sec = expire % 60;
		expire /= 60;
		min = expire % 60;
		expire /= 60;
		ND_PRINT((ndo, ", expires in %.2u:%.2u:%.2u", expire, min, sec));

		bcopy(s->packets[0], &packets[0], sizeof(uint64_t));
		bcopy(s->packets[1], &packets[1], sizeof(uint64_t));
		bcopy(s->bytes[0], &bytes[0], sizeof(uint64_t));
		bcopy(s->bytes[1], &bytes[1], sizeof(uint64_t));
		ND_PRINT((ndo, ", %ju:%ju pkts, %ju:%ju bytes",
		    be64toh(packets[0]), be64toh(packets[1]),
		    be64toh(bytes[0]), be64toh(bytes[1])));
		if (s->anchor != ntohl(-1))
			ND_PRINT((ndo, ", anchor %u", ntohl(s->anchor)));
		if (s->rule != ntohl(-1))
			ND_PRINT((ndo, ", rule %u", ntohl(s->rule)));
	}
	if (vflag > 1) {
		uint64_t id;

		bcopy(&s->id, &id, sizeof(uint64_t));
		ND_PRINT((ndo, "\n\tid: %016jx creatorid: %08x",
		    (uintmax_t )be64toh(id), ntohl(s->creatorid)));
	}
}<|MERGE_RESOLUTION|>--- conflicted
+++ resolved
@@ -295,20 +295,12 @@
 
 	ND_PRINT((ndo, "\n\tspi: 0x%08x rpl: %ju cur_bytes: %ju",
 	    ntohl(t->spi), (uintmax_t )be64toh(t->rpl),
-<<<<<<< HEAD
 	    (uintmax_t)be64toh(t->cur_bytes)));
-=======
-	    (uintmax_t )be64toh(t->cur_bytes)));
->>>>>>> 1a409ea1
 }
 
 static void
 print_host(netdissect_options *ndo, struct pf_addr *addr, uint16_t port,
-<<<<<<< HEAD
     sa_family_t af, const char *proto _U_)
-=======
-    sa_family_t af, const char *proto)
->>>>>>> 1a409ea1
 {
 	char buf[48];
 
@@ -367,34 +359,22 @@
 	    dst->state < PFUDPS_NSTATES) {
 		const char *states[] = PFUDPS_NAMES;
 
-<<<<<<< HEAD
 		ND_PRINT((ndo, "   %s:%s", states[src->state],
 		    states[dst->state]));
-=======
-		ND_PRINT((ndo, "   %s:%s", states[src->state], states[dst->state]));
->>>>>>> 1a409ea1
 	} else if (proto != IPPROTO_ICMP && src->state < PFOTHERS_NSTATES &&
 	    dst->state < PFOTHERS_NSTATES) {
 		/* XXX ICMP doesn't really have state levels */
 		const char *states[] = PFOTHERS_NAMES;
 
-<<<<<<< HEAD
 		ND_PRINT((ndo, "   %s:%s", states[src->state],
 		    states[dst->state]));
-=======
-		ND_PRINT((ndo, "   %s:%s", states[src->state], states[dst->state]));
->>>>>>> 1a409ea1
 	} else {
 		ND_PRINT((ndo, "   %u:%u", src->state, dst->state));
 	}
 }
 
 static void
-<<<<<<< HEAD
-print_state(struct netdissect_options *ndo, struct pfsync_state *s)
-=======
 print_state(netdissect_options *ndo, struct pfsync_state *s)
->>>>>>> 1a409ea1
 {
 	struct pfsync_state_peer *src, *dst;
 	struct pfsync_state_key *sk, *nk;
