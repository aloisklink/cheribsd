--- conflicted
+++ resolved
@@ -281,8 +281,11 @@
  *
  *	http://www.kb.cert.org/vuls/id/162289
  */
+
+#define IS_NOT_NEGATIVE(x) (((x) > 0) || ((x) == 0))
+
 #define ND_TTEST2(var, l) \
-  ((l) >= 0 && \
+  (IS_NOT_NEGATIVE(l) && \
 	((uintptr_t)ndo->ndo_snapend - (l) <= (uintptr_t)ndo->ndo_snapend && \
          (uintptr_t)&(var) <= (uintptr_t)ndo->ndo_snapend - (l)))
 
@@ -537,17 +540,10 @@
 extern u_int atm_if_print(netdissect_options *, const struct pcap_pkthdr *, const u_char *);
 ND_DECLARE(vtp_print, const u_char *, u_int);
 extern int mptcp_print(netdissect_options *, const u_char *, u_int, u_char);
-<<<<<<< HEAD
 ND_DECLARE(ntp_print, const u_char *, u_int);
-ND_DECLARE(cnfp_print, const u_char *, const u_char *);
+ND_DECLARE(cnfp_print, const u_char *);
 ND_DECLARE(dvmrp_print, const u_char *, u_int);
 ND_DECLARE(egp_print, const u_char *, u_int);
-=======
-extern void ntp_print(netdissect_options *, const u_char *, u_int);
-extern void cnfp_print(netdissect_options *, const u_char *);
-extern void dvmrp_print(netdissect_options *, const u_char *, u_int);
-extern void egp_print(netdissect_options *, const u_char *, u_int);
->>>>>>> 7e965066
 extern u_int enc_if_print(netdissect_options *, const struct pcap_pkthdr *, const u_char *);
 extern u_int sl_if_print(netdissect_options *, const struct pcap_pkthdr *, const u_char *);
 extern u_int sl_bsdos_if_print(netdissect_options *, const struct pcap_pkthdr *, const u_char *);
@@ -617,13 +613,13 @@
 ND_DECLARE(lldp_print, const u_char *, u_int);
 ND_DECLARE(rsvp_print, const u_char *, u_int);
 ND_DECLARE(timed_print, const u_char *);
-extern void m3ua_print(netdissect_options *, const u_char *, const u_int);
-extern void aoe_print(netdissect_options *, const u_char *, const u_int);
-extern void ftp_print(netdissect_options *, const u_char *, u_int);
-extern void http_print(netdissect_options *, const u_char *, u_int);
-extern void rtsp_print(netdissect_options *, const u_char *, u_int);
-extern void smtp_print(netdissect_options *, const u_char *, u_int);
-extern void geneve_print(netdissect_options *, const u_char *, u_int);
+ND_DECLARE(m3ua_print, const u_char *, const u_int);
+ND_DECLARE(aoe_print, const u_char *, const u_int);
+ND_DECLARE(ftp_print, const u_char *, u_int);
+ND_DECLARE(http_print, const u_char *, u_int);
+ND_DECLARE(rtsp_print, const u_char *, u_int);
+ND_DECLARE(smtp_print, const u_char *, u_int);
+ND_DECLARE(geneve_print, const u_char *, u_int);
 
 extern void pfsync_ip_print(netdissect_options *, const u_char *, u_int);
 
