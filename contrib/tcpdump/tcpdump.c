/*
 * Copyright (c) 1988, 1989, 1990, 1991, 1992, 1993, 1994, 1995, 1996, 1997, 2000
 *	The Regents of the University of California.  All rights reserved.
 *
 * Redistribution and use in source and binary forms, with or without
 * modification, are permitted provided that: (1) source code distributions
 * retain the above copyright notice and this paragraph in its entirety, (2)
 * distributions including binary code include the above copyright notice and
 * this paragraph in its entirety in the documentation or other materials
 * provided with the distribution, and (3) all advertising materials mentioning
 * features or use of this software display the following acknowledgement:
 * ``This product includes software developed by the University of California,
 * Lawrence Berkeley Laboratory and its contributors.'' Neither the name of
 * the University nor the names of its contributors may be used to endorse
 * or promote products derived from this software without specific prior
 * written permission.
 * THIS SOFTWARE IS PROVIDED ``AS IS'' AND WITHOUT ANY EXPRESS OR IMPLIED
 * WARRANTIES, INCLUDING, WITHOUT LIMITATION, THE IMPLIED WARRANTIES OF
 * MERCHANTABILITY AND FITNESS FOR A PARTICULAR PURPOSE.
 *
 * Support for splitting captures into multiple files with a maximum
 * file size:
 *
 * Copyright (c) 2001
 *	Seth Webster <swebster@sst.ll.mit.edu>
 */

#ifndef lint
static const char copyright[] _U_ =
    "@(#) Copyright (c) 1988, 1989, 1990, 1991, 1992, 1993, 1994, 1995, 1996, 1997, 2000\n\
The Regents of the University of California.  All rights reserved.\n";
static const char rcsid[] _U_ =
    "@(#) $Header: /tcpdump/master/tcpdump/tcpdump.c,v 1.283 2008-09-25 21:45:50 guy Exp $ (LBL)";
#endif

/* $FreeBSD$ */

/*
 * tcpdump - monitor tcp/ip traffic on an ethernet.
 *
 * First written in 1987 by Van Jacobson, Lawrence Berkeley Laboratory.
 * Mercilessly hacked and occasionally improved since then via the
 * combined efforts of Van, Steve McCanne and Craig Leres of LBL.
 */

#ifdef HAVE_CONFIG_H
#include "config.h"
#endif

#include <tcpdump-stdinc.h>

#ifdef WIN32
#include "getopt.h"
#include "w32_fzs.h"
extern int strcasecmp (const char *__s1, const char *__s2);
extern int SIZE_BUF;
#define off_t long
#define uint UINT
#endif /* WIN32 */

#ifdef HAVE_SMI_H
#include <smi.h>
#endif

#include <pcap.h>
#include <signal.h>
#include <stdio.h>
#include <stdlib.h>
#include <string.h>
#include <limits.h>
#ifdef __FreeBSD__
#include <sys/capability.h>
#include <sys/ioccom.h>
#include <sys/types.h>
#include <sys/sysctl.h>
#include <net/bpf.h>
#include <fcntl.h>
#include <libgen.h>
#ifdef HAVE_LIBCAPSICUM
#include <libcapsicum.h>
#include <libcapsicum_dns.h>
#include <libcapsicum_service.h>
#include <nv.h>
#endif	/* HAVE_LIBCAPSICUM */
#endif	/* __FreeBSD__ */
#ifndef WIN32
#include <sys/wait.h>
#include <sys/resource.h>
#include <pwd.h>
#include <grp.h>
#include <errno.h>
#endif /* WIN32 */

/* capabilities convinience library */
#ifdef HAVE_CAP_NG_H
#include <cap-ng.h>
#endif /* HAVE_CAP_NG_H */

#include "netdissect.h"
#include "interface.h"
#include "addrtoname.h"
#include "machdep.h"
#include "setsignal.h"
#include "gmt2local.h"
#include "pcap-missing.h"
#include "print.h"

#ifndef PATH_MAX
#define PATH_MAX 1024
#endif

#ifdef SIGINFO
#define SIGNAL_REQ_INFO SIGINFO
#elif SIGUSR1
#define SIGNAL_REQ_INFO SIGUSR1
#endif

netdissect_options Gndo;
netdissect_options *gndo = &Gndo;

static int dflag;			/* print filter code */
static int Lflag;			/* list available data link types and exit */
#ifdef HAVE_PCAP_SET_TSTAMP_TYPE
static int Jflag;			/* list available time stamp types */
#endif
static char *zflag = NULL;		/* compress each savefile using a specified command (like gzip or bzip2) */

static int infodelay;
static int infoprint;

<<<<<<< HEAD
const char *program_name;
=======
char *program_name;

#ifdef HAVE_LIBCAPSICUM
cap_channel_t *capdns;
#endif

int32_t thiszone;		/* seconds offset from gmt to local time */
>>>>>>> f0647059

/* Forwards */
static RETSIGTYPE cleanup(int);
static RETSIGTYPE child_cleanup(int);
static void usage(void) __attribute__((noreturn));
static void show_dlts_and_exit(const char *device, pcap_t *pd) __attribute__((noreturn));

static void print_packet(u_char *, const struct pcap_pkthdr *, const u_char *);
static void dump_packet_and_trunc(u_char *, const struct pcap_pkthdr *, const u_char *);
static void dump_packet(u_char *, const struct pcap_pkthdr *, const u_char *);
static void droproot(const char *, const char *);

#ifdef SIGNAL_REQ_INFO
RETSIGTYPE requestinfo(int);
#endif

#if defined(USE_WIN32_MM_TIMER)
  #include <MMsystem.h>
  static UINT timer_id;
  static void CALLBACK verbose_stats_dump(UINT, UINT, DWORD_PTR, DWORD_PTR, DWORD_PTR);
#elif defined(HAVE_ALARM)
  static void verbose_stats_dump(int sig);
#endif

static void info(int);
static u_int packets_captured;

static pcap_t *pd;

static int supports_monitor_mode;

extern int optind;
extern int opterr;
extern char *optarg;

struct dump_info {
	char	*WFileName;
	char	*CurrentFileName;
	pcap_t	*pd;
	pcap_dumper_t *p;
#ifdef __FreeBSD__
	int	dirfd;
#endif
};

#ifdef HAVE_PCAP_SET_TSTAMP_TYPE
static void
show_tstamp_types_and_exit(const char *device, pcap_t *pd)
{
	int n_tstamp_types;
	int *tstamp_types = 0;
	const char *tstamp_type_name;
	int i;

	n_tstamp_types = pcap_list_tstamp_types(pd, &tstamp_types);
	if (n_tstamp_types < 0)
		error("%s", pcap_geterr(pd));

	if (n_tstamp_types == 0) {
		fprintf(stderr, "Time stamp type cannot be set for %s\n",
		    device);
		exit(0);
	}
	fprintf(stderr, "Time stamp types for %s (use option -j to set):\n",
	    device);
	for (i = 0; i < n_tstamp_types; i++) {
		tstamp_type_name = pcap_tstamp_type_val_to_name(tstamp_types[i]);
		if (tstamp_type_name != NULL) {
			(void) fprintf(stderr, "  %s (%s)\n", tstamp_type_name,
			    pcap_tstamp_type_val_to_description(tstamp_types[i]));
		} else {
			(void) fprintf(stderr, "  %d\n", tstamp_types[i]);
		}
	}
	pcap_free_tstamp_types(tstamp_types);
	exit(0);
}
#endif

static void
show_dlts_and_exit(const char *device, pcap_t *pd)
{
	int n_dlts;
	int *dlts = 0;
	const char *dlt_name;

	n_dlts = pcap_list_datalinks(pd, &dlts);
	if (n_dlts < 0)
		error("%s", pcap_geterr(pd));
	else if (n_dlts == 0 || !dlts)
		error("No data link types.");

	/*
	 * If the interface is known to support monitor mode, indicate
	 * whether these are the data link types available when not in
	 * monitor mode, if -I wasn't specified, or when in monitor mode,
	 * when -I was specified (the link-layer types available in
	 * monitor mode might be different from the ones available when
	 * not in monitor mode).
	 */
	if (supports_monitor_mode)
		(void) fprintf(stderr, "Data link types for %s %s (use option -y to set):\n",
		    device,
		    Iflag ? "when in monitor mode" : "when not in monitor mode");
	else
		(void) fprintf(stderr, "Data link types for %s (use option -y to set):\n",
		    device);

	while (--n_dlts >= 0) {
		dlt_name = pcap_datalink_val_to_name(dlts[n_dlts]);
		if (dlt_name != NULL) {
			(void) fprintf(stderr, "  %s (%s)", dlt_name,
			    pcap_datalink_val_to_description(dlts[n_dlts]));

			/*
			 * OK, does tcpdump handle that type?
			 */
			if (!has_printer(dlts[n_dlts]))
				(void) fprintf(stderr, " (printing not supported)");
			fprintf(stderr, "\n");
		} else {
			(void) fprintf(stderr, "  DLT %d (printing not supported)\n",
			    dlts[n_dlts]);
		}
	}
#ifdef HAVE_PCAP_FREE_DATALINKS
	pcap_free_datalinks(dlts);
#endif
	exit(0);
}

/*
 * Set up flags that might or might not be supported depending on the
 * version of libpcap we're using.
 */
#if defined(HAVE_PCAP_CREATE) || defined(WIN32)
#define B_FLAG		"B:"
#define B_FLAG_USAGE	" [ -B size ]"
#else /* defined(HAVE_PCAP_CREATE) || defined(WIN32) */
#define B_FLAG
#define B_FLAG_USAGE
#endif /* defined(HAVE_PCAP_CREATE) || defined(WIN32) */

#ifdef HAVE_PCAP_CREATE
#define I_FLAG		"I"
#else /* HAVE_PCAP_CREATE */
#define I_FLAG
#endif /* HAVE_PCAP_CREATE */

#ifdef HAVE_PCAP_SET_TSTAMP_TYPE
#define j_FLAG		"j:"
#define j_FLAG_USAGE	" [ -j tstamptype ]"
#define J_FLAG		"J"
#else /* PCAP_ERROR_TSTAMP_TYPE_NOTSUP */
#define j_FLAG
#define j_FLAG_USAGE
#define J_FLAG
#endif /* PCAP_ERROR_TSTAMP_TYPE_NOTSUP */

#ifdef HAVE_PCAP_FINDALLDEVS
#ifndef HAVE_PCAP_IF_T
#undef HAVE_PCAP_FINDALLDEVS
#endif
#endif

#ifdef HAVE_PCAP_FINDALLDEVS
#define D_FLAG	"D"
#else
#define D_FLAG
#endif

#ifdef HAVE_PCAP_DUMP_FLUSH
#define U_FLAG	"U"
#else
#define U_FLAG
#endif

#ifndef WIN32
/* Drop root privileges and chroot if necessary */
static void
droproot(const char *username, const char *chroot_dir)
{
	struct passwd *pw = NULL;

	if (chroot_dir && !username) {
		fprintf(stderr, "tcpdump: Chroot without dropping root is insecure\n");
		exit(1);
	}
	
	pw = getpwnam(username);
	if (pw) {
		if (chroot_dir) {
			if (chroot(chroot_dir) != 0 || chdir ("/") != 0) {
				fprintf(stderr, "tcpdump: Couldn't chroot/chdir to '%.64s': %s\n",
				    chroot_dir, pcap_strerror(errno));
				exit(1);
			}
		}
#ifdef HAVE_CAP_NG_H
		int ret = capng_change_id(pw->pw_uid, pw->pw_gid, CAPNG_NO_FLAG);
		if (ret < 0) {
			printf("error : ret %d\n", ret);
		}
		/* We don't need CAP_SETUID and CAP_SETGID */
		capng_update(CAPNG_DROP, CAPNG_EFFECTIVE, CAP_SETUID);
		capng_update(CAPNG_DROP, CAPNG_EFFECTIVE, CAP_SETUID);
		capng_update(CAPNG_DROP, CAPNG_PERMITTED, CAP_SETUID);
		capng_update(CAPNG_DROP, CAPNG_PERMITTED, CAP_SETUID);
		capng_apply(CAPNG_SELECT_BOTH);

#else
		if (initgroups(pw->pw_name, pw->pw_gid) != 0 ||
		    setgid(pw->pw_gid) != 0 || setuid(pw->pw_uid) != 0) {
			fprintf(stderr, "tcpdump: Couldn't change to '%.32s' uid=%lu gid=%lu: %s\n",
			    username, 
			    (unsigned long)pw->pw_uid,
			    (unsigned long)pw->pw_gid,
			    pcap_strerror(errno));
			exit(1);
		}
#endif /* HAVE_CAP_NG_H */
	}
	else {
		fprintf(stderr, "tcpdump: Couldn't find user '%.32s'\n",
		    username);
		exit(1);
	}
}
#endif /* WIN32 */

static int
getWflagChars(int x)
{
	int c = 0;

	x -= 1;
	while (x > 0) {
		c += 1;
		x /= 10;
	}

	return c;
}


static void
MakeFilename(char *buffer, char *orig_name, int cnt, int max_chars)
{
        char *filename = malloc(PATH_MAX + 1);
        if (filename == NULL)
            error("Makefilename: malloc");

        /* Process with strftime if Gflag is set. */
        if (Gflag != 0) {
          struct tm *local_tm;

          /* Convert Gflag_time to a usable format */
          if ((local_tm = localtime(&Gflag_time)) == NULL) {
                  error("MakeTimedFilename: localtime");
          }

          /* There's no good way to detect an error in strftime since a return
           * value of 0 isn't necessarily failure.
           */
          strftime(filename, PATH_MAX, orig_name, local_tm);
        } else {
          strncpy(filename, orig_name, PATH_MAX);
        }

	if (cnt == 0 && max_chars == 0)
		strncpy(buffer, filename, PATH_MAX + 1);
	else
		if (snprintf(buffer, PATH_MAX + 1, "%s%0*d", filename, max_chars, cnt) > PATH_MAX)
                  /* Report an error if the filename is too large */
                  error("too many output files or filename is too long (> %d)", PATH_MAX);
        free(filename);
}

static char *
get_next_file(FILE *VFile, char *ptr)
{
	char *ret;

	ret = fgets(ptr, PATH_MAX, VFile);
	if (!ret)
		return NULL;

	if (ptr[strlen(ptr) - 1] == '\n')
		ptr[strlen(ptr) - 1] = '\0';

	return ret;
}

#ifdef HAVE_LIBCAPSICUM
static cap_channel_t *
capdns_setup(void)
{
	cap_channel_t *capcas, *capdnsloc;
	const char *types[1];
	int families[2];

	capcas = cap_init();
	if (capcas == NULL) {
		warning("unable to contact casperd");
		return (NULL);
	}
	capdnsloc = cap_service_open(capcas, "system.dns");
	/* Casper capability no longer needed. */
	cap_close(capcas);
	if (capdnsloc == NULL)
		error("unable to open system.dns service");
	/* Limit system.dns to reverse DNS lookups. */
	types[0] = "ADDR";
	if (cap_dns_type_limit(capdnsloc, types, 1) < 0)
		error("unable to limit access to system.dns service");
	families[0] = AF_INET;
	families[1] = AF_INET6;
	if (cap_dns_family_limit(capdnsloc, families, 2) < 0)
		error("unable to limit access to system.dns service");

	return (capdnsloc);
}
#endif	/* HAVE_LIBCAPSICUM */

int
main(int argc, char **argv)
{
	register int cnt, op, i;
	bpf_u_int32 localnet, netmask;
	register char *cp, *infile, *cmdbuf, *device, *RFileName, *VFileName, *WFileName;
	pcap_handler callback;
	int type;
	int dlt;
	int new_dlt;
	const char *dlt_name;
	struct bpf_program fcode;
#ifndef WIN32
	RETSIGTYPE (*oldhandler)(int);
#endif
	struct print_info printinfo;
	struct dump_info dumpinfo;
	u_char *pcap_userdata;
	char ebuf[PCAP_ERRBUF_SIZE];
	char VFileLine[PATH_MAX + 1];
	char *username = NULL;
	char *chroot_dir = NULL;
	char *ret = NULL;
	char *end;
#ifdef HAVE_PCAP_FINDALLDEVS
	pcap_if_t *devpointer;
	int devnum;
#endif
	int status;
	FILE *VFile;
#ifdef __FreeBSD__
	cap_rights_t rights;
	int cansandbox;
#endif	/* __FreeBSD__ */

#ifdef WIN32
	if(wsockinit() != 0) return 1;
#endif /* WIN32 */

	jflag=-1;	/* not set */
        gndo->ndo_Oflag=1;
	gndo->ndo_Rflag=1;
	gndo->ndo_dlt=-1;
	gndo->ndo_default_print=ndo_default_print;
	gndo->ndo_printf=tcpdump_printf;
	gndo->ndo_error=ndo_error;
	gndo->ndo_warning=ndo_warning;
	gndo->ndo_snaplen = DEFAULT_SNAPLEN;
  
	cnt = -1;
	device = NULL;
	infile = NULL;
	RFileName = NULL;
	VFileName = NULL;
	VFile = NULL;
	WFileName = NULL;
	dlt = -1;
	if ((cp = strrchr(argv[0], '/')) != NULL)
		program_name = cp + 1;
	else
		program_name = argv[0];

	if (abort_on_misalignment(ebuf, sizeof(ebuf)) < 0)
		error("%s", ebuf);

#ifdef LIBSMI
	smiInit("tcpdump");
#endif

	while (
	    (op = getopt(argc, argv, "aAb" B_FLAG "c:C:d" D_FLAG "eE:fF:G:hHi:" I_FLAG j_FLAG J_FLAG "KlLm:M:nNOpqr:Rs:StT:u" U_FLAG "V:vw:W:xXy:Yz:Z:")) != -1)
		switch (op) {

		case 'a':
			/* compatibility for old -a */
			break;

		case 'A':
			++Aflag;
			break;

		case 'b':
			++bflag;
			break;

#if defined(HAVE_PCAP_CREATE) || defined(WIN32)
		case 'B':
			Bflag = atoi(optarg)*1024;
			if (Bflag <= 0)
				error("invalid packet buffer size %s", optarg);
			break;
#endif /* defined(HAVE_PCAP_CREATE) || defined(WIN32) */

		case 'c':
			cnt = atoi(optarg);
			if (cnt <= 0)
				error("invalid packet count %s", optarg);
			break;

		case 'C':
			Cflag = atoi(optarg) * 1000000;
			if (Cflag < 0)
				error("invalid file size %s", optarg);
			break;

		case 'd':
			++dflag;
			break;

#ifdef HAVE_PCAP_FINDALLDEVS
		case 'D':
			if (pcap_findalldevs(&devpointer, ebuf) < 0)
				error("%s", ebuf);
			else {
				for (i = 0; devpointer != 0; i++) {
					printf("%d.%s", i+1, devpointer->name);
					if (devpointer->description != NULL)
						printf(" (%s)", devpointer->description);
					printf("\n");
					devpointer = devpointer->next;
				}
			}
			return 0;
#endif /* HAVE_PCAP_FINDALLDEVS */

		case 'L':
			Lflag++;
			break;

		case 'e':
			++eflag;
			break;

		case 'E':
#ifndef HAVE_LIBCRYPTO
			warning("crypto code not compiled in");
#endif
			gndo->ndo_espsecret = optarg;
			break;

		case 'f':
			++fflag;
			break;

		case 'F':
			infile = optarg;
			break;

		case 'G':
			Gflag = atoi(optarg);
			if (Gflag < 0)
				error("invalid number of seconds %s", optarg);

                        /* We will create one file initially. */
                        Gflag_count = 0;

			/* Grab the current time for rotation use. */
			if ((Gflag_time = time(NULL)) == (time_t)-1) {
				error("main: can't get current time: %s",
				    pcap_strerror(errno));
			}
			break;

		case 'h':
			usage();
			break;

		case 'H':
			++Hflag;
			break;

		case 'i':
			if (optarg[0] == '0' && optarg[1] == 0)
				error("Invalid adapter index");
			
#ifdef HAVE_PCAP_FINDALLDEVS
			/*
			 * If the argument is a number, treat it as
			 * an index into the list of adapters, as
			 * printed by "tcpdump -D".
			 *
			 * This should be OK on UNIX systems, as interfaces
			 * shouldn't have names that begin with digits.
			 * It can be useful on Windows, where more than
			 * one interface can have the same name.
			 */
			devnum = strtol(optarg, &end, 10);
			if (optarg != end && *end == '\0') {
				if (devnum < 0)
					error("Invalid adapter index");

				if (pcap_findalldevs(&devpointer, ebuf) < 0)
					error("%s", ebuf);
				else {
					/*
					 * Look for the devnum-th entry
					 * in the list of devices
					 * (1-based).
					 */
					for (i = 0;
					    i < devnum-1 && devpointer != NULL;
					    i++, devpointer = devpointer->next)
						;
					if (devpointer == NULL)
						error("Invalid adapter index");
				}
				device = devpointer->name;
				break;
			}
#endif /* HAVE_PCAP_FINDALLDEVS */
			device = optarg;
			break;

#ifdef HAVE_PCAP_CREATE
		case 'I':
			++Iflag;
			break;
#endif /* HAVE_PCAP_CREATE */

#ifdef HAVE_PCAP_SET_TSTAMP_TYPE
		case 'j':
			jflag = pcap_tstamp_type_name_to_val(optarg);
			if (jflag < 0)
				error("invalid time stamp type %s", optarg);
			break;

		case 'J':
			Jflag++;
			break;
#endif

		case 'l':
#ifdef WIN32
			/*
			 * _IOLBF is the same as _IOFBF in Microsoft's C
			 * libraries; the only alternative they offer
			 * is _IONBF.
			 *
			 * XXX - this should really be checking for MSVC++,
			 * not WIN32, if, for example, MinGW has its own
			 * C library that is more UNIX-compatible.
			 */
			setvbuf(stdout, NULL, _IONBF, 0);
#else /* WIN32 */
#ifdef HAVE_SETLINEBUF
			setlinebuf(stdout);
#else
			setvbuf(stdout, NULL, _IOLBF, 0);
#endif
#endif /* WIN32 */
			break;

		case 'K':
			++Kflag;
			break;

		case 'm':
#ifdef LIBSMI
			if (smiLoadModule(optarg) == 0) {
				error("could not load MIB module %s", optarg);
			}
			sflag = 1;
#else
			(void)fprintf(stderr, "%s: ignoring option `-m %s' ",
				      program_name, optarg);
			(void)fprintf(stderr, "(no libsmi support)\n");
#endif
			break;

		case 'M':
			/* TCP-MD5 shared secret */
#ifndef HAVE_LIBCRYPTO
			warning("crypto code not compiled in");
#endif
			sigsecret = optarg;
			break;

		case 'n':
			++nflag;
			break;

		case 'N':
			++Nflag;
			break;

		case 'O':
			Oflag = 0;
			break;

		case 'p':
			++pflag;
			break;

		case 'q':
			++qflag;
			++suppress_default_print;
			break;

		case 'r':
			RFileName = optarg;
			break;

		case 'R':
			Rflag = 0;
			break;

		case 's':
			snaplen = strtol(optarg, &end, 0);
			if (optarg == end || *end != '\0'
			    || snaplen < 0 || snaplen > MAXIMUM_SNAPLEN)
				error("invalid snaplen %s", optarg);
			else if (snaplen == 0)
				snaplen = MAXIMUM_SNAPLEN;
			break;

		case 'S':
			++Sflag;
			break;

		case 't':
			++tflag;
			break;

		case 'T':
			if (strcasecmp(optarg, "vat") == 0)
				packettype = PT_VAT;
			else if (strcasecmp(optarg, "wb") == 0)
				packettype = PT_WB;
			else if (strcasecmp(optarg, "rpc") == 0)
				packettype = PT_RPC;
			else if (strcasecmp(optarg, "rtp") == 0)
				packettype = PT_RTP;
			else if (strcasecmp(optarg, "rtcp") == 0)
				packettype = PT_RTCP;
			else if (strcasecmp(optarg, "snmp") == 0)
				packettype = PT_SNMP;
			else if (strcasecmp(optarg, "cnfp") == 0)
				packettype = PT_CNFP;
			else if (strcasecmp(optarg, "tftp") == 0)
				packettype = PT_TFTP;
			else if (strcasecmp(optarg, "aodv") == 0)
				packettype = PT_AODV;
			else if (strcasecmp(optarg, "carp") == 0)
				packettype = PT_CARP;
			else if (strcasecmp(optarg, "radius") == 0)
				packettype = PT_RADIUS;
			else if (strcasecmp(optarg, "zmtp1") == 0)
				packettype = PT_ZMTP1;
			else if (strcasecmp(optarg, "vxlan") == 0)
				packettype = PT_VXLAN;
			else
				error("unknown packet type `%s'", optarg);
			break;

		case 'u':
			++uflag;
			break;

#ifdef HAVE_PCAP_DUMP_FLUSH
		case 'U':
			++Uflag;
			break;
#endif

		case 'v':
			++vflag;
			break;

		case 'V':
			VFileName = optarg;
			break;

		case 'w':
			WFileName = optarg;
			break;

		case 'W':
			Wflag = atoi(optarg);
			if (Wflag < 0) 
				error("invalid number of output files %s", optarg);
			WflagChars = getWflagChars(Wflag);
			break;

		case 'x':
			++xflag;
			++suppress_default_print;
			break;

		case 'X':
			++Xflag;
			++suppress_default_print;
			break;

		case 'y':
			gndo->ndo_dltname = optarg;
			gndo->ndo_dlt =
			  pcap_datalink_name_to_val(gndo->ndo_dltname);
			if (gndo->ndo_dlt < 0)
				error("invalid data link type %s", gndo->ndo_dltname);
			break;

#if defined(HAVE_PCAP_DEBUG) || defined(HAVE_YYDEBUG)
		case 'Y':
			{
			/* Undocumented flag */
#ifdef HAVE_PCAP_DEBUG
			extern int pcap_debug;
			pcap_debug = 1;
#else
			extern int yydebug;
			yydebug = 1;
#endif
			}
			break;
#endif
		case 'z':
			if (optarg) {
				zflag = strdup(optarg);
			} else {
				usage();
				/* NOTREACHED */
			}
			break;

		case 'Z':
			if (optarg) {
				username = strdup(optarg);
			}
			else {
				usage();
				/* NOTREACHED */
			}
			break;

		default:
			usage();
			/* NOTREACHED */
		}

	switch (tflag) {

	case 0: /* Default */
	case 4: /* Default + Date*/
		thiszone = gmt2local(0);
		break;

	case 1: /* No time stamp */
	case 2: /* Unix timeval style */
	case 3: /* Microseconds since previous packet */
        case 5: /* Microseconds since first packet */
		break;

	default: /* Not supported */
		error("only -t, -tt, -ttt, -tttt and -ttttt are supported");
		break;
	}

	if (fflag != 0 && (VFileName != NULL || RFileName != NULL))
		error("-f can not be used with -V or -r");

	if (VFileName != NULL && RFileName != NULL)
		error("-V and -r are mutually exclusive.");

#ifdef WITH_CHROOT
	/* if run as root, prepare for chrooting */
	if (getuid() == 0 || geteuid() == 0) {
		/* future extensibility for cmd-line arguments */
		if (!chroot_dir)
			chroot_dir = WITH_CHROOT;
	}
#endif

#ifdef WITH_USER
	/* if run as root, prepare for dropping root privileges */
	if (getuid() == 0 || geteuid() == 0) {
		/* Run with '-Z root' to restore old behaviour */ 
		if (!username)
			username = WITH_USER;
	}
#endif

	if (RFileName != NULL || VFileName != NULL) {
		/*
		 * If RFileName is non-null, it's the pathname of a
		 * savefile to read.  If VFileName is non-null, it's
		 * the pathname of a file containing a list of pathnames
		 * (one per line) of savefiles to read.
		 *
		 * In either case, we're reading a savefile, not doing
		 * a live capture.
		 */
#ifndef WIN32
		/*
		 * We don't need network access, so relinquish any set-UID
		 * or set-GID privileges we have (if any).
		 *
		 * We do *not* want set-UID privileges when opening a
		 * trace file, as that might let the user read other
		 * people's trace files (especially if we're set-UID
		 * root).
		 */
		if (setgid(getgid()) != 0 || setuid(getuid()) != 0 )
			fprintf(stderr, "Warning: setgid/setuid failed !\n");
#endif /* WIN32 */
		if (VFileName != NULL) {
			if (VFileName[0] == '-' && VFileName[1] == '\0')
				VFile = stdin;
			else
				VFile = fopen(VFileName, "r");

			if (VFile == NULL)
				error("Unable to open file: %s\n", strerror(errno));

			ret = get_next_file(VFile, VFileLine);
			if (!ret)
				error("Nothing in %s\n", VFileName);
			RFileName = VFileLine;
		}

		pd = pcap_open_offline(RFileName, ebuf);
		if (pd == NULL)
			error("%s", ebuf);
#ifdef __FreeBSD__
		cap_rights_init(&rights, CAP_READ);
		if (cap_rights_limit(fileno(pcap_file(pd)), &rights) < 0 &&
		    errno != ENOSYS) {
			error("unable to limit pcap descriptor");
		}
#endif
		dlt = pcap_datalink(pd);
		dlt_name = pcap_datalink_val_to_name(dlt);
		if (dlt_name == NULL) {
			fprintf(stderr, "reading from file %s, link-type %u\n",
			    RFileName, dlt);
		} else {
			fprintf(stderr,
			    "reading from file %s, link-type %s (%s)\n",
			    RFileName, dlt_name,
			    pcap_datalink_val_to_description(dlt));
		}
		localnet = 0;
		netmask = 0;
	} else {
		/*
		 * We're doing a live capture.
		 */
		if (device == NULL) {
			device = pcap_lookupdev(ebuf);
			if (device == NULL)
				error("%s", ebuf);
		}
#ifdef WIN32
		/*
		 * Print a message to the standard error on Windows.
		 * XXX - why do it here, with a different message?
		 */
		if(strlen(device) == 1)	//we assume that an ASCII string is always longer than 1 char
		{						//a Unicode string has a \0 as second byte (so strlen() is 1)
			fprintf(stderr, "%s: listening on %ws\n", program_name, device);
		}
		else
		{
			fprintf(stderr, "%s: listening on %s\n", program_name, device);
		}

		fflush(stderr);	
#endif /* WIN32 */
#ifdef HAVE_PCAP_CREATE
		pd = pcap_create(device, ebuf);
		if (pd == NULL)
			error("%s", ebuf);
#ifdef HAVE_PCAP_SET_TSTAMP_TYPE
		if (Jflag)
			show_tstamp_types_and_exit(device, pd);
#endif
		/*
		 * Is this an interface that supports monitor mode?
		 */
		if (pcap_can_set_rfmon(pd) == 1)
			supports_monitor_mode = 1;
		else
			supports_monitor_mode = 0;
		status = pcap_set_snaplen(pd, snaplen);
		if (status != 0)
			error("%s: Can't set snapshot length: %s",
			    device, pcap_statustostr(status));
		status = pcap_set_promisc(pd, !pflag);
		if (status != 0)
			error("%s: Can't set promiscuous mode: %s",
			    device, pcap_statustostr(status));
		if (Iflag) {
			status = pcap_set_rfmon(pd, 1);
			if (status != 0)
				error("%s: Can't set monitor mode: %s",
				    device, pcap_statustostr(status));
		}
		status = pcap_set_timeout(pd, 1000);
		if (status != 0)
			error("%s: pcap_set_timeout failed: %s",
			    device, pcap_statustostr(status));
		if (Bflag != 0) {
			status = pcap_set_buffer_size(pd, Bflag);
			if (status != 0)
				error("%s: Can't set buffer size: %s",
				    device, pcap_statustostr(status));
		}
#ifdef HAVE_PCAP_SET_TSTAMP_TYPE
                if (jflag != -1) {
			status = pcap_set_tstamp_type(pd, jflag);
			if (status < 0)
				error("%s: Can't set time stamp type: %s",
			    	    device, pcap_statustostr(status));
		}
#endif
		status = pcap_activate(pd);
		if (status < 0) {
			/*
			 * pcap_activate() failed.
			 */
			cp = pcap_geterr(pd);
			if (status == PCAP_ERROR)
				error("%s", cp);
			else if ((status == PCAP_ERROR_NO_SUCH_DEVICE ||
			          status == PCAP_ERROR_PERM_DENIED) &&
			         *cp != '\0')
				error("%s: %s\n(%s)", device,
				    pcap_statustostr(status), cp);
#ifdef __FreeBSD__
			else if (status == PCAP_ERROR_RFMON_NOTSUP &&
			    strncmp(device, "wlan", 4) == 0) {
				char parent[8], newdev[8];
				char sysctl[32];
				size_t s = sizeof(parent);

				snprintf(sysctl, sizeof(sysctl),
				    "net.wlan.%d.%%parent", atoi(device + 4));
				sysctlbyname(sysctl, parent, &s, NULL, 0);
				strlcpy(newdev, device, sizeof(newdev));
				/* Suggest a new wlan device. */
				newdev[strlen(newdev)-1]++;
				error("%s is not a monitor mode VAP\n"
				    "To create a new monitor mode VAP use:\n"
				    "  ifconfig %s create wlandev %s wlanmode "
				    "monitor\nand use %s as the tcpdump "
				    "interface", device, newdev, parent,
				    newdev);
			}
#endif
			else
				error("%s: %s", device,
				    pcap_statustostr(status));
		} else if (status > 0) {
			/*
			 * pcap_activate() succeeded, but it's warning us
			 * of a problem it had.
			 */
			cp = pcap_geterr(pd);
			if (status == PCAP_WARNING)
				warning("%s", cp);
			else if (status == PCAP_WARNING_PROMISC_NOTSUP &&
			         *cp != '\0')
				warning("%s: %s\n(%s)", device,
				    pcap_statustostr(status), cp);
			else
				warning("%s: %s", device,
				    pcap_statustostr(status));
		}
#else
		*ebuf = '\0';
		pd = pcap_open_live(device, snaplen, !pflag, 1000, ebuf);
		if (pd == NULL)
			error("%s", ebuf);
		else if (*ebuf)
			warning("%s", ebuf);
#endif /* HAVE_PCAP_CREATE */
		/*
		 * Let user own process after socket has been opened.
		 */
#ifndef WIN32
		if (setgid(getgid()) != 0 || setuid(getuid()) != 0)
			fprintf(stderr, "Warning: setgid/setuid failed !\n");
#endif /* WIN32 */
#if !defined(HAVE_PCAP_CREATE) && defined(WIN32)
		if(Bflag != 0)
			if(pcap_setbuff(pd, Bflag)==-1){
				error("%s", pcap_geterr(pd));
			}
#endif /* !defined(HAVE_PCAP_CREATE) && defined(WIN32) */
		if (Lflag)
			show_dlts_and_exit(device, pd);
		if (gndo->ndo_dlt >= 0) {
#ifdef HAVE_PCAP_SET_DATALINK
			if (pcap_set_datalink(pd, gndo->ndo_dlt) < 0)
				error("%s", pcap_geterr(pd));
#else
			/*
			 * We don't actually support changing the
			 * data link type, so we only let them
			 * set it to what it already is.
			 */
			if (gndo->ndo_dlt != pcap_datalink(pd)) {
				error("%s is not one of the DLTs supported by this device\n",
				      gndo->ndo_dltname);
			}
#endif
			(void)fprintf(stderr, "%s: data link type %s\n",
				      program_name, gndo->ndo_dltname);
			(void)fflush(stderr);
		}
		i = pcap_snapshot(pd);
		if (snaplen < i) {
			warning("snaplen raised from %d to %d", snaplen, i);
			snaplen = i;
		}
		if (pcap_lookupnet(device, &localnet, &netmask, ebuf) < 0) {
			localnet = 0;
			netmask = 0;
			warning("%s", ebuf);
		}
	}
	if (infile)
		cmdbuf = read_infile(infile);
	else
		cmdbuf = copy_argv(&argv[optind]);

	if (pcap_compile(pd, &fcode, cmdbuf, Oflag, netmask) < 0)
		error("%s", pcap_geterr(pd));
	if (dflag) {
		bpf_dump(&fcode, dflag);
		pcap_close(pd);
		free(cmdbuf);
		exit(0);
	}
<<<<<<< HEAD
	init_print(localnet, netmask);
=======

#ifdef HAVE_LIBCAPSICUM
	if (!nflag)
		capdns = capdns_setup();
#endif	/* HAVE_LIBCAPSICUM */

	init_addrtoname(localnet, netmask);
        init_checksum();
>>>>>>> f0647059

#ifndef WIN32	
	(void)setsignal(SIGPIPE, cleanup);
	(void)setsignal(SIGTERM, cleanup);
	(void)setsignal(SIGINT, cleanup);
#endif /* WIN32 */
#if defined(HAVE_FORK) || defined(HAVE_VFORK)
	(void)setsignal(SIGCHLD, child_cleanup);
#endif
	/* Cooperate with nohup(1) */
#ifndef WIN32	
	if ((oldhandler = setsignal(SIGHUP, cleanup)) != SIG_DFL)
		(void)setsignal(SIGHUP, oldhandler);
#endif /* WIN32 */

#ifndef WIN32
	/*
	 * If a user name was specified with "-Z", attempt to switch to
	 * that user's UID.  This would probably be used with sudo,
	 * to allow tcpdump to be run in a special restricted
	 * account (if you just want to allow users to open capture
	 * devices, and can't just give users that permission,
	 * you'd make tcpdump set-UID or set-GID).
	 *
	 * Tcpdump doesn't necessarily write only to one savefile;
	 * the general only way to allow a -Z instance to write to
	 * savefiles as the user under whose UID it's run, rather
	 * than as the user specified with -Z, would thus be to switch
	 * to the original user ID before opening a capture file and
	 * then switch back to the -Z user ID after opening the savefile.
	 * Switching to the -Z user ID only after opening the first
	 * savefile doesn't handle the general case.
	 */

#ifdef HAVE_CAP_NG_H
	/* We are running as root and we will be writing to savefile */
	if ((getuid() == 0 || geteuid() == 0) && WFileName) {
		if (username) {
			/* Drop all capabilities from effective set */
			capng_clear(CAPNG_EFFECTIVE);
			/* Add capabilities we will need*/
			capng_update(CAPNG_ADD, CAPNG_PERMITTED, CAP_SETUID);
			capng_update(CAPNG_ADD, CAPNG_PERMITTED, CAP_SETGID);
			capng_update(CAPNG_ADD, CAPNG_PERMITTED, CAP_DAC_OVERRIDE);

			capng_update(CAPNG_ADD, CAPNG_EFFECTIVE, CAP_SETUID);
			capng_update(CAPNG_ADD, CAPNG_EFFECTIVE, CAP_SETGID);
			capng_update(CAPNG_ADD, CAPNG_EFFECTIVE, CAP_DAC_OVERRIDE);

			capng_apply(CAPNG_SELECT_BOTH);
		}
	}
#endif /* HAVE_CAP_NG_H */

	if (getuid() == 0 || geteuid() == 0) {
		if (username || chroot_dir)
			droproot(username, chroot_dir);

	}
#endif /* WIN32 */

	if (pcap_setfilter(pd, &fcode) < 0)
		error("%s", pcap_geterr(pd));
#ifdef __FreeBSD__
	if (RFileName == NULL && VFileName == NULL) {
		static const unsigned long cmds[] = { BIOCGSTATS };

		cap_rights_init(&rights, CAP_IOCTL, CAP_READ);
		if (cap_rights_limit(pcap_fileno(pd), &rights) < 0 &&
		    errno != ENOSYS) {
			error("unable to limit pcap descriptor");
		}
		if (cap_ioctls_limit(pcap_fileno(pd), cmds,
		    sizeof(cmds) / sizeof(cmds[0])) < 0 && errno != ENOSYS) {
			error("unable to limit ioctls on pcap descriptor");
		}
	}
#endif
	if (WFileName) {
		pcap_dumper_t *p;
		/* Do not exceed the default PATH_MAX for files. */
		dumpinfo.CurrentFileName = (char *)malloc(PATH_MAX + 1);

		if (dumpinfo.CurrentFileName == NULL)
			error("malloc of dumpinfo.CurrentFileName");

		/* We do not need numbering for dumpfiles if Cflag isn't set. */
		if (Cflag != 0)
		  MakeFilename(dumpinfo.CurrentFileName, WFileName, 0, WflagChars);
		else
		  MakeFilename(dumpinfo.CurrentFileName, WFileName, 0, 0);

		p = pcap_dump_open(pd, dumpinfo.CurrentFileName);
#ifdef HAVE_CAP_NG_H
        /* Give up capabilities, clear Effective set */
        capng_clear(CAPNG_EFFECTIVE);
#endif
		if (p == NULL)
			error("%s", pcap_geterr(pd));
#ifdef __FreeBSD__
		cap_rights_init(&rights, CAP_SEEK, CAP_WRITE);
		if (cap_rights_limit(fileno(pcap_dump_file(p)), &rights) < 0 &&
		    errno != ENOSYS) {
			error("unable to limit dump descriptor");
		}
#endif
		if (Cflag != 0 || Gflag != 0) {
#ifdef __FreeBSD__
			dumpinfo.WFileName = strdup(basename(WFileName));
			dumpinfo.dirfd = open(dirname(WFileName),
			    O_DIRECTORY | O_RDONLY);
			if (dumpinfo.dirfd < 0) {
				error("unable to open directory %s",
				    dirname(WFileName));
			}
			cap_rights_init(&rights, CAP_CREATE, CAP_FCNTL,
			    CAP_FTRUNCATE, CAP_LOOKUP, CAP_SEEK, CAP_WRITE);
			if (cap_rights_limit(dumpinfo.dirfd, &rights) < 0 &&
			    errno != ENOSYS) {
				error("unable to limit directory rights");
			}
#else	/* !__FreeBSD__ */
			dumpinfo.WFileName = WFileName;
#endif
			callback = dump_packet_and_trunc;
			dumpinfo.pd = pd;
			dumpinfo.p = p;
			pcap_userdata = (u_char *)&dumpinfo;
		} else {
			callback = dump_packet;
			pcap_userdata = (u_char *)p;
		}
#ifdef HAVE_PCAP_DUMP_FLUSH
		if (Uflag)
			pcap_dump_flush(p);
#endif
	} else {
		type = pcap_datalink(pd);
		printinfo = get_print_info(type);
		callback = print_packet;
		pcap_userdata = (u_char *)&printinfo;
	}

#ifdef SIGNAL_REQ_INFO
	/*
	 * We can't get statistics when reading from a file rather
	 * than capturing from a device.
	 */
	if (RFileName == NULL)
		(void)setsignal(SIGNAL_REQ_INFO, requestinfo);
#endif

	if (vflag > 0 && WFileName) {
		/*
		 * When capturing to a file, "-v" means tcpdump should,
		 * every 10 secodns, "v"erbosely report the number of
		 * packets captured.
		 */
#ifdef USE_WIN32_MM_TIMER
		/* call verbose_stats_dump() each 1000 +/-100msec */
		timer_id = timeSetEvent(1000, 100, verbose_stats_dump, 0, TIME_PERIODIC);
		setvbuf(stderr, NULL, _IONBF, 0);
#elif defined(HAVE_ALARM)
		(void)setsignal(SIGALRM, verbose_stats_dump);
		alarm(1);
#endif
	}

#ifndef WIN32
	if (RFileName == NULL) {
		/*
		 * Live capture (if -V was specified, we set RFileName
		 * to a file from the -V file).  Print a message to
		 * the standard error on UN*X.
		 */
		if (!vflag && !WFileName) {
			(void)fprintf(stderr,
			    "%s: verbose output suppressed, use -v or -vv for full protocol decode\n",
			    program_name);
		} else
			(void)fprintf(stderr, "%s: ", program_name);
		dlt = pcap_datalink(pd);
		dlt_name = pcap_datalink_val_to_name(dlt);
		if (dlt_name == NULL) {
			(void)fprintf(stderr, "listening on %s, link-type %u, capture size %u bytes\n",
			    device, dlt, snaplen);
		} else {
			(void)fprintf(stderr, "listening on %s, link-type %s (%s), capture size %u bytes\n",
			    device, dlt_name,
			    pcap_datalink_val_to_description(dlt), snaplen);
		}
		(void)fflush(stderr);
	}
#endif /* WIN32 */

#ifdef __FreeBSD__
	cansandbox = (VFileName == NULL && zflag == NULL);
#ifdef HAVE_LIBCAPSICUM
	cansandbox = (cansandbox && (nflag || capdns != NULL));
#else
	cansandbox = (cansandbox && nflag);
#endif
	if (cansandbox && cap_enter() < 0 && errno != ENOSYS)
		error("unable to enter the capability mode");
	if (cap_sandboxed())
		fprintf(stderr, "capability mode sandbox enabled\n");
#endif	/* __FreeBSD__ */

	do {
		status = pcap_loop(pd, cnt, callback, pcap_userdata);
		if (WFileName == NULL) {
			/*
			 * We're printing packets.  Flush the printed output,
			 * so it doesn't get intermingled with error output.
			 */
			if (status == -2) {
				/*
				 * We got interrupted, so perhaps we didn't
				 * manage to finish a line we were printing.
				 * Print an extra newline, just in case.
				 */
				putchar('\n');
			}
			(void)fflush(stdout);
		}
		if (status == -1) {
			/*
			 * Error.  Report it.
			 */
			(void)fprintf(stderr, "%s: pcap_loop: %s\n",
			    program_name, pcap_geterr(pd));
		}
		if (RFileName == NULL) {
			/*
			 * We're doing a live capture.  Report the capture
			 * statistics.
			 */
			info(1);
		}
		pcap_close(pd);
		if (VFileName != NULL) {
			ret = get_next_file(VFile, VFileLine);
			if (ret) {
				RFileName = VFileLine;
				pd = pcap_open_offline(RFileName, ebuf);
				if (pd == NULL)
					error("%s", ebuf);
#ifdef __FreeBSD__
				cap_rights_init(&rights, CAP_READ);
				if (cap_rights_limit(fileno(pcap_file(pd)),
				    &rights) < 0 && errno != ENOSYS) {
					error("unable to limit pcap descriptor");
				}
#endif
				new_dlt = pcap_datalink(pd);
				if (WFileName && new_dlt != dlt)
					error("%s: new dlt does not match original", RFileName);
				printinfo = get_print_info(new_dlt);
				dlt_name = pcap_datalink_val_to_name(new_dlt);
				if (dlt_name == NULL) {
					fprintf(stderr, "reading from file %s, link-type %u\n",
					RFileName, new_dlt);
				} else {
					fprintf(stderr,
					"reading from file %s, link-type %s (%s)\n",
					RFileName, dlt_name,
					pcap_datalink_val_to_description(new_dlt));
				}
				if (pcap_compile(pd, &fcode, cmdbuf, Oflag, netmask) < 0)
					error("%s", pcap_geterr(pd));
				if (pcap_setfilter(pd, &fcode) < 0)
					error("%s", pcap_geterr(pd));
			}
		}
	}
	while (ret != NULL);

	free(cmdbuf);
	exit(status == -1 ? 1 : 0);
}

/* make a clean exit on interrupts */
static RETSIGTYPE
cleanup(int signo _U_)
{
#ifdef USE_WIN32_MM_TIMER
	if (timer_id)
		timeKillEvent(timer_id);
	timer_id = 0;
#elif defined(HAVE_ALARM)
	alarm(0);
#endif

#ifdef HAVE_PCAP_BREAKLOOP
	/*
	 * We have "pcap_breakloop()"; use it, so that we do as little
	 * as possible in the signal handler (it's probably not safe
	 * to do anything with standard I/O streams in a signal handler -
	 * the ANSI C standard doesn't say it is).
	 */
	pcap_breakloop(pd);
#else
	/*
	 * We don't have "pcap_breakloop()"; this isn't safe, but
	 * it's the best we can do.  Print the summary if we're
	 * not reading from a savefile - i.e., if we're doing a
	 * live capture - and exit.
	 */
	if (pd != NULL && pcap_file(pd) == NULL) {
		/*
		 * We got interrupted, so perhaps we didn't
		 * manage to finish a line we were printing.
		 * Print an extra newline, just in case.
		 */
		putchar('\n');
		(void)fflush(stdout);
		info(1);
	}
	exit(0);
#endif
}

/*
  On windows, we do not use a fork, so we do not care less about
  waiting a child processes to die
 */
#if defined(HAVE_FORK) || defined(HAVE_VFORK)
static RETSIGTYPE
child_cleanup(int signo _U_)
{
  wait(NULL);
}
#endif /* HAVE_FORK && HAVE_VFORK */

static void
info(register int verbose)
{
	struct pcap_stat stat;

	/*
	 * Older versions of libpcap didn't set ps_ifdrop on some
	 * platforms; initialize it to 0 to handle that.
	 */
	stat.ps_ifdrop = 0;
	if (pcap_stats(pd, &stat) < 0) {
		(void)fprintf(stderr, "pcap_stats: %s\n", pcap_geterr(pd));
		infoprint = 0;
		return;
	}

	if (!verbose)
		fprintf(stderr, "%s: ", program_name);

	(void)fprintf(stderr, "%u packet%s captured", packets_captured,
	    PLURAL_SUFFIX(packets_captured));
	if (!verbose)
		fputs(", ", stderr);
	else
		putc('\n', stderr);
	(void)fprintf(stderr, "%u packet%s received by filter", stat.ps_recv,
	    PLURAL_SUFFIX(stat.ps_recv));
	if (!verbose)
		fputs(", ", stderr);
	else
		putc('\n', stderr);
	(void)fprintf(stderr, "%u packet%s dropped by kernel", stat.ps_drop,
	    PLURAL_SUFFIX(stat.ps_drop));
	if (stat.ps_ifdrop != 0) {
		if (!verbose)
			fputs(", ", stderr);
		else
			putc('\n', stderr);
		(void)fprintf(stderr, "%u packet%s dropped by interface\n",
		    stat.ps_ifdrop, PLURAL_SUFFIX(stat.ps_ifdrop));
	} else
		putc('\n', stderr);
	infoprint = 0;
}

#if defined(HAVE_FORK) || defined(HAVE_VFORK)
static void
compress_savefile(const char *filename)
{
# ifdef HAVE_FORK
	if (fork())
# else
	if (vfork())
# endif
		return;
	/*
	 * Set to lowest priority so that this doesn't disturb the capture
	 */
#ifdef NZERO
	setpriority(PRIO_PROCESS, 0, NZERO - 1);
#else
	setpriority(PRIO_PROCESS, 0, 19);
#endif
	if (execlp(zflag, zflag, filename, (char *)NULL) == -1)
		fprintf(stderr,
			"compress_savefile:execlp(%s, %s): %s\n",
			zflag,
			filename,
			strerror(errno));
# ifdef HAVE_FORK
	exit(1);
# else
	_exit(1);
# endif
}
#else  /* HAVE_FORK && HAVE_VFORK */
static void
compress_savefile(const char *filename)
{
	fprintf(stderr,
		"compress_savefile failed. Functionality not implemented under your system\n");
}
#endif /* HAVE_FORK && HAVE_VFORK */

static void
dump_packet_and_trunc(u_char *user, const struct pcap_pkthdr *h, const u_char *sp)
{
	struct dump_info *dump_info;
#ifdef __FreeBSD__
	cap_rights_t rights;
#endif

	++packets_captured;

	++infodelay;

	dump_info = (struct dump_info *)user;

	/*
	 * XXX - this won't force the file to rotate on the specified time
	 * boundary, but it will rotate on the first packet received after the
	 * specified Gflag number of seconds. Note: if a Gflag time boundary
	 * and a Cflag size boundary coincide, the time rotation will occur
	 * first thereby cancelling the Cflag boundary (since the file should
	 * be 0).
	 */
	if (Gflag != 0) {
		/* Check if it is time to rotate */
		time_t t;

		/* Get the current time */
		if ((t = time(NULL)) == (time_t)-1) {
			error("dump_and_trunc_packet: can't get current_time: %s",
			    pcap_strerror(errno));
		}


		/* If the time is greater than the specified window, rotate */
		if (t - Gflag_time >= Gflag) {
#ifdef __FreeBSD__
			FILE *fp;
			int fd;
#endif

			/* Update the Gflag_time */
			Gflag_time = t;
			/* Update Gflag_count */
			Gflag_count++;
			/*
			 * Close the current file and open a new one.
			 */
			pcap_dump_close(dump_info->p);

			/*
			 * Compress the file we just closed, if the user asked for it
			 */
			if (zflag != NULL)
				compress_savefile(dump_info->CurrentFileName);

			/*
			 * Check to see if we've exceeded the Wflag (when
			 * not using Cflag).
			 */
			if (Cflag == 0 && Wflag > 0 && Gflag_count >= Wflag) {
				(void)fprintf(stderr, "Maximum file limit reached: %d\n",
				    Wflag);
				exit(0);
				/* NOTREACHED */
			}
			if (dump_info->CurrentFileName != NULL)
				free(dump_info->CurrentFileName);
			/* Allocate space for max filename + \0. */
			dump_info->CurrentFileName = (char *)malloc(PATH_MAX + 1);
			if (dump_info->CurrentFileName == NULL)
				error("dump_packet_and_trunc: malloc");
			/*
			 * This is always the first file in the Cflag
			 * rotation: e.g. 0
			 * We also don't need numbering if Cflag is not set.
			 */
			if (Cflag != 0)
				MakeFilename(dump_info->CurrentFileName, dump_info->WFileName, 0,
				    WflagChars);
			else
				MakeFilename(dump_info->CurrentFileName, dump_info->WFileName, 0, 0);

#ifdef HAVE_CAP_NG_H
			capng_update(CAPNG_ADD, CAPNG_EFFECTIVE, CAP_DAC_OVERRIDE);
			capng_apply(CAPNG_EFFECTIVE);
#endif /* HAVE_CAP_NG_H */
#ifdef __FreeBSD__
			fd = openat(dump_info->dirfd,
			    dump_info->CurrentFileName,
			    O_CREAT | O_WRONLY | O_TRUNC, 0644);
			if (fd < 0) {
				error("unable to open file %s",
				    dump_info->CurrentFileName);
			}
			fp = fdopen(fd, "w");
			if (fp == NULL) {
				error("unable to fdopen file %s",
				    dump_info->CurrentFileName);
			}
			dump_info->p = pcap_dump_fopen(dump_info->pd, fp);
#else	/* !__FreeBSD__ */
			dump_info->p = pcap_dump_open(dump_info->pd, dump_info->CurrentFileName);
#endif
#ifdef HAVE_CAP_NG_H
			capng_update(CAPNG_DROP, CAPNG_EFFECTIVE, CAP_DAC_OVERRIDE);
			capng_apply(CAPNG_EFFECTIVE);
#endif /* HAVE_CAP_NG_H */
			if (dump_info->p == NULL)
				error("%s", pcap_geterr(pd));
#ifdef __FreeBSD__
			cap_rights_init(&rights, CAP_SEEK, CAP_WRITE);
			if (cap_rights_limit(fileno(pcap_dump_file(dump_info->p)),
			    &rights) < 0 && errno != ENOSYS) {
				error("unable to limit dump descriptor");
			}
#endif
		}
	}

	/*
	 * XXX - this won't prevent capture files from getting
	 * larger than Cflag - the last packet written to the
	 * file could put it over Cflag.
	 */
	if (Cflag != 0 && pcap_dump_ftell(dump_info->p) > Cflag) {
#ifdef __FreeBSD__
		FILE *fp;
		int fd;
#endif

		/*
		 * Close the current file and open a new one.
		 */
		pcap_dump_close(dump_info->p);

		/*
		 * Compress the file we just closed, if the user asked for it
		 */
		if (zflag != NULL)
			compress_savefile(dump_info->CurrentFileName);

		Cflag_count++;
		if (Wflag > 0) {
			if (Cflag_count >= Wflag)
				Cflag_count = 0;
		}
		if (dump_info->CurrentFileName != NULL)
			free(dump_info->CurrentFileName);
		dump_info->CurrentFileName = (char *)malloc(PATH_MAX + 1);
		if (dump_info->CurrentFileName == NULL)
			error("dump_packet_and_trunc: malloc");
		MakeFilename(dump_info->CurrentFileName, dump_info->WFileName, Cflag_count, WflagChars);
#ifdef __FreeBSD__
		fd = openat(dump_info->dirfd, dump_info->CurrentFileName,
		    O_CREAT | O_WRONLY | O_TRUNC, 0644);
		if (fd < 0) {
			error("unable to open file %s",
			    dump_info->CurrentFileName);
		}
		fp = fdopen(fd, "w");
		if (fp == NULL) {
			error("unable to fdopen file %s",
			    dump_info->CurrentFileName);
		}
		dump_info->p = pcap_dump_fopen(dump_info->pd, fp);
#else	/* !__FreeBSD__ */
		dump_info->p = pcap_dump_open(dump_info->pd, dump_info->CurrentFileName);
#endif
		if (dump_info->p == NULL)
			error("%s", pcap_geterr(pd));
#ifdef __FreeBSD__
		cap_rights_init(&rights, CAP_SEEK, CAP_WRITE);
		if (cap_rights_limit(fileno(pcap_dump_file(dump_info->p)),
		    &rights) < 0 && errno != ENOSYS) {
			error("unable to limit dump descriptor");
		}
#endif
	}

	pcap_dump((u_char *)dump_info->p, h, sp);
#ifdef HAVE_PCAP_DUMP_FLUSH
	if (Uflag)
		pcap_dump_flush(dump_info->p);
#endif

	--infodelay;
	if (infoprint)
		info(0);
}

static void
dump_packet(u_char *user, const struct pcap_pkthdr *h, const u_char *sp)
{
	++packets_captured;

	++infodelay;

	pcap_dump(user, h, sp);
#ifdef HAVE_PCAP_DUMP_FLUSH
	if (Uflag)
		pcap_dump_flush((pcap_dumper_t *)user);
#endif

	--infodelay;
	if (infoprint)
		info(0);
}

static void
print_packet(u_char *user, const struct pcap_pkthdr *h, const u_char *sp)
{
	struct print_info *print_info;
	u_int hdrlen;

	++packets_captured;

	++infodelay;

	print_info = (struct print_info *)user;

	/*
	 * Some printers want to check that they're not walking off the
	 * end of the packet.
	 * Rather than pass it all the way down, we set this global.
	 */
	snapend = sp + h->caplen;

	hdrlen = pretty_print_packet(print_info, h, sp);
                
	if (Xflag) {
		/*
		 * Print the raw packet data in hex and ASCII.
		 */
		if (Xflag > 1) {
			/*
			 * Include the link-layer header.
			 */
			hex_and_ascii_print("\n\t", sp, h->caplen);
		} else {
			/*
			 * Don't include the link-layer header - and if
			 * we have nothing past the link-layer header,
			 * print nothing.
			 */
			if (h->caplen > hdrlen)
				hex_and_ascii_print("\n\t", sp + hdrlen,
				    h->caplen - hdrlen);
		}
	} else if (xflag) {
		/*
		 * Print the raw packet data in hex.
		 */
		if (xflag > 1) {
			/*
			 * Include the link-layer header.
			 */
			hex_print("\n\t", sp, h->caplen);
		} else {
			/*
			 * Don't include the link-layer header - and if
			 * we have nothing past the link-layer header,
			 * print nothing.
			 */
			if (h->caplen > hdrlen)
				hex_print("\n\t", sp + hdrlen,
				    h->caplen - hdrlen);
		}
	} else if (Aflag) {
		/*
		 * Print the raw packet data in ASCII.
		 */
		if (Aflag > 1) {
			/*
			 * Include the link-layer header.
			 */
			ascii_print(sp, h->caplen);
		} else {
			/*
			 * Don't include the link-layer header - and if
			 * we have nothing past the link-layer header,
			 * print nothing.
			 */
			if (h->caplen > hdrlen)
				ascii_print(sp + hdrlen, h->caplen - hdrlen);
		}
	}

	putchar('\n');

	--infodelay;
	if (infoprint)
		info(0);
}

#ifdef WIN32
	/*
	 * XXX - there should really be libpcap calls to get the version
	 * number as a string (the string would be generated from #defines
	 * at run time, so that it's not generated from string constants
	 * in the library, as, on many UNIX systems, those constants would
	 * be statically linked into the application executable image, and
	 * would thus reflect the version of libpcap on the system on
	 * which the application was *linked*, not the system on which it's
	 * *running*.
	 *
	 * That routine should be documented, unlike the "version[]"
	 * string, so that UNIX vendors providing their own libpcaps
	 * don't omit it (as a couple of vendors have...).
	 *
	 * Packet.dll should perhaps also export a routine to return the
	 * version number of the Packet.dll code, to supply the
	 * "Wpcap_version" information on Windows.
	 */
	char WDversion[]="current-cvs.tcpdump.org";
#if !defined(HAVE_GENERATED_VERSION)
	char version[]="current-cvs.tcpdump.org";
#endif
	char pcap_version[]="current-cvs.tcpdump.org";
	char Wpcap_version[]="3.1";
#endif

#ifdef SIGNAL_REQ_INFO
RETSIGTYPE requestinfo(int signo _U_)
{
	if (infodelay)
		++infoprint;
	else
		info(0);
}
#endif

/*
 * Called once each second in verbose mode while dumping to file
 */
#ifdef USE_WIN32_MM_TIMER
void CALLBACK verbose_stats_dump (UINT timer_id _U_, UINT msg _U_, DWORD_PTR arg _U_,
				  DWORD_PTR dw1 _U_, DWORD_PTR dw2 _U_)
{
	struct pcap_stat stat;

	if (infodelay == 0 && pcap_stats(pd, &stat) >= 0)
		fprintf(stderr, "Got %u\r", packets_captured);
}
#elif defined(HAVE_ALARM)
static void verbose_stats_dump(int sig _U_)
{
	struct pcap_stat stat;

	if (infodelay == 0 && pcap_stats(pd, &stat) >= 0)
		fprintf(stderr, "Got %u\r", packets_captured);
	alarm(1);
}
#endif

static void
usage(void)
{
	extern char version[];
#ifndef HAVE_PCAP_LIB_VERSION
#if defined(WIN32) || defined(HAVE_PCAP_VERSION)
	extern char pcap_version[];
#else /* defined(WIN32) || defined(HAVE_PCAP_VERSION) */
	static char pcap_version[] = "unknown";
#endif /* defined(WIN32) || defined(HAVE_PCAP_VERSION) */
#endif /* HAVE_PCAP_LIB_VERSION */

#ifdef HAVE_PCAP_LIB_VERSION
#ifdef WIN32
	(void)fprintf(stderr, "%s version %s, based on tcpdump version %s\n", program_name, WDversion, version);
#else /* WIN32 */
	(void)fprintf(stderr, "%s version %s\n", program_name, version);
#endif /* WIN32 */
	(void)fprintf(stderr, "%s\n",pcap_lib_version());
#else /* HAVE_PCAP_LIB_VERSION */
#ifdef WIN32
	(void)fprintf(stderr, "%s version %s, based on tcpdump version %s\n", program_name, WDversion, version);
	(void)fprintf(stderr, "WinPcap version %s, based on libpcap version %s\n",Wpcap_version, pcap_version);
#else /* WIN32 */
	(void)fprintf(stderr, "%s version %s\n", program_name, version);
	(void)fprintf(stderr, "libpcap version %s\n", pcap_version);
#endif /* WIN32 */
#endif /* HAVE_PCAP_LIB_VERSION */
	(void)fprintf(stderr,
"Usage: %s [-aAbd" D_FLAG "efhH" I_FLAG J_FLAG "KlLnNOpqRStu" U_FLAG "vxX]" B_FLAG_USAGE " [ -c count ]\n", program_name);
	(void)fprintf(stderr,
"\t\t[ -C file_size ] [ -E algo:secret ] [ -F file ] [ -G seconds ]\n");
	(void)fprintf(stderr,
"\t\t[ -i interface ]" j_FLAG_USAGE " [ -M secret ]\n");
	(void)fprintf(stderr,
"\t\t[ -r file ] [ -s snaplen ] [ -T type ] [ -V file ] [ -w file ]\n");
	(void)fprintf(stderr,
"\t\t[ -W filecount ] [ -y datalinktype ] [ -z command ]\n");
	(void)fprintf(stderr,
"\t\t[ -Z user ] [ expression ]\n");
	exit(1);
}
<|MERGE_RESOLUTION|>--- conflicted
+++ resolved
@@ -128,17 +128,13 @@
 static int infodelay;
 static int infoprint;
 
-<<<<<<< HEAD
 const char *program_name;
-=======
-char *program_name;
 
 #ifdef HAVE_LIBCAPSICUM
 cap_channel_t *capdns;
 #endif
 
 int32_t thiszone;		/* seconds offset from gmt to local time */
->>>>>>> f0647059
 
 /* Forwards */
 static RETSIGTYPE cleanup(int);
@@ -1196,18 +1192,13 @@
 		free(cmdbuf);
 		exit(0);
 	}
-<<<<<<< HEAD
-	init_print(localnet, netmask);
-=======
 
 #ifdef HAVE_LIBCAPSICUM
 	if (!nflag)
 		capdns = capdns_setup();
 #endif	/* HAVE_LIBCAPSICUM */
 
-	init_addrtoname(localnet, netmask);
-        init_checksum();
->>>>>>> f0647059
+	init_print(localnet, netmask);
 
 #ifndef WIN32	
 	(void)setsignal(SIGPIPE, cleanup);
