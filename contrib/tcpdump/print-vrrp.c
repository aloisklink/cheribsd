--- conflicted
+++ resolved
@@ -106,19 +106,17 @@
            register const u_char *bp, register u_int len,
            register const u_char *bp2, int ttl)
 {
-<<<<<<< HEAD
 	if (!invoke_dissector((void *)_vrrp_print,
-	    len, ttl, 0, 0, 0, gndo, bp, NULL, NULL, NULL))
-		_vrrp_print(bp, len, ttl);
+	    len, ttl, 0, 0, 0, ndo, bp, bp2, NULL, NULL))
+		_vrrp_print(ndo, bp, len, bp2, ttl);
 }
 
 void
-_vrrp_print(const u_char *bp, register u_int len, int ttl)
+_vrrp_print(netdissect_options *ndo,
+           register const u_char *bp, register u_int len,
+           register const u_char *bp2, int ttl)
 {
-	int version, type, auth_type;
-=======
 	int version, type, auth_type = VRRP_AUTH_NONE; /* keep compiler happy */
->>>>>>> f49c5d52
 	const char *type_s;
 
 	ND_TCHECK(bp[0]);
