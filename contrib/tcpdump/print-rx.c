--- conflicted
+++ resolved
@@ -492,33 +492,6 @@
 static int	rx_cache_find(const struct rx_header *, const struct ip *,
 			      int, int32_t *);
 
-<<<<<<< HEAD
-static void fs_print(const u_char *, int);
-static void fs_reply_print(const u_char *, int, int32_t);
-#ifdef CHERI_TCPDUMP_VULNERABILITY
-static void acl_print(u_char *, u_char *);
-#else
-static void acl_print(u_char *, int, u_char *);
-#endif
-static void cb_print(const u_char *, int);
-static void cb_reply_print(const u_char *, int, int32_t);
-static void prot_print(const u_char *, int);
-static void prot_reply_print(const u_char *, int, int32_t);
-static void vldb_print(const u_char *, int);
-static void vldb_reply_print(const u_char *, int, int32_t);
-static void kauth_print(const u_char *, int);
-static void kauth_reply_print(const u_char *, int, int32_t);
-static void vol_print(const u_char *, int);
-static void vol_reply_print(const u_char *, int, int32_t);
-static void bos_print(const u_char *, int);
-static void bos_reply_print(const u_char *, int, int32_t);
-static void ubik_print(const u_char *);
-static void ubik_reply_print(const u_char *, int, int32_t);
-
-static void rx_ack_print(const u_char *, int);
-
-static int is_ubik(u_int32_t);
-=======
 static void fs_print(netdissect_options *, const u_char *, int);
 static void fs_reply_print(netdissect_options *, const u_char *, int, int32_t);
 static void acl_print(netdissect_options *, u_char *, int, u_char *);
@@ -540,7 +513,6 @@
 static void rx_ack_print(netdissect_options *, const u_char *, int);
 
 static int is_ubik(uint32_t);
->>>>>>> f49c5d52
 
 /*
  * Handle the rx-level packet.  See if we know what port it's going to so
@@ -548,21 +520,19 @@
  */
 
 void
-<<<<<<< HEAD
-rx_print(const u_char *bp, int length, int sport, int dport, const u_char *bp2)
-{
-	if (!invoke_dissector((void *)_rx_print,
-	    length, sport, dport, 0, 0, gndo, bp, bp2, NULL, NULL))
-		_rx_print(bp, length, sport, dport, bp2);
-}
-
-void
-_rx_print(const u_char *bp, int length, int sport, int dport, const u_char *bp2)
-=======
 rx_print(netdissect_options *ndo,
          register const u_char *bp, int length, int sport, int dport,
          u_char *bp2)
->>>>>>> f49c5d52
+{
+	if (!invoke_dissector((void *)_rx_print,
+	    length, sport, dport, 0, 0, ndo, bp, bp2, NULL, NULL))
+		_rx_print(ndo, bp, length, sport, dport, bp2);
+}
+
+void
+_rx_print(netdissect_options *ndo,
+         register const u_char *bp, int length, int sport, int dport,
+         u_char *bp2)
 {
 	register struct rx_header *rxh;
 	int i;
@@ -781,19 +751,6 @@
  * These extrememly grody macros handle the printing of various AFS stuff.
  */
 
-#ifdef CHERI_TCPDUMP_VULNERABILITY
-#define	TRUNC(n) if (snapend - bp + 1 <= (long)n) goto trunc;
-#define FIDOUT() { unsigned long n1, n2, n3; \
-			TRUNC(sizeof(int32_t) *3); \
-			n1 = EXTRACT_32BITS(bp); \
-			bp += sizeof(int32_t); \
-			n2 = EXTRACT_32BITS(bp); \
-			bp += sizeof(int32_t); \
-			n3 = EXTRACT_32BITS(bp); \
-			bp += sizeof(int32_t); \
-			printf(" fid %d/%d/%d", (int) n1, (int) n2, (int) n3); \
-		}
-#else
 #define FIDOUT() { unsigned long n1, n2, n3; \
 			ND_TCHECK2(bp[0], sizeof(int32_t) * 3); \
 			n1 = EXTRACT_32BITS(bp); \
@@ -804,121 +761,64 @@
 			bp += sizeof(int32_t); \
 			ND_PRINT((ndo, " fid %d/%d/%d", (int) n1, (int) n2, (int) n3)); \
 		}
-#endif
-
-<<<<<<< HEAD
+
 #define STROUT(MAX) { unsigned int _i; \
-			TCHECK2(bp[0], sizeof(int32_t)); \
+			ND_TCHECK2(bp[0], sizeof(int32_t)); \
 			_i = EXTRACT_32BITS(bp); \
 			if (_i > (MAX)) \
 				goto trunc; \
 			bp += sizeof(int32_t); \
-			printf(" \""); \
-			if (fn_printn(bp, _i, snapend)) \
+			ND_PRINT((ndo, " \"")); \
+			if (fn_printn(ndo, bp, _i, ndo->ndo_snapend)) \
 				goto trunc; \
-			printf("\""); \
+			ND_PRINT((ndo, "\"")); \
 			bp += ((_i + sizeof(int32_t) - 1) / sizeof(int32_t)) * sizeof(int32_t); \
 		}
 
 #define INTOUT() { int _i; \
-			TCHECK2(bp[0], sizeof(int32_t)); \
+			ND_TCHECK2(bp[0], sizeof(int32_t)); \
 			_i = (int) EXTRACT_32BITS(bp); \
 			bp += sizeof(int32_t); \
-			printf(" %d", _i); \
+			ND_PRINT((ndo, " %d", _i)); \
 		}
 
 #define UINTOUT() { unsigned long _i; \
-			TCHECK2(bp[0], sizeof(int32_t)); \
+			ND_TCHECK2(bp[0], sizeof(int32_t)); \
 			_i = EXTRACT_32BITS(bp); \
 			bp += sizeof(int32_t); \
-			printf(" %lu", _i); \
-		}
-
-#define UINT64OUT() { u_int64_t _i; \
-			TCHECK2(bp[0], sizeof(u_int64_t)); \
+			ND_PRINT((ndo, " %lu", _i)); \
+		}
+
+#define UINT64OUT() { uint64_t _i; \
+			ND_TCHECK2(bp[0], sizeof(uint64_t)); \
 			_i = EXTRACT_64BITS(bp); \
-			bp += sizeof(u_int64_t); \
-			printf(" %" PRIu64, _i); \
+			bp += sizeof(uint64_t); \
+			ND_PRINT((ndo, " %" PRIu64, _i)); \
 		}
 
 #define DATEOUT() { time_t _t; struct tm *tm; char str[256]; \
-			TCHECK2(bp[0], sizeof(int32_t)); \
+			ND_TCHECK2(bp[0], sizeof(int32_t)); \
 			_t = (time_t) EXTRACT_32BITS(bp); \
-=======
-#define STROUT(MAX) { unsigned int i; \
-			ND_TCHECK2(bp[0], sizeof(int32_t)); \
-			i = EXTRACT_32BITS(bp); \
-			if (i > (MAX)) \
-				goto trunc; \
-			bp += sizeof(int32_t); \
-			ND_PRINT((ndo, " \"")); \
-			if (fn_printn(ndo, bp, i, ndo->ndo_snapend)) \
-				goto trunc; \
-			ND_PRINT((ndo, "\"")); \
-			bp += ((i + sizeof(int32_t) - 1) / sizeof(int32_t)) * sizeof(int32_t); \
-		}
-
-#define INTOUT() { int i; \
-			ND_TCHECK2(bp[0], sizeof(int32_t)); \
-			i = (int) EXTRACT_32BITS(bp); \
-			bp += sizeof(int32_t); \
-			ND_PRINT((ndo, " %d", i)); \
-		}
-
-#define UINTOUT() { unsigned long i; \
-			ND_TCHECK2(bp[0], sizeof(int32_t)); \
-			i = EXTRACT_32BITS(bp); \
-			bp += sizeof(int32_t); \
-			ND_PRINT((ndo, " %lu", i)); \
-		}
-
-#define UINT64OUT() { uint64_t i; \
-			ND_TCHECK2(bp[0], sizeof(uint64_t)); \
-			i = EXTRACT_64BITS(bp); \
-			bp += sizeof(uint64_t); \
-			ND_PRINT((ndo, " %" PRIu64, i)); \
-		}
-
-#define DATEOUT() { time_t t; struct tm *tm; char str[256]; \
-			ND_TCHECK2(bp[0], sizeof(int32_t)); \
-			t = (time_t) EXTRACT_32BITS(bp); \
->>>>>>> f49c5d52
 			bp += sizeof(int32_t); \
 			tm = localtime(&_t); \
 			strftime(str, 256, "%Y/%m/%d %T", tm); \
 			ND_PRINT((ndo, " %s", str)); \
 		}
 
-<<<<<<< HEAD
 #define STOREATTROUT() { unsigned long mask, _i; \
-			TCHECK2(bp[0], (sizeof(int32_t)*6)); \
-=======
-#define STOREATTROUT() { unsigned long mask, i; \
 			ND_TCHECK2(bp[0], (sizeof(int32_t)*6)); \
->>>>>>> f49c5d52
 			mask = EXTRACT_32BITS(bp); bp += sizeof(int32_t); \
 			if (mask) ND_PRINT((ndo, " StoreStatus")); \
 		        if (mask & 1) { ND_PRINT((ndo, " date")); DATEOUT(); } \
 			else bp += sizeof(int32_t); \
-<<<<<<< HEAD
 			_i = EXTRACT_32BITS(bp); bp += sizeof(int32_t); \
-		        if (mask & 2) printf(" owner %lu", _i);  \
+		        if (mask & 2) ND_PRINT((ndo, " owner %lu", _i));  \
 			_i = EXTRACT_32BITS(bp); bp += sizeof(int32_t); \
-		        if (mask & 4) printf(" group %lu", _i); \
+		        if (mask & 4) ND_PRINT((ndo, " group %lu", _i)); \
 			_i = EXTRACT_32BITS(bp); bp += sizeof(int32_t); \
-		        if (mask & 8) printf(" mode %lo", _i & 07777); \
+		        if (mask & 8) ND_PRINT((ndo, " mode %lo", _i & 07777)); \
 			_i = EXTRACT_32BITS(bp); bp += sizeof(int32_t); \
-		        if (mask & 16) printf(" segsize %lu", _i); \
-=======
-			i = EXTRACT_32BITS(bp); bp += sizeof(int32_t); \
-		        if (mask & 2) ND_PRINT((ndo, " owner %lu", i));  \
-			i = EXTRACT_32BITS(bp); bp += sizeof(int32_t); \
-		        if (mask & 4) ND_PRINT((ndo, " group %lu", i)); \
-			i = EXTRACT_32BITS(bp); bp += sizeof(int32_t); \
-		        if (mask & 8) ND_PRINT((ndo, " mode %lo", i & 07777)); \
-			i = EXTRACT_32BITS(bp); bp += sizeof(int32_t); \
-		        if (mask & 16) ND_PRINT((ndo, " segsize %lu", i)); \
->>>>>>> f49c5d52
+		        if (mask & 16) ND_PRINT((ndo, " segsize %lu", _i)); \
 			/* undocumented in 3.3 docu */ \
 		        if (mask & 1024) ND_PRINT((ndo, " fsync"));  \
 		}
@@ -932,13 +832,8 @@
 			ND_PRINT((ndo, " %d.%d", epoch, counter)); \
 		}
 
-<<<<<<< HEAD
-#define AFSUUIDOUT() {u_int32_t temp; int _i; \
-			TCHECK2(bp[0], 11*sizeof(u_int32_t)); \
-=======
-#define AFSUUIDOUT() {uint32_t temp; int i; \
+#define AFSUUIDOUT() {uint32_t temp; int _i; \
 			ND_TCHECK2(bp[0], 11*sizeof(uint32_t)); \
->>>>>>> f49c5d52
 			temp = EXTRACT_32BITS(bp); \
 			bp += sizeof(uint32_t); \
 			ND_PRINT((ndo, " %08x", temp)); \
@@ -946,15 +841,9 @@
 			bp += sizeof(uint32_t); \
 			ND_PRINT((ndo, "%04x", temp)); \
 			temp = EXTRACT_32BITS(bp); \
-<<<<<<< HEAD
-			bp += sizeof(u_int32_t); \
-			printf("%04x", temp); \
-			for (_i = 0; _i < 8; _i++) { \
-=======
 			bp += sizeof(uint32_t); \
 			ND_PRINT((ndo, "%04x", temp)); \
-			for (i = 0; i < 8; i++) { \
->>>>>>> f49c5d52
+			for (_i = 0; _i < 8; _i++) { \
 				temp = EXTRACT_32BITS(bp); \
 				bp += sizeof(uint32_t); \
 				ND_PRINT((ndo, "%02x", (unsigned char) temp)); \
@@ -1002,7 +891,6 @@
          register const u_char *bp, int length)
 {
 	int fs_op;
-	unsigned long i;
 
 	if (length <= (int)sizeof(struct rx_header))
 		return;
@@ -1065,26 +953,9 @@
 			break;
 		case 134:	/* Store ACL */
 		{
+			unsigned long i;
 			char a[AFSOPAQUEMAX+1];
 			FIDOUT();
-<<<<<<< HEAD
-#ifndef CHERI_TCPDUMP_VULNERABILITY
-			TCHECK2(bp[0], 4);
-#endif
-			i = EXTRACT_32BITS(bp);
-			bp += sizeof(int32_t);
-#ifndef CHERI_TCPDUMP_VULNERABILITY
-			TCHECK2(bp[0], i);
-#endif
-			i = min(AFSOPAQUEMAX, i);
-			strncpy(a, (char *) bp, i);
-			a[i] = '\0';
-#ifdef CHERI_TCPDUMP_VULNERABILITY
-			acl_print((u_char *) a, (u_char *) a + i);
-#else
-			acl_print((u_char *) a, sizeof(a), (u_char *) a + i);
-#endif
-=======
 			ND_TCHECK2(bp[0], 4);
 			i = EXTRACT_32BITS(bp);
 			bp += sizeof(int32_t);
@@ -1093,7 +964,6 @@
 			strncpy(a, (char *) bp, i);
 			a[i] = '\0';
 			acl_print(ndo, (u_char *) a, sizeof(a), (u_char *) a + i);
->>>>>>> f49c5d52
 			break;
 		}
 		case 137:	/* Create file */
@@ -1142,7 +1012,7 @@
 		case 155:	/* Bulk stat */
 		case 65536:     /* Inline bulk stat */
 		{
-			unsigned long j;
+			unsigned long i, j;
 			ND_TCHECK2(bp[0], 4);
 			j = EXTRACT_32BITS(bp);
 			bp += sizeof(int32_t);
@@ -1226,15 +1096,7 @@
 			i = min(AFSOPAQUEMAX, i);
 			strncpy(a, (char *) bp, i);
 			a[i] = '\0';
-<<<<<<< HEAD
-#ifdef CHERI_TCPDUMP_VULNERABILITY
-			acl_print((u_char *) a, (u_char *) a + i);
-#else
-			acl_print((u_char *) a, sizeof(a), (u_char *) a + i);
-#endif
-=======
 			acl_print(ndo, (u_char *) a, sizeof(a), (u_char *) a + i);
->>>>>>> f49c5d52
 			break;
 		}
 		case 137:	/* Create file */
@@ -1258,19 +1120,11 @@
 		/*
 		 * Otherwise, just print out the return code
 		 */
-<<<<<<< HEAD
-		TCHECK2(bp[0], sizeof(int32_t));
+		ND_TCHECK2(bp[0], sizeof(int32_t));
 		_i = (int) EXTRACT_32BITS(bp);
 		bp += sizeof(int32_t);
 
-		printf(" error %s", tok2str(afs_fs_errors, "#%d", _i));
-=======
-		ND_TCHECK2(bp[0], sizeof(int32_t));
-		i = (int) EXTRACT_32BITS(bp);
-		bp += sizeof(int32_t);
-
-		ND_PRINT((ndo, " error %s", tok2str(afs_fs_errors, "#%d", i)));
->>>>>>> f49c5d52
+		ND_PRINT((ndo, " error %s", tok2str(afs_fs_errors, "#%d", _i)));
 	} else {
 		ND_PRINT((ndo, " strange fs reply of type %d", rxh->type));
 	}
@@ -1296,25 +1150,11 @@
  */
 
 static void
-<<<<<<< HEAD
-#ifdef CHERI_TCPDUMP_VULNERABILITY
-acl_print(u_char *s, u_char *end)
-#else
-acl_print(u_char *s, int maxsize, u_char *end)
-#endif
-=======
 acl_print(netdissect_options *ndo,
           u_char *s, int maxsize, u_char *end)
->>>>>>> f49c5d52
 {
 	int pos, neg, acl;
 	int n, i;
-#ifdef CHERI_TCPDUMP_VULNERABILITY
-	char user[64];
-
-	if (sscanf((char *) s, "%d %d\n%n", &pos, &neg, &n) != 2)
-		return;
-#else
 	char *user;
 	char fmt[1024];
 
@@ -1323,16 +1163,11 @@
 
 	if (sscanf((char *) s, "%d %d\n%n", &pos, &neg, &n) != 2)
 		goto finish;
-#endif
 
 	s += n;
 
 	if (s > end)
-#ifdef CHERI_TCPDUMP_VULNERABILITY
-		return;
-#else
 		goto finish;
-#endif
 
 	/*
 	 * This wacky order preserves the order used by the "fs" command
@@ -1349,90 +1184,36 @@
 	          acl & PRSFS_ADMINISTER ? "a" : ""));
 
 	for (i = 0; i < pos; i++) {
-#ifdef CHERI_TCPDUMP_VULNERABILITY
-		if (sscanf((char *) s, "%s %d\n%n", user, &acl, &n) != 2)
-			return;
-#else
-		snprintf(fmt, sizeof(fmt), "%%%ds %%d\n%%n", maxsize - 1);
-		if (sscanf((char *) s, fmt, user, &acl, &n) != 2)
-			goto finish;
-#endif
-		s += n;
-<<<<<<< HEAD
-#ifdef CHERI_TCPDUMP_VULNERABILITY
-		printf(" +{%s ", user);
-#else
-		printf(" +{");
-		fn_print((u_char *)user, NULL);
-		printf(" ");
-#endif
-=======
-		ND_PRINT((ndo, " +{"));
-		fn_print(ndo, (u_char *)user, NULL);
-		ND_PRINT((ndo, " "));
->>>>>>> f49c5d52
-		ACLOUT(acl);
-		ND_PRINT((ndo, "}"));
-		if (s > end)
-#ifdef CHERI_TCPDUMP_VULNERABILITY
-			return;
-#else
-			goto finish;
-#endif
-	}
-
-	for (i = 0; i < neg; i++) {
-#ifdef CHERI_TCPDUMP_VULNERABILITY
-		if (sscanf((char *) s, "%s %d\n%n", user, &acl, &n) != 2) {
-#if defined(__mips__) && defined(__LP64__)
-			/*
-			 * We cheat for the MIPS64 arch.  NULLs are encoded as
-			 * '\xff' and spaces as '\x00' in the attack string.
-			 * So here we decode them into what they should be.
-			 */
-			char *p = user;
-			while (*p != '\x00') {
-				if (*p == '\xff')
-					*p = '\x00';
-				if (*p == '\xfe')
-					*p = '\x20';
-				p++;
-			}
-#endif /* __mips__ && __LP64__ */
-			return;
-		}
-		s += n;
-		printf(" -{%s ", user);
-#else
 		snprintf(fmt, sizeof(fmt), "%%%ds %%d\n%%n", maxsize - 1);
 		if (sscanf((char *) s, fmt, user, &acl, &n) != 2)
 			goto finish;
 		s += n;
-<<<<<<< HEAD
-		printf(" -{");
-		fn_print((u_char *)user, NULL);
-		printf(" ");
-#endif /* CHERI_TCPDUMP_VULNERABILITY */
-=======
+		ND_PRINT((ndo, " +{"));
+		fn_print(ndo, (u_char *)user, NULL);
+		ND_PRINT((ndo, " "));
+		ACLOUT(acl);
+		ND_PRINT((ndo, "}"));
+		if (s > end)
+			goto finish;
+	}
+
+	for (i = 0; i < neg; i++) {
+		snprintf(fmt, sizeof(fmt), "%%%ds %%d\n%%n", maxsize - 1);
+		if (sscanf((char *) s, fmt, user, &acl, &n) != 2)
+			goto finish;
+		s += n;
 		ND_PRINT((ndo, " -{"));
 		fn_print(ndo, (u_char *)user, NULL);
 		ND_PRINT((ndo, " "));
->>>>>>> f49c5d52
 		ACLOUT(acl);
 		ND_PRINT((ndo, "}"));
 		if (s > end)
-#ifdef CHERI_TCPDUMP_VULNERABILITY
-			return;
-#else
 			goto finish;
-#endif
-	}
-
-#ifndef CHERI_TCPDUMP_VULNERABILITY
+	}
+
 finish:
 	free(user);
 	return;
-#endif
 }
 
 #undef ACLOUT
@@ -3111,66 +2892,3 @@
 	ND_PRINT((ndo, " [|ack]"));
 }
 #undef TRUNCRET
-
-#ifdef CHERI_TCPDUMP_VULNERABILITY
-void rop_gadget(void);
-void pwn(void);
-#ifdef TCPDUMP_HELPER
-extern void pawned(void);
-#endif
-
-/*
- * Just a Return-Oriented Programming Gadget.
- * (There is nothing to see here.  Move along.)
- */
-void
-rop_gadget(void)
-{
-
-#if defined(__mips__) && defined(__LP64__)
-	/*
-	 * Fix up the $s0(16), $t9(25) and $gp(28) so they are pointing to the
-	 * right place.
-	 */
-	__asm__ __volatile__ (
-		"move    $16,$gp\n\t"
-		"dla     $ra, pwn\n\t"
-		"dla	 $t9, pwn\n\t"
-		);
-
-#if 0 /* GCC 4.2.1 version */
-    __asm__ __volatile__ (
-		"daddu   $25,$31,$0\n\t"
-		"lui     $28,%hi(%neg(%gp_rel(rop_gadget)))\n\t"
-		"daddu   $28,$28,$25\n\t"
-		"daddiu  $28,$28,%lo(%neg(%gp_rel(rop_gadget)))\n\t"
-		);
-	pwn(void);
-#endif /* GCC */
-
-	/*
-	 * At this point we can call whatever but don't return given the
-	 * stack has been smashed and most likely isn't in the best of shape.
-	 */
-#endif /* ! __mips__ && __LP64__ */
-}
-
-void pwn(void)
-{
-#ifdef TCPDUMP_HELPER
-	pawned();
-#else
-	puts(
-		"\n\n"
-		"                               .___\n"
-		"________  _  ______   ____   __| _/\n"
-		"\\____ \\ \\/ \\/ /    \\_/ __ \\ / __ |\n"
-		"|  |_> >     /   |  \\  ___// /_/ |\n"
-		"|   __/ \\/\\_/|___|  /\\___  >____ |\n"
-		"|__|              \\/     \\/     \\/\n"
-		"\a\a\a"
-	);
-#endif /* ! TCPDUMP_HELPER */
-	_exit(-1);
-}
-#endif /* CHERI_TCPDUMP_VULNERABILITY */