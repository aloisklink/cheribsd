--- conflicted
+++ resolved
@@ -156,20 +156,8 @@
 static void
 cnfp_v1_print(netdissect_options *ndo, const u_char *cp)
 {
-<<<<<<< HEAD
-	INVOKE_DISSECTOR(_cnfp_print, ndo, cp, bp);
-}
-
-void
-_cnfp_print(netdissect_options *ndo,
-           const u_char *cp, const u_char *bp _U_)
-{
-	register const struct nfhdr *nh;
-	register const struct nfrec *nr;
-=======
 	register const struct nfhdr_v1 *nh;
 	register const struct nfrec_v1 *nr;
->>>>>>> 7e965066
 	struct protoent *pent;
 	int nrecs, ver;
 #if 0
@@ -455,6 +443,12 @@
 void
 cnfp_print(netdissect_options *ndo, const u_char *cp)
 {
+	INVOKE_DISSECTOR(_cnfp_print, ndo, cp);
+}
+
+void
+_cnfp_print(netdissect_options *ndo, const u_char *cp)
+{
 	int ver;
 
 	/*
