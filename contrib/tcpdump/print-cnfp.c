--- conflicted
+++ resolved
@@ -75,20 +75,17 @@
 };
 
 void
-<<<<<<< HEAD
-cnfp_print(const u_char *cp, const u_char *bp)
+cnfp_print(netdissect_options *ndo,
+           const u_char *cp, const u_char *bp _U_)
 {
 	if (!invoke_dissector((void *)_cnfp_print,
-	    snapend - cp, 0, 0, 0, 0, gndo, cp, bp, NULL, NULL))
-		_cnfp_print(cp, bp);
+	    ndo->ndo_snapend - cp, 0, 0, 0, 0, ndo, cp, bp, NULL, NULL))
+		_cnfp_print(ndo, cp, bp);
 }
 
 void
-_cnfp_print(const u_char *cp, const u_char *bp _U_)
-=======
-cnfp_print(netdissect_options *ndo,
+_cnfp_print(netdissect_options *ndo,
            const u_char *cp, const u_char *bp _U_)
->>>>>>> f49c5d52
 {
 	register const struct nfhdr *nh;
 	register const struct nfrec *nr;
