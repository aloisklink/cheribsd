--- conflicted
+++ resolved
@@ -52,28 +52,18 @@
 		ND_PRINT((ndo, "[|chdlc]"));
 		return (caplen);
 	}
-<<<<<<< HEAD
-        return (_chdlc_print(p,length));
+        return (_chdlc_print(ndo, p,length));
 }
 
 void
-chdlc_print(const u_char *p, u_int length)
-{
+chdlc_print(netdissect_options *ndo, register const u_char *p, u_int length) {
 	if (!invoke_dissector((void *)_chdlc_print,
-	    length, 0, 0, 0, 0, gndo, p, NULL, NULL, NULL))
-		_chdlc_print(p, length);
+	    length, 0, 0, 0, 0, ndo, p, NULL, NULL, NULL))
+		_chdlc_print(ndo, p, length);
 }
 
 u_int
-_chdlc_print(const u_char *p, u_int length)
-{
-=======
-        return (chdlc_print(ndo, p,length));
-}
-
-u_int
-chdlc_print(netdissect_options *ndo, register const u_char *p, u_int length) {
->>>>>>> f49c5d52
+_chdlc_print(netdissect_options *ndo, register const u_char *p, u_int length) {
 	u_int proto;
 
 	proto = EXTRACT_16BITS(&p[2]);
