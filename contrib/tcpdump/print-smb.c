/*
 * Copyright (C) Andrew Tridgell 1995-1999
 *
 * This software may be distributed either under the terms of the
 * BSD-style license that accompanies tcpdump or the GNU GPL version 2
 * or later
 */

#define NETDISSECT_REWORKED
#ifdef HAVE_CONFIG_H
#include "config.h"
#endif

#include <tcpdump-stdinc.h>

#include <string.h>

#include "interface.h"
#include "extract.h"
#include "smb.h"

static const char tstr[] = "[|SMB]";

static int request = 0;
static int unicodestr = 0;

const u_char *startbuf = NULL;

struct smbdescript {
    const char *req_f1;
    const char *req_f2;
    const char *rep_f1;
    const char *rep_f2;
    void (*fn)(netdissect_options *, const u_char *, const u_char *, const u_char *, const u_char *);
};

struct smbdescriptint {
    const char *req_f1;
    const char *req_f2;
    const char *rep_f1;
    const char *rep_f2;
    void (*fn)(netdissect_options *, const u_char *, const u_char *, int, int);
};

struct smbfns
{
    int id;
    const char *name;
    int flags;
    struct smbdescript descript;
};

struct smbfnsint
{
    int id;
    const char *name;
    int flags;
    struct smbdescriptint descript;
};

#define DEFDESCRIPT	{ NULL, NULL, NULL, NULL, NULL }

#define FLG_CHAIN	(1 << 0)

static const struct smbfns *
smbfind(int id, const struct smbfns *list)
{
    int sindex;

    for (sindex = 0; list[sindex].name; sindex++)
	if (list[sindex].id == id)
	    return(&list[sindex]);

    return(&list[0]);
}

static const struct smbfnsint *
smbfindint(int id, const struct smbfnsint *list)
{
    int sindex;

    for (sindex = 0; list[sindex].name; sindex++)
	if (list[sindex].id == id)
	    return(&list[sindex]);

    return(&list[0]);
}

static void
trans2_findfirst(netdissect_options *ndo,
                 const u_char *param, const u_char *data, int pcnt, int dcnt)
{
    const char *fmt;

    if (request)
	fmt = "Attribute=[A]\nSearchCount=[d]\nFlags=[w]\nLevel=[dP4]\nFile=[S]\n";
    else
	fmt = "Handle=[w]\nCount=[d]\nEOS=[w]\nEoffset=[d]\nLastNameOfs=[w]\n";

    smb_fdata(ndo, param, fmt, param + pcnt, unicodestr);
    if (dcnt) {
	ND_PRINT((ndo, "data:\n"));
	print_data(ndo, data, dcnt);
    }
}

static void
trans2_qfsinfo(netdissect_options *ndo,
               const u_char *param, const u_char *data, int pcnt, int dcnt)
{
    static int level = 0;
    const char *fmt="";

    if (request) {
	ND_TCHECK2(*param, 2);
	level = EXTRACT_LE_16BITS(param);
	fmt = "InfoLevel=[d]\n";
	smb_fdata(ndo, param, fmt, param + pcnt, unicodestr);
    } else {
	switch (level) {
	case 1:
	    fmt = "idFileSystem=[W]\nSectorUnit=[D]\nUnit=[D]\nAvail=[D]\nSectorSize=[d]\n";
	    break;
	case 2:
	    fmt = "CreationTime=[T2]VolNameLength=[lb]\nVolumeLabel=[c]\n";
	    break;
	case 0x105:
	    fmt = "Capabilities=[W]\nMaxFileLen=[D]\nVolNameLen=[lD]\nVolume=[C]\n";
	    break;
	default:
	    fmt = "UnknownLevel\n";
	    break;
	}
	smb_fdata(ndo, data, fmt, data + dcnt, unicodestr);
    }
    if (dcnt) {
	ND_PRINT((ndo, "data:\n"));
	print_data(ndo, data, dcnt);
    }
    return;
trunc:
    ND_PRINT((ndo, "%s", tstr));
}

static const struct smbfnsint trans2_fns[] = {
    { 0, "TRANSACT2_OPEN", 0,
	{ "Flags2=[w]\nMode=[w]\nSearchAttrib=[A]\nAttrib=[A]\nTime=[T2]\nOFun=[w]\nSize=[D]\nRes=([w, w, w, w, w])\nPath=[S]",
	  NULL,
	  "Handle=[d]\nAttrib=[A]\nTime=[T2]\nSize=[D]\nAccess=[w]\nType=[w]\nState=[w]\nAction=[w]\nInode=[W]\nOffErr=[d]\n|EALength=[d]\n",
	  NULL, NULL }},
    { 1, "TRANSACT2_FINDFIRST", 0,
	{ NULL, NULL, NULL, NULL, trans2_findfirst }},
    { 2, "TRANSACT2_FINDNEXT", 0, DEFDESCRIPT },
    { 3, "TRANSACT2_QFSINFO", 0,
	{ NULL, NULL, NULL, NULL, trans2_qfsinfo }},
    { 4, "TRANSACT2_SETFSINFO", 0, DEFDESCRIPT },
    { 5, "TRANSACT2_QPATHINFO", 0, DEFDESCRIPT },
    { 6, "TRANSACT2_SETPATHINFO", 0, DEFDESCRIPT },
    { 7, "TRANSACT2_QFILEINFO", 0, DEFDESCRIPT },
    { 8, "TRANSACT2_SETFILEINFO", 0, DEFDESCRIPT },
    { 9, "TRANSACT2_FSCTL", 0, DEFDESCRIPT },
    { 10, "TRANSACT2_IOCTL", 0, DEFDESCRIPT },
    { 11, "TRANSACT2_FINDNOTIFYFIRST", 0, DEFDESCRIPT },
    { 12, "TRANSACT2_FINDNOTIFYNEXT", 0, DEFDESCRIPT },
    { 13, "TRANSACT2_MKDIR", 0, DEFDESCRIPT },
    { -1, NULL, 0, DEFDESCRIPT }
};


static void
print_trans2(netdissect_options *ndo,
             const u_char *words, const u_char *dat, const u_char *buf, const u_char *maxbuf)
{
    u_int bcc;
    static const struct smbfnsint *fn = &trans2_fns[0];
    const u_char *data, *param;
    const u_char *w = words + 1;
    const char *f1 = NULL, *f2 = NULL;
    int pcnt, dcnt;

    ND_TCHECK(words[0]);
    if (request) {
	ND_TCHECK2(w[14 * 2], 2);
	pcnt = EXTRACT_LE_16BITS(w + 9 * 2);
	param = buf + EXTRACT_LE_16BITS(w + 10 * 2);
	dcnt = EXTRACT_LE_16BITS(w + 11 * 2);
	data = buf + EXTRACT_LE_16BITS(w + 12 * 2);
	fn = smbfindint(EXTRACT_LE_16BITS(w + 14 * 2), trans2_fns);
    } else {
	if (words[0] == 0) {
	    ND_PRINT((ndo, "%s\n", fn->name));
	    ND_PRINT((ndo, "Trans2Interim\n"));
	    return;
	}
	ND_TCHECK2(w[7 * 2], 2);
	pcnt = EXTRACT_LE_16BITS(w + 3 * 2);
	param = buf + EXTRACT_LE_16BITS(w + 4 * 2);
	dcnt = EXTRACT_LE_16BITS(w + 6 * 2);
	data = buf + EXTRACT_LE_16BITS(w + 7 * 2);
    }

    ND_PRINT((ndo, "%s param_length=%d data_length=%d\n", fn->name, pcnt, dcnt));

    if (request) {
	if (words[0] == 8) {
	    smb_fdata(ndo, words + 1,
		"Trans2Secondary\nTotParam=[d]\nTotData=[d]\nParamCnt=[d]\nParamOff=[d]\nParamDisp=[d]\nDataCnt=[d]\nDataOff=[d]\nDataDisp=[d]\nHandle=[d]\n",
		maxbuf, unicodestr);
	    return;
	} else {
	    smb_fdata(ndo, words + 1,
		"TotParam=[d]\nTotData=[d]\nMaxParam=[d]\nMaxData=[d]\nMaxSetup=[b][P1]\nFlags=[w]\nTimeOut=[D]\nRes1=[w]\nParamCnt=[d]\nParamOff=[d]\nDataCnt=[d]\nDataOff=[d]\nSetupCnt=[b][P1]\n",
		words + 1 + 14 * 2, unicodestr);
	}
	f1 = fn->descript.req_f1;
	f2 = fn->descript.req_f2;
    } else {
	smb_fdata(ndo, words + 1,
	    "TotParam=[d]\nTotData=[d]\nRes1=[w]\nParamCnt=[d]\nParamOff=[d]\nParamDisp[d]\nDataCnt=[d]\nDataOff=[d]\nDataDisp=[d]\nSetupCnt=[b][P1]\n",
	    words + 1 + 10 * 2, unicodestr);
	f1 = fn->descript.rep_f1;
	f2 = fn->descript.rep_f2;
    }

    ND_TCHECK2(*dat, 2);
    bcc = EXTRACT_LE_16BITS(dat);
    ND_PRINT((ndo, "smb_bcc=%u\n", bcc));
    if (fn->descript.fn)
	(*fn->descript.fn)(ndo, param, data, pcnt, dcnt);
    else {
	smb_fdata(ndo, param, f1 ? f1 : "Parameters=\n", param + pcnt, unicodestr);
	smb_fdata(ndo, data, f2 ? f2 : "Data=\n", data + dcnt, unicodestr);
    }
    return;
trunc:
    ND_PRINT((ndo, "%s", tstr));
}

static void
print_browse(netdissect_options *ndo,
             const u_char *param, int paramlen, const u_char *data, int datalen)
{
    const u_char *maxbuf = data + datalen;
    int command;

    ND_TCHECK(data[0]);
    command = data[0];

    smb_fdata(ndo, param, "BROWSE PACKET\n|Param ", param+paramlen, unicodestr);

    switch (command) {
    case 0xF:
	data = smb_fdata(ndo, data,
	    "BROWSE PACKET:\nType=[B] (LocalMasterAnnouncement)\nUpdateCount=[w]\nRes1=[B]\nAnnounceInterval=[d]\nName=[n2]\nMajorVersion=[B]\nMinorVersion=[B]\nServerType=[W]\nElectionVersion=[w]\nBrowserConstant=[w]\n",
	    maxbuf, unicodestr);
	break;

    case 0x1:
	data = smb_fdata(ndo, data,
	    "BROWSE PACKET:\nType=[B] (HostAnnouncement)\nUpdateCount=[w]\nRes1=[B]\nAnnounceInterval=[d]\nName=[n2]\nMajorVersion=[B]\nMinorVersion=[B]\nServerType=[W]\nElectionVersion=[w]\nBrowserConstant=[w]\n",
	    maxbuf, unicodestr);
	break;

    case 0x2:
	data = smb_fdata(ndo, data,
	    "BROWSE PACKET:\nType=[B] (AnnouncementRequest)\nFlags=[B]\nReplySystemName=[S]\n",
	    maxbuf, unicodestr);
	break;

    case 0xc:
	data = smb_fdata(ndo, data,
	    "BROWSE PACKET:\nType=[B] (WorkgroupAnnouncement)\nUpdateCount=[w]\nRes1=[B]\nAnnounceInterval=[d]\nName=[n2]\nMajorVersion=[B]\nMinorVersion=[B]\nServerType=[W]\nCommentPointer=[W]\nServerName=[S]\n",
	    maxbuf, unicodestr);
	break;

    case 0x8:
	data = smb_fdata(ndo, data,
	    "BROWSE PACKET:\nType=[B] (ElectionFrame)\nElectionVersion=[B]\nOSSummary=[W]\nUptime=[(W, W)]\nServerName=[S]\n",
	    maxbuf, unicodestr);
	break;

    case 0xb:
	data = smb_fdata(ndo, data,
	    "BROWSE PACKET:\nType=[B] (BecomeBackupBrowser)\nName=[S]\n",
	    maxbuf, unicodestr);
	break;

    case 0x9:
	data = smb_fdata(ndo, data,
	    "BROWSE PACKET:\nType=[B] (GetBackupList)\nListCount?=[B]\nToken=[W]\n",
	    maxbuf, unicodestr);
	break;

    case 0xa:
	data = smb_fdata(ndo, data,
	    "BROWSE PACKET:\nType=[B] (BackupListResponse)\nServerCount?=[B]\nToken=[W]\n*Name=[S]\n",
	    maxbuf, unicodestr);
	break;

    case 0xd:
	data = smb_fdata(ndo, data,
	    "BROWSE PACKET:\nType=[B] (MasterAnnouncement)\nMasterName=[S]\n",
	    maxbuf, unicodestr);
	break;

    case 0xe:
	data = smb_fdata(ndo, data,
	    "BROWSE PACKET:\nType=[B] (ResetBrowser)\nOptions=[B]\n", maxbuf, unicodestr);
	break;

    default:
	data = smb_fdata(ndo, data, "Unknown Browser Frame ", maxbuf, unicodestr);
	break;
    }
    return;
trunc:
    ND_PRINT((ndo, "%s", tstr));
}


static void
print_ipc(netdissect_options *ndo,
          const u_char *param, int paramlen, const u_char *data, int datalen)
{
    if (paramlen)
	smb_fdata(ndo, param, "Command=[w]\nStr1=[S]\nStr2=[S]\n", param + paramlen,
	    unicodestr);
    if (datalen)
	smb_fdata(ndo, data, "IPC ", data + datalen, unicodestr);
}


static void
print_trans(netdissect_options *ndo,
            const u_char *words, const u_char *data1, const u_char *buf, const u_char *maxbuf)
{
    u_int bcc;
    const char *f1, *f2, *f3, *f4;
    const u_char *data, *param;
    const u_char *w = words + 1;
    int datalen, paramlen;

    if (request) {
	ND_TCHECK2(w[12 * 2], 2);
	paramlen = EXTRACT_LE_16BITS(w + 9 * 2);
	param = buf + EXTRACT_LE_16BITS(w + 10 * 2);
	datalen = EXTRACT_LE_16BITS(w + 11 * 2);
	data = buf + EXTRACT_LE_16BITS(w + 12 * 2);
	f1 = "TotParamCnt=[d] \nTotDataCnt=[d] \nMaxParmCnt=[d] \nMaxDataCnt=[d]\nMaxSCnt=[d] \nTransFlags=[w] \nRes1=[w] \nRes2=[w] \nRes3=[w]\nParamCnt=[d] \nParamOff=[d] \nDataCnt=[d] \nDataOff=[d] \nSUCnt=[d]\n";
	f2 = "|Name=[S]\n";
	f3 = "|Param ";
	f4 = "|Data ";
    } else {
	ND_TCHECK2(w[7 * 2], 2);
	paramlen = EXTRACT_LE_16BITS(w + 3 * 2);
	param = buf + EXTRACT_LE_16BITS(w + 4 * 2);
	datalen = EXTRACT_LE_16BITS(w + 6 * 2);
	data = buf + EXTRACT_LE_16BITS(w + 7 * 2);
	f1 = "TotParamCnt=[d] \nTotDataCnt=[d] \nRes1=[d]\nParamCnt=[d] \nParamOff=[d] \nRes2=[d] \nDataCnt=[d] \nDataOff=[d] \nRes3=[d]\nLsetup=[d]\n";
	f2 = "|Unknown ";
	f3 = "|Param ";
	f4 = "|Data ";
    }

    smb_fdata(ndo, words + 1, f1, min(words + 1 + 2 * words[0], maxbuf),
        unicodestr);

    ND_TCHECK2(*data1, 2);
    bcc = EXTRACT_LE_16BITS(data1);
    ND_PRINT((ndo, "smb_bcc=%u\n", bcc));
    if (bcc > 0) {
	smb_fdata(ndo, data1 + 2, f2, maxbuf - (paramlen + datalen), unicodestr);

	if (strcmp((const char *)(data1 + 2), "\\MAILSLOT\\BROWSE") == 0) {
	    print_browse(ndo, param, paramlen, data, datalen);
	    return;
	}

	if (strcmp((const char *)(data1 + 2), "\\PIPE\\LANMAN") == 0) {
	    print_ipc(ndo, param, paramlen, data, datalen);
	    return;
	}

	if (paramlen)
	    smb_fdata(ndo, param, f3, min(param + paramlen, maxbuf), unicodestr);
	if (datalen)
	    smb_fdata(ndo, data, f4, min(data + datalen, maxbuf), unicodestr);
    }
    return;
trunc:
    ND_PRINT((ndo, "%s", tstr));
}


static void
print_negprot(netdissect_options *ndo,
              const u_char *words, const u_char *data, const u_char *buf _U_, const u_char *maxbuf)
{
    u_int wct, bcc;
    const char *f1 = NULL, *f2 = NULL;

    ND_TCHECK(words[0]);
    wct = words[0];
    if (request)
	f2 = "*|Dialect=[Y]\n";
    else {
	if (wct == 1)
	    f1 = "Core Protocol\nDialectIndex=[d]";
	else if (wct == 17)
	    f1 = "NT1 Protocol\nDialectIndex=[d]\nSecMode=[B]\nMaxMux=[d]\nNumVcs=[d]\nMaxBuffer=[D]\nRawSize=[D]\nSessionKey=[W]\nCapabilities=[W]\nServerTime=[T3]TimeZone=[d]\nCryptKey=";
	else if (wct == 13)
	    f1 = "Coreplus/Lanman1/Lanman2 Protocol\nDialectIndex=[d]\nSecMode=[w]\nMaxXMit=[d]\nMaxMux=[d]\nMaxVcs=[d]\nBlkMode=[w]\nSessionKey=[W]\nServerTime=[T1]TimeZone=[d]\nRes=[W]\nCryptKey=";
    }

    if (f1)
	smb_fdata(ndo, words + 1, f1, min(words + 1 + wct * 2, maxbuf),
	    unicodestr);
    else
	print_data(ndo, words + 1, min(wct * 2, PTR_DIFF(maxbuf, words + 1)));

    ND_TCHECK2(*data, 2);
    bcc = EXTRACT_LE_16BITS(data);
    ND_PRINT((ndo, "smb_bcc=%u\n", bcc));
    if (bcc > 0) {
	if (f2)
	    smb_fdata(ndo, data + 2, f2, min(data + 2 + EXTRACT_LE_16BITS(data),
		maxbuf), unicodestr);
	else
	    print_data(ndo, data + 2, min(EXTRACT_LE_16BITS(data), PTR_DIFF(maxbuf, data + 2)));
    }
    return;
trunc:
    ND_PRINT((ndo, "%s", tstr));
}

static void
print_sesssetup(netdissect_options *ndo,
                const u_char *words, const u_char *data, const u_char *buf _U_, const u_char *maxbuf)
{
    u_int wct, bcc;
    const char *f1 = NULL, *f2 = NULL;

    ND_TCHECK(words[0]);
    wct = words[0];
    if (request) {
	if (wct == 10)
	    f1 = "Com2=[w]\nOff2=[d]\nBufSize=[d]\nMpxMax=[d]\nVcNum=[d]\nSessionKey=[W]\nPassLen=[d]\nCryptLen=[d]\nCryptOff=[d]\nPass&Name=\n";
	else
	    f1 = "Com2=[B]\nRes1=[B]\nOff2=[d]\nMaxBuffer=[d]\nMaxMpx=[d]\nVcNumber=[d]\nSessionKey=[W]\nCaseInsensitivePasswordLength=[d]\nCaseSensitivePasswordLength=[d]\nRes=[W]\nCapabilities=[W]\nPass1&Pass2&Account&Domain&OS&LanMan=\n";
    } else {
	if (wct == 3) {
	    f1 = "Com2=[w]\nOff2=[d]\nAction=[w]\n";
	} else if (wct == 13) {
	    f1 = "Com2=[B]\nRes=[B]\nOff2=[d]\nAction=[w]\n";
	    f2 = "NativeOS=[S]\nNativeLanMan=[S]\nPrimaryDomain=[S]\n";
	}
    }

    if (f1)
	smb_fdata(ndo, words + 1, f1, min(words + 1 + wct * 2, maxbuf),
	    unicodestr);
    else
	print_data(ndo, words + 1, min(wct * 2, PTR_DIFF(maxbuf, words + 1)));

    ND_TCHECK2(*data, 2);
    bcc = EXTRACT_LE_16BITS(data);
    ND_PRINT((ndo, "smb_bcc=%u\n", bcc));
    if (bcc > 0) {
	if (f2)
	    smb_fdata(ndo, data + 2, f2, min(data + 2 + EXTRACT_LE_16BITS(data),
		maxbuf), unicodestr);
	else
	    print_data(ndo, data + 2, min(EXTRACT_LE_16BITS(data), PTR_DIFF(maxbuf, data + 2)));
    }
    return;
trunc:
    ND_PRINT((ndo, "%s", tstr));
}

static void
print_lockingandx(netdissect_options *ndo,
                  const u_char *words, const u_char *data, const u_char *buf _U_, const u_char *maxbuf)
{
    u_int wct, bcc;
    const u_char *maxwords;
    const char *f1 = NULL, *f2 = NULL;

    ND_TCHECK(words[0]);
    wct = words[0];
    if (request) {
	f1 = "Com2=[w]\nOff2=[d]\nHandle=[d]\nLockType=[w]\nTimeOut=[D]\nUnlockCount=[d]\nLockCount=[d]\n";
	ND_TCHECK(words[7]);
	if (words[7] & 0x10)
	    f2 = "*Process=[d]\n[P2]Offset=[M]\nLength=[M]\n";
	else
	    f2 = "*Process=[d]\nOffset=[D]\nLength=[D]\n";
    } else {
	f1 = "Com2=[w]\nOff2=[d]\n";
    }

    maxwords = min(words + 1 + wct * 2, maxbuf);
    if (wct)
	smb_fdata(ndo, words + 1, f1, maxwords, unicodestr);

    ND_TCHECK2(*data, 2);
    bcc = EXTRACT_LE_16BITS(data);
    ND_PRINT((ndo, "smb_bcc=%u\n", bcc));
    if (bcc > 0) {
	if (f2)
	    smb_fdata(ndo, data + 2, f2, min(data + 2 + EXTRACT_LE_16BITS(data),
		maxbuf), unicodestr);
	else
	    print_data(ndo, data + 2, min(EXTRACT_LE_16BITS(data), PTR_DIFF(maxbuf, data + 2)));
    }
    return;
trunc:
    ND_PRINT((ndo, "%s", tstr));
}


static const struct smbfns smb_fns[] = {
    { -1, "SMBunknown", 0, DEFDESCRIPT },

    { SMBtcon, "SMBtcon", 0,
	{ NULL, "Path=[Z]\nPassword=[Z]\nDevice=[Z]\n",
	  "MaxXmit=[d]\nTreeId=[d]\n", NULL,
	  NULL } },

    { SMBtdis, "SMBtdis", 0, DEFDESCRIPT },
    { SMBexit,  "SMBexit", 0, DEFDESCRIPT },
    { SMBioctl, "SMBioctl", 0, DEFDESCRIPT },

    { SMBecho, "SMBecho", 0,
	{ "ReverbCount=[d]\n", NULL,
	  "SequenceNum=[d]\n", NULL,
	  NULL } },

    { SMBulogoffX, "SMBulogoffX", FLG_CHAIN, DEFDESCRIPT },

    { SMBgetatr, "SMBgetatr", 0,
	{ NULL, "Path=[Z]\n",
	  "Attribute=[A]\nTime=[T2]Size=[D]\nRes=([w,w,w,w,w])\n", NULL,
	  NULL } },

    { SMBsetatr, "SMBsetatr", 0,
	{ "Attribute=[A]\nTime=[T2]Res=([w,w,w,w,w])\n", "Path=[Z]\n",
	  NULL, NULL, NULL } },

    { SMBchkpth, "SMBchkpth", 0,
       { NULL, "Path=[Z]\n", NULL, NULL, NULL } },

    { SMBsearch, "SMBsearch", 0,
	{ "Count=[d]\nAttrib=[A]\n",
	  "Path=[Z]\nBlkType=[B]\nBlkLen=[d]\n|Res1=[B]\nMask=[s11]\nSrv1=[B]\nDirIndex=[d]\nSrv2=[w]\nRes2=[W]\n",
	  "Count=[d]\n",
	  "BlkType=[B]\nBlkLen=[d]\n*\nRes1=[B]\nMask=[s11]\nSrv1=[B]\nDirIndex=[d]\nSrv2=[w]\nRes2=[W]\nAttrib=[a]\nTime=[T1]Size=[D]\nName=[s13]\n",
	  NULL } },

    { SMBopen, "SMBopen", 0,
	{ "Mode=[w]\nAttribute=[A]\n", "Path=[Z]\n",
	  "Handle=[d]\nOAttrib=[A]\nTime=[T2]Size=[D]\nAccess=[w]\n",
	  NULL, NULL } },

    { SMBcreate, "SMBcreate", 0,
	{ "Attrib=[A]\nTime=[T2]", "Path=[Z]\n", "Handle=[d]\n", NULL, NULL } },

    { SMBmknew, "SMBmknew", 0,
	{ "Attrib=[A]\nTime=[T2]", "Path=[Z]\n", "Handle=[d]\n", NULL, NULL } },

    { SMBunlink, "SMBunlink", 0,
	{ "Attrib=[A]\n", "Path=[Z]\n", NULL, NULL, NULL } },

    { SMBread, "SMBread", 0,
	{ "Handle=[d]\nByteCount=[d]\nOffset=[D]\nCountLeft=[d]\n", NULL,
	  "Count=[d]\nRes=([w,w,w,w])\n", NULL, NULL } },

    { SMBwrite, "SMBwrite", 0,
	{ "Handle=[d]\nByteCount=[d]\nOffset=[D]\nCountLeft=[d]\n", NULL,
	  "Count=[d]\n", NULL, NULL } },

    { SMBclose, "SMBclose", 0,
	{ "Handle=[d]\nTime=[T2]", NULL, NULL, NULL, NULL } },

    { SMBmkdir, "SMBmkdir", 0,
	{ NULL, "Path=[Z]\n", NULL, NULL, NULL } },

    { SMBrmdir, "SMBrmdir", 0,
	{ NULL, "Path=[Z]\n", NULL, NULL, NULL } },

    { SMBdskattr, "SMBdskattr", 0,
	{ NULL, NULL,
	  "TotalUnits=[d]\nBlocksPerUnit=[d]\nBlockSize=[d]\nFreeUnits=[d]\nMedia=[w]\n",
	  NULL, NULL } },

    { SMBmv, "SMBmv", 0,
	{ "Attrib=[A]\n", "OldPath=[Z]\nNewPath=[Z]\n", NULL, NULL, NULL } },

    /*
     * this is a Pathworks specific call, allowing the
     * changing of the root path
     */
    { pSETDIR, "SMBsetdir", 0, { NULL, "Path=[Z]\n", NULL, NULL, NULL } },

    { SMBlseek, "SMBlseek", 0,
	{ "Handle=[d]\nMode=[w]\nOffset=[D]\n", "Offset=[D]\n", NULL, NULL, NULL } },

    { SMBflush, "SMBflush", 0, { "Handle=[d]\n", NULL, NULL, NULL, NULL } },

    { SMBsplopen, "SMBsplopen", 0,
	{ "SetupLen=[d]\nMode=[w]\n", "Ident=[Z]\n", "Handle=[d]\n",
	  NULL, NULL } },

    { SMBsplclose, "SMBsplclose", 0,
	{ "Handle=[d]\n", NULL, NULL, NULL, NULL } },

    { SMBsplretq, "SMBsplretq", 0,
	{ "MaxCount=[d]\nStartIndex=[d]\n", NULL,
	  "Count=[d]\nIndex=[d]\n",
	  "*Time=[T2]Status=[B]\nJobID=[d]\nSize=[D]\nRes=[B]Name=[s16]\n",
	  NULL } },

    { SMBsplwr, "SMBsplwr", 0,
	{ "Handle=[d]\n", NULL, NULL, NULL, NULL } },

    { SMBlock, "SMBlock", 0,
	{ "Handle=[d]\nCount=[D]\nOffset=[D]\n", NULL, NULL, NULL, NULL } },

    { SMBunlock, "SMBunlock", 0,
	{ "Handle=[d]\nCount=[D]\nOffset=[D]\n", NULL, NULL, NULL, NULL } },

    /* CORE+ PROTOCOL FOLLOWS */

    { SMBreadbraw, "SMBreadbraw", 0,
	{ "Handle=[d]\nOffset=[D]\nMaxCount=[d]\nMinCount=[d]\nTimeOut=[D]\nRes=[d]\n",
	  NULL, NULL, NULL, NULL } },

    { SMBwritebraw, "SMBwritebraw", 0,
	{ "Handle=[d]\nTotalCount=[d]\nRes=[w]\nOffset=[D]\nTimeOut=[D]\nWMode=[w]\nRes2=[W]\n|DataSize=[d]\nDataOff=[d]\n",
	  NULL, "WriteRawAck", NULL, NULL } },

    { SMBwritec, "SMBwritec", 0,
	{ NULL, NULL, "Count=[d]\n", NULL, NULL } },

    { SMBwriteclose, "SMBwriteclose", 0,
	{ "Handle=[d]\nCount=[d]\nOffset=[D]\nTime=[T2]Res=([w,w,w,w,w,w])",
	  NULL, "Count=[d]\n", NULL, NULL } },

    { SMBlockread, "SMBlockread", 0,
	{ "Handle=[d]\nByteCount=[d]\nOffset=[D]\nCountLeft=[d]\n", NULL,
	  "Count=[d]\nRes=([w,w,w,w])\n", NULL, NULL } },

    { SMBwriteunlock, "SMBwriteunlock", 0,
	{ "Handle=[d]\nByteCount=[d]\nOffset=[D]\nCountLeft=[d]\n", NULL,
	  "Count=[d]\n", NULL, NULL } },

    { SMBreadBmpx, "SMBreadBmpx", 0,
	{ "Handle=[d]\nOffset=[D]\nMaxCount=[d]\nMinCount=[d]\nTimeOut=[D]\nRes=[w]\n",
	  NULL,
	  "Offset=[D]\nTotCount=[d]\nRemaining=[d]\nRes=([w,w])\nDataSize=[d]\nDataOff=[d]\n",
	  NULL, NULL } },

    { SMBwriteBmpx, "SMBwriteBmpx", 0,
	{ "Handle=[d]\nTotCount=[d]\nRes=[w]\nOffset=[D]\nTimeOut=[D]\nWMode=[w]\nRes2=[W]\nDataSize=[d]\nDataOff=[d]\n", NULL,
	  "Remaining=[d]\n", NULL, NULL } },

    { SMBwriteBs, "SMBwriteBs", 0,
	{ "Handle=[d]\nTotCount=[d]\nOffset=[D]\nRes=[W]\nDataSize=[d]\nDataOff=[d]\n",
	  NULL, "Count=[d]\n", NULL, NULL } },

    { SMBsetattrE, "SMBsetattrE", 0,
	{ "Handle=[d]\nCreationTime=[T2]AccessTime=[T2]ModifyTime=[T2]", NULL,
	  NULL, NULL, NULL } },

    { SMBgetattrE, "SMBgetattrE", 0,
	{ "Handle=[d]\n", NULL,
	  "CreationTime=[T2]AccessTime=[T2]ModifyTime=[T2]Size=[D]\nAllocSize=[D]\nAttribute=[A]\n",
	  NULL, NULL } },

    { SMBtranss, "SMBtranss", 0, DEFDESCRIPT },
    { SMBioctls, "SMBioctls", 0, DEFDESCRIPT },

    { SMBcopy, "SMBcopy", 0,
	{ "TreeID2=[d]\nOFun=[w]\nFlags=[w]\n", "Path=[S]\nNewPath=[S]\n",
	  "CopyCount=[d]\n",  "|ErrStr=[S]\n",  NULL } },

    { SMBmove, "SMBmove", 0,
	{ "TreeID2=[d]\nOFun=[w]\nFlags=[w]\n", "Path=[S]\nNewPath=[S]\n",
	  "MoveCount=[d]\n",  "|ErrStr=[S]\n",  NULL } },

    { SMBopenX, "SMBopenX", FLG_CHAIN,
	{ "Com2=[w]\nOff2=[d]\nFlags=[w]\nMode=[w]\nSearchAttrib=[A]\nAttrib=[A]\nTime=[T2]OFun=[w]\nSize=[D]\nTimeOut=[D]\nRes=[W]\n",
	  "Path=[S]\n",
	  "Com2=[w]\nOff2=[d]\nHandle=[d]\nAttrib=[A]\nTime=[T2]Size=[D]\nAccess=[w]\nType=[w]\nState=[w]\nAction=[w]\nFileID=[W]\nRes=[w]\n",
	  NULL, NULL } },

    { SMBreadX, "SMBreadX", FLG_CHAIN,
	{ "Com2=[w]\nOff2=[d]\nHandle=[d]\nOffset=[D]\nMaxCount=[d]\nMinCount=[d]\nTimeOut=[D]\nCountLeft=[d]\n",
	  NULL,
	  "Com2=[w]\nOff2=[d]\nRemaining=[d]\nRes=[W]\nDataSize=[d]\nDataOff=[d]\nRes=([w,w,w,w])\n",
	  NULL, NULL } },

    { SMBwriteX, "SMBwriteX", FLG_CHAIN,
	{ "Com2=[w]\nOff2=[d]\nHandle=[d]\nOffset=[D]\nTimeOut=[D]\nWMode=[w]\nCountLeft=[d]\nRes=[w]\nDataSize=[d]\nDataOff=[d]\n",
	  NULL,
	  "Com2=[w]\nOff2=[d]\nCount=[d]\nRemaining=[d]\nRes=[W]\n",
	  NULL, NULL } },

    { SMBffirst, "SMBffirst", 0,
	{ "Count=[d]\nAttrib=[A]\n",
	  "Path=[Z]\nBlkType=[B]\nBlkLen=[d]\n|Res1=[B]\nMask=[s11]\nSrv1=[B]\nDirIndex=[d]\nSrv2=[w]\n",
	  "Count=[d]\n",
	  "BlkType=[B]\nBlkLen=[d]\n*\nRes1=[B]\nMask=[s11]\nSrv1=[B]\nDirIndex=[d]\nSrv2=[w]\nRes2=[W]\nAttrib=[a]\nTime=[T1]Size=[D]\nName=[s13]\n",
	  NULL } },

    { SMBfunique, "SMBfunique", 0,
	{ "Count=[d]\nAttrib=[A]\n",
	  "Path=[Z]\nBlkType=[B]\nBlkLen=[d]\n|Res1=[B]\nMask=[s11]\nSrv1=[B]\nDirIndex=[d]\nSrv2=[w]\n",
	  "Count=[d]\n",
	  "BlkType=[B]\nBlkLen=[d]\n*\nRes1=[B]\nMask=[s11]\nSrv1=[B]\nDirIndex=[d]\nSrv2=[w]\nRes2=[W]\nAttrib=[a]\nTime=[T1]Size=[D]\nName=[s13]\n",
	  NULL } },

    { SMBfclose, "SMBfclose", 0,
	{ "Count=[d]\nAttrib=[A]\n",
	  "Path=[Z]\nBlkType=[B]\nBlkLen=[d]\n|Res1=[B]\nMask=[s11]\nSrv1=[B]\nDirIndex=[d]\nSrv2=[w]\n",
	  "Count=[d]\n",
	  "BlkType=[B]\nBlkLen=[d]\n*\nRes1=[B]\nMask=[s11]\nSrv1=[B]\nDirIndex=[d]\nSrv2=[w]\nRes2=[W]\nAttrib=[a]\nTime=[T1]Size=[D]\nName=[s13]\n",
	  NULL } },

    { SMBfindnclose, "SMBfindnclose", 0,
	{ "Handle=[d]\n", NULL, NULL, NULL, NULL } },

    { SMBfindclose, "SMBfindclose", 0,
	{ "Handle=[d]\n", NULL, NULL, NULL, NULL } },

    { SMBsends, "SMBsends", 0,
	{ NULL, "Source=[Z]\nDest=[Z]\n", NULL, NULL, NULL } },

    { SMBsendstrt, "SMBsendstrt", 0,
	{ NULL, "Source=[Z]\nDest=[Z]\n", "GroupID=[d]\n", NULL, NULL } },

    { SMBsendend, "SMBsendend", 0,
	{ "GroupID=[d]\n", NULL, NULL, NULL, NULL } },

    { SMBsendtxt, "SMBsendtxt", 0,
	{ "GroupID=[d]\n", NULL, NULL, NULL, NULL } },

    { SMBsendb, "SMBsendb", 0,
	{ NULL, "Source=[Z]\nDest=[Z]\n", NULL, NULL, NULL } },

    { SMBfwdname, "SMBfwdname", 0, DEFDESCRIPT },
    { SMBcancelf, "SMBcancelf", 0, DEFDESCRIPT },
    { SMBgetmac, "SMBgetmac", 0, DEFDESCRIPT },

    { SMBnegprot, "SMBnegprot", 0,
	{ NULL, NULL, NULL, NULL, print_negprot } },

    { SMBsesssetupX, "SMBsesssetupX", FLG_CHAIN,
	{ NULL, NULL, NULL, NULL, print_sesssetup } },

    { SMBtconX, "SMBtconX", FLG_CHAIN,
	{ "Com2=[w]\nOff2=[d]\nFlags=[w]\nPassLen=[d]\nPasswd&Path&Device=\n",
	  NULL, "Com2=[w]\nOff2=[d]\n", "ServiceType=[R]\n", NULL } },

    { SMBlockingX, "SMBlockingX", FLG_CHAIN,
	{ NULL, NULL, NULL, NULL, print_lockingandx } },

    { SMBtrans2, "SMBtrans2", 0, { NULL, NULL, NULL, NULL, print_trans2 } },

    { SMBtranss2, "SMBtranss2", 0, DEFDESCRIPT },
    { SMBctemp, "SMBctemp", 0, DEFDESCRIPT },
    { SMBreadBs, "SMBreadBs", 0, DEFDESCRIPT },
    { SMBtrans, "SMBtrans", 0, { NULL, NULL, NULL, NULL, print_trans } },

    { SMBnttrans, "SMBnttrans", 0, DEFDESCRIPT },
    { SMBnttranss, "SMBnttranss", 0, DEFDESCRIPT },

    { SMBntcreateX, "SMBntcreateX", FLG_CHAIN,
	{ "Com2=[w]\nOff2=[d]\nRes=[b]\nNameLen=[ld]\nFlags=[W]\nRootDirectoryFid=[D]\nAccessMask=[W]\nAllocationSize=[L]\nExtFileAttributes=[W]\nShareAccess=[W]\nCreateDisposition=[W]\nCreateOptions=[W]\nImpersonationLevel=[W]\nSecurityFlags=[b]\n",
	  "Path=[C]\n",
	  "Com2=[w]\nOff2=[d]\nOplockLevel=[b]\nFid=[d]\nCreateAction=[W]\nCreateTime=[T3]LastAccessTime=[T3]LastWriteTime=[T3]ChangeTime=[T3]ExtFileAttributes=[W]\nAllocationSize=[L]\nEndOfFile=[L]\nFileType=[w]\nDeviceState=[w]\nDirectory=[b]\n",
	  NULL, NULL } },

    { SMBntcancel, "SMBntcancel", 0, DEFDESCRIPT },

    { -1, NULL, 0, DEFDESCRIPT }
};


/*
 * print a SMB message
 */
static void
print_smb(netdissect_options *ndo,
          const u_char *buf, const u_char *maxbuf)
{
    uint16_t flags2;
    int nterrcodes;
    int command;
    uint32_t nterror;
    const u_char *words, *maxwords, *data;
    const struct smbfns *fn;
    const char *fmt_smbheader =
        "[P4]SMB Command   =  [B]\nError class   =  [BP1]\nError code    =  [d]\nFlags1        =  [B]\nFlags2        =  [B][P13]\nTree ID       =  [d]\nProc ID       =  [d]\nUID           =  [d]\nMID           =  [d]\nWord Count    =  [b]\n";
    int smboffset;

    ND_TCHECK(buf[9]);
    request = (buf[9] & 0x80) ? 0 : 1;
    flags2 = EXTRACT_LE_16BITS(&buf[10]);
    unicodestr = flags2 & 0x8000;
    nterrcodes = flags2 & 0x4000;
    startbuf = buf;

    command = buf[4];

    fn = smbfind(command, smb_fns);

    if (ndo->ndo_vflag > 1)
	ND_PRINT((ndo, "\n"));

    ND_PRINT((ndo, "SMB PACKET: %s (%s)\n", fn->name, request ? "REQUEST" : "REPLY"));

    if (ndo->ndo_vflag < 2)
	return;

    /* print out the header */
    smb_fdata(ndo, buf, fmt_smbheader, buf + 33, unicodestr);

    if (nterrcodes) {
    	nterror = EXTRACT_LE_32BITS(&buf[5]);
	if (nterror)
	    ND_PRINT((ndo, "NTError = %s\n", nt_errstr(nterror)));
    } else {
	if (buf[5])
	    ND_PRINT((ndo, "SMBError = %s\n", smb_errstr(buf[5], EXTRACT_LE_16BITS(&buf[7]))));
    }

    smboffset = 32;

    for (;;) {
	const char *f1, *f2;
	int wct;
	u_int bcc;
	int newsmboffset;

	words = buf + smboffset;
	ND_TCHECK(words[0]);
	wct = words[0];
	data = words + 1 + wct * 2;
	maxwords = min(data, maxbuf);

	if (request) {
	    f1 = fn->descript.req_f1;
	    f2 = fn->descript.req_f2;
	} else {
	    f1 = fn->descript.rep_f1;
	    f2 = fn->descript.rep_f2;
	}

	if (fn->descript.fn)
	    (*fn->descript.fn)(ndo, words, data, buf, maxbuf);
	else {
	    if (wct) {
		if (f1)
		    smb_fdata(ndo, words + 1, f1, words + 1 + wct * 2, unicodestr);
		else {
		    int i;
		    int v;

		    for (i = 0; &words[1 + 2 * i] < maxwords; i++) {
			ND_TCHECK2(words[1 + 2 * i], 2);
			v = EXTRACT_LE_16BITS(words + 1 + 2 * i);
			ND_PRINT((ndo, "smb_vwv[%d]=%d (0x%X)\n", i, v, v));
		    }
		}
	    }

	    ND_TCHECK2(*data, 2);
	    bcc = EXTRACT_LE_16BITS(data);
	    ND_PRINT((ndo, "smb_bcc=%u\n", bcc));
	    if (f2) {
		if (bcc > 0)
		    smb_fdata(ndo, data + 2, f2, data + 2 + bcc, unicodestr);
	    } else {
		if (bcc > 0) {
		    ND_PRINT((ndo, "smb_buf[]=\n"));
		    print_data(ndo, data + 2, min(bcc, PTR_DIFF(maxbuf, data + 2)));
		}
	    }
	}

	if ((fn->flags & FLG_CHAIN) == 0)
	    break;
	if (wct == 0)
	    break;
	ND_TCHECK(words[1]);
	command = words[1];
	if (command == 0xFF)
	    break;
	ND_TCHECK2(words[3], 2);
	newsmboffset = EXTRACT_LE_16BITS(words + 3);

	fn = smbfind(command, smb_fns);

	ND_PRINT((ndo, "\nSMB PACKET: %s (%s) (CHAINED)\n",
	    fn->name, request ? "REQUEST" : "REPLY"));
	if (newsmboffset <= smboffset) {
	    ND_PRINT((ndo, "Bad andX offset: %u <= %u\n", newsmboffset, smboffset));
	    break;
	}
	smboffset = newsmboffset;
    }

    ND_PRINT((ndo, "\n"));
    return;
trunc:
    ND_PRINT((ndo, "%s", tstr));
}


/*
 * print a NBT packet received across tcp on port 139
 */
void
nbt_tcp_print(netdissect_options *ndo,
              const u_char *data, int length)
{
	if (!invoke_dissector((void *)_nbt_tcp_print,
	    length, 0, 0, 0, 0, gndo, data, NULL, NULL, NULL))
		_nbt_tcp_print(data, length);
}

void
_nbt_tcp_print(const u_char *data, int length)
{
    int caplen;
    int type;
    u_int nbt_len;
    const u_char *maxbuf;

    if (length < 4)
	goto trunc;
    if (ndo->ndo_snapend < data)
	goto trunc;
    caplen = ndo->ndo_snapend - data;
    if (caplen < 4)
	goto trunc;
    maxbuf = data + caplen;
    type = data[0];
    nbt_len = EXTRACT_16BITS(data + 2);
    length -= 4;
    caplen -= 4;

    startbuf = data;

    if (ndo->ndo_vflag < 2) {
	ND_PRINT((ndo, " NBT Session Packet: "));
	switch (type) {
	case 0x00:
	    ND_PRINT((ndo, "Session Message"));
	    break;

	case 0x81:
	    ND_PRINT((ndo, "Session Request"));
	    break;

	case 0x82:
	    ND_PRINT((ndo, "Session Granted"));
	    break;

	case 0x83:
	  {
	    int ecode;

	    if (nbt_len < 4)
		goto trunc;
	    if (length < 4)
		goto trunc;
	    if (caplen < 4)
		goto trunc;
	    ecode = data[4];

	    ND_PRINT((ndo, "Session Reject, "));
	    switch (ecode) {
	    case 0x80:
		ND_PRINT((ndo, "Not listening on called name"));
		break;
	    case 0x81:
		ND_PRINT((ndo, "Not listening for calling name"));
		break;
	    case 0x82:
		ND_PRINT((ndo, "Called name not present"));
		break;
	    case 0x83:
		ND_PRINT((ndo, "Called name present, but insufficient resources"));
		break;
	    default:
		ND_PRINT((ndo, "Unspecified error 0x%X", ecode));
		break;
	    }
	  }
	    break;

	case 0x85:
	    ND_PRINT((ndo, "Session Keepalive"));
	    break;

	default:
	    data = smb_fdata(ndo, data, "Unknown packet type [rB]", maxbuf, 0);
	    break;
	}
    } else {
	ND_PRINT((ndo, "\n>>> NBT Session Packet\n"));
	switch (type) {
	case 0x00:
	    data = smb_fdata(ndo, data, "[P1]NBT Session Message\nFlags=[B]\nLength=[rd]\n",
		data + 4, 0);
	    if (data == NULL)
		break;
	    if (nbt_len >= 4 && caplen >= 4 && memcmp(data,"\377SMB",4) == 0) {
		if ((int)nbt_len > caplen) {
		    if ((int)nbt_len > length)
			ND_PRINT((ndo, "WARNING: Packet is continued in later TCP segments\n"));
		    else
			ND_PRINT((ndo, "WARNING: Short packet. Try increasing the snap length by %d\n",
			    nbt_len - caplen));
		}
		print_smb(ndo, data, maxbuf > data + nbt_len ? data + nbt_len : maxbuf);
	    } else
		ND_PRINT((ndo, "Session packet:(raw data or continuation?)\n"));
	    break;

	case 0x81:
	    data = smb_fdata(ndo, data,
		"[P1]NBT Session Request\nFlags=[B]\nLength=[rd]\nDestination=[n1]\nSource=[n1]\n",
		maxbuf, 0);
	    break;

	case 0x82:
	    data = smb_fdata(ndo, data, "[P1]NBT Session Granted\nFlags=[B]\nLength=[rd]\n", maxbuf, 0);
	    break;

	case 0x83:
	  {
	    const u_char *origdata;
	    int ecode;

	    origdata = data;
	    data = smb_fdata(ndo, data, "[P1]NBT SessionReject\nFlags=[B]\nLength=[rd]\nReason=[B]\n",
		maxbuf, 0);
	    if (data == NULL)
		break;
	    if (nbt_len >= 1 && caplen >= 1) {
		ecode = origdata[4];
		switch (ecode) {
		case 0x80:
		    ND_PRINT((ndo, "Not listening on called name\n"));
		    break;
		case 0x81:
		    ND_PRINT((ndo, "Not listening for calling name\n"));
		    break;
		case 0x82:
		    ND_PRINT((ndo, "Called name not present\n"));
		    break;
		case 0x83:
		    ND_PRINT((ndo, "Called name present, but insufficient resources\n"));
		    break;
		default:
		    ND_PRINT((ndo, "Unspecified error 0x%X\n", ecode));
		    break;
		}
	    }
	  }
	    break;

	case 0x85:
	    data = smb_fdata(ndo, data, "[P1]NBT Session Keepalive\nFlags=[B]\nLength=[rd]\n", maxbuf, 0);
	    break;

	default:
	    data = smb_fdata(ndo, data, "NBT - Unknown packet type\nType=[B]\n", maxbuf, 0);
	    break;
	}
	ND_PRINT((ndo, "\n"));
    }
    return;
trunc:
    ND_PRINT((ndo, "%s", tstr));
}

static const struct tok opcode_str[] = {
	{ 0,  "QUERY"                   },
	{ 5,  "REGISTRATION"            },
	{ 6,  "RELEASE"                 },
	{ 7,  "WACK"                    },
	{ 8,  "REFRESH(8)"              },
	{ 9,  "REFRESH"                 },
	{ 15, "MULTIHOMED REGISTRATION" },
	{ 0, NULL }
};

/*
 * print a NBT packet received across udp on port 137
 */
void
nbt_udp137_print(netdissect_options *ndo,
                 const u_char *data, int length)
{
	if (!invoke_dissector((void *)_nbt_udp137_print,
	    length, 0, 0, 0, 0, gndo, data, NULL, NULL, NULL))
		_nbt_udp137_print(data, length);
}

void
_nbt_udp137_print(const u_char *data, int length)
{
    const u_char *maxbuf = data + length;
    int name_trn_id, response, opcode, nm_flags, rcode;
    int qdcount, ancount, nscount, arcount;
    const u_char *p;
    int total, i;

    ND_TCHECK2(data[10], 2);
    name_trn_id = EXTRACT_16BITS(data);
    response = (data[2] >> 7);
    opcode = (data[2] >> 3) & 0xF;
    nm_flags = ((data[2] & 0x7) << 4) + (data[3] >> 4);
    rcode = data[3] & 0xF;
    qdcount = EXTRACT_16BITS(data + 4);
    ancount = EXTRACT_16BITS(data + 6);
    nscount = EXTRACT_16BITS(data + 8);
    arcount = EXTRACT_16BITS(data + 10);
    startbuf = data;

    if (maxbuf <= data)
	return;

    if (ndo->ndo_vflag > 1)
	ND_PRINT((ndo, "\n>>> "));

    ND_PRINT((ndo, "NBT UDP PACKET(137): %s", tok2str(opcode_str, "OPUNKNOWN", opcode)));
    if (response) {
        ND_PRINT((ndo, "; %s", rcode ? "NEGATIVE" : "POSITIVE"));
    }
    ND_PRINT((ndo, "; %s; %s", response ? "RESPONSE" : "REQUEST",
              (nm_flags & 1) ? "BROADCAST" : "UNICAST"));

    if (ndo->ndo_vflag < 2)
	return;

    ND_PRINT((ndo, "\nTrnID=0x%X\nOpCode=%d\nNmFlags=0x%X\nRcode=%d\nQueryCount=%d\nAnswerCount=%d\nAuthorityCount=%d\nAddressRecCount=%d\n",
	name_trn_id, opcode, nm_flags, rcode, qdcount, ancount, nscount,
	arcount));

    p = data + 12;

    total = ancount + nscount + arcount;

    if (qdcount > 100 || total > 100) {
	ND_PRINT((ndo, "Corrupt packet??\n"));
	return;
    }

    if (qdcount) {
	ND_PRINT((ndo, "QuestionRecords:\n"));
	for (i = 0; i < qdcount; i++) {
	    p = smb_fdata(ndo, p,
		"|Name=[n1]\nQuestionType=[rw]\nQuestionClass=[rw]\n#",
		maxbuf, 0);
	    if (p == NULL)
		goto out;
	}
    }

    if (total) {
	ND_PRINT((ndo, "\nResourceRecords:\n"));
	for (i = 0; i < total; i++) {
	    int rdlen;
	    int restype;

	    p = smb_fdata(ndo, p, "Name=[n1]\n#", maxbuf, 0);
	    if (p == NULL)
		goto out;
	    restype = EXTRACT_16BITS(p);
	    p = smb_fdata(ndo, p, "ResType=[rw]\nResClass=[rw]\nTTL=[rD]\n", p + 8, 0);
	    if (p == NULL)
		goto out;
	    rdlen = EXTRACT_16BITS(p);
	    ND_PRINT((ndo, "ResourceLength=%d\nResourceData=\n", rdlen));
	    p += 2;
	    if (rdlen == 6) {
		p = smb_fdata(ndo, p, "AddrType=[rw]\nAddress=[b.b.b.b]\n", p + rdlen, 0);
		if (p == NULL)
		    goto out;
	    } else {
		if (restype == 0x21) {
		    int numnames;

		    ND_TCHECK(*p);
		    numnames = p[0];
		    p = smb_fdata(ndo, p, "NumNames=[B]\n", p + 1, 0);
		    if (p == NULL)
			goto out;
		    while (numnames--) {
			p = smb_fdata(ndo, p, "Name=[n2]\t#", maxbuf, 0);
			if (p == NULL)
			    goto out;
			ND_TCHECK(*p);
			if (p[0] & 0x80)
			    ND_PRINT((ndo, "<GROUP> "));
			switch (p[0] & 0x60) {
			case 0x00: ND_PRINT((ndo, "B ")); break;
			case 0x20: ND_PRINT((ndo, "P ")); break;
			case 0x40: ND_PRINT((ndo, "M ")); break;
			case 0x60: ND_PRINT((ndo, "_ ")); break;
			}
			if (p[0] & 0x10)
			    ND_PRINT((ndo, "<DEREGISTERING> "));
			if (p[0] & 0x08)
			    ND_PRINT((ndo, "<CONFLICT> "));
			if (p[0] & 0x04)
			    ND_PRINT((ndo, "<ACTIVE> "));
			if (p[0] & 0x02)
			    ND_PRINT((ndo, "<PERMANENT> "));
			ND_PRINT((ndo, "\n"));
			p += 2;
		    }
		} else {
		    print_data(ndo, p, min(rdlen, length - (p - data)));
		    p += rdlen;
		}
	    }
	}
    }

    if (p < maxbuf)
	smb_fdata(ndo, p, "AdditionalData:\n", maxbuf, 0);

out:
    ND_PRINT((ndo, "\n"));
    return;
trunc:
    ND_PRINT((ndo, "%s", tstr));
}

/*
 * Print an SMB-over-TCP packet received across tcp on port 445
 */
void
<<<<<<< HEAD
smb_tcp_print (const u_char *data, int length)
{
	if (!invoke_dissector((void *)_smb_tcp_print,
	    length, 0, 0, 0, 0, gndo, data, NULL, NULL, NULL))
		_smb_tcp_print(data, length);
}

void
_smb_tcp_print (const u_char *data, int length)
=======
smb_tcp_print(netdissect_options *ndo,
              const u_char * data, int length)
>>>>>>> f49c5d52
{
    int caplen;
    u_int smb_len;
    const u_char *maxbuf;

    if (length < 4)
	goto trunc;
    if (ndo->ndo_snapend < data)
	goto trunc;
    caplen = ndo->ndo_snapend - data;
    if (caplen < 4)
	goto trunc;
    maxbuf = data + caplen;
    smb_len = EXTRACT_24BITS(data + 1);
    length -= 4;
    caplen -= 4;

    startbuf = data;
    data += 4;

    if (smb_len >= 4 && caplen >= 4 && memcmp(data,"\377SMB",4) == 0) {
	if ((int)smb_len > caplen) {
	    if ((int)smb_len > length)
		ND_PRINT((ndo, "WARNING: Packet is continued in later TCP segments\n"));
	    else
		ND_PRINT((ndo, "WARNING: Short packet. Try increasing the snap length by %d\n",
		    smb_len - caplen));
	}
	print_smb(ndo, data, maxbuf > data + smb_len ? data + smb_len : maxbuf);
    } else
	ND_PRINT((ndo, "SMB-over-TCP packet:(raw data or continuation?)\n"));
    return;
trunc:
    ND_PRINT((ndo, "%s", tstr));
}

/*
 * print a NBT packet received across udp on port 138
 */
void
nbt_udp138_print(netdissect_options *ndo,
                 const u_char *data, int length)
{
	if (!invoke_dissector((void *)_nbt_udp138_print,
	    length, 0, 0, 0, 0, gndo, data, NULL, NULL, NULL))
		_nbt_udp138_print(data, length);
}

void
_nbt_udp138_print(const u_char *data, int length)
{
    const u_char *maxbuf = data + length;

    if (maxbuf > ndo->ndo_snapend)
	maxbuf = ndo->ndo_snapend;
    if (maxbuf <= data)
	return;
    startbuf = data;

    if (ndo->ndo_vflag < 2) {
	ND_PRINT((ndo, "NBT UDP PACKET(138)"));
	return;
    }

    data = smb_fdata(ndo, data,
	"\n>>> NBT UDP PACKET(138) Res=[rw] ID=[rw] IP=[b.b.b.b] Port=[rd] Length=[rd] Res2=[rw]\nSourceName=[n1]\nDestName=[n1]\n#",
	maxbuf, 0);

    if (data != NULL) {
	/* If there isn't enough data for "\377SMB", don't check for it. */
	if (&data[3] >= maxbuf)
	    goto out;

	if (memcmp(data, "\377SMB",4) == 0)
	    print_smb(ndo, data, maxbuf);
    }
out:
    ND_PRINT((ndo, "\n"));
}


/*
   print netbeui frames
*/
struct nbf_strings {
	const char	*name;
	const char	*nonverbose;
	const char	*verbose;
} nbf_strings[0x20] = {
	{ "Add Group Name Query", ", [P23]Name to add=[n2]#",
	  "[P5]ResponseCorrelator=[w]\n[P16]Name to add=[n2]\n" },
	{ "Add Name Query", ", [P23]Name to add=[n2]#",
	  "[P5]ResponseCorrelator=[w]\n[P16]Name to add=[n2]\n" },
	{ "Name In Conflict", NULL, NULL },
	{ "Status Query", NULL, NULL },
	{ NULL, NULL, NULL },	/* not used */
	{ NULL, NULL, NULL },	/* not used */
	{ NULL, NULL, NULL },	/* not used */
	{ "Terminate Trace", NULL, NULL },
	{ "Datagram", NULL,
	  "[P7]Destination=[n2]\nSource=[n2]\n" },
	{ "Broadcast Datagram", NULL,
	  "[P7]Destination=[n2]\nSource=[n2]\n" },
	{ "Name Query", ", [P7]Name=[n2]#",
	  "[P1]SessionNumber=[B]\nNameType=[B][P2]\nResponseCorrelator=[w]\nName=[n2]\nName of sender=[n2]\n" },
	{ NULL, NULL, NULL },	/* not used */
	{ NULL, NULL, NULL },	/* not used */
	{ "Add Name Response", ", [P1]GroupName=[w] [P4]Destination=[n2] Source=[n2]#",
	  "AddNameInProcess=[B]\nGroupName=[w]\nTransmitCorrelator=[w][P2]\nDestination=[n2]\nSource=[n2]\n" },
	{ "Name Recognized", NULL,
	  "[P1]Data2=[w]\nTransmitCorrelator=[w]\nResponseCorelator=[w]\nDestination=[n2]\nSource=[n2]\n" },
	{ "Status Response", NULL, NULL },
	{ NULL, NULL, NULL },	/* not used */
	{ NULL, NULL, NULL },	/* not used */
	{ NULL, NULL, NULL },	/* not used */
	{ "Terminate Trace", NULL, NULL },
	{ "Data Ack", NULL,
	  "[P3]TransmitCorrelator=[w][P2]\nRemoteSessionNumber=[B]\nLocalSessionNumber=[B]\n" },
	{ "Data First/Middle", NULL,
	  "Flags=[{RECEIVE_CONTINUE|NO_ACK||PIGGYBACK_ACK_INCLUDED|}]\nResyncIndicator=[w][P2]\nResponseCorelator=[w]\nRemoteSessionNumber=[B]\nLocalSessionNumber=[B]\n" },
	{ "Data Only/Last", NULL,
	  "Flags=[{|NO_ACK|PIGGYBACK_ACK_ALLOWED|PIGGYBACK_ACK_INCLUDED|}]\nResyncIndicator=[w][P2]\nResponseCorelator=[w]\nRemoteSessionNumber=[B]\nLocalSessionNumber=[B]\n" },
	{ "Session Confirm", NULL,
	  "Data1=[B]\nData2=[w]\nTransmitCorrelator=[w]\nResponseCorelator=[w]\nRemoteSessionNumber=[B]\nLocalSessionNumber=[B]\n" },
	{ "Session End", NULL,
	  "[P1]Data2=[w][P4]\nRemoteSessionNumber=[B]\nLocalSessionNumber=[B]\n" },
	{ "Session Initialize", NULL,
	  "Data1=[B]\nData2=[w]\nTransmitCorrelator=[w]\nResponseCorelator=[w]\nRemoteSessionNumber=[B]\nLocalSessionNumber=[B]\n" },
	{ "No Receive", NULL,
	  "Flags=[{|SEND_NO_ACK}]\nDataBytesAccepted=[b][P4]\nRemoteSessionNumber=[B]\nLocalSessionNumber=[B]\n" },
	{ "Receive Outstanding", NULL,
	  "[P1]DataBytesAccepted=[b][P4]\nRemoteSessionNumber=[B]\nLocalSessionNumber=[B]\n" },
	{ "Receive Continue", NULL,
	  "[P2]TransmitCorrelator=[w]\n[P2]RemoteSessionNumber=[B]\nLocalSessionNumber=[B]\n" },
	{ NULL, NULL, NULL },	/* not used */
	{ NULL, NULL, NULL },	/* not used */
	{ "Session Alive", NULL, NULL }
};

void
netbeui_print(netdissect_options *ndo,
              u_short control, const u_char *data, int length)
{
	if (!invoke_dissector((void *)_netbeui_print,
	    length, control, 0, 0, 0, gndo, data, NULL, NULL, NULL))
		_netbeui_print(control, data, length);
}

void
_netbeui_print(u_short control, const u_char *data, int length)
{
    const u_char *maxbuf = data + length;
    int len;
    int command;
    const u_char *data2;
    int is_truncated = 0;

    if (maxbuf > ndo->ndo_snapend)
	maxbuf = ndo->ndo_snapend;
    ND_TCHECK(data[4]);
    len = EXTRACT_LE_16BITS(data);
    command = data[4];
    data2 = data + len;
    if (data2 >= maxbuf) {
	data2 = maxbuf;
	is_truncated = 1;
    }

    startbuf = data;

    if (ndo->ndo_vflag < 2) {
	ND_PRINT((ndo, "NBF Packet: "));
	data = smb_fdata(ndo, data, "[P5]#", maxbuf, 0);
    } else {
	ND_PRINT((ndo, "\n>>> NBF Packet\nType=0x%X ", control));
	data = smb_fdata(ndo, data, "Length=[d] Signature=[w] Command=[B]\n#", maxbuf, 0);
    }
    if (data == NULL)
	goto out;

    if (command > 0x1f || nbf_strings[command].name == NULL) {
	if (ndo->ndo_vflag < 2)
	    data = smb_fdata(ndo, data, "Unknown NBF Command#", data2, 0);
	else
	    data = smb_fdata(ndo, data, "Unknown NBF Command\n", data2, 0);
    } else {
	if (ndo->ndo_vflag < 2) {
	    ND_PRINT((ndo, "%s", nbf_strings[command].name));
	    if (nbf_strings[command].nonverbose != NULL)
		data = smb_fdata(ndo, data, nbf_strings[command].nonverbose, data2, 0);
	} else {
	    ND_PRINT((ndo, "%s:\n", nbf_strings[command].name));
	    if (nbf_strings[command].verbose != NULL)
		data = smb_fdata(ndo, data, nbf_strings[command].verbose, data2, 0);
	    else
		ND_PRINT((ndo, "\n"));
	}
    }

    if (ndo->ndo_vflag < 2)
	return;

    if (data == NULL)
	goto out;

    if (is_truncated) {
	/* data2 was past the end of the buffer */
	goto out;
    }

    /* If this isn't a command that would contain an SMB message, quit. */
    if (command != 0x08 && command != 0x09 && command != 0x15 &&
        command != 0x16)
	goto out;

    /* If there isn't enough data for "\377SMB", don't look for it. */
    if (&data2[3] >= maxbuf)
	goto out;

    if (memcmp(data2, "\377SMB",4) == 0)
	print_smb(ndo, data2, maxbuf);
    else {
	int i;
	for (i = 0; i < 128; i++) {
	    if (&data2[i + 3] >= maxbuf)
		break;
	    if (memcmp(&data2[i], "\377SMB", 4) == 0) {
		ND_PRINT((ndo, "found SMB packet at %d\n", i));
		print_smb(ndo, &data2[i], maxbuf);
		break;
	    }
	}
    }

out:
    ND_PRINT((ndo, "\n"));
    return;
trunc:
    ND_PRINT((ndo, "%s", tstr));
}


/*
 * print IPX-Netbios frames
 */
void
ipx_netbios_print(netdissect_options *ndo,
                  const u_char *data, u_int length)
{
	if (!invoke_dissector((void *)_ipx_netbios_print,
	    length, 0, 0, 0, 0, gndo, data, NULL, NULL, NULL))
		_ipx_netbios_print(data, length);
}

void
_ipx_netbios_print(const u_char *data, u_int length)
{
    /*
     * this is a hack till I work out how to parse the rest of the
     * NetBIOS-over-IPX stuff
     */
    int i;
    const u_char *maxbuf;

    maxbuf = data + length;
    /* Don't go past the end of the captured data in the packet. */
    if (maxbuf > ndo->ndo_snapend)
	maxbuf = ndo->ndo_snapend;
    startbuf = data;
    for (i = 0; i < 128; i++) {
	if (&data[i + 4] > maxbuf)
	    break;
	if (memcmp(&data[i], "\377SMB", 4) == 0) {
	    smb_fdata(ndo, data, "\n>>> IPX transport ", &data[i], 0);
	    print_smb(ndo, &data[i], maxbuf);
	    ND_PRINT((ndo, "\n"));
	    break;
	}
    }
    if (i == 128)
	smb_fdata(ndo, data, "\n>>> Unknown IPX ", maxbuf, 0);
}<|MERGE_RESOLUTION|>--- conflicted
+++ resolved
@@ -925,12 +925,13 @@
               const u_char *data, int length)
 {
 	if (!invoke_dissector((void *)_nbt_tcp_print,
-	    length, 0, 0, 0, 0, gndo, data, NULL, NULL, NULL))
-		_nbt_tcp_print(data, length);
+	    length, 0, 0, 0, 0, ndo, data, NULL, NULL, NULL))
+		_nbt_tcp_print(ndo, data, length);
 }
 
 void
-_nbt_tcp_print(const u_char *data, int length)
+_nbt_tcp_print(netdissect_options *ndo,
+              const u_char *data, int length)
 {
     int caplen;
     int type;
@@ -1106,12 +1107,13 @@
                  const u_char *data, int length)
 {
 	if (!invoke_dissector((void *)_nbt_udp137_print,
-	    length, 0, 0, 0, 0, gndo, data, NULL, NULL, NULL))
-		_nbt_udp137_print(data, length);
+	    length, 0, 0, 0, 0, ndo, data, NULL, NULL, NULL))
+		_nbt_udp137_print(ndo, data, length);
 }
 
 void
-_nbt_udp137_print(const u_char *data, int length)
+_nbt_udp137_print(netdissect_options *ndo,
+                 const u_char *data, int length)
 {
     const u_char *maxbuf = data + length;
     int name_trn_id, response, opcode, nm_flags, rcode;
@@ -1246,20 +1248,17 @@
  * Print an SMB-over-TCP packet received across tcp on port 445
  */
 void
-<<<<<<< HEAD
-smb_tcp_print (const u_char *data, int length)
-{
-	if (!invoke_dissector((void *)_smb_tcp_print,
-	    length, 0, 0, 0, 0, gndo, data, NULL, NULL, NULL))
-		_smb_tcp_print(data, length);
-}
-
-void
-_smb_tcp_print (const u_char *data, int length)
-=======
 smb_tcp_print(netdissect_options *ndo,
               const u_char * data, int length)
->>>>>>> f49c5d52
+{
+	if (!invoke_dissector((void *)_smb_tcp_print,
+	    length, 0, 0, 0, 0, ndo, data, NULL, NULL, NULL))
+		_smb_tcp_print(ndo, data, length);
+}
+
+void
+_smb_tcp_print(netdissect_options *ndo,
+              const u_char * data, int length)
 {
     int caplen;
     u_int smb_len;
@@ -1304,12 +1303,13 @@
                  const u_char *data, int length)
 {
 	if (!invoke_dissector((void *)_nbt_udp138_print,
-	    length, 0, 0, 0, 0, gndo, data, NULL, NULL, NULL))
-		_nbt_udp138_print(data, length);
+	    length, 0, 0, 0, 0, ndo, data, NULL, NULL, NULL))
+		_nbt_udp138_print(ndo, data, length);
 }
 
 void
-_nbt_udp138_print(const u_char *data, int length)
+_nbt_udp138_print(netdissect_options *ndo,
+                 const u_char *data, int length)
 {
     const u_char *maxbuf = data + length;
 
@@ -1404,12 +1404,13 @@
               u_short control, const u_char *data, int length)
 {
 	if (!invoke_dissector((void *)_netbeui_print,
-	    length, control, 0, 0, 0, gndo, data, NULL, NULL, NULL))
-		_netbeui_print(control, data, length);
+	    length, control, 0, 0, 0, ndo, data, NULL, NULL, NULL))
+		_netbeui_print(ndo, control, data, length);
 }
 
 void
-_netbeui_print(u_short control, const u_char *data, int length)
+_netbeui_print(netdissect_options *ndo,
+              u_short control, const u_char *data, int length)
 {
     const u_char *maxbuf = data + length;
     int len;
@@ -1510,12 +1511,13 @@
                   const u_char *data, u_int length)
 {
 	if (!invoke_dissector((void *)_ipx_netbios_print,
-	    length, 0, 0, 0, 0, gndo, data, NULL, NULL, NULL))
-		_ipx_netbios_print(data, length);
+	    length, 0, 0, 0, 0, ndo, data, NULL, NULL, NULL))
+		_ipx_netbios_print(ndo, data, length);
 }
 
 void
-_ipx_netbios_print(const u_char *data, u_int length)
+_ipx_netbios_print(netdissect_options *ndo,
+                  const u_char *data, u_int length)
 {
     /*
      * this is a hack till I work out how to parse the rest of the
