--- conflicted
+++ resolved
@@ -86,31 +86,21 @@
 u_int
 pppoe_if_print(netdissect_options *ndo, const struct pcap_pkthdr *h, register const u_char *p)
 {
-<<<<<<< HEAD
-	return (_pppoe_print(p, h->len));
+	return (_pppoe_print(ndo, p, h->len));
 }
 
 void
-pppoe_print(register const u_char *bp, u_int length)
+pppoe_print(netdissect_options *ndo, register const u_char *bp, u_int length)
 {
 	if (!invoke_dissector((void *)_pppoe_print,
-	    length, 0, 0, 0, 0, gndo, bp, NULL, NULL, NULL))
-		_pppoe_print(bp, length);
+	    length, 0, 0, 0, 0, ndo, bp, NULL, NULL, NULL))
+		_pppoe_print(ndo, bp, length);
 }
 
 u_int
-_pppoe_print(const u_char *bp, u_int length)
-{
-	u_int16_t pppoe_ver, pppoe_type, pppoe_code, pppoe_sessionid;
-=======
-	return (pppoe_print(ndo, p, h->len));
-}
-
-u_int
-pppoe_print(netdissect_options *ndo, register const u_char *bp, u_int length)
+_pppoe_print(netdissect_options *ndo, register const u_char *bp, u_int length)
 {
 	uint16_t pppoe_ver, pppoe_type, pppoe_code, pppoe_sessionid;
->>>>>>> f49c5d52
 	u_int pppoe_length;
 	const u_char *pppoe_packet, *pppoe_payload;
 
@@ -208,13 +198,8 @@
 		return (0);
 	} else {
 		/* PPPoE data */
-<<<<<<< HEAD
-		printf(" ");
-		return (PPPOE_HDRLEN + _ppp_print(pppoe_payload, pppoe_length));
-=======
 		ND_PRINT((ndo, " "));
-		return (PPPOE_HDRLEN + ppp_print(ndo, pppoe_payload, pppoe_length));
->>>>>>> f49c5d52
+		return (PPPOE_HDRLEN + _ppp_print(ndo, pppoe_payload, pppoe_length));
 	}
 
 trunc:
