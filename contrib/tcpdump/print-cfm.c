/*
 * Copyright (c) 1998-2006 The TCPDUMP project
 *
 * Redistribution and use in source and binary forms, with or without
 * modification, are permitted provided that: (1) source code
 * distributions retain the above copyright notice and this paragraph
 * in its entirety, and (2) distributions including binary code include
 * the above copyright notice and this paragraph in its entirety in
 * the documentation or other materials provided with the distribution.
 * THIS SOFTWARE IS PROVIDED ``AS IS'' AND
 * WITHOUT ANY EXPRESS OR IMPLIED WARRANTIES, INCLUDING, WITHOUT
 * LIMITATION, THE IMPLIED WARRANTIES OF MERCHANTABILITY AND FITNESS
 * FOR A PARTICULAR PURPOSE.
 *
 * Support for the IEEE Connectivity Fault Management Protocols as per 802.1ag.
 *
 * Original code by Hannes Gredler (hannes@juniper.net)
 */

#define NETDISSECT_REWORKED
#ifdef HAVE_CONFIG_H
#include "config.h"
#endif

#include <tcpdump-stdinc.h>

#include <stdio.h>

#include "interface.h"
#include "extract.h"
#include "ether.h"
#include "addrtoname.h"
#include "oui.h"
#include "af.h"

struct cfm_common_header_t {
    uint8_t mdlevel_version;
    uint8_t opcode;
    uint8_t flags;
    uint8_t first_tlv_offset;
};

#define	CFM_VERSION 0
#define CFM_EXTRACT_VERSION(x) (((x)&0x1f))
#define CFM_EXTRACT_MD_LEVEL(x) (((x)&0xe0)>>5)

#define	CFM_OPCODE_CCM 1
#define	CFM_OPCODE_LBR 2
#define	CFM_OPCODE_LBM 3
#define	CFM_OPCODE_LTR 4
#define	CFM_OPCODE_LTM 5

static const struct tok cfm_opcode_values[] = {
    { CFM_OPCODE_CCM, "Continouity Check Message"},
    { CFM_OPCODE_LBR, "Loopback Reply"},
    { CFM_OPCODE_LBM, "Loopback Message"},
    { CFM_OPCODE_LTR, "Linktrace Reply"},
    { CFM_OPCODE_LTM, "Linktrace Message"},
    { 0, NULL}
};

/*
 * Message Formats.
 */
struct cfm_ccm_t {
    uint8_t sequence[4];
    uint8_t ma_epi[2];
    uint8_t md_nameformat;
    uint8_t md_namelength;
    uint8_t md_name[46]; /* md name and short ma name */
    uint8_t reserved_itu[16];
    uint8_t reserved[6];
};

/*
 * Timer Bases for the CCM Interval field.
 * Expressed in units of seconds.
 */
const float ccm_interval_base[8] = {0, 0.003333, 0.01, 0.1, 1, 10, 60, 600};
#define CCM_INTERVAL_MIN_MULTIPLIER 3.25
#define CCM_INTERVAL_MAX_MULTIPLIER 3.5

#define CFM_CCM_RDI_FLAG 0x80
#define CFM_EXTRACT_CCM_INTERVAL(x) (((x)&0x07))

#define CFM_CCM_MD_FORMAT_8021 0
#define CFM_CCM_MD_FORMAT_NONE 1
#define CFM_CCM_MD_FORMAT_DNS  2
#define CFM_CCM_MD_FORMAT_MAC  3
#define CFM_CCM_MD_FORMAT_CHAR 4

static const struct tok cfm_md_nameformat_values[] = {
    { CFM_CCM_MD_FORMAT_8021, "IEEE 802.1"},
    { CFM_CCM_MD_FORMAT_NONE, "No MD Name present"},
    { CFM_CCM_MD_FORMAT_DNS, "DNS string"},
    { CFM_CCM_MD_FORMAT_MAC, "MAC + 16Bit Integer"},
    { CFM_CCM_MD_FORMAT_CHAR, "Character string"},
    { 0, NULL}
};

#define CFM_CCM_MA_FORMAT_8021 0
#define CFM_CCM_MA_FORMAT_VID  1
#define CFM_CCM_MA_FORMAT_CHAR 2
#define CFM_CCM_MA_FORMAT_INT  3
#define CFM_CCM_MA_FORMAT_VPN  4

static const struct tok cfm_ma_nameformat_values[] = {
    { CFM_CCM_MA_FORMAT_8021, "IEEE 802.1"},
    { CFM_CCM_MA_FORMAT_VID, "Primary VID"},
    { CFM_CCM_MA_FORMAT_CHAR, "Character string"},
    { CFM_CCM_MA_FORMAT_INT, "16Bit Integer"},
    { CFM_CCM_MA_FORMAT_VPN, "RFC2685 VPN-ID"},
    { 0, NULL}
};

struct cfm_lbm_t {
    uint8_t transaction_id[4];
    uint8_t reserved[4];
};

struct cfm_ltm_t {
    uint8_t transaction_id[4];
    uint8_t egress_id[8];
    uint8_t ttl;
    uint8_t original_mac[ETHER_ADDR_LEN];
    uint8_t target_mac[ETHER_ADDR_LEN];
    uint8_t reserved[3];
};

static const struct tok cfm_ltm_flag_values[] = {
    { 0x80, "Use Forwarding-DB only"},
    { 0, NULL}
};

struct cfm_ltr_t {
    uint8_t transaction_id[4];
    uint8_t last_egress_id[8];
    uint8_t next_egress_id[8];
    uint8_t ttl;
    uint8_t replay_action;
    uint8_t reserved[6];
};

static const struct tok cfm_ltr_flag_values[] = {
    { 0x80, "UseFDB Only"},
    { 0x40, "FwdYes"},
    { 0x20, "Terminal MEP"},
    { 0, NULL}
};

static const struct tok cfm_ltr_replay_action_values[] = {
    { 1, "Exact Match"},
    { 2, "Filtering DB"},
    { 3, "MIP CCM DB"},
    { 0, NULL}
};


#define CFM_TLV_END 0
#define CFM_TLV_SENDER_ID 1
#define CFM_TLV_PORT_STATUS 2
#define CFM_TLV_INTERFACE_STATUS 3
#define CFM_TLV_DATA 4
#define CFM_TLV_REPLY_INGRESS 5
#define CFM_TLV_REPLY_EGRESS 6
#define CFM_TLV_PRIVATE 31

static const struct tok cfm_tlv_values[] = {
    { CFM_TLV_END, "End"},
    { CFM_TLV_SENDER_ID, "Sender ID"},
    { CFM_TLV_PORT_STATUS, "Port status"},
    { CFM_TLV_INTERFACE_STATUS, "Interface status"},
    { CFM_TLV_DATA, "Data"},
    { CFM_TLV_REPLY_INGRESS, "Reply Ingress"},
    { CFM_TLV_REPLY_EGRESS, "Reply Egress"},
    { CFM_TLV_PRIVATE, "Organization Specific"},
    { 0, NULL}
};

/*
 * TLVs
 */

struct cfm_tlv_header_t {
    uint8_t type;
    uint8_t length[2];
};

/* FIXME define TLV formats */

static const struct tok cfm_tlv_port_status_values[] = {
    { 1, "Blocked"},
    { 2, "Up"},
    { 0, NULL}
};

static const struct tok cfm_tlv_interface_status_values[] = {
    { 1, "Up"},
    { 2, "Down"},
    { 3, "Testing"},
    { 5, "Dormant"},
    { 6, "not present"},
    { 7, "lower Layer down"},
    { 0, NULL}
};

#define CFM_CHASSIS_ID_CHASSIS_COMPONENT 1
#define CFM_CHASSIS_ID_INTERFACE_ALIAS 2
#define CFM_CHASSIS_ID_PORT_COMPONENT 3
#define CFM_CHASSIS_ID_MAC_ADDRESS 4
#define CFM_CHASSIS_ID_NETWORK_ADDRESS 5
#define CFM_CHASSIS_ID_INTERFACE_NAME 6
#define CFM_CHASSIS_ID_LOCAL 7

static const struct tok cfm_tlv_senderid_chassisid_values[] = {
    { 0, "Reserved"},
    { CFM_CHASSIS_ID_CHASSIS_COMPONENT, "Chassis component"},
    { CFM_CHASSIS_ID_INTERFACE_ALIAS, "Interface alias"},
    { CFM_CHASSIS_ID_PORT_COMPONENT, "Port component"},
    { CFM_CHASSIS_ID_MAC_ADDRESS, "MAC address"},
    { CFM_CHASSIS_ID_NETWORK_ADDRESS, "Network address"},
    { CFM_CHASSIS_ID_INTERFACE_NAME, "Interface name"},
    { CFM_CHASSIS_ID_LOCAL, "Locally assigned"},
    { 0, NULL}
};


static int
cfm_mgmt_addr_print(netdissect_options *ndo,
                    register const u_char *tptr)
{
    u_int mgmt_addr_type;
    u_int hexdump =  FALSE;

    /*
     * Altough AFIs are tpically 2 octects wide,
     * 802.1ab specifies that this field width
     * is only once octet
     */
    mgmt_addr_type = *tptr;
    ND_PRINT((ndo, "\n\t  Management Address Type %s (%u)",
           tok2str(af_values, "Unknown", mgmt_addr_type),
           mgmt_addr_type));

    /*
     * Resolve the passed in Address.
     */
    switch(mgmt_addr_type) {
    case AFNUM_INET:
        ND_PRINT((ndo, ", %s", ipaddr_string(ndo, tptr + 1)));
        break;

#ifdef INET6
    case AFNUM_INET6:
        ND_PRINT((ndo, ", %s", ip6addr_string(ndo, tptr + 1)));
        break;
#endif

    default:
        hexdump = TRUE;
        break;
    }

    return hexdump;
}

/*
 * The egress-ID string is a 16-Bit string plus a MAC address.
 */
static const char *
cfm_egress_id_string(netdissect_options *ndo, register const u_char *tptr)
{
    static char egress_id_buffer[80];

    snprintf(egress_id_buffer, sizeof(egress_id_buffer),
             "MAC 0x%4x-%s",
             EXTRACT_16BITS(tptr),
             etheraddr_string(ndo, tptr+2));

    return egress_id_buffer;
}

void
cfm_print(netdissect_options *ndo,
<<<<<<< HEAD
          register const u_char *pptr, register u_int length) {
	INVOKE_DISSECTOR(_cfm_print, ndo, pptr, length);
}

void
_cfm_print(netdissect_options *ndo,
          register const u_char *pptr, register u_int length) {
=======
          register const u_char *pptr, register u_int length)
{
>>>>>>> 7e965066
    const struct cfm_common_header_t *cfm_common_header;
    const struct cfm_tlv_header_t *cfm_tlv_header;
    const uint8_t *tptr, *tlv_ptr, *ma_name, *ma_nameformat, *ma_namelength;
    u_int hexdump, tlen, cfm_tlv_len, cfm_tlv_type, ccm_interval;


    union {
        const struct cfm_ccm_t *cfm_ccm;
        const struct cfm_lbm_t *cfm_lbm;
        const struct cfm_ltm_t *cfm_ltm;
        const struct cfm_ltr_t *cfm_ltr;
    } msg_ptr;

    tptr=pptr;
    cfm_common_header = (const struct cfm_common_header_t *)pptr;
    ND_TCHECK(*cfm_common_header);

    /*
     * Sanity checking of the header.
     */
    if (CFM_EXTRACT_VERSION(cfm_common_header->mdlevel_version) != CFM_VERSION) {
	ND_PRINT((ndo, "CFMv%u not supported, length %u",
               CFM_EXTRACT_VERSION(cfm_common_header->mdlevel_version), length));
	return;
    }

    ND_PRINT((ndo, "CFMv%u %s, MD Level %u, length %u",
           CFM_EXTRACT_VERSION(cfm_common_header->mdlevel_version),
           tok2str(cfm_opcode_values, "unknown (%u)", cfm_common_header->opcode),
           CFM_EXTRACT_MD_LEVEL(cfm_common_header->mdlevel_version),
           length));

    /*
     * In non-verbose mode just print the opcode and md-level.
     */
    if (ndo->ndo_vflag < 1) {
        return;
    }

    ND_PRINT((ndo, "\n\tFirst TLV offset %u", cfm_common_header->first_tlv_offset));

    tptr += sizeof(const struct cfm_common_header_t);
    tlen = length - sizeof(struct cfm_common_header_t);

    switch (cfm_common_header->opcode) {
    case CFM_OPCODE_CCM:
        msg_ptr.cfm_ccm = (const struct cfm_ccm_t *)tptr;

        ccm_interval = CFM_EXTRACT_CCM_INTERVAL(cfm_common_header->flags);
        ND_PRINT((ndo, ", Flags [CCM Interval %u%s]",
               ccm_interval,
               cfm_common_header->flags & CFM_CCM_RDI_FLAG ?
               ", RDI" : ""));

        /*
         * Resolve the CCM interval field.
         */
        if (ccm_interval) {
            ND_PRINT((ndo, "\n\t  CCM Interval %.3fs"
                   ", min CCM Lifetime %.3fs, max CCM Lifetime %.3fs",
                   ccm_interval_base[ccm_interval],
                   ccm_interval_base[ccm_interval] * CCM_INTERVAL_MIN_MULTIPLIER,
                   ccm_interval_base[ccm_interval] * CCM_INTERVAL_MAX_MULTIPLIER));
        }

        ND_PRINT((ndo, "\n\t  Sequence Number 0x%08x, MA-End-Point-ID 0x%04x",
               EXTRACT_32BITS(msg_ptr.cfm_ccm->sequence),
               EXTRACT_16BITS(msg_ptr.cfm_ccm->ma_epi)));


        /*
         * Resolve the MD fields.
         */
        ND_PRINT((ndo, "\n\t  MD Name Format %s (%u), MD Name length %u",
               tok2str(cfm_md_nameformat_values, "Unknown",
                       msg_ptr.cfm_ccm->md_nameformat),
               msg_ptr.cfm_ccm->md_nameformat,
               msg_ptr.cfm_ccm->md_namelength));

        if (msg_ptr.cfm_ccm->md_nameformat != CFM_CCM_MD_FORMAT_NONE) {
            ND_PRINT((ndo, "\n\t  MD Name: "));
            switch (msg_ptr.cfm_ccm->md_nameformat) {
            case CFM_CCM_MD_FORMAT_DNS:
            case CFM_CCM_MD_FORMAT_CHAR:
                safeputs(ndo, msg_ptr.cfm_ccm->md_name, msg_ptr.cfm_ccm->md_namelength);
                break;

            case CFM_CCM_MD_FORMAT_MAC:
                ND_PRINT((ndo, "\n\t  MAC %s", etheraddr_string(ndo,
                           msg_ptr.cfm_ccm->md_name)));
                break;

                /* FIXME add printers for those MD formats - hexdump for now */
            case CFM_CCM_MA_FORMAT_8021:
            default:
                print_unknown_data(ndo, msg_ptr.cfm_ccm->md_name, "\n\t    ",
                                   msg_ptr.cfm_ccm->md_namelength);
            }
        }


        /*
         * Resolve the MA fields.
         */
        ma_nameformat = msg_ptr.cfm_ccm->md_name + msg_ptr.cfm_ccm->md_namelength;
        ma_namelength = msg_ptr.cfm_ccm->md_name + msg_ptr.cfm_ccm->md_namelength + 1;
        ma_name = msg_ptr.cfm_ccm->md_name + msg_ptr.cfm_ccm->md_namelength + 2;

        ND_PRINT((ndo, "\n\t  MA Name-Format %s (%u), MA name length %u",
               tok2str(cfm_ma_nameformat_values, "Unknown",
                       *ma_nameformat),
               *ma_nameformat,
               *ma_namelength));

        ND_PRINT((ndo, "\n\t  MA Name: "));
        switch (*ma_nameformat) {
        case CFM_CCM_MA_FORMAT_CHAR:
            safeputs(ndo, ma_name, *ma_namelength);
            break;

            /* FIXME add printers for those MA formats - hexdump for now */
        case CFM_CCM_MA_FORMAT_8021:
        case CFM_CCM_MA_FORMAT_VID:
        case CFM_CCM_MA_FORMAT_INT:
        case CFM_CCM_MA_FORMAT_VPN:
        default:
            print_unknown_data(ndo, ma_name, "\n\t    ", *ma_namelength);
        }
        break;

    case CFM_OPCODE_LTM:
        msg_ptr.cfm_ltm = (const struct cfm_ltm_t *)tptr;

        ND_PRINT((ndo, ", Flags [%s]",
               bittok2str(cfm_ltm_flag_values, "none", cfm_common_header->flags)));

        ND_PRINT((ndo, "\n\t  Transaction-ID 0x%08x, Egress-ID %s, ttl %u",
               EXTRACT_32BITS(msg_ptr.cfm_ltm->transaction_id),
               cfm_egress_id_string(ndo, msg_ptr.cfm_ltm->egress_id),
               msg_ptr.cfm_ltm->ttl));

        ND_PRINT((ndo, "\n\t  Original-MAC %s, Target-MAC %s",
               etheraddr_string(ndo, msg_ptr.cfm_ltm->original_mac),
               etheraddr_string(ndo, msg_ptr.cfm_ltm->target_mac)));
        break;

    case CFM_OPCODE_LTR:
        msg_ptr.cfm_ltr = (const struct cfm_ltr_t *)tptr;

        ND_PRINT((ndo, ", Flags [%s]",
               bittok2str(cfm_ltr_flag_values, "none", cfm_common_header->flags)));

        ND_PRINT((ndo, "\n\t  Transaction-ID 0x%08x, Last-Egress-ID %s",
               EXTRACT_32BITS(msg_ptr.cfm_ltr->transaction_id),
               cfm_egress_id_string(ndo, msg_ptr.cfm_ltr->last_egress_id)));

        ND_PRINT((ndo, "\n\t  Next-Egress-ID %s, ttl %u",
               cfm_egress_id_string(ndo, msg_ptr.cfm_ltr->next_egress_id),
               msg_ptr.cfm_ltr->ttl));

        ND_PRINT((ndo, "\n\t  Replay-Action %s (%u)",
               tok2str(cfm_ltr_replay_action_values,
                       "Unknown",
                       msg_ptr.cfm_ltr->replay_action),
               msg_ptr.cfm_ltr->replay_action));
        break;

        /*
         * No message decoder yet.
         * Hexdump everything up until the start of the TLVs
         */
    case CFM_OPCODE_LBR:
    case CFM_OPCODE_LBM:
    default:
        if (tlen > cfm_common_header->first_tlv_offset) {
            print_unknown_data(ndo, tptr, "\n\t  ",
                               tlen -  cfm_common_header->first_tlv_offset);
        }
        break;
    }

    /*
     * Sanity check for not walking off.
     */
    if (tlen <= cfm_common_header->first_tlv_offset) {
        return;
    }

    tptr += cfm_common_header->first_tlv_offset;
    tlen -= cfm_common_header->first_tlv_offset;

    while (tlen > 0) {
        cfm_tlv_header = (const struct cfm_tlv_header_t *)tptr;

        /* Enough to read the tlv type ? */
        ND_TCHECK2(*tptr, 1);
        cfm_tlv_type=cfm_tlv_header->type;

        if (cfm_tlv_type != CFM_TLV_END) {
            /* did we capture enough for fully decoding the object header ? */
            ND_TCHECK2(*tptr, sizeof(struct cfm_tlv_header_t));
            cfm_tlv_len=EXTRACT_16BITS(&cfm_tlv_header->length);
        } else {
            cfm_tlv_len = 0;
        }

        ND_PRINT((ndo, "\n\t%s TLV (0x%02x), length %u",
               tok2str(cfm_tlv_values, "Unknown", cfm_tlv_type),
               cfm_tlv_type,
               cfm_tlv_len));

        /* sanity check for not walking off and infinite loop check. */
        if ((cfm_tlv_type != CFM_TLV_END) &&
            ((cfm_tlv_len + sizeof(struct cfm_tlv_header_t) > tlen) ||
             (!cfm_tlv_len))) {
            print_unknown_data(ndo, tptr, "\n\t  ", tlen);
            return;
        }

        tptr += sizeof(struct cfm_tlv_header_t);
        tlen -= sizeof(struct cfm_tlv_header_t);
        tlv_ptr = tptr;

        /* did we capture enough for fully decoding the object ? */
        if (cfm_tlv_type != CFM_TLV_END) {
            ND_TCHECK2(*tptr, cfm_tlv_len);
        }
        hexdump = FALSE;

        switch(cfm_tlv_type) {
        case CFM_TLV_END:
            /* we are done - bail out */
            return;

        case CFM_TLV_PORT_STATUS:
            ND_PRINT((ndo, ", Status: %s (%u)",
                   tok2str(cfm_tlv_port_status_values, "Unknown", *tptr),
                   *tptr));
            break;

        case CFM_TLV_INTERFACE_STATUS:
            ND_PRINT((ndo, ", Status: %s (%u)",
                   tok2str(cfm_tlv_interface_status_values, "Unknown", *tptr),
                   *tptr));
            break;

        case CFM_TLV_PRIVATE:
            ND_PRINT((ndo, ", Vendor: %s (%u), Sub-Type %u",
                   tok2str(oui_values,"Unknown", EXTRACT_24BITS(tptr)),
                   EXTRACT_24BITS(tptr),
                   *(tptr + 3)));
            hexdump = TRUE;
            break;

        case CFM_TLV_SENDER_ID:
        {
            u_int chassis_id_type, chassis_id_length;
            u_int mgmt_addr_length;

            /*
             * Check if there is a Chassis-ID.
             */
            chassis_id_length = *tptr;
            if (chassis_id_length > tlen) {
                hexdump = TRUE;
                break;
            }

            tptr++;
            tlen--;

            if (chassis_id_length) {
                chassis_id_type = *tptr;
                ND_PRINT((ndo, "\n\t  Chassis-ID Type %s (%u), Chassis-ID length %u",
                       tok2str(cfm_tlv_senderid_chassisid_values,
                               "Unknown",
                               chassis_id_type),
                       chassis_id_type,
                       chassis_id_length));

                switch (chassis_id_type) {
                case CFM_CHASSIS_ID_MAC_ADDRESS:
                    ND_PRINT((ndo, "\n\t  MAC %s", etheraddr_string(ndo, tptr + 1)));
                    break;

                case CFM_CHASSIS_ID_NETWORK_ADDRESS:
                    hexdump |= cfm_mgmt_addr_print(ndo, tptr);
                    break;

                case CFM_CHASSIS_ID_INTERFACE_NAME: /* fall through */
                case CFM_CHASSIS_ID_INTERFACE_ALIAS:
                case CFM_CHASSIS_ID_LOCAL:
                case CFM_CHASSIS_ID_CHASSIS_COMPONENT:
                case CFM_CHASSIS_ID_PORT_COMPONENT:
                    safeputs(ndo, tptr + 1, chassis_id_length);
                    break;

                default:
                    hexdump = TRUE;
                    break;
                }
            }

            tptr += chassis_id_length;
            tlen -= chassis_id_length;

            /*
             * Check if there is a Management Address.
             */
            mgmt_addr_length = *tptr;
            if (mgmt_addr_length > tlen) {
                hexdump = TRUE;
                break;
            }

            tptr++;
            tlen--;

            if (mgmt_addr_length) {
                hexdump |= cfm_mgmt_addr_print(ndo, tptr);
            }

            tptr += mgmt_addr_length;
            tlen -= mgmt_addr_length;

        }
        break;

            /*
             * FIXME those are the defined TLVs that lack a decoder
             * you are welcome to contribute code ;-)
             */

        case CFM_TLV_DATA:
        case CFM_TLV_REPLY_INGRESS:
        case CFM_TLV_REPLY_EGRESS:
        default:
            hexdump = TRUE;
            break;
        }
        /* do we want to see an additional hexdump ? */
        if (hexdump || ndo->ndo_vflag > 1)
            print_unknown_data(ndo, tlv_ptr, "\n\t  ", cfm_tlv_len);

        tptr+=cfm_tlv_len;
        tlen-=cfm_tlv_len;
    }
    return;
trunc:
    ND_PRINT((ndo, "\n\t\t packet exceeded snapshot"));
}<|MERGE_RESOLUTION|>--- conflicted
+++ resolved
@@ -282,18 +282,15 @@
 
 void
 cfm_print(netdissect_options *ndo,
-<<<<<<< HEAD
-          register const u_char *pptr, register u_int length) {
+          register const u_char *pptr, register u_int length)
+{
 	INVOKE_DISSECTOR(_cfm_print, ndo, pptr, length);
 }
 
 void
 _cfm_print(netdissect_options *ndo,
-          register const u_char *pptr, register u_int length) {
-=======
           register const u_char *pptr, register u_int length)
 {
->>>>>>> 7e965066
     const struct cfm_common_header_t *cfm_common_header;
     const struct cfm_tlv_header_t *cfm_tlv_header;
     const uint8_t *tptr, *tlv_ptr, *ma_name, *ma_nameformat, *ma_namelength;
