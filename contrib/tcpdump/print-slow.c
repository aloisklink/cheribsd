--- conflicted
+++ resolved
@@ -248,21 +248,16 @@
 const struct slow_common_header_t *slow_com_header;
 
 void
-<<<<<<< HEAD
-slow_print(const u_char *pptr, register u_int len)
-{
-	if (!invoke_dissector((void *)_slow_print,
-	    len, 0, 0, 0, 0, gndo, pptr, NULL, NULL, NULL))
-		_slow_print(pptr, len);
-}
-=======
 slow_print(netdissect_options *ndo,
            register const u_char *pptr, register u_int len) {
->>>>>>> f49c5d52
+	if (!invoke_dissector((void *)_slow_print,
+	    len, 0, 0, 0, 0, ndo, pptr, NULL, NULL, NULL))
+		_slow_print(ndo, pptr, len);
+}
 
 void
-_slow_print(const u_char *pptr, register u_int len)
-{
+_slow_print(netdissect_options *ndo,
+           register const u_char *pptr, register u_int len) {
     int print_version;
 
     slow_com_header = (const struct slow_common_header_t *)pptr;
