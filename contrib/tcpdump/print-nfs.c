--- conflicted
+++ resolved
@@ -336,12 +336,14 @@
                register const u_char *bp2)
 {
 	if (!invoke_dissector((void *)_nfsreply_print,
-	    length, 0, 0, 0, 0, gndo, bp, bp2, NULL, NULL))
-		_nfsreply_print(bp, length, bp2);
+	    length, 0, 0, 0, 0, ndo, bp, bp2, NULL, NULL))
+		_nfsreply_print(ndo, bp, length, bp2);
 }
 
 void
-_nfsreply_print(const u_char *bp, u_int length, const u_char *bp2)
+_nfsreply_print(netdissect_options *ndo,
+               register const u_char *bp, u_int length,
+               register const u_char *bp2)
 {
 	register const struct sunrpc_msg *rp;
 	char srcid[20], dstid[20];	/*fits 32bit*/
@@ -504,36 +506,23 @@
 	len = *dp++;
 	NTOHL(len);
 
-<<<<<<< HEAD
 #ifndef CHERI_TCPDUMP_VULNERABILITY
-	TCHECK2(*dp, ((len + 3) & ~3));
+	ND_TCHECK2(*dp, ((len + 3) & ~3));
 #endif
-=======
-	ND_TCHECK2(*dp, ((len + 3) & ~3));
->>>>>>> f49c5d52
 
 	cp = (u_char *)dp;
 	/* Update 32-bit pointer (NFS filenames padded to 32-bit boundaries) */
 	dp += ((len + 3) & ~3) / sizeof(*dp);
-<<<<<<< HEAD
-	putchar('"');
+	ND_PRINT((ndo, "\""));
 #ifdef CHERI_TCPDUMP_VULNERABILITY
-	(void) fn_printn(cp, len, NULL);
+	(void) fn_printn(ndo, cp, len, NULL);
 #else
-	if (fn_printn(cp, len, snapend)) {
-		putchar('"');
-		goto trunc;
-	}
-#endif
-	putchar('"');
-=======
-	ND_PRINT((ndo, "\""));
 	if (fn_printn(ndo, cp, len, ndo->ndo_snapend)) {
 		ND_PRINT((ndo, "\""));
 		goto trunc;
 	}
+#endif
 	ND_PRINT((ndo, "\""));
->>>>>>> f49c5d52
 
 	return (dp);
 trunc:
@@ -561,13 +550,15 @@
                     register const u_char *bp, u_int length,
                     register const u_char *bp2)
 {
-	if (!invoke_dissector((void *)_nfsreq_print,
-	    length, 0, 0, 0, 0, gndo, bp, bp2, NULL, NULL))
-		_nfsreq_print(bp, length, bp2);
+	if (!invoke_dissector((void *)_nfsreq_print_noaddr,
+	    length, 0, 0, 0, 0, ndo, bp, bp2, NULL, NULL))
+		_nfsreq_print_noaddr(ndo, bp, length, bp2);
 }
 
 void
-_nfsreq_print(const u_char *bp, u_int length, const u_char *bp2)
+_nfsreq_print_noaddr(netdissect_options *ndo,
+                    register const u_char *bp, u_int length,
+                    register const u_char *bp2)
 {
 	register const struct sunrpc_msg *rp;
 	register const uint32_t *dp;
