--- conflicted
+++ resolved
@@ -672,7 +672,6 @@
 void
 isoclns_print(netdissect_options *ndo, const uint8_t *p, u_int length)
 {
-<<<<<<< HEAD
 	INVOKE_DISSECTOR(_isoclns_print, ndo, p, length, caplen);
 }
 
@@ -680,10 +679,7 @@
 _isoclns_print(netdissect_options *ndo,
               const uint8_t *p, u_int length, u_int caplen)
 {
-	if (caplen <= 1) { /* enough bytes on the wire ? */
-=======
 	if (!ND_TTEST(*p)) { /* enough bytes on the wire ? */
->>>>>>> 37e2725e
 		ND_PRINT((ndo, "|OSI"));
 		return;
 	}
