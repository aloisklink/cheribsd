/*
 * Copyright (c) 1998-2007 The TCPDUMP project
 *
 * Redistribution and use in source and binary forms, with or without
 * modification, are permitted provided that: (1) source code
 * distributions retain the above copyright notice and this paragraph
 * in its entirety, and (2) distributions including binary code include
 * the above copyright notice and this paragraph in its entirety in
 * the documentation or other materials provided with the distribution.
 * THIS SOFTWARE IS PROVIDED ``AS IS'' AND
 * WITHOUT ANY EXPRESS OR IMPLIED WARRANTIES, INCLUDING, WITHOUT
 * LIMITATION, THE IMPLIED WARRANTIES OF MERCHANTABILITY AND FITNESS
 * FOR A PARTICULAR PURPOSE.
 *
 * The SFLOW protocol as per http://www.sflow.org/developers/specifications.php
 *
 * Original code by Carles Kishimoto <carles.kishimoto@gmail.com>
 *
 * Expansion and refactoring by Rick Jones <rick.jones2@hp.com>
 */

#define NETDISSECT_REWORKED
#ifdef HAVE_CONFIG_H
#include "config.h"
#endif

#include <tcpdump-stdinc.h>

#include "interface.h"
#include "extract.h"
#include "addrtoname.h"

/*
 * sFlow datagram
 *
 * 0                   1                   2                   3
 * 0 1 2 3 4 5 6 7 8 9 0 1 2 3 4 5 6 7 8 9 0 1 2 3 4 5 6 7 8 9 0 1
 * +-+-+-+-+-+-+-+-+-+-+-+-+-+-+-+-+-+-+-+-+-+-+-+-+-+-+-+-+-+-+-+-+
 * |                     Sflow version (2,4,5)                     |
 * +-+-+-+-+-+-+-+-+-+-+-+-+-+-+-+-+-+-+-+-+-+-+-+-+-+-+-+-+-+-+-+-+
 * |               IP version (1 for IPv4 | 2 for IPv6)            |
 * +-+-+-+-+-+-+-+-+-+-+-+-+-+-+-+-+-+-+-+-+-+-+-+-+-+-+-+-+-+-+-+-+
 * |                     IP Address AGENT (4 or 16 bytes)          |
 * +-+-+-+-+-+-+-+-+-+-+-+-+-+-+-+-+-+-+-+-+-+-+-+-+-+-+-+-+-+-+-+-+
 * |                          Sub agent ID                         |
 * +-+-+-+-+-+-+-+-+-+-+-+-+-+-+-+-+-+-+-+-+-+-+-+-+-+-+-+-+-+-+-+-+
 * |                      Datagram sequence number                 |
 * +-+-+-+-+-+-+-+-+-+-+-+-+-+-+-+-+-+-+-+-+-+-+-+-+-+-+-+-+-+-+-+-+
 * |                      Switch uptime in ms                      |
 * +-+-+-+-+-+-+-+-+-+-+-+-+-+-+-+-+-+-+-+-+-+-+-+-+-+-+-+-+-+-+-+-+
 * |                    num samples in datagram                    |
 * +-+-+-+-+-+-+-+-+-+-+-+-+-+-+-+-+-+-+-+-+-+-+-+-+-+-+-+-+-+-+-+-+
 *
 */

struct sflow_datagram_t {
    uint8_t 	version[4];
    uint8_t 	ip_version[4];
    uint8_t 	agent[4];
    uint8_t 	agent_id[4];
    uint8_t 	seqnum[4];
    uint8_t 	uptime[4];
    uint8_t 	samples[4];
};

struct sflow_sample_header {
    uint8_t	format[4];
    uint8_t	len[4];
};

#define		SFLOW_FLOW_SAMPLE		1
#define		SFLOW_COUNTER_SAMPLE		2
#define		SFLOW_EXPANDED_FLOW_SAMPLE	3
#define		SFLOW_EXPANDED_COUNTER_SAMPLE	4

static const struct tok sflow_format_values[] = {
    { SFLOW_FLOW_SAMPLE, "flow sample" },
    { SFLOW_COUNTER_SAMPLE, "counter sample" },
    { SFLOW_EXPANDED_FLOW_SAMPLE, "expanded flow sample" },
    { SFLOW_EXPANDED_COUNTER_SAMPLE, "expanded counter sample" },
    { 0, NULL}
};

struct sflow_flow_sample_t {
    uint8_t    seqnum[4];
    uint8_t    typesource[4];
    uint8_t    rate[4];
    uint8_t    pool[4];
    uint8_t    drops[4];
    uint8_t    in_interface[4];
    uint8_t    out_interface[4];
    uint8_t    records[4];

};

struct sflow_expanded_flow_sample_t {
    uint8_t    seqnum[4];
    uint8_t    type[4];
    uint8_t    index[4];
    uint8_t    rate[4];
    uint8_t    pool[4];
    uint8_t    drops[4];
    uint8_t    in_interface_format[4];
    uint8_t    in_interface_value[4];
    uint8_t    out_interface_format[4];
    uint8_t    out_interface_value[4];
    uint8_t    records[4];
};

#define 	SFLOW_FLOW_RAW_PACKET			1
#define 	SFLOW_FLOW_ETHERNET_FRAME		2
#define 	SFLOW_FLOW_IPV4_DATA			3
#define 	SFLOW_FLOW_IPV6_DATA			4
#define 	SFLOW_FLOW_EXTENDED_SWITCH_DATA		1001
#define 	SFLOW_FLOW_EXTENDED_ROUTER_DATA		1002
#define 	SFLOW_FLOW_EXTENDED_GATEWAY_DATA 	1003
#define 	SFLOW_FLOW_EXTENDED_USER_DATA		1004
#define 	SFLOW_FLOW_EXTENDED_URL_DATA		1005
#define 	SFLOW_FLOW_EXTENDED_MPLS_DATA		1006
#define 	SFLOW_FLOW_EXTENDED_NAT_DATA		1007
#define 	SFLOW_FLOW_EXTENDED_MPLS_TUNNEL		1008
#define 	SFLOW_FLOW_EXTENDED_MPLS_VC		1009
#define 	SFLOW_FLOW_EXTENDED_MPLS_FEC		1010
#define 	SFLOW_FLOW_EXTENDED_MPLS_LVP_FEC	1011
#define 	SFLOW_FLOW_EXTENDED_VLAN_TUNNEL		1012

static const struct tok sflow_flow_type_values[] = {
    { SFLOW_FLOW_RAW_PACKET, "Raw packet"},
    { SFLOW_FLOW_ETHERNET_FRAME, "Ethernet frame"},
    { SFLOW_FLOW_IPV4_DATA, "IPv4 Data"},
    { SFLOW_FLOW_IPV6_DATA, "IPv6 Data"},
    { SFLOW_FLOW_EXTENDED_SWITCH_DATA, "Extended Switch data"},
    { SFLOW_FLOW_EXTENDED_ROUTER_DATA, "Extended Router data"},
    { SFLOW_FLOW_EXTENDED_GATEWAY_DATA, "Extended Gateway data"},
    { SFLOW_FLOW_EXTENDED_USER_DATA, "Extended User data"},
    { SFLOW_FLOW_EXTENDED_URL_DATA, "Extended URL data"},
    { SFLOW_FLOW_EXTENDED_MPLS_DATA, "Extended MPLS data"},
    { SFLOW_FLOW_EXTENDED_NAT_DATA, "Extended NAT data"},
    { SFLOW_FLOW_EXTENDED_MPLS_TUNNEL, "Extended MPLS tunnel"},
    { SFLOW_FLOW_EXTENDED_MPLS_VC, "Extended MPLS VC"},
    { SFLOW_FLOW_EXTENDED_MPLS_FEC, "Extended MPLS FEC"},
    { SFLOW_FLOW_EXTENDED_MPLS_LVP_FEC, "Extended MPLS LVP FEC"},
    { SFLOW_FLOW_EXTENDED_VLAN_TUNNEL, "Extended VLAN Tunnel"},
    { 0, NULL}
};

#define		SFLOW_HEADER_PROTOCOL_ETHERNET	1
#define		SFLOW_HEADER_PROTOCOL_IPV4	11
#define		SFLOW_HEADER_PROTOCOL_IPV6	12

static const struct tok sflow_flow_raw_protocol_values[] = {
    { SFLOW_HEADER_PROTOCOL_ETHERNET, "Ethernet"},
    { SFLOW_HEADER_PROTOCOL_IPV4, "IPv4"},
    { SFLOW_HEADER_PROTOCOL_IPV6, "IPv6"},
    { 0, NULL}
};

struct sflow_expanded_flow_raw_t {
    uint8_t    protocol[4];
    uint8_t    length[4];
    uint8_t    stripped_bytes[4];
    uint8_t    header_size[4];
};

struct sflow_ethernet_frame_t {
    uint8_t length[4];
    uint8_t src_mac[8];
    uint8_t dst_mac[8];
    uint8_t type[4];
};

struct sflow_extended_switch_data_t {
    uint8_t src_vlan[4];
    uint8_t src_pri[4];
    uint8_t dst_vlan[4];
    uint8_t dst_pri[4];
};

struct sflow_counter_record_t {
    uint8_t    format[4];
    uint8_t    length[4];
};

struct sflow_flow_record_t {
    uint8_t    format[4];
    uint8_t    length[4];
};

struct sflow_counter_sample_t {
    uint8_t    seqnum[4];
    uint8_t    typesource[4];
    uint8_t    records[4];
};

struct sflow_expanded_counter_sample_t {
    uint8_t    seqnum[4];
    uint8_t    type[4];
    uint8_t    index[4];
    uint8_t    records[4];
};

#define         SFLOW_COUNTER_GENERIC           1
#define         SFLOW_COUNTER_ETHERNET          2
#define         SFLOW_COUNTER_TOKEN_RING        3
#define         SFLOW_COUNTER_BASEVG            4
#define         SFLOW_COUNTER_VLAN              5
#define         SFLOW_COUNTER_PROCESSOR         1001

static const struct tok sflow_counter_type_values[] = {
    { SFLOW_COUNTER_GENERIC, "Generic counter"},
    { SFLOW_COUNTER_ETHERNET, "Ethernet counter"},
    { SFLOW_COUNTER_TOKEN_RING, "Token ring counter"},
    { SFLOW_COUNTER_BASEVG, "100 BaseVG counter"},
    { SFLOW_COUNTER_VLAN, "Vlan counter"},
    { SFLOW_COUNTER_PROCESSOR, "Processor counter"},
    { 0, NULL}
};

#define		SFLOW_IFACE_DIRECTION_UNKNOWN		0
#define		SFLOW_IFACE_DIRECTION_FULLDUPLEX	1
#define		SFLOW_IFACE_DIRECTION_HALFDUPLEX	2
#define		SFLOW_IFACE_DIRECTION_IN		3
#define		SFLOW_IFACE_DIRECTION_OUT		4

static const struct tok sflow_iface_direction_values[] = {
    { SFLOW_IFACE_DIRECTION_UNKNOWN, "unknown"},
    { SFLOW_IFACE_DIRECTION_FULLDUPLEX, "full-duplex"},
    { SFLOW_IFACE_DIRECTION_HALFDUPLEX, "half-duplex"},
    { SFLOW_IFACE_DIRECTION_IN, "in"},
    { SFLOW_IFACE_DIRECTION_OUT, "out"},
    { 0, NULL}
};

struct sflow_generic_counter_t {
    uint8_t    ifindex[4];
    uint8_t    iftype[4];
    uint8_t    ifspeed[8];
    uint8_t    ifdirection[4];
    uint8_t    ifstatus[4];
    uint8_t    ifinoctets[8];
    uint8_t    ifinunicastpkts[4];
    uint8_t    ifinmulticastpkts[4];
    uint8_t    ifinbroadcastpkts[4];
    uint8_t    ifindiscards[4];
    uint8_t    ifinerrors[4];
    uint8_t    ifinunkownprotos[4];
    uint8_t    ifoutoctets[8];
    uint8_t    ifoutunicastpkts[4];
    uint8_t    ifoutmulticastpkts[4];
    uint8_t    ifoutbroadcastpkts[4];
    uint8_t    ifoutdiscards[4];
    uint8_t    ifouterrors[4];
    uint8_t    ifpromiscmode[4];
};

struct sflow_ethernet_counter_t {
    uint8_t    alignerrors[4];
    uint8_t    fcserrors[4];
    uint8_t    single_collision_frames[4];
    uint8_t    multiple_collision_frames[4];
    uint8_t    test_errors[4];
    uint8_t    deferred_transmissions[4];
    uint8_t    late_collisions[4];
    uint8_t    excessive_collisions[4];
    uint8_t    mac_transmit_errors[4];
    uint8_t    carrier_sense_errors[4];
    uint8_t    frame_too_longs[4];
    uint8_t    mac_receive_errors[4];
    uint8_t    symbol_errors[4];
};

struct sflow_100basevg_counter_t {
    uint8_t    in_highpriority_frames[4];
    uint8_t    in_highpriority_octets[8];
    uint8_t    in_normpriority_frames[4];
    uint8_t    in_normpriority_octets[8];
    uint8_t    in_ipmerrors[4];
    uint8_t    in_oversized[4];
    uint8_t    in_data_errors[4];
    uint8_t    in_null_addressed_frames[4];
    uint8_t    out_highpriority_frames[4];
    uint8_t    out_highpriority_octets[8];
    uint8_t    transitioninto_frames[4];
    uint8_t    hc_in_highpriority_octets[8];
    uint8_t    hc_in_normpriority_octets[8];
    uint8_t    hc_out_highpriority_octets[8];
};

struct sflow_vlan_counter_t {
    uint8_t    vlan_id[4];
    uint8_t    octets[8];
    uint8_t    unicast_pkt[4];
    uint8_t    multicast_pkt[4];
    uint8_t    broadcast_pkt[4];
    uint8_t    discards[4];
};

static int
print_sflow_counter_generic(netdissect_options *ndo,
                            const u_char *pointer, u_int len)
{
    const struct sflow_generic_counter_t *sflow_gen_counter;

    if (len < sizeof(struct sflow_generic_counter_t))
	return 1;


    sflow_gen_counter = (const struct sflow_generic_counter_t *)pointer;
    ND_PRINT((ndo, "\n\t      ifindex %u, iftype %u, ifspeed %" PRIu64 ", ifdirection %u (%s)",
	   EXTRACT_32BITS(sflow_gen_counter->ifindex),
	   EXTRACT_32BITS(sflow_gen_counter->iftype),
	   EXTRACT_64BITS(sflow_gen_counter->ifspeed),
	   EXTRACT_32BITS(sflow_gen_counter->ifdirection),
	   tok2str(sflow_iface_direction_values, "Unknown",
	   EXTRACT_32BITS(sflow_gen_counter->ifdirection))));
    ND_PRINT((ndo, "\n\t      ifstatus %u, adminstatus: %s, operstatus: %s",
	   EXTRACT_32BITS(sflow_gen_counter->ifstatus),
	   EXTRACT_32BITS(sflow_gen_counter->ifstatus)&1 ? "up" : "down",
	   (EXTRACT_32BITS(sflow_gen_counter->ifstatus)>>1)&1 ? "up" : "down"));
    ND_PRINT((ndo, "\n\t      In octets %" PRIu64
	   ", unicast pkts %u, multicast pkts %u, broadcast pkts %u, discards %u",
	   EXTRACT_64BITS(sflow_gen_counter->ifinoctets),
	   EXTRACT_32BITS(sflow_gen_counter->ifinunicastpkts),
	   EXTRACT_32BITS(sflow_gen_counter->ifinmulticastpkts),
	   EXTRACT_32BITS(sflow_gen_counter->ifinbroadcastpkts),
	   EXTRACT_32BITS(sflow_gen_counter->ifindiscards)));
    ND_PRINT((ndo, "\n\t      In errors %u, unknown protos %u",
	   EXTRACT_32BITS(sflow_gen_counter->ifinerrors),
	   EXTRACT_32BITS(sflow_gen_counter->ifinunkownprotos)));
    ND_PRINT((ndo, "\n\t      Out octets %" PRIu64
	   ", unicast pkts %u, multicast pkts %u, broadcast pkts %u, discards %u",
	   EXTRACT_64BITS(sflow_gen_counter->ifoutoctets),
	   EXTRACT_32BITS(sflow_gen_counter->ifoutunicastpkts),
	   EXTRACT_32BITS(sflow_gen_counter->ifoutmulticastpkts),
	   EXTRACT_32BITS(sflow_gen_counter->ifoutbroadcastpkts),
	   EXTRACT_32BITS(sflow_gen_counter->ifoutdiscards)));
    ND_PRINT((ndo, "\n\t      Out errors %u, promisc mode %u",
	   EXTRACT_32BITS(sflow_gen_counter->ifouterrors),
	   EXTRACT_32BITS(sflow_gen_counter->ifpromiscmode)));

    return 0;
}

static int
print_sflow_counter_ethernet(netdissect_options *ndo,
                             const u_char *pointer, u_int len)
{
    const struct sflow_ethernet_counter_t *sflow_eth_counter;

    if (len < sizeof(struct sflow_ethernet_counter_t))
	return 1;

    sflow_eth_counter = (const struct sflow_ethernet_counter_t *)pointer;
    ND_PRINT((ndo, "\n\t      align errors %u, fcs errors %u, single collision %u, multiple collision %u, test error %u",
	   EXTRACT_32BITS(sflow_eth_counter->alignerrors),
	   EXTRACT_32BITS(sflow_eth_counter->fcserrors),
	   EXTRACT_32BITS(sflow_eth_counter->single_collision_frames),
	   EXTRACT_32BITS(sflow_eth_counter->multiple_collision_frames),
	   EXTRACT_32BITS(sflow_eth_counter->test_errors)));
    ND_PRINT((ndo, "\n\t      deferred %u, late collision %u, excessive collision %u, mac trans error %u",
	   EXTRACT_32BITS(sflow_eth_counter->deferred_transmissions),
	   EXTRACT_32BITS(sflow_eth_counter->late_collisions),
	   EXTRACT_32BITS(sflow_eth_counter->excessive_collisions),
	   EXTRACT_32BITS(sflow_eth_counter->mac_transmit_errors)));
    ND_PRINT((ndo, "\n\t      carrier error %u, frames too long %u, mac receive errors %u, symbol errors %u",
	   EXTRACT_32BITS(sflow_eth_counter->carrier_sense_errors),
	   EXTRACT_32BITS(sflow_eth_counter->frame_too_longs),
	   EXTRACT_32BITS(sflow_eth_counter->mac_receive_errors),
	   EXTRACT_32BITS(sflow_eth_counter->symbol_errors)));

    return 0;
}

static int
print_sflow_counter_token_ring(netdissect_options *ndo _U_,
                               const u_char *pointer _U_, u_int len _U_)
{
    return 0;
}

static int
print_sflow_counter_basevg(netdissect_options *ndo,
                           const u_char *pointer, u_int len)
{
    const struct sflow_100basevg_counter_t *sflow_100basevg_counter;

    if (len < sizeof(struct sflow_100basevg_counter_t))
	return 1;

    sflow_100basevg_counter = (const struct sflow_100basevg_counter_t *)pointer;
    ND_PRINT((ndo, "\n\t      in high prio frames %u, in high prio octets %" PRIu64,
	   EXTRACT_32BITS(sflow_100basevg_counter->in_highpriority_frames),
	   EXTRACT_64BITS(sflow_100basevg_counter->in_highpriority_octets)));
    ND_PRINT((ndo, "\n\t      in norm prio frames %u, in norm prio octets %" PRIu64,
	   EXTRACT_32BITS(sflow_100basevg_counter->in_normpriority_frames),
	   EXTRACT_64BITS(sflow_100basevg_counter->in_normpriority_octets)));
    ND_PRINT((ndo, "\n\t      in ipm errors %u, oversized %u, in data errors %u, null addressed frames %u",
	   EXTRACT_32BITS(sflow_100basevg_counter->in_ipmerrors),
	   EXTRACT_32BITS(sflow_100basevg_counter->in_oversized),
	   EXTRACT_32BITS(sflow_100basevg_counter->in_data_errors),
	   EXTRACT_32BITS(sflow_100basevg_counter->in_null_addressed_frames)));
    ND_PRINT((ndo, "\n\t      out high prio frames %u, out high prio octets %" PRIu64
	   ", trans into frames %u",
	   EXTRACT_32BITS(sflow_100basevg_counter->out_highpriority_frames),
	   EXTRACT_64BITS(sflow_100basevg_counter->out_highpriority_octets),
	   EXTRACT_32BITS(sflow_100basevg_counter->transitioninto_frames)));
    ND_PRINT((ndo, "\n\t      in hc high prio octets %" PRIu64
	   ", in hc norm prio octets %" PRIu64
	   ", out hc high prio octets %" PRIu64,
	   EXTRACT_64BITS(sflow_100basevg_counter->hc_in_highpriority_octets),
	   EXTRACT_64BITS(sflow_100basevg_counter->hc_in_normpriority_octets),
	   EXTRACT_64BITS(sflow_100basevg_counter->hc_out_highpriority_octets)));

    return 0;
}

static int
print_sflow_counter_vlan(netdissect_options *ndo,
                         const u_char *pointer, u_int len)
{
    const struct sflow_vlan_counter_t *sflow_vlan_counter;

    if (len < sizeof(struct sflow_vlan_counter_t))
	return 1;

    sflow_vlan_counter = (const struct sflow_vlan_counter_t *)pointer;
    ND_PRINT((ndo, "\n\t      vlan_id %u, octets %" PRIu64
	   ", unicast_pkt %u, multicast_pkt %u, broadcast_pkt %u, discards %u",
	   EXTRACT_32BITS(sflow_vlan_counter->vlan_id),
	   EXTRACT_64BITS(sflow_vlan_counter->octets),
	   EXTRACT_32BITS(sflow_vlan_counter->unicast_pkt),
	   EXTRACT_32BITS(sflow_vlan_counter->multicast_pkt),
	   EXTRACT_32BITS(sflow_vlan_counter->broadcast_pkt),
	   EXTRACT_32BITS(sflow_vlan_counter->discards)));

    return 0;
}

struct sflow_processor_counter_t {
    uint8_t five_sec_util[4];
    uint8_t one_min_util[4];
    uint8_t five_min_util[4];
    uint8_t total_memory[8];
    uint8_t free_memory[8];
};

static int
print_sflow_counter_processor(netdissect_options *ndo,
                              const u_char *pointer, u_int len)
{
    const struct sflow_processor_counter_t *sflow_processor_counter;

    if (len < sizeof(struct sflow_processor_counter_t))
	return 1;

    sflow_processor_counter = (const struct sflow_processor_counter_t *)pointer;
    ND_PRINT((ndo, "\n\t      5sec %u, 1min %u, 5min %u, total_mem %" PRIu64
	   ", total_mem %" PRIu64,
	   EXTRACT_32BITS(sflow_processor_counter->five_sec_util),
	   EXTRACT_32BITS(sflow_processor_counter->one_min_util),
	   EXTRACT_32BITS(sflow_processor_counter->five_min_util),
	   EXTRACT_64BITS(sflow_processor_counter->total_memory),
	   EXTRACT_64BITS(sflow_processor_counter->free_memory)));

    return 0;
}

static int
sflow_print_counter_records(netdissect_options *ndo,
                            const u_char *pointer, u_int len, u_int records)
{
    u_int nrecords;
    const u_char *tptr;
    u_int tlen;
    u_int counter_type;
    u_int counter_len;
    u_int enterprise;
    const struct sflow_counter_record_t *sflow_counter_record;

    nrecords = records;
    tptr = pointer;
    tlen = len;

    while (nrecords > 0) {
	/* do we have the "header?" */
	if (tlen < sizeof(struct sflow_counter_record_t))
	    return 1;
	sflow_counter_record = (const struct sflow_counter_record_t *)tptr;

	enterprise = EXTRACT_32BITS(sflow_counter_record->format);
	counter_type = enterprise & 0x0FFF;
	enterprise = enterprise >> 20;
	counter_len  = EXTRACT_32BITS(sflow_counter_record->length);
	ND_PRINT((ndo, "\n\t    enterprise %u, %s (%u) length %u",
	       enterprise,
	       (enterprise == 0) ? tok2str(sflow_counter_type_values,"Unknown",counter_type) : "Unknown",
	       counter_type,
	       counter_len));

	tptr += sizeof(struct sflow_counter_record_t);
	tlen -= sizeof(struct sflow_counter_record_t);

	if (tlen < counter_len)
	    return 1;
	if (enterprise == 0) {
	    switch (counter_type) {
	    case SFLOW_COUNTER_GENERIC:
		if (print_sflow_counter_generic(ndo, tptr, tlen))
		    return 1;
		break;
	    case SFLOW_COUNTER_ETHERNET:
		if (print_sflow_counter_ethernet(ndo, tptr, tlen))
		    return 1;
		break;
	    case SFLOW_COUNTER_TOKEN_RING:
		if (print_sflow_counter_token_ring(ndo, tptr,tlen))
		    return 1;
		break;
	    case SFLOW_COUNTER_BASEVG:
		if (print_sflow_counter_basevg(ndo, tptr, tlen))
		    return 1;
		break;
	    case SFLOW_COUNTER_VLAN:
		if (print_sflow_counter_vlan(ndo, tptr, tlen))
		    return 1;
		break;
	    case SFLOW_COUNTER_PROCESSOR:
		if (print_sflow_counter_processor(ndo, tptr, tlen))
		    return 1;
		break;
	    default:
		if (ndo->ndo_vflag <= 1)
		    print_unknown_data(ndo, tptr, "\n\t\t", counter_len);
		break;
	    }
	}
	tptr += counter_len;
	tlen -= counter_len;
	nrecords--;

    }

    return 0;
}

static int
sflow_print_counter_sample(netdissect_options *ndo,
                           const u_char *pointer, u_int len)
{
    const struct sflow_counter_sample_t *sflow_counter_sample;
    u_int           nrecords;
    u_int           typesource;
    u_int           type;
    u_int           index;


    if (len < sizeof(struct sflow_counter_sample_t))
	return 1;

    sflow_counter_sample = (const struct sflow_counter_sample_t *)pointer;

    typesource = EXTRACT_32BITS(sflow_counter_sample->typesource);
    nrecords   = EXTRACT_32BITS(sflow_counter_sample->records);
    type = typesource >> 24;
    index = typesource & 0x0FFF;

    ND_PRINT((ndo, " seqnum %u, type %u, idx %u, records %u",
	   EXTRACT_32BITS(sflow_counter_sample->seqnum),
	   type,
	   index,
	   nrecords));

    return sflow_print_counter_records(ndo, pointer + sizeof(struct sflow_counter_sample_t),
				       len - sizeof(struct sflow_counter_sample_t),
				       nrecords);

}

static int
sflow_print_expanded_counter_sample(netdissect_options *ndo,
                                    const u_char *pointer, u_int len)
{
    const struct sflow_expanded_counter_sample_t *sflow_expanded_counter_sample;
    u_int           nrecords;


    if (len < sizeof(struct sflow_expanded_counter_sample_t))
	return 1;

    sflow_expanded_counter_sample = (const struct sflow_expanded_counter_sample_t *)pointer;

    nrecords = EXTRACT_32BITS(sflow_expanded_counter_sample->records);

    ND_PRINT((ndo, " seqnum %u, type %u, idx %u, records %u",
	   EXTRACT_32BITS(sflow_expanded_counter_sample->seqnum),
	   EXTRACT_32BITS(sflow_expanded_counter_sample->type),
	   EXTRACT_32BITS(sflow_expanded_counter_sample->index),
	   nrecords));

    return sflow_print_counter_records(ndo, pointer + sizeof(struct sflow_expanded_counter_sample_t),
				       len - sizeof(struct sflow_expanded_counter_sample_t),
				       nrecords);

}

static int
print_sflow_raw_packet(netdissect_options *ndo,
                       const u_char *pointer, u_int len)
{
    const struct sflow_expanded_flow_raw_t *sflow_flow_raw;

    if (len < sizeof(struct sflow_expanded_flow_raw_t))
	return 1;

    sflow_flow_raw = (const struct sflow_expanded_flow_raw_t *)pointer;
    ND_PRINT((ndo, "\n\t      protocol %s (%u), length %u, stripped bytes %u, header_size %u",
	   tok2str(sflow_flow_raw_protocol_values,"Unknown",EXTRACT_32BITS(sflow_flow_raw->protocol)),
	   EXTRACT_32BITS(sflow_flow_raw->protocol),
	   EXTRACT_32BITS(sflow_flow_raw->length),
	   EXTRACT_32BITS(sflow_flow_raw->stripped_bytes),
	   EXTRACT_32BITS(sflow_flow_raw->header_size)));

    /* QUESTION - should we attempt to print the raw header itself?
       assuming of course there is wnough data present to do so... */

    return 0;
}

static int
print_sflow_ethernet_frame(netdissect_options *ndo,
                           const u_char *pointer, u_int len)
{
    const struct sflow_ethernet_frame_t *sflow_ethernet_frame;

    if (len < sizeof(struct sflow_ethernet_frame_t))
	return 1;

    sflow_ethernet_frame = (const struct sflow_ethernet_frame_t *)pointer;

    ND_PRINT((ndo, "\n\t      frame len %u, type %u",
	   EXTRACT_32BITS(sflow_ethernet_frame->length),
	   EXTRACT_32BITS(sflow_ethernet_frame->type)));

    return 0;
}

static int
print_sflow_extended_switch_data(netdissect_options *ndo,
                                 const u_char *pointer, u_int len)
{
    const struct sflow_extended_switch_data_t *sflow_extended_sw_data;

    if (len < sizeof(struct sflow_extended_switch_data_t))
	return 1;

    sflow_extended_sw_data = (const struct sflow_extended_switch_data_t *)pointer;
    ND_PRINT((ndo, "\n\t      src vlan %u, src pri %u, dst vlan %u, dst pri %u",
	   EXTRACT_32BITS(sflow_extended_sw_data->src_vlan),
	   EXTRACT_32BITS(sflow_extended_sw_data->src_pri),
	   EXTRACT_32BITS(sflow_extended_sw_data->dst_vlan),
	   EXTRACT_32BITS(sflow_extended_sw_data->dst_pri)));

    return 0;
}

static int
sflow_print_flow_records(netdissect_options *ndo,
                         const u_char *pointer, u_int len, u_int records)
{
    u_int nrecords;
    const u_char *tptr;
    u_int tlen;
    u_int flow_type;
    u_int enterprise;
    u_int flow_len;
    const struct sflow_flow_record_t *sflow_flow_record;

    nrecords = records;
    tptr = pointer;
    tlen = len;

    while (nrecords > 0) {
	/* do we have the "header?" */
	if (tlen < sizeof(struct sflow_flow_record_t))
	    return 1;

	sflow_flow_record = (const struct sflow_flow_record_t *)tptr;

	/* so, the funky encoding means we cannot blythly mask-off
	   bits, we must also check the enterprise. */

	enterprise = EXTRACT_32BITS(sflow_flow_record->format);
	flow_type = enterprise & 0x0FFF;
	enterprise = enterprise >> 12;
	flow_len  = EXTRACT_32BITS(sflow_flow_record->length);
	ND_PRINT((ndo, "\n\t    enterprise %u %s (%u) length %u",
	       enterprise,
	       (enterprise == 0) ? tok2str(sflow_flow_type_values,"Unknown",flow_type) : "Unknown",
	       flow_type,
	       flow_len));

	tptr += sizeof(struct sflow_flow_record_t);
	tlen -= sizeof(struct sflow_flow_record_t);

	if (tlen < flow_len)
	    return 1;

	if (enterprise == 0) {
	    switch (flow_type) {
	    case SFLOW_FLOW_RAW_PACKET:
		if (print_sflow_raw_packet(ndo, tptr, tlen))
		    return 1;
		break;
	    case SFLOW_FLOW_EXTENDED_SWITCH_DATA:
		if (print_sflow_extended_switch_data(ndo, tptr, tlen))
		    return 1;
		break;
	    case SFLOW_FLOW_ETHERNET_FRAME:
		if (print_sflow_ethernet_frame(ndo, tptr, tlen))
		    return 1;
		break;
		/* FIXME these need a decoder */
	    case SFLOW_FLOW_IPV4_DATA:
	    case SFLOW_FLOW_IPV6_DATA:
	    case SFLOW_FLOW_EXTENDED_ROUTER_DATA:
	    case SFLOW_FLOW_EXTENDED_GATEWAY_DATA:
	    case SFLOW_FLOW_EXTENDED_USER_DATA:
	    case SFLOW_FLOW_EXTENDED_URL_DATA:
	    case SFLOW_FLOW_EXTENDED_MPLS_DATA:
	    case SFLOW_FLOW_EXTENDED_NAT_DATA:
	    case SFLOW_FLOW_EXTENDED_MPLS_TUNNEL:
	    case SFLOW_FLOW_EXTENDED_MPLS_VC:
	    case SFLOW_FLOW_EXTENDED_MPLS_FEC:
	    case SFLOW_FLOW_EXTENDED_MPLS_LVP_FEC:
	    case SFLOW_FLOW_EXTENDED_VLAN_TUNNEL:
		break;
	    default:
		if (ndo->ndo_vflag <= 1)
		    print_unknown_data(ndo, tptr, "\n\t\t", flow_len);
		break;
	    }
	}
	tptr += flow_len;
	tlen -= flow_len;
	nrecords--;

    }

    return 0;
}

static int
sflow_print_flow_sample(netdissect_options *ndo,
                        const u_char *pointer, u_int len)
{
    const struct sflow_flow_sample_t *sflow_flow_sample;
    u_int          nrecords;
    u_int          typesource;
    u_int          type;
    u_int          index;

    if (len < sizeof(struct sflow_flow_sample_t))
	return 1;

    sflow_flow_sample = (struct sflow_flow_sample_t *)pointer;

    typesource = EXTRACT_32BITS(sflow_flow_sample->typesource);
    nrecords = EXTRACT_32BITS(sflow_flow_sample->records);
    type = typesource >> 24;
    index = typesource & 0x0FFF;

    ND_PRINT((ndo, " seqnum %u, type %u, idx %u, rate %u, pool %u, drops %u, input %u output %u records %u",
	   EXTRACT_32BITS(sflow_flow_sample->seqnum),
	   type,
	   index,
	   EXTRACT_32BITS(sflow_flow_sample->rate),
	   EXTRACT_32BITS(sflow_flow_sample->pool),
	   EXTRACT_32BITS(sflow_flow_sample->drops),
	   EXTRACT_32BITS(sflow_flow_sample->in_interface),
	   EXTRACT_32BITS(sflow_flow_sample->out_interface),
	   nrecords));

    return sflow_print_flow_records(ndo, pointer + sizeof(struct sflow_flow_sample_t),
				    len - sizeof(struct sflow_flow_sample_t),
				    nrecords);

}

static int
sflow_print_expanded_flow_sample(netdissect_options *ndo,
                                 const u_char *pointer, u_int len)
{
    const struct sflow_expanded_flow_sample_t *sflow_expanded_flow_sample;
    u_int nrecords;

    if (len < sizeof(struct sflow_expanded_flow_sample_t))
	return 1;

    sflow_expanded_flow_sample = (const struct sflow_expanded_flow_sample_t *)pointer;

    nrecords = EXTRACT_32BITS(sflow_expanded_flow_sample->records);

    ND_PRINT((ndo, " seqnum %u, type %u, idx %u, rate %u, pool %u, drops %u, records %u",
	   EXTRACT_32BITS(sflow_expanded_flow_sample->seqnum),
	   EXTRACT_32BITS(sflow_expanded_flow_sample->type),
	   EXTRACT_32BITS(sflow_expanded_flow_sample->index),
	   EXTRACT_32BITS(sflow_expanded_flow_sample->rate),
	   EXTRACT_32BITS(sflow_expanded_flow_sample->pool),
	   EXTRACT_32BITS(sflow_expanded_flow_sample->drops),
	   EXTRACT_32BITS(sflow_expanded_flow_sample->records)));

    return sflow_print_flow_records(ndo, pointer + sizeof(struct sflow_expanded_flow_sample_t),
				    len - sizeof(struct sflow_expanded_flow_sample_t),
				    nrecords);

}

void
sflow_print(netdissect_options *ndo,
<<<<<<< HEAD
            const u_char *pptr, u_int len) {
	INVOKE_DISSECTOR(_sflow_print, ndo, pptr, len);
}

void
_sflow_print(netdissect_options *ndo,
            const u_char *pptr, u_int len) {
=======
            const u_char *pptr, u_int len)
{
>>>>>>> 7e965066
    const struct sflow_datagram_t *sflow_datagram;
    const struct sflow_sample_header *sflow_sample;

    const u_char *tptr;
    u_int tlen;
    uint32_t sflow_sample_type, sflow_sample_len;
    uint32_t nsamples;


    tptr = pptr;
    tlen = len;
    sflow_datagram = (const struct sflow_datagram_t *)pptr;
    ND_TCHECK(*sflow_datagram);

    /*
     * Sanity checking of the header.
     */
    if (EXTRACT_32BITS(sflow_datagram->version) != 5) {
        ND_PRINT((ndo, "sFlow version %u packet not supported",
               EXTRACT_32BITS(sflow_datagram->version)));
        return;
    }

    if (ndo->ndo_vflag < 1) {
        ND_PRINT((ndo, "sFlowv%u, %s agent %s, agent-id %u, length %u",
               EXTRACT_32BITS(sflow_datagram->version),
               EXTRACT_32BITS(sflow_datagram->ip_version) == 1 ? "IPv4" : "IPv6",
               ipaddr_string(ndo, sflow_datagram->agent),
               EXTRACT_32BITS(sflow_datagram->agent_id),
               len));
        return;
    }

    /* ok they seem to want to know everything - lets fully decode it */
    nsamples=EXTRACT_32BITS(sflow_datagram->samples);
    ND_PRINT((ndo, "sFlowv%u, %s agent %s, agent-id %u, seqnum %u, uptime %u, samples %u, length %u",
           EXTRACT_32BITS(sflow_datagram->version),
           EXTRACT_32BITS(sflow_datagram->ip_version) == 1 ? "IPv4" : "IPv6",
           ipaddr_string(ndo, sflow_datagram->agent),
           EXTRACT_32BITS(sflow_datagram->agent_id),
           EXTRACT_32BITS(sflow_datagram->seqnum),
           EXTRACT_32BITS(sflow_datagram->uptime),
           nsamples,
           len));

    /* skip Common header */
    tptr += sizeof(const struct sflow_datagram_t);
    tlen -= sizeof(const struct sflow_datagram_t);

    while (nsamples > 0 && tlen > 0) {
        sflow_sample = (const struct sflow_sample_header *)tptr;
        ND_TCHECK(*sflow_sample);

        sflow_sample_type = (EXTRACT_32BITS(sflow_sample->format)&0x0FFF);
        sflow_sample_len = EXTRACT_32BITS(sflow_sample->len);

	if (tlen < sizeof(struct sflow_sample_header))
	    goto trunc;

        tptr += sizeof(struct sflow_sample_header);
        tlen -= sizeof(struct sflow_sample_header);

        ND_PRINT((ndo, "\n\t%s (%u), length %u,",
               tok2str(sflow_format_values, "Unknown", sflow_sample_type),
               sflow_sample_type,
               sflow_sample_len));

        /* basic sanity check */
        if (sflow_sample_type == 0 || sflow_sample_len ==0) {
            return;
        }

	if (tlen < sflow_sample_len)
	    goto trunc;

        /* did we capture enough for fully decoding the sample ? */
        ND_TCHECK2(*tptr, sflow_sample_len);

	switch(sflow_sample_type) {
        case SFLOW_FLOW_SAMPLE:
	    if (sflow_print_flow_sample(ndo, tptr, tlen))
		goto trunc;
            break;

        case SFLOW_COUNTER_SAMPLE:
	    if (sflow_print_counter_sample(ndo, tptr,tlen))
		goto trunc;
            break;

        case SFLOW_EXPANDED_FLOW_SAMPLE:
	    if (sflow_print_expanded_flow_sample(ndo, tptr, tlen))
		goto trunc;
	    break;

        case SFLOW_EXPANDED_COUNTER_SAMPLE:
	    if (sflow_print_expanded_counter_sample(ndo, tptr,tlen))
		goto trunc;
	    break;

        default:
            if (ndo->ndo_vflag <= 1)
                print_unknown_data(ndo, tptr, "\n\t    ", sflow_sample_len);
            break;
        }
        tptr += sflow_sample_len;
        tlen -= sflow_sample_len;
        nsamples--;
    }
    return;

 trunc:
    ND_PRINT((ndo, "[|SFLOW]"));
}

/*
 * Local Variables:
 * c-style: whitesmith
 * c-basic-offset: 4
 * End:
 */<|MERGE_RESOLUTION|>--- conflicted
+++ resolved
@@ -817,18 +817,15 @@
 
 void
 sflow_print(netdissect_options *ndo,
-<<<<<<< HEAD
-            const u_char *pptr, u_int len) {
+            const u_char *pptr, u_int len)
+{
 	INVOKE_DISSECTOR(_sflow_print, ndo, pptr, len);
 }
 
 void
 _sflow_print(netdissect_options *ndo,
-            const u_char *pptr, u_int len) {
-=======
             const u_char *pptr, u_int len)
 {
->>>>>>> 7e965066
     const struct sflow_datagram_t *sflow_datagram;
     const struct sflow_sample_header *sflow_sample;
 
