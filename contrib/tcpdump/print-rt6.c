--- conflicted
+++ resolved
@@ -33,13 +33,9 @@
 #include "addrtoname.h"
 #include "extract.h"
 
-<<<<<<< HEAD
-void
-=======
 #include "ip6.h"
 
 int
->>>>>>> 37e2725e
 rt6_print(netdissect_options *ndo, register const u_char *bp, const u_char *bp2 _U_)
 {
 	INVOKE_DISSECTOR(_rt6_print, ndo, bp, bp2);
