/*
 * Copyright (c) 1988, 1989, 1990, 1991, 1992, 1993, 1994
 *	The Regents of the University of California.  All rights reserved.
 *
 * Redistribution and use in source and binary forms, with or without
 * modification, are permitted provided that: (1) source code distributions
 * retain the above copyright notice and this paragraph in its entirety, (2)
 * distributions including binary code include the above copyright notice and
 * this paragraph in its entirety in the documentation or other materials
 * provided with the distribution, and (3) all advertising materials mentioning
 * features or use of this software display the following acknowledgement:
 * ``This product includes software developed by the University of California,
 * Lawrence Berkeley Laboratory and its contributors.'' Neither the name of
 * the University nor the names of its contributors may be used to endorse
 * or promote products derived from this software without specific prior
 * written permission.
 * THIS SOFTWARE IS PROVIDED ``AS IS'' AND WITHOUT ANY EXPRESS OR IMPLIED
 * WARRANTIES, INCLUDING, WITHOUT LIMITATION, THE IMPLIED WARRANTIES OF
 * MERCHANTABILITY AND FITNESS FOR A PARTICULAR PURPOSE.
 */

/* \summary: IPv6 printer */

#ifdef HAVE_CONFIG_H
#include "config.h"
#endif

#include <netdissect-stdinc.h>

#include <string.h>

#include "netdissect.h"
#include "addrtoname.h"
#include "extract.h"

#include "ip6.h"
#include "ipproto.h"

/*
 * If routing headers are presend and valid, set dst to the final destination.
 * Otherwise, set it to the IPv6 destination.
 *
 * This is used for UDP and TCP pseudo-header in the checksum
 * calculation.
 */
static void
ip6_finddst(netdissect_options *ndo, struct in6_addr *dst,
            const struct ip6_hdr *ip6)
{
	const u_char *cp;
	int advance;
	u_int nh;
	const struct in6_addr *dst_addr;
	const struct ip6_rthdr *dp;
	const struct ip6_rthdr0 *dp0;
	const struct in6_addr *addr;
	int i, len;

	cp = (const u_char *)ip6;
	advance = sizeof(struct ip6_hdr);
	nh = ip6->ip6_nxt;
	dst_addr = (void *)&ip6->ip6_dst;

	while (cp < ndo->ndo_snapend) {
		cp += advance;

		switch (nh) {

		case IPPROTO_HOPOPTS:
		case IPPROTO_DSTOPTS:
		case IPPROTO_MOBILITY_OLD:
		case IPPROTO_MOBILITY:
			/*
			 * These have a header length byte, following
			 * the next header byte, giving the length of
			 * the header, in units of 8 octets, excluding
			 * the first 8 octets.
			 */
			ND_TCHECK2(*cp, 2);
			advance = (int)((*(cp + 1) + 1) << 3);
			nh = *cp;
			break;

		case IPPROTO_FRAGMENT:
			/*
			 * The byte following the next header byte is
			 * marked as reserved, and the header is always
			 * the same size.
			 */
			ND_TCHECK2(*cp, 1);
			advance = sizeof(struct ip6_frag);
			nh = *cp;
			break;

		case IPPROTO_ROUTING:
			/*
			 * OK, we found it.
			 */
			dp = (const struct ip6_rthdr *)cp;
			ND_TCHECK(*dp);
			len = dp->ip6r_len;
			switch (dp->ip6r_type) {

			case IPV6_RTHDR_TYPE_0:
			case IPV6_RTHDR_TYPE_2:		/* Mobile IPv6 ID-20 */
				dp0 = (const struct ip6_rthdr0 *)dp;
				if (len % 2 == 1)
					goto trunc;
				len >>= 1;
				addr = &dp0->ip6r0_addr[0];
				for (i = 0; i < len; i++) {
					if ((const u_char *)(addr + 1) > ndo->ndo_snapend)
						goto trunc;

					dst_addr = addr;
					addr++;
				}
				break;

			default:
				break;
			}

			/*
			 * Only one routing header to a customer.
			 */
			goto done;

		case IPPROTO_AH:
		case IPPROTO_ESP:
		case IPPROTO_IPCOMP:
		default:
			/*
			 * AH and ESP are, in the RFCs that describe them,
			 * described as being "viewed as an end-to-end
			 * payload" "in the IPv6 context, so that they
			 * "should appear after hop-by-hop, routing, and
			 * fragmentation extension headers".  We assume
			 * that's the case, and stop as soon as we see
			 * one.  (We can't handle an ESP header in
			 * the general case anyway, as its length depends
			 * on the encryption algorithm.)
			 *
			 * IPComp is also "viewed as an end-to-end
			 * payload" "in the IPv6 context".
			 *
			 * All other protocols are assumed to be the final
			 * protocol.
			 */
			goto done;
		}
	}

done:
trunc:
	UNALIGNED_MEMCPY(dst, dst_addr, sizeof(struct in6_addr));
}

/*
 * Compute a V6-style checksum by building a pseudoheader.
 */
int
nextproto6_cksum(netdissect_options *ndo,
                 const struct ip6_hdr *ip6, const uint8_t *data,
		 u_int len, u_int covlen, u_int next_proto)
{
        struct {
                struct in6_addr ph_src;
                struct in6_addr ph_dst;
                uint32_t       ph_len;
                uint8_t        ph_zero[3];
                uint8_t        ph_nxt;
        } ph;
        struct cksum_vec vec[2];

        /* pseudo-header */
        memset(&ph, 0, sizeof(ph));
        UNALIGNED_MEMCPY(&ph.ph_src, &ip6->ip6_src, sizeof (struct in6_addr));
        switch (ip6->ip6_nxt) {

        case IPPROTO_HOPOPTS:
        case IPPROTO_DSTOPTS:
        case IPPROTO_MOBILITY_OLD:
        case IPPROTO_MOBILITY:
        case IPPROTO_FRAGMENT:
        case IPPROTO_ROUTING:
                /*
                 * The next header is either a routing header or a header
                 * after which there might be a routing header, so scan
                 * for a routing header.
                 */
                ip6_finddst(ndo, &ph.ph_dst, ip6);
                break;

        default:
                UNALIGNED_MEMCPY(&ph.ph_dst, &ip6->ip6_dst, sizeof (struct in6_addr));
                break;
        }
        ph.ph_len = htonl(len);
        ph.ph_nxt = next_proto;

        vec[0].ptr = (const uint8_t *)(void *)&ph;
        vec[0].len = sizeof(ph);
        vec[1].ptr = data;
        vec[1].len = covlen;

        return in_cksum(vec, 2);
}

/*
 * print an IP6 datagram.
 */
void
ip6_print(netdissect_options *ndo, const u_char *bp, u_int length)
{
	register const struct ip6_hdr *ip6;
	register int advance;
	u_int len;
	const u_char *ipend;
	register const u_char *cp;
	register u_int payload_len;
	int nh;
	int fragmented = 0;
	u_int flow;

	ip6 = (const struct ip6_hdr *)bp;

	ND_TCHECK(*ip6);
	if (length < sizeof (struct ip6_hdr)) {
		ND_PRINT((ndo, "truncated-ip6 %u", length));
		return;
	}

        if (!ndo->ndo_eflag)
            ND_PRINT((ndo, "IP6 "));

	if (IP6_VERSION(ip6) != 6) {
          ND_PRINT((ndo,"version error: %u != 6", IP6_VERSION(ip6)));
          return;
	}

	payload_len = EXTRACT_16BITS(&ip6->ip6_plen);
	len = payload_len + sizeof(struct ip6_hdr);
	if (length < len)
		ND_PRINT((ndo, "truncated-ip6 - %u bytes missing!",
			len - length));

        if (ndo->ndo_vflag) {
            flow = EXTRACT_32BITS(&ip6->ip6_flow);
            ND_PRINT((ndo, "("));
#if 0
            /* rfc1883 */
            if (flow & 0x0f000000)
		ND_PRINT((ndo, "pri 0x%02x, ", (flow & 0x0f000000) >> 24));
            if (flow & 0x00ffffff)
		ND_PRINT((ndo, "flowlabel 0x%06x, ", flow & 0x00ffffff));
#else
            /* RFC 2460 */
            if (flow & 0x0ff00000)
		ND_PRINT((ndo, "class 0x%02x, ", (flow & 0x0ff00000) >> 20));
            if (flow & 0x000fffff)
		ND_PRINT((ndo, "flowlabel 0x%05x, ", flow & 0x000fffff));
#endif

            ND_PRINT((ndo, "hlim %u, next-header %s (%u) payload length: %u) ",
                         ip6->ip6_hlim,
                         tok2str(ipproto_values,"unknown",ip6->ip6_nxt),
                         ip6->ip6_nxt,
                         payload_len));
        }

	/*
	 * Cut off the snapshot length to the end of the IP payload.
	 */
	ipend = bp + len;
	if (ipend < ndo->ndo_snapend)
		ndo->ndo_snapend = ipend;

	cp = (const u_char *)ip6;
	advance = sizeof(struct ip6_hdr);
	nh = ip6->ip6_nxt;
	while (cp < ndo->ndo_snapend && advance > 0) {
		if (len < (u_int)advance)
			goto trunc;
		cp += advance;
		len -= advance;

		if (cp == (const u_char *)(ip6 + 1) &&
		    nh != IPPROTO_TCP && nh != IPPROTO_UDP &&
		    nh != IPPROTO_DCCP && nh != IPPROTO_SCTP) {
			ND_PRINT((ndo, "%s > %s: ", ip6addr_string(ndo, &ip6->ip6_src),
				     ip6addr_string(ndo, &ip6->ip6_dst)));
		}

		switch (nh) {
		case IPPROTO_HOPOPTS:
			advance = _hbhopt_print(ndo, cp);
			if (advance < 0)
				return;
			nh = *cp;
			break;
		case IPPROTO_DSTOPTS:
			advance = _dstopt_print(ndo, cp);
			if (advance < 0)
				return;
			nh = *cp;
			break;
		case IPPROTO_FRAGMENT:
			advance = frag6_print(ndo, cp, (const u_char *)ip6);
			if (advance < 0 || ndo->ndo_snapend <= cp + advance)
				return;
			nh = *cp;
			fragmented = 1;
			break;

		case IPPROTO_MOBILITY_OLD:
		case IPPROTO_MOBILITY:
			/*
			 * XXX - we don't use "advance"; RFC 3775 says that
			 * the next header field in a mobility header
			 * should be IPPROTO_NONE, but speaks of
			 * the possiblity of a future extension in
			 * which payload can be piggybacked atop a
			 * mobility header.
			 */
<<<<<<< HEAD
			advance = _mobility_print(ndo, cp, (const u_char *)ip6);
			nh = *cp;
			return;
		case IPPROTO_ROUTING:
			advance = _rt6_print(ndo, cp, (const u_char *)ip6);
=======
			advance = mobility_print(ndo, cp, (const u_char *)ip6);
			if (advance < 0)
				return;
			nh = *cp;
			return;
		case IPPROTO_ROUTING:
			ND_TCHECK(*cp);
			advance = rt6_print(ndo, cp, (const u_char *)ip6);
			if (advance < 0)
				return;
>>>>>>> 37e2725e
			nh = *cp;
			break;
		case IPPROTO_SCTP:
			sctp_print(ndo, cp, (const u_char *)ip6, len);
			return;
		case IPPROTO_DCCP:
			dccp_print(ndo, cp, (const u_char *)ip6, len);
			return;
		case IPPROTO_TCP:
			tcp_print(ndo, cp, len, (const u_char *)ip6, fragmented);
			return;
		case IPPROTO_UDP:
			udp_print(ndo, cp, len, (const u_char *)ip6, fragmented);
			return;
		case IPPROTO_ICMPV6:
			icmp6_print(ndo, cp, len, (const u_char *)ip6, fragmented);
			return;
		case IPPROTO_AH:
<<<<<<< HEAD
			advance = _ah_print(ndo, cp);
=======
			advance = ah_print(ndo, cp);
			if (advance < 0)
				return;
>>>>>>> 37e2725e
			nh = *cp;
			break;
		case IPPROTO_ESP:
		    {
			int enh, padlen;
<<<<<<< HEAD
			advance = _esp_print(ndo, cp, len, (const u_char *)ip6, &enh, &padlen);
=======
			advance = esp_print(ndo, cp, len, (const u_char *)ip6, &enh, &padlen);
			if (advance < 0)
				return;
>>>>>>> 37e2725e
			nh = enh & 0xff;
			len -= padlen;
			break;
		    }
		case IPPROTO_IPCOMP:
		    {
			ipcomp_print(ndo, cp);
			/*
			 * Either this has decompressed the payload and
			 * printed it, in which case there's nothing more
			 * to do, or it hasn't, in which case there's
			 * nothing more to do.
			 */
			advance = -1;
			break;
		    }

		case IPPROTO_PIM:
			pim_print(ndo, cp, len, (const u_char *)ip6);
			return;

		case IPPROTO_OSPF:
			ospf6_print(ndo, cp, len);
			return;

		case IPPROTO_IPV6:
			ip6_print(ndo, cp, len);
			return;

		case IPPROTO_IPV4:
		        ip_print(ndo, cp, len);
			return;

                case IPPROTO_PGM:
                        pgm_print(ndo, cp, len, (const u_char *)ip6);
                        return;

		case IPPROTO_GRE:
			gre_print(ndo, cp, len);
			return;

		case IPPROTO_RSVP:
			rsvp_print(ndo, cp, len);
			return;

		case IPPROTO_NONE:
			ND_PRINT((ndo, "no next header"));
			return;

		default:
			ND_PRINT((ndo, "ip-proto-%d %d", nh, len));
			return;
		}
	}

	return;
trunc:
	ND_PRINT((ndo, "[|ip6]"));
}<|MERGE_RESOLUTION|>--- conflicted
+++ resolved
@@ -323,24 +323,16 @@
 			 * which payload can be piggybacked atop a
 			 * mobility header.
 			 */
-<<<<<<< HEAD
 			advance = _mobility_print(ndo, cp, (const u_char *)ip6);
-			nh = *cp;
-			return;
-		case IPPROTO_ROUTING:
-			advance = _rt6_print(ndo, cp, (const u_char *)ip6);
-=======
-			advance = mobility_print(ndo, cp, (const u_char *)ip6);
 			if (advance < 0)
 				return;
 			nh = *cp;
 			return;
 		case IPPROTO_ROUTING:
 			ND_TCHECK(*cp);
-			advance = rt6_print(ndo, cp, (const u_char *)ip6);
-			if (advance < 0)
-				return;
->>>>>>> 37e2725e
+			advance = _rt6_print(ndo, cp, (const u_char *)ip6);
+			if (advance < 0)
+				return;
 			nh = *cp;
 			break;
 		case IPPROTO_SCTP:
@@ -359,25 +351,17 @@
 			icmp6_print(ndo, cp, len, (const u_char *)ip6, fragmented);
 			return;
 		case IPPROTO_AH:
-<<<<<<< HEAD
 			advance = _ah_print(ndo, cp);
-=======
-			advance = ah_print(ndo, cp);
-			if (advance < 0)
-				return;
->>>>>>> 37e2725e
+			if (advance < 0)
+				return;
 			nh = *cp;
 			break;
 		case IPPROTO_ESP:
 		    {
 			int enh, padlen;
-<<<<<<< HEAD
 			advance = _esp_print(ndo, cp, len, (const u_char *)ip6, &enh, &padlen);
-=======
-			advance = esp_print(ndo, cp, len, (const u_char *)ip6, &enh, &padlen);
-			if (advance < 0)
-				return;
->>>>>>> 37e2725e
+			if (advance < 0)
+				return;
 			nh = enh & 0xff;
 			len -= padlen;
 			break;
