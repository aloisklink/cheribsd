--- conflicted
+++ resolved
@@ -680,24 +680,14 @@
 };
 
 /* isakmp->np */
-<<<<<<< HEAD
 typedef const u_char *npfunc_t(netdissect_options *ndo, u_char tpay,
-				 const struct isakmp_gen *ext,
-				 u_int item_len,
-				 const u_char *end_pointer,
-				 u_int32_t phase,
-				 u_int32_t doi0,
-				 u_int32_t proto0, int depth);
-static npfunc_t *npfunc[]= {
-=======
-static const u_char *(*npfunc[])(netdissect_options *ndo, u_char tpay,
 				 const struct isakmp_gen *ext,
 				 u_int item_len,
 				 const u_char *end_pointer,
 				 uint32_t phase,
 				 uint32_t doi0,
-				 uint32_t proto0, int depth) = {
->>>>>>> f49c5d52
+				 uint32_t proto0, int depth);
+static npfunc_t *npfunc[]= {
 	NULL,
 	ikev1_sa_print,
 	ikev1_p_print,
@@ -960,17 +950,10 @@
 		if (map && t < nmap && v < map[t].nvalue && map[t].value[v])
 			ND_PRINT((ndo,"%s", map[t].value[v]));
 		else
-<<<<<<< HEAD
-			rawprint(ndo, &q[1], 2);
-	} else {
-		ND_PRINT((ndo,"len=%d value=", EXTRACT_16BITS(&q[1])));
-		rawprint(ndo, &p[4], EXTRACT_16BITS(&q[1]));
-=======
 			rawprint(ndo, (caddr_t)&p[2], 2);
 	} else {
 		ND_PRINT((ndo,"len=%d value=", EXTRACT_16BITS(&p[2])));
 		rawprint(ndo, (caddr_t)&p[4], EXTRACT_16BITS(&p[2]));
->>>>>>> f49c5d52
 	}
 	ND_PRINT((ndo,")"));
 	return p + totlen;
@@ -996,19 +979,11 @@
 	ND_PRINT((ndo,"type=#%d ", t));
 	if (p[0] & 0x80) {
 		ND_PRINT((ndo,"value="));
-<<<<<<< HEAD
-		t = q[1];
-		rawprint(ndo, &q[1], 2);
-	} else {
-		ND_PRINT((ndo,"len=%d value=", EXTRACT_16BITS(&q[1])));
-		rawprint(ndo, &p[2], EXTRACT_16BITS(&q[1]));
-=======
 		t = p[2];
 		rawprint(ndo, (caddr_t)&p[2], 2);
 	} else {
 		ND_PRINT((ndo,"len=%d value=", EXTRACT_16BITS(&p[2])));
 		rawprint(ndo, (caddr_t)&p[4], EXTRACT_16BITS(&p[2]));
->>>>>>> f49c5d52
 	}
 	ND_PRINT((ndo,")"));
 	return p + totlen;
@@ -1381,41 +1356,21 @@
 #endif
 	case 2:
 	    {
+		struct ipsecdoi_id *doi_p;
 		struct ipsecdoi_id doi_id;
 		struct protoent *pe;
 
-<<<<<<< HEAD
-		ND_TCHECK2(*ext, sizeof(struct ipsecdoi_id));
-		safememcpy(&doi_id, ext, sizeof(doi_id));
+		doi_p = (struct ipsecdoi_id *)ext;
+		ND_TCHECK(*doi_p);
+		UNALIGNED_MEMCPY(&doi_id, ext, sizeof(doi_id));
 		ND_PRINT((ndo," idtype=%s", STR_OR_ID(doi_id.type, ipsecidtypestr)));
-		if (doi_id.proto_id) {
-#ifndef WIN32
-			setprotoent(1);
-#endif /* WIN32 */
-			pe = getprotobynumber(doi_id.proto_id);
-			if (pe)
-				ND_PRINT((ndo," protoid=%s", pe->p_name));
-#ifndef WIN32
-			endprotoent();
-#endif /* WIN32 */
-		} else {
-			/* it DOES NOT mean IPPROTO_IP! */
-			ND_PRINT((ndo," protoid=%s", "0"));
-		}
-		ND_PRINT((ndo," port=%d", ntohs(doi_id.port)));
-=======
-		p = (struct ipsecdoi_id *)ext;
-		ND_TCHECK(*p);
-		UNALIGNED_MEMCPY(&id, ext, sizeof(id));
-		ND_PRINT((ndo," idtype=%s", STR_OR_ID(id.type, ipsecidtypestr)));
 		/* A protocol ID of 0 DOES NOT mean IPPROTO_IP! */
-		pe = id.proto_id ? getprotobynumber(id.proto_id) : NULL;
+		pe = doi_id.proto_id ? getprotobynumber(doi_id.proto_id) : NULL;
 		if (pe)
 			ND_PRINT((ndo," protoid=%s", pe->p_name));
 		else
-			ND_PRINT((ndo," protoid=%u", id.proto_id));
-		ND_PRINT((ndo," port=%d", ntohs(id.port)));
->>>>>>> f49c5d52
+			ND_PRINT((ndo," protoid=%u", doi_id.proto_id));
+		ND_PRINT((ndo," port=%d", ntohs(doi_id.port)));
 		if (!len)
 			break;
 		if (data == NULL)
@@ -2573,12 +2528,7 @@
 				phase, doi, proto, depth+1);
 	}
 #endif
-<<<<<<< HEAD
 #endif
-	
-=======
-
->>>>>>> f49c5d52
 
 	/* always return NULL, because E must be at end, and NP refers
 	 * to what was inside.
@@ -3004,7 +2954,6 @@
 		     const u_char *bp, u_int length,
 		     const u_char *bp2)
 {
-<<<<<<< HEAD
 	if (!invoke_dissector((void *)_isakmp_rfc3948_print,
 	    length, 0, 0, 0, 0, ndo, bp, bp2, NULL, NULL))
 		_isakmp_rfc3948_print(ndo, bp, length, bp2);
@@ -3017,8 +2966,6 @@
 {
 	const u_char *ep;
 	ep = ndo->ndo_snapend;
-=======
->>>>>>> f49c5d52
 
 	if(length == 1 && bp[0]==0xff) {
 		ND_PRINT((ndo, "isakmp-nat-keep-alive"));
