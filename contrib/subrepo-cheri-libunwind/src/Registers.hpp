--- conflicted
+++ resolved
@@ -1934,11 +1934,7 @@
     return true;
   if (regNum == UNW_REG_SP)
     return true;
-<<<<<<< HEAD
-  if (regNum >= UNW_ARM64_C0 && regNum <= UNW_ARM64_C31)
-=======
   if ((regNum >= UNW_ARM64_C0) && (regNum <= UNW_ARM64_C31))
->>>>>>> f79c5eb8
     return true;
   return false;
 }
