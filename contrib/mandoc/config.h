#ifdef __cplusplus
#error "Do not use C++.  See the INSTALL file."
#endif

#if !defined(__GNUC__) || (__GNUC__ < 4)
#define __attribute__(x)
#endif

<<<<<<< HEAD
#if (defined(__linux__) || defined(__MINT__)) && !defined(_GNU_SOURCE)
#define _GNU_SOURCE	/* See test-*.c what needs this. */
#endif

=======
>>>>>>> bbe6c531
#include <sys/types.h>

#define MAN_CONF_FILE "/etc/man.conf"
#define MANPATH_BASE "/usr/share/man"
#define MANPATH_DEFAULT "/usr/share/man:/usr/local/man"
#define OSENUM MANDOC_OS_OTHER
#define UTF8_LOCALE "en_US.UTF-8"
#define HAVE_CMSG_XPG42 0
#define HAVE_DIRENT_NAMLEN 1
#define HAVE_ENDIAN 0
#define HAVE_ERR 1
#define HAVE_FTS 1
#define HAVE_FTS_COMPARE_CONST 1
#define HAVE_GETLINE 1
#define HAVE_GETSUBOPT 1
#define HAVE_ISBLANK 1
#define HAVE_LESS_T 1
#define HAVE_MKDTEMP 1
#define HAVE_NTOHL 1
#define HAVE_PLEDGE 0
#define HAVE_PROGNAME 1
#define HAVE_REALLOCARRAY 1
#define HAVE_RECALLOCARRAY 0
#define HAVE_REWB_BSD 1
#define HAVE_REWB_SYSV 1
#define HAVE_SANDBOX_INIT 0
#define HAVE_STRCASESTR 1
#define HAVE_STRINGLIST 1
#define HAVE_STRLCAT 1
#define HAVE_STRLCPY 1
#define HAVE_STRNDUP 1
#define HAVE_STRPTIME 1
#define HAVE_STRSEP 1
#define HAVE_STRTONUM 1
#define HAVE_SYS_ENDIAN 1
#define HAVE_VASPRINTF 1
#define HAVE_WCHAR 1
#define HAVE_OHASH 1

#define BINM_APROPOS "apropos"
#define BINM_CATMAN "catman"
#define BINM_MAKEWHATIS "makewhatis"
#define BINM_MAN "man"
#define BINM_SOELIM "soelim"
#define BINM_WHATIS "whatis"

extern	void	 *recallocarray(void *, size_t, size_t, size_t);<|MERGE_RESOLUTION|>--- conflicted
+++ resolved
@@ -6,13 +6,6 @@
 #define __attribute__(x)
 #endif
 
-<<<<<<< HEAD
-#if (defined(__linux__) || defined(__MINT__)) && !defined(_GNU_SOURCE)
-#define _GNU_SOURCE	/* See test-*.c what needs this. */
-#endif
-
-=======
->>>>>>> bbe6c531
 #include <sys/types.h>
 
 #define MAN_CONF_FILE "/etc/man.conf"
