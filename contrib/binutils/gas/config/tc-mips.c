--- conflicted
+++ resolved
@@ -2965,11 +2965,7 @@
 	     instruction.  May want to add this support in the future.  */
 	}
       /* Never set the bit for $0, which is always zero.  */
-<<<<<<< HEAD
-      mips_gprmask &= ~1;
-=======
       mips_gprmask &= ~(1 << 0);
->>>>>>> 9b17f402
     }
   else
     {
