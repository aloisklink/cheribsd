--- conflicted
+++ resolved
@@ -1885,11 +1885,7 @@
   ret = (bfd_coff_filhsz (abfd)
 	 + bfd_coff_aoutsz (abfd)
 	 + c * bfd_coff_scnhsz (abfd));
-<<<<<<< HEAD
-  return (int)BFD_ALIGN (ret, 16);
-=======
   return (int) BFD_ALIGN (ret, 16);
->>>>>>> 0c474a38
 }
 
 /* Get the contents of a section.  */
