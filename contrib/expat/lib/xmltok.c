/*
                            __  __            _
                         ___\ \/ /_ __   __ _| |_
                        / _ \\  /| '_ \ / _` | __|
                       |  __//  \| |_) | (_| | |_
                        \___/_/\_\ .__/ \__,_|\__|
                                 |_| XML parser

   Copyright (c) 1997-2000 Thai Open Source Software Center Ltd
   Copyright (c) 2000      Clark Cooper <coopercc@users.sourceforge.net>
   Copyright (c) 2001-2003 Fred L. Drake, Jr. <fdrake@users.sourceforge.net>
   Copyright (c) 2002      Greg Stein <gstein@users.sourceforge.net>
   Copyright (c) 2002-2016 Karl Waclawek <karl@waclawek.net>
   Copyright (c) 2005-2009 Steven Solie <ssolie@users.sourceforge.net>
   Copyright (c) 2016-2021 Sebastian Pipping <sebastian@pipping.org>
   Copyright (c) 2016      Pascal Cuoq <cuoq@trust-in-soft.com>
   Copyright (c) 2016      Don Lewis <truckman@apache.org>
   Copyright (c) 2017      Rhodri James <rhodri@wildebeest.org.uk>
   Copyright (c) 2017      Alexander Bluhm <alexander.bluhm@gmx.net>
   Copyright (c) 2017      Benbuck Nason <bnason@netflix.com>
   Copyright (c) 2017      José Gutiérrez de la Concha <jose@zeroc.com>
   Copyright (c) 2019      David Loffredo <loffredo@steptools.com>
   Copyright (c) 2021      Dong-hee Na <donghee.na@python.org>
   Licensed under the MIT license:

   Permission is  hereby granted,  free of charge,  to any  person obtaining
   a  copy  of  this  software   and  associated  documentation  files  (the
   "Software"),  to  deal in  the  Software  without restriction,  including
   without  limitation the  rights  to use,  copy,  modify, merge,  publish,
   distribute, sublicense, and/or sell copies of the Software, and to permit
   persons  to whom  the Software  is  furnished to  do so,  subject to  the
   following conditions:

   The above copyright  notice and this permission notice  shall be included
   in all copies or substantial portions of the Software.

   THE  SOFTWARE  IS  PROVIDED  "AS  IS",  WITHOUT  WARRANTY  OF  ANY  KIND,
   EXPRESS  OR IMPLIED,  INCLUDING  BUT  NOT LIMITED  TO  THE WARRANTIES  OF
   MERCHANTABILITY, FITNESS FOR A PARTICULAR PURPOSE AND NONINFRINGEMENT. IN
   NO EVENT SHALL THE AUTHORS OR  COPYRIGHT HOLDERS BE LIABLE FOR ANY CLAIM,
   DAMAGES OR  OTHER LIABILITY, WHETHER  IN AN  ACTION OF CONTRACT,  TORT OR
   OTHERWISE, ARISING FROM, OUT OF OR IN CONNECTION WITH THE SOFTWARE OR THE
   USE OR OTHER DEALINGS IN THE SOFTWARE.
*/
<<<<<<< HEAD
/*
 * CHERI CHANGES START
 * {
 *   "updated": 20190124,
 *   "target_type": "lib",
 *   "changes": [
 *     "subobject_bounds"
 *   ],
 *   "change_comment": "C inheritance addrof first member (ENCODING)"
 * }
 * CHERI CHANGES END
 */
=======

#include <expat_config.h>

>>>>>>> cc68614d
#include <stddef.h>
#include <string.h> /* memcpy */
#include <stdbool.h>

#ifdef _WIN32
#  include "winconfig.h"
#endif

#include "expat_external.h"
#include "internal.h"
#include "xmltok.h"
#include "nametab.h"

#ifdef XML_DTD
#  define IGNORE_SECTION_TOK_VTABLE , PREFIX(ignoreSectionTok)
#else
#  define IGNORE_SECTION_TOK_VTABLE /* as nothing */
#endif

#define VTABLE1                                                                \
  {PREFIX(prologTok), PREFIX(contentTok),                                      \
   PREFIX(cdataSectionTok) IGNORE_SECTION_TOK_VTABLE},                         \
      {PREFIX(attributeValueTok), PREFIX(entityValueTok)},                     \
      PREFIX(nameMatchesAscii), PREFIX(nameLength), PREFIX(skipS),             \
      PREFIX(getAtts), PREFIX(charRefNumber), PREFIX(predefinedEntityName),    \
      PREFIX(updatePosition), PREFIX(isPublicId)

#define VTABLE VTABLE1, PREFIX(toUtf8), PREFIX(toUtf16)

#define UCS2_GET_NAMING(pages, hi, lo)                                         \
  (namingBitmap[(pages[hi] << 3) + ((lo) >> 5)] & (1u << ((lo)&0x1F)))

/* A 2 byte UTF-8 representation splits the characters 11 bits between
   the bottom 5 and 6 bits of the bytes.  We need 8 bits to index into
   pages, 3 bits to add to that index and 5 bits to generate the mask.
*/
#define UTF8_GET_NAMING2(pages, byte)                                          \
  (namingBitmap[((pages)[(((byte)[0]) >> 2) & 7] << 3)                         \
                + ((((byte)[0]) & 3) << 1) + ((((byte)[1]) >> 5) & 1)]         \
   & (1u << (((byte)[1]) & 0x1F)))

/* A 3 byte UTF-8 representation splits the characters 16 bits between
   the bottom 4, 6 and 6 bits of the bytes.  We need 8 bits to index
   into pages, 3 bits to add to that index and 5 bits to generate the
   mask.
*/
#define UTF8_GET_NAMING3(pages, byte)                                          \
  (namingBitmap                                                                \
       [((pages)[((((byte)[0]) & 0xF) << 4) + ((((byte)[1]) >> 2) & 0xF)]      \
         << 3)                                                                 \
        + ((((byte)[1]) & 3) << 1) + ((((byte)[2]) >> 5) & 1)]                 \
   & (1u << (((byte)[2]) & 0x1F)))

#define UTF8_GET_NAMING(pages, p, n)                                           \
  ((n) == 2                                                                    \
       ? UTF8_GET_NAMING2(pages, (const unsigned char *)(p))                   \
       : ((n) == 3 ? UTF8_GET_NAMING3(pages, (const unsigned char *)(p)) : 0))

/* Detection of invalid UTF-8 sequences is based on Table 3.1B
   of Unicode 3.2: http://www.unicode.org/unicode/reports/tr28/
   with the additional restriction of not allowing the Unicode
   code points 0xFFFF and 0xFFFE (sequences EF,BF,BF and EF,BF,BE).
   Implementation details:
     (A & 0x80) == 0     means A < 0x80
   and
     (A & 0xC0) == 0xC0  means A > 0xBF
*/

#define UTF8_INVALID2(p)                                                       \
  ((*p) < 0xC2 || ((p)[1] & 0x80) == 0 || ((p)[1] & 0xC0) == 0xC0)

#define UTF8_INVALID3(p)                                                       \
  (((p)[2] & 0x80) == 0                                                        \
   || ((*p) == 0xEF && (p)[1] == 0xBF ? (p)[2] > 0xBD                          \
                                      : ((p)[2] & 0xC0) == 0xC0)               \
   || ((*p) == 0xE0                                                            \
           ? (p)[1] < 0xA0 || ((p)[1] & 0xC0) == 0xC0                          \
           : ((p)[1] & 0x80) == 0                                              \
                 || ((*p) == 0xED ? (p)[1] > 0x9F : ((p)[1] & 0xC0) == 0xC0)))

#define UTF8_INVALID4(p)                                                       \
  (((p)[3] & 0x80) == 0 || ((p)[3] & 0xC0) == 0xC0 || ((p)[2] & 0x80) == 0     \
   || ((p)[2] & 0xC0) == 0xC0                                                  \
   || ((*p) == 0xF0                                                            \
           ? (p)[1] < 0x90 || ((p)[1] & 0xC0) == 0xC0                          \
           : ((p)[1] & 0x80) == 0                                              \
                 || ((*p) == 0xF4 ? (p)[1] > 0x8F : ((p)[1] & 0xC0) == 0xC0)))

static int PTRFASTCALL
isNever(const ENCODING *enc, const char *p) {
  UNUSED_P(enc);
  UNUSED_P(p);
  return 0;
}

static int PTRFASTCALL
utf8_isName2(const ENCODING *enc, const char *p) {
  UNUSED_P(enc);
  return UTF8_GET_NAMING2(namePages, (const unsigned char *)p);
}

static int PTRFASTCALL
utf8_isName3(const ENCODING *enc, const char *p) {
  UNUSED_P(enc);
  return UTF8_GET_NAMING3(namePages, (const unsigned char *)p);
}

#define utf8_isName4 isNever

static int PTRFASTCALL
utf8_isNmstrt2(const ENCODING *enc, const char *p) {
  UNUSED_P(enc);
  return UTF8_GET_NAMING2(nmstrtPages, (const unsigned char *)p);
}

static int PTRFASTCALL
utf8_isNmstrt3(const ENCODING *enc, const char *p) {
  UNUSED_P(enc);
  return UTF8_GET_NAMING3(nmstrtPages, (const unsigned char *)p);
}

#define utf8_isNmstrt4 isNever

static int PTRFASTCALL
utf8_isInvalid2(const ENCODING *enc, const char *p) {
  UNUSED_P(enc);
  return UTF8_INVALID2((const unsigned char *)p);
}

static int PTRFASTCALL
utf8_isInvalid3(const ENCODING *enc, const char *p) {
  UNUSED_P(enc);
  return UTF8_INVALID3((const unsigned char *)p);
}

static int PTRFASTCALL
utf8_isInvalid4(const ENCODING *enc, const char *p) {
  UNUSED_P(enc);
  return UTF8_INVALID4((const unsigned char *)p);
}

struct normal_encoding {
  ENCODING enc __subobject_member_used_for_c_inheritance;
  unsigned char type[256];
#ifdef XML_MIN_SIZE
  int(PTRFASTCALL *byteType)(const ENCODING *, const char *);
  int(PTRFASTCALL *isNameMin)(const ENCODING *, const char *);
  int(PTRFASTCALL *isNmstrtMin)(const ENCODING *, const char *);
  int(PTRFASTCALL *byteToAscii)(const ENCODING *, const char *);
  int(PTRCALL *charMatches)(const ENCODING *, const char *, int);
#endif /* XML_MIN_SIZE */
  int(PTRFASTCALL *isName2)(const ENCODING *, const char *);
  int(PTRFASTCALL *isName3)(const ENCODING *, const char *);
  int(PTRFASTCALL *isName4)(const ENCODING *, const char *);
  int(PTRFASTCALL *isNmstrt2)(const ENCODING *, const char *);
  int(PTRFASTCALL *isNmstrt3)(const ENCODING *, const char *);
  int(PTRFASTCALL *isNmstrt4)(const ENCODING *, const char *);
  int(PTRFASTCALL *isInvalid2)(const ENCODING *, const char *);
  int(PTRFASTCALL *isInvalid3)(const ENCODING *, const char *);
  int(PTRFASTCALL *isInvalid4)(const ENCODING *, const char *);
};

#define AS_NORMAL_ENCODING(enc) ((const struct normal_encoding *)(enc))

#ifdef XML_MIN_SIZE

#  define STANDARD_VTABLE(E)                                                   \
    E##byteType, E##isNameMin, E##isNmstrtMin, E##byteToAscii, E##charMatches,

#else

#  define STANDARD_VTABLE(E) /* as nothing */

#endif

#define NORMAL_VTABLE(E)                                                       \
  E##isName2, E##isName3, E##isName4, E##isNmstrt2, E##isNmstrt3,              \
      E##isNmstrt4, E##isInvalid2, E##isInvalid3, E##isInvalid4

#define NULL_VTABLE                                                            \
  /* isName2 */ NULL, /* isName3 */ NULL, /* isName4 */ NULL,                  \
      /* isNmstrt2 */ NULL, /* isNmstrt3 */ NULL, /* isNmstrt4 */ NULL,        \
      /* isInvalid2 */ NULL, /* isInvalid3 */ NULL, /* isInvalid4 */ NULL

static int FASTCALL checkCharRefNumber(int);

#include "xmltok_impl.h"
#include "ascii.h"

#ifdef XML_MIN_SIZE
#  define sb_isNameMin isNever
#  define sb_isNmstrtMin isNever
#endif

#ifdef XML_MIN_SIZE
#  define MINBPC(enc) ((enc)->minBytesPerChar)
#else
/* minimum bytes per character */
#  define MINBPC(enc) 1
#endif

#define SB_BYTE_TYPE(enc, p)                                                   \
  (((struct normal_encoding *)(enc))->type[(unsigned char)*(p)])

#ifdef XML_MIN_SIZE
static int PTRFASTCALL
sb_byteType(const ENCODING *enc, const char *p) {
  return SB_BYTE_TYPE(enc, p);
}
#  define BYTE_TYPE(enc, p) (AS_NORMAL_ENCODING(enc)->byteType(enc, p))
#else
#  define BYTE_TYPE(enc, p) SB_BYTE_TYPE(enc, p)
#endif

#ifdef XML_MIN_SIZE
#  define BYTE_TO_ASCII(enc, p) (AS_NORMAL_ENCODING(enc)->byteToAscii(enc, p))
static int PTRFASTCALL
sb_byteToAscii(const ENCODING *enc, const char *p) {
  UNUSED_P(enc);
  return *p;
}
#else
#  define BYTE_TO_ASCII(enc, p) (*(p))
#endif

#define IS_NAME_CHAR(enc, p, n) (AS_NORMAL_ENCODING(enc)->isName##n(enc, p))
#define IS_NMSTRT_CHAR(enc, p, n) (AS_NORMAL_ENCODING(enc)->isNmstrt##n(enc, p))
#ifdef XML_MIN_SIZE
#  define IS_INVALID_CHAR(enc, p, n)                                           \
    (AS_NORMAL_ENCODING(enc)->isInvalid##n                                     \
     && AS_NORMAL_ENCODING(enc)->isInvalid##n(enc, p))
#else
#  define IS_INVALID_CHAR(enc, p, n)                                           \
    (AS_NORMAL_ENCODING(enc)->isInvalid##n(enc, p))
#endif

#ifdef XML_MIN_SIZE
#  define IS_NAME_CHAR_MINBPC(enc, p)                                          \
    (AS_NORMAL_ENCODING(enc)->isNameMin(enc, p))
#  define IS_NMSTRT_CHAR_MINBPC(enc, p)                                        \
    (AS_NORMAL_ENCODING(enc)->isNmstrtMin(enc, p))
#else
#  define IS_NAME_CHAR_MINBPC(enc, p) (0)
#  define IS_NMSTRT_CHAR_MINBPC(enc, p) (0)
#endif

#ifdef XML_MIN_SIZE
#  define CHAR_MATCHES(enc, p, c)                                              \
    (AS_NORMAL_ENCODING(enc)->charMatches(enc, p, c))
static int PTRCALL
sb_charMatches(const ENCODING *enc, const char *p, int c) {
  UNUSED_P(enc);
  return *p == c;
}
#else
/* c is an ASCII character */
#  define CHAR_MATCHES(enc, p, c) (*(p) == c)
#endif

#define PREFIX(ident) normal_##ident
#define XML_TOK_IMPL_C
#include "xmltok_impl.c"
#undef XML_TOK_IMPL_C

#undef MINBPC
#undef BYTE_TYPE
#undef BYTE_TO_ASCII
#undef CHAR_MATCHES
#undef IS_NAME_CHAR
#undef IS_NAME_CHAR_MINBPC
#undef IS_NMSTRT_CHAR
#undef IS_NMSTRT_CHAR_MINBPC
#undef IS_INVALID_CHAR

enum { /* UTF8_cvalN is value of masked first byte of N byte sequence */
       UTF8_cval1 = 0x00,
       UTF8_cval2 = 0xc0,
       UTF8_cval3 = 0xe0,
       UTF8_cval4 = 0xf0
};

void
_INTERNAL_trim_to_complete_utf8_characters(const char *from,
                                           const char **fromLimRef) {
  const char *fromLim = *fromLimRef;
  size_t walked = 0;
  for (; fromLim > from; fromLim--, walked++) {
    const unsigned char prev = (unsigned char)fromLim[-1];
    if ((prev & 0xf8u)
        == 0xf0u) { /* 4-byte character, lead by 0b11110xxx byte */
      if (walked + 1 >= 4) {
        fromLim += 4 - 1;
        break;
      } else {
        walked = 0;
      }
    } else if ((prev & 0xf0u)
               == 0xe0u) { /* 3-byte character, lead by 0b1110xxxx byte */
      if (walked + 1 >= 3) {
        fromLim += 3 - 1;
        break;
      } else {
        walked = 0;
      }
    } else if ((prev & 0xe0u)
               == 0xc0u) { /* 2-byte character, lead by 0b110xxxxx byte */
      if (walked + 1 >= 2) {
        fromLim += 2 - 1;
        break;
      } else {
        walked = 0;
      }
    } else if ((prev & 0x80u)
               == 0x00u) { /* 1-byte character, matching 0b0xxxxxxx */
      break;
    }
  }
  *fromLimRef = fromLim;
}

static enum XML_Convert_Result PTRCALL
utf8_toUtf8(const ENCODING *enc, const char **fromP, const char *fromLim,
            char **toP, const char *toLim) {
  bool input_incomplete = false;
  bool output_exhausted = false;

  /* Avoid copying partial characters (due to limited space). */
  const ptrdiff_t bytesAvailable = fromLim - *fromP;
  const ptrdiff_t bytesStorable = toLim - *toP;
  UNUSED_P(enc);
  if (bytesAvailable > bytesStorable) {
    fromLim = *fromP + bytesStorable;
    output_exhausted = true;
  }

  /* Avoid copying partial characters (from incomplete input). */
  {
    const char *const fromLimBefore = fromLim;
    _INTERNAL_trim_to_complete_utf8_characters(*fromP, &fromLim);
    if (fromLim < fromLimBefore) {
      input_incomplete = true;
    }
  }

  {
    const ptrdiff_t bytesToCopy = fromLim - *fromP;
    memcpy(*toP, *fromP, bytesToCopy);
    *fromP += bytesToCopy;
    *toP += bytesToCopy;
  }

  if (output_exhausted) /* needs to go first */
    return XML_CONVERT_OUTPUT_EXHAUSTED;
  else if (input_incomplete)
    return XML_CONVERT_INPUT_INCOMPLETE;
  else
    return XML_CONVERT_COMPLETED;
}

static enum XML_Convert_Result PTRCALL
utf8_toUtf16(const ENCODING *enc, const char **fromP, const char *fromLim,
             unsigned short **toP, const unsigned short *toLim) {
  enum XML_Convert_Result res = XML_CONVERT_COMPLETED;
  unsigned short *to = *toP;
  const char *from = *fromP;
  while (from < fromLim && to < toLim) {
    switch (((struct normal_encoding *)enc)->type[(unsigned char)*from]) {
    case BT_LEAD2:
      if (fromLim - from < 2) {
        res = XML_CONVERT_INPUT_INCOMPLETE;
        goto after;
      }
      *to++ = (unsigned short)(((from[0] & 0x1f) << 6) | (from[1] & 0x3f));
      from += 2;
      break;
    case BT_LEAD3:
      if (fromLim - from < 3) {
        res = XML_CONVERT_INPUT_INCOMPLETE;
        goto after;
      }
      *to++ = (unsigned short)(((from[0] & 0xf) << 12) | ((from[1] & 0x3f) << 6)
                               | (from[2] & 0x3f));
      from += 3;
      break;
    case BT_LEAD4: {
      unsigned long n;
      if (toLim - to < 2) {
        res = XML_CONVERT_OUTPUT_EXHAUSTED;
        goto after;
      }
      if (fromLim - from < 4) {
        res = XML_CONVERT_INPUT_INCOMPLETE;
        goto after;
      }
      n = ((from[0] & 0x7) << 18) | ((from[1] & 0x3f) << 12)
          | ((from[2] & 0x3f) << 6) | (from[3] & 0x3f);
      n -= 0x10000;
      to[0] = (unsigned short)((n >> 10) | 0xD800);
      to[1] = (unsigned short)((n & 0x3FF) | 0xDC00);
      to += 2;
      from += 4;
    } break;
    default:
      *to++ = *from++;
      break;
    }
  }
  if (from < fromLim)
    res = XML_CONVERT_OUTPUT_EXHAUSTED;
after:
  *fromP = from;
  *toP = to;
  return res;
}

#ifdef XML_NS
static const struct normal_encoding utf8_encoding_ns
    = {{VTABLE1, utf8_toUtf8, utf8_toUtf16, 1, 1, 0},
       {
#  include "asciitab.h"
#  include "utf8tab.h"
       },
       STANDARD_VTABLE(sb_) NORMAL_VTABLE(utf8_)};
#endif

static const struct normal_encoding utf8_encoding
    = {{VTABLE1, utf8_toUtf8, utf8_toUtf16, 1, 1, 0},
       {
#define BT_COLON BT_NMSTRT
#include "asciitab.h"
#undef BT_COLON
#include "utf8tab.h"
       },
       STANDARD_VTABLE(sb_) NORMAL_VTABLE(utf8_)};

#ifdef XML_NS

static const struct normal_encoding internal_utf8_encoding_ns
    = {{VTABLE1, utf8_toUtf8, utf8_toUtf16, 1, 1, 0},
       {
#  include "iasciitab.h"
#  include "utf8tab.h"
       },
       STANDARD_VTABLE(sb_) NORMAL_VTABLE(utf8_)};

#endif

static const struct normal_encoding internal_utf8_encoding
    = {{VTABLE1, utf8_toUtf8, utf8_toUtf16, 1, 1, 0},
       {
#define BT_COLON BT_NMSTRT
#include "iasciitab.h"
#undef BT_COLON
#include "utf8tab.h"
       },
       STANDARD_VTABLE(sb_) NORMAL_VTABLE(utf8_)};

static enum XML_Convert_Result PTRCALL
latin1_toUtf8(const ENCODING *enc, const char **fromP, const char *fromLim,
              char **toP, const char *toLim) {
  UNUSED_P(enc);
  for (;;) {
    unsigned char c;
    if (*fromP == fromLim)
      return XML_CONVERT_COMPLETED;
    c = (unsigned char)**fromP;
    if (c & 0x80) {
      if (toLim - *toP < 2)
        return XML_CONVERT_OUTPUT_EXHAUSTED;
      *(*toP)++ = (char)((c >> 6) | UTF8_cval2);
      *(*toP)++ = (char)((c & 0x3f) | 0x80);
      (*fromP)++;
    } else {
      if (*toP == toLim)
        return XML_CONVERT_OUTPUT_EXHAUSTED;
      *(*toP)++ = *(*fromP)++;
    }
  }
}

static enum XML_Convert_Result PTRCALL
latin1_toUtf16(const ENCODING *enc, const char **fromP, const char *fromLim,
               unsigned short **toP, const unsigned short *toLim) {
  UNUSED_P(enc);
  while (*fromP < fromLim && *toP < toLim)
    *(*toP)++ = (unsigned char)*(*fromP)++;

  if ((*toP == toLim) && (*fromP < fromLim))
    return XML_CONVERT_OUTPUT_EXHAUSTED;
  else
    return XML_CONVERT_COMPLETED;
}

#ifdef XML_NS

static const struct normal_encoding latin1_encoding_ns
    = {{VTABLE1, latin1_toUtf8, latin1_toUtf16, 1, 0, 0},
       {
#  include "asciitab.h"
#  include "latin1tab.h"
       },
       STANDARD_VTABLE(sb_) NULL_VTABLE};

#endif

static const struct normal_encoding latin1_encoding
    = {{VTABLE1, latin1_toUtf8, latin1_toUtf16, 1, 0, 0},
       {
#define BT_COLON BT_NMSTRT
#include "asciitab.h"
#undef BT_COLON
#include "latin1tab.h"
       },
       STANDARD_VTABLE(sb_) NULL_VTABLE};

static enum XML_Convert_Result PTRCALL
ascii_toUtf8(const ENCODING *enc, const char **fromP, const char *fromLim,
             char **toP, const char *toLim) {
  UNUSED_P(enc);
  while (*fromP < fromLim && *toP < toLim)
    *(*toP)++ = *(*fromP)++;

  if ((*toP == toLim) && (*fromP < fromLim))
    return XML_CONVERT_OUTPUT_EXHAUSTED;
  else
    return XML_CONVERT_COMPLETED;
}

#ifdef XML_NS

static const struct normal_encoding ascii_encoding_ns
    = {{VTABLE1, ascii_toUtf8, latin1_toUtf16, 1, 1, 0},
       {
#  include "asciitab.h"
           /* BT_NONXML == 0 */
       },
       STANDARD_VTABLE(sb_) NULL_VTABLE};

#endif

static const struct normal_encoding ascii_encoding
    = {{VTABLE1, ascii_toUtf8, latin1_toUtf16, 1, 1, 0},
       {
#define BT_COLON BT_NMSTRT
#include "asciitab.h"
#undef BT_COLON
           /* BT_NONXML == 0 */
       },
       STANDARD_VTABLE(sb_) NULL_VTABLE};

static int PTRFASTCALL
unicode_byte_type(char hi, char lo) {
  switch ((unsigned char)hi) {
  /* 0xD800-0xDBFF first 16-bit code unit or high surrogate (W1) */
  case 0xD8:
  case 0xD9:
  case 0xDA:
  case 0xDB:
    return BT_LEAD4;
  /* 0xDC00-0xDFFF second 16-bit code unit or low surrogate (W2) */
  case 0xDC:
  case 0xDD:
  case 0xDE:
  case 0xDF:
    return BT_TRAIL;
  case 0xFF:
    switch ((unsigned char)lo) {
    case 0xFF: /* noncharacter-FFFF */
    case 0xFE: /* noncharacter-FFFE */
      return BT_NONXML;
    }
    break;
  }
  return BT_NONASCII;
}

#define DEFINE_UTF16_TO_UTF8(E)                                                \
  static enum XML_Convert_Result PTRCALL E##toUtf8(                            \
      const ENCODING *enc, const char **fromP, const char *fromLim,            \
      char **toP, const char *toLim) {                                         \
    const char *from = *fromP;                                                 \
    UNUSED_P(enc);                                                             \
    fromLim = from + (((fromLim - from) >> 1) << 1); /* shrink to even */      \
    for (; from < fromLim; from += 2) {                                        \
      int plane;                                                               \
      unsigned char lo2;                                                       \
      unsigned char lo = GET_LO(from);                                         \
      unsigned char hi = GET_HI(from);                                         \
      switch (hi) {                                                            \
      case 0:                                                                  \
        if (lo < 0x80) {                                                       \
          if (*toP == toLim) {                                                 \
            *fromP = from;                                                     \
            return XML_CONVERT_OUTPUT_EXHAUSTED;                               \
          }                                                                    \
          *(*toP)++ = lo;                                                      \
          break;                                                               \
        }                                                                      \
        /* fall through */                                                     \
      case 0x1:                                                                \
      case 0x2:                                                                \
      case 0x3:                                                                \
      case 0x4:                                                                \
      case 0x5:                                                                \
      case 0x6:                                                                \
      case 0x7:                                                                \
        if (toLim - *toP < 2) {                                                \
          *fromP = from;                                                       \
          return XML_CONVERT_OUTPUT_EXHAUSTED;                                 \
        }                                                                      \
        *(*toP)++ = ((lo >> 6) | (hi << 2) | UTF8_cval2);                      \
        *(*toP)++ = ((lo & 0x3f) | 0x80);                                      \
        break;                                                                 \
      default:                                                                 \
        if (toLim - *toP < 3) {                                                \
          *fromP = from;                                                       \
          return XML_CONVERT_OUTPUT_EXHAUSTED;                                 \
        }                                                                      \
        /* 16 bits divided 4, 6, 6 amongst 3 bytes */                          \
        *(*toP)++ = ((hi >> 4) | UTF8_cval3);                                  \
        *(*toP)++ = (((hi & 0xf) << 2) | (lo >> 6) | 0x80);                    \
        *(*toP)++ = ((lo & 0x3f) | 0x80);                                      \
        break;                                                                 \
      case 0xD8:                                                               \
      case 0xD9:                                                               \
      case 0xDA:                                                               \
      case 0xDB:                                                               \
        if (toLim - *toP < 4) {                                                \
          *fromP = from;                                                       \
          return XML_CONVERT_OUTPUT_EXHAUSTED;                                 \
        }                                                                      \
        if (fromLim - from < 4) {                                              \
          *fromP = from;                                                       \
          return XML_CONVERT_INPUT_INCOMPLETE;                                 \
        }                                                                      \
        plane = (((hi & 0x3) << 2) | ((lo >> 6) & 0x3)) + 1;                   \
        *(*toP)++ = (char)((plane >> 2) | UTF8_cval4);                         \
        *(*toP)++ = (((lo >> 2) & 0xF) | ((plane & 0x3) << 4) | 0x80);         \
        from += 2;                                                             \
        lo2 = GET_LO(from);                                                    \
        *(*toP)++ = (((lo & 0x3) << 4) | ((GET_HI(from) & 0x3) << 2)           \
                     | (lo2 >> 6) | 0x80);                                     \
        *(*toP)++ = ((lo2 & 0x3f) | 0x80);                                     \
        break;                                                                 \
      }                                                                        \
    }                                                                          \
    *fromP = from;                                                             \
    if (from < fromLim)                                                        \
      return XML_CONVERT_INPUT_INCOMPLETE;                                     \
    else                                                                       \
      return XML_CONVERT_COMPLETED;                                            \
  }

#define DEFINE_UTF16_TO_UTF16(E)                                               \
  static enum XML_Convert_Result PTRCALL E##toUtf16(                           \
      const ENCODING *enc, const char **fromP, const char *fromLim,            \
      unsigned short **toP, const unsigned short *toLim) {                     \
    enum XML_Convert_Result res = XML_CONVERT_COMPLETED;                       \
    UNUSED_P(enc);                                                             \
    fromLim = *fromP + (((fromLim - *fromP) >> 1) << 1); /* shrink to even */  \
    /* Avoid copying first half only of surrogate */                           \
    if (fromLim - *fromP > ((toLim - *toP) << 1)                               \
        && (GET_HI(fromLim - 2) & 0xF8) == 0xD8) {                             \
      fromLim -= 2;                                                            \
      res = XML_CONVERT_INPUT_INCOMPLETE;                                      \
    }                                                                          \
    for (; *fromP < fromLim && *toP < toLim; *fromP += 2)                      \
      *(*toP)++ = (GET_HI(*fromP) << 8) | GET_LO(*fromP);                      \
    if ((*toP == toLim) && (*fromP < fromLim))                                 \
      return XML_CONVERT_OUTPUT_EXHAUSTED;                                     \
    else                                                                       \
      return res;                                                              \
  }

#define SET2(ptr, ch) (((ptr)[0] = ((ch)&0xff)), ((ptr)[1] = ((ch) >> 8)))
#define GET_LO(ptr) ((unsigned char)(ptr)[0])
#define GET_HI(ptr) ((unsigned char)(ptr)[1])

DEFINE_UTF16_TO_UTF8(little2_)
DEFINE_UTF16_TO_UTF16(little2_)

#undef SET2
#undef GET_LO
#undef GET_HI

#define SET2(ptr, ch) (((ptr)[0] = ((ch) >> 8)), ((ptr)[1] = ((ch)&0xFF)))
#define GET_LO(ptr) ((unsigned char)(ptr)[1])
#define GET_HI(ptr) ((unsigned char)(ptr)[0])

DEFINE_UTF16_TO_UTF8(big2_)
DEFINE_UTF16_TO_UTF16(big2_)

#undef SET2
#undef GET_LO
#undef GET_HI

#define LITTLE2_BYTE_TYPE(enc, p)                                              \
  ((p)[1] == 0 ? ((struct normal_encoding *)(enc))->type[(unsigned char)*(p)]  \
               : unicode_byte_type((p)[1], (p)[0]))
#define LITTLE2_BYTE_TO_ASCII(p) ((p)[1] == 0 ? (p)[0] : -1)
#define LITTLE2_CHAR_MATCHES(p, c) ((p)[1] == 0 && (p)[0] == c)
#define LITTLE2_IS_NAME_CHAR_MINBPC(p)                                         \
  UCS2_GET_NAMING(namePages, (unsigned char)p[1], (unsigned char)p[0])
#define LITTLE2_IS_NMSTRT_CHAR_MINBPC(p)                                       \
  UCS2_GET_NAMING(nmstrtPages, (unsigned char)p[1], (unsigned char)p[0])

#ifdef XML_MIN_SIZE

static int PTRFASTCALL
little2_byteType(const ENCODING *enc, const char *p) {
  return LITTLE2_BYTE_TYPE(enc, p);
}

static int PTRFASTCALL
little2_byteToAscii(const ENCODING *enc, const char *p) {
  UNUSED_P(enc);
  return LITTLE2_BYTE_TO_ASCII(p);
}

static int PTRCALL
little2_charMatches(const ENCODING *enc, const char *p, int c) {
  UNUSED_P(enc);
  return LITTLE2_CHAR_MATCHES(p, c);
}

static int PTRFASTCALL
little2_isNameMin(const ENCODING *enc, const char *p) {
  UNUSED_P(enc);
  return LITTLE2_IS_NAME_CHAR_MINBPC(p);
}

static int PTRFASTCALL
little2_isNmstrtMin(const ENCODING *enc, const char *p) {
  UNUSED_P(enc);
  return LITTLE2_IS_NMSTRT_CHAR_MINBPC(p);
}

#  undef VTABLE
#  define VTABLE VTABLE1, little2_toUtf8, little2_toUtf16

#else /* not XML_MIN_SIZE */

#  undef PREFIX
#  define PREFIX(ident) little2_##ident
#  define MINBPC(enc) 2
/* CHAR_MATCHES is guaranteed to have MINBPC bytes available. */
#  define BYTE_TYPE(enc, p) LITTLE2_BYTE_TYPE(enc, p)
#  define BYTE_TO_ASCII(enc, p) LITTLE2_BYTE_TO_ASCII(p)
#  define CHAR_MATCHES(enc, p, c) LITTLE2_CHAR_MATCHES(p, c)
#  define IS_NAME_CHAR(enc, p, n) 0
#  define IS_NAME_CHAR_MINBPC(enc, p) LITTLE2_IS_NAME_CHAR_MINBPC(p)
#  define IS_NMSTRT_CHAR(enc, p, n) (0)
#  define IS_NMSTRT_CHAR_MINBPC(enc, p) LITTLE2_IS_NMSTRT_CHAR_MINBPC(p)

#  define XML_TOK_IMPL_C
#  include "xmltok_impl.c"
#  undef XML_TOK_IMPL_C

#  undef MINBPC
#  undef BYTE_TYPE
#  undef BYTE_TO_ASCII
#  undef CHAR_MATCHES
#  undef IS_NAME_CHAR
#  undef IS_NAME_CHAR_MINBPC
#  undef IS_NMSTRT_CHAR
#  undef IS_NMSTRT_CHAR_MINBPC
#  undef IS_INVALID_CHAR

#endif /* not XML_MIN_SIZE */

#ifdef XML_NS

static const struct normal_encoding little2_encoding_ns
    = {{VTABLE, 2, 0,
#  if BYTEORDER == 1234
        1
#  else
        0
#  endif
       },
       {
#  include "asciitab.h"
#  include "latin1tab.h"
       },
       STANDARD_VTABLE(little2_) NULL_VTABLE};

#endif

static const struct normal_encoding little2_encoding
    = {{VTABLE, 2, 0,
#if BYTEORDER == 1234
        1
#else
        0
#endif
       },
       {
#define BT_COLON BT_NMSTRT
#include "asciitab.h"
#undef BT_COLON
#include "latin1tab.h"
       },
       STANDARD_VTABLE(little2_) NULL_VTABLE};

#if BYTEORDER != 4321

#  ifdef XML_NS

static const struct normal_encoding internal_little2_encoding_ns
    = {{VTABLE, 2, 0, 1},
       {
#    include "iasciitab.h"
#    include "latin1tab.h"
       },
       STANDARD_VTABLE(little2_) NULL_VTABLE};

#  endif

static const struct normal_encoding internal_little2_encoding
    = {{VTABLE, 2, 0, 1},
       {
#  define BT_COLON BT_NMSTRT
#  include "iasciitab.h"
#  undef BT_COLON
#  include "latin1tab.h"
       },
       STANDARD_VTABLE(little2_) NULL_VTABLE};

#endif

#define BIG2_BYTE_TYPE(enc, p)                                                 \
  ((p)[0] == 0                                                                 \
       ? ((struct normal_encoding *)(enc))->type[(unsigned char)(p)[1]]        \
       : unicode_byte_type((p)[0], (p)[1]))
#define BIG2_BYTE_TO_ASCII(p) ((p)[0] == 0 ? (p)[1] : -1)
#define BIG2_CHAR_MATCHES(p, c) ((p)[0] == 0 && (p)[1] == c)
#define BIG2_IS_NAME_CHAR_MINBPC(p)                                            \
  UCS2_GET_NAMING(namePages, (unsigned char)p[0], (unsigned char)p[1])
#define BIG2_IS_NMSTRT_CHAR_MINBPC(p)                                          \
  UCS2_GET_NAMING(nmstrtPages, (unsigned char)p[0], (unsigned char)p[1])

#ifdef XML_MIN_SIZE

static int PTRFASTCALL
big2_byteType(const ENCODING *enc, const char *p) {
  return BIG2_BYTE_TYPE(enc, p);
}

static int PTRFASTCALL
big2_byteToAscii(const ENCODING *enc, const char *p) {
  UNUSED_P(enc);
  return BIG2_BYTE_TO_ASCII(p);
}

static int PTRCALL
big2_charMatches(const ENCODING *enc, const char *p, int c) {
  UNUSED_P(enc);
  return BIG2_CHAR_MATCHES(p, c);
}

static int PTRFASTCALL
big2_isNameMin(const ENCODING *enc, const char *p) {
  UNUSED_P(enc);
  return BIG2_IS_NAME_CHAR_MINBPC(p);
}

static int PTRFASTCALL
big2_isNmstrtMin(const ENCODING *enc, const char *p) {
  UNUSED_P(enc);
  return BIG2_IS_NMSTRT_CHAR_MINBPC(p);
}

#  undef VTABLE
#  define VTABLE VTABLE1, big2_toUtf8, big2_toUtf16

#else /* not XML_MIN_SIZE */

#  undef PREFIX
#  define PREFIX(ident) big2_##ident
#  define MINBPC(enc) 2
/* CHAR_MATCHES is guaranteed to have MINBPC bytes available. */
#  define BYTE_TYPE(enc, p) BIG2_BYTE_TYPE(enc, p)
#  define BYTE_TO_ASCII(enc, p) BIG2_BYTE_TO_ASCII(p)
#  define CHAR_MATCHES(enc, p, c) BIG2_CHAR_MATCHES(p, c)
#  define IS_NAME_CHAR(enc, p, n) 0
#  define IS_NAME_CHAR_MINBPC(enc, p) BIG2_IS_NAME_CHAR_MINBPC(p)
#  define IS_NMSTRT_CHAR(enc, p, n) (0)
#  define IS_NMSTRT_CHAR_MINBPC(enc, p) BIG2_IS_NMSTRT_CHAR_MINBPC(p)

#  define XML_TOK_IMPL_C
#  include "xmltok_impl.c"
#  undef XML_TOK_IMPL_C

#  undef MINBPC
#  undef BYTE_TYPE
#  undef BYTE_TO_ASCII
#  undef CHAR_MATCHES
#  undef IS_NAME_CHAR
#  undef IS_NAME_CHAR_MINBPC
#  undef IS_NMSTRT_CHAR
#  undef IS_NMSTRT_CHAR_MINBPC
#  undef IS_INVALID_CHAR

#endif /* not XML_MIN_SIZE */

#ifdef XML_NS

static const struct normal_encoding big2_encoding_ns
    = {{VTABLE, 2, 0,
#  if BYTEORDER == 4321
        1
#  else
        0
#  endif
       },
       {
#  include "asciitab.h"
#  include "latin1tab.h"
       },
       STANDARD_VTABLE(big2_) NULL_VTABLE};

#endif

static const struct normal_encoding big2_encoding
    = {{VTABLE, 2, 0,
#if BYTEORDER == 4321
        1
#else
        0
#endif
       },
       {
#define BT_COLON BT_NMSTRT
#include "asciitab.h"
#undef BT_COLON
#include "latin1tab.h"
       },
       STANDARD_VTABLE(big2_) NULL_VTABLE};

#if BYTEORDER != 1234

#  ifdef XML_NS

static const struct normal_encoding internal_big2_encoding_ns
    = {{VTABLE, 2, 0, 1},
       {
#    include "iasciitab.h"
#    include "latin1tab.h"
       },
       STANDARD_VTABLE(big2_) NULL_VTABLE};

#  endif

static const struct normal_encoding internal_big2_encoding
    = {{VTABLE, 2, 0, 1},
       {
#  define BT_COLON BT_NMSTRT
#  include "iasciitab.h"
#  undef BT_COLON
#  include "latin1tab.h"
       },
       STANDARD_VTABLE(big2_) NULL_VTABLE};

#endif

#undef PREFIX

static int FASTCALL
streqci(const char *s1, const char *s2) {
  for (;;) {
    char c1 = *s1++;
    char c2 = *s2++;
    if (ASCII_a <= c1 && c1 <= ASCII_z)
      c1 += ASCII_A - ASCII_a;
    if (ASCII_a <= c2 && c2 <= ASCII_z)
      /* The following line will never get executed.  streqci() is
       * only called from two places, both of which guarantee to put
       * upper-case strings into s2.
       */
      c2 += ASCII_A - ASCII_a; /* LCOV_EXCL_LINE */
    if (c1 != c2)
      return 0;
    if (! c1)
      break;
  }
  return 1;
}

static void PTRCALL
initUpdatePosition(const ENCODING *enc, const char *ptr, const char *end,
                   POSITION *pos) {
  UNUSED_P(enc);
  normal_updatePosition(&utf8_encoding.enc, ptr, end, pos);
}

static int
toAscii(const ENCODING *enc, const char *ptr, const char *end) {
  char buf[1];
  char *p = buf;
  XmlUtf8Convert(enc, &ptr, end, &p, p + 1);
  if (p == buf)
    return -1;
  else
    return buf[0];
}

static int FASTCALL
isSpace(int c) {
  switch (c) {
  case 0x20:
  case 0xD:
  case 0xA:
  case 0x9:
    return 1;
  }
  return 0;
}

/* Return 1 if there's just optional white space or there's an S
   followed by name=val.
*/
static int
parsePseudoAttribute(const ENCODING *enc, const char *ptr, const char *end,
                     const char **namePtr, const char **nameEndPtr,
                     const char **valPtr, const char **nextTokPtr) {
  int c;
  char open;
  if (ptr == end) {
    *namePtr = NULL;
    return 1;
  }
  if (! isSpace(toAscii(enc, ptr, end))) {
    *nextTokPtr = ptr;
    return 0;
  }
  do {
    ptr += enc->minBytesPerChar;
  } while (isSpace(toAscii(enc, ptr, end)));
  if (ptr == end) {
    *namePtr = NULL;
    return 1;
  }
  *namePtr = ptr;
  for (;;) {
    c = toAscii(enc, ptr, end);
    if (c == -1) {
      *nextTokPtr = ptr;
      return 0;
    }
    if (c == ASCII_EQUALS) {
      *nameEndPtr = ptr;
      break;
    }
    if (isSpace(c)) {
      *nameEndPtr = ptr;
      do {
        ptr += enc->minBytesPerChar;
      } while (isSpace(c = toAscii(enc, ptr, end)));
      if (c != ASCII_EQUALS) {
        *nextTokPtr = ptr;
        return 0;
      }
      break;
    }
    ptr += enc->minBytesPerChar;
  }
  if (ptr == *namePtr) {
    *nextTokPtr = ptr;
    return 0;
  }
  ptr += enc->minBytesPerChar;
  c = toAscii(enc, ptr, end);
  while (isSpace(c)) {
    ptr += enc->minBytesPerChar;
    c = toAscii(enc, ptr, end);
  }
  if (c != ASCII_QUOT && c != ASCII_APOS) {
    *nextTokPtr = ptr;
    return 0;
  }
  open = (char)c;
  ptr += enc->minBytesPerChar;
  *valPtr = ptr;
  for (;; ptr += enc->minBytesPerChar) {
    c = toAscii(enc, ptr, end);
    if (c == open)
      break;
    if (! (ASCII_a <= c && c <= ASCII_z) && ! (ASCII_A <= c && c <= ASCII_Z)
        && ! (ASCII_0 <= c && c <= ASCII_9) && c != ASCII_PERIOD
        && c != ASCII_MINUS && c != ASCII_UNDERSCORE) {
      *nextTokPtr = ptr;
      return 0;
    }
  }
  *nextTokPtr = ptr + enc->minBytesPerChar;
  return 1;
}

static const char KW_version[]
    = {ASCII_v, ASCII_e, ASCII_r, ASCII_s, ASCII_i, ASCII_o, ASCII_n, '\0'};

static const char KW_encoding[] = {ASCII_e, ASCII_n, ASCII_c, ASCII_o, ASCII_d,
                                   ASCII_i, ASCII_n, ASCII_g, '\0'};

static const char KW_standalone[]
    = {ASCII_s, ASCII_t, ASCII_a, ASCII_n, ASCII_d, ASCII_a,
       ASCII_l, ASCII_o, ASCII_n, ASCII_e, '\0'};

static const char KW_yes[] = {ASCII_y, ASCII_e, ASCII_s, '\0'};

static const char KW_no[] = {ASCII_n, ASCII_o, '\0'};

static int
doParseXmlDecl(const ENCODING *(*encodingFinder)(const ENCODING *, const char *,
                                                 const char *),
               int isGeneralTextEntity, const ENCODING *enc, const char *ptr,
               const char *end, const char **badPtr, const char **versionPtr,
               const char **versionEndPtr, const char **encodingName,
               const ENCODING **encoding, int *standalone) {
  const char *val = NULL;
  const char *name = NULL;
  const char *nameEnd = NULL;
  ptr += 5 * enc->minBytesPerChar;
  end -= 2 * enc->minBytesPerChar;
  if (! parsePseudoAttribute(enc, ptr, end, &name, &nameEnd, &val, &ptr)
      || ! name) {
    *badPtr = ptr;
    return 0;
  }
  if (! XmlNameMatchesAscii(enc, name, nameEnd, KW_version)) {
    if (! isGeneralTextEntity) {
      *badPtr = name;
      return 0;
    }
  } else {
    if (versionPtr)
      *versionPtr = val;
    if (versionEndPtr)
      *versionEndPtr = ptr;
    if (! parsePseudoAttribute(enc, ptr, end, &name, &nameEnd, &val, &ptr)) {
      *badPtr = ptr;
      return 0;
    }
    if (! name) {
      if (isGeneralTextEntity) {
        /* a TextDecl must have an EncodingDecl */
        *badPtr = ptr;
        return 0;
      }
      return 1;
    }
  }
  if (XmlNameMatchesAscii(enc, name, nameEnd, KW_encoding)) {
    int c = toAscii(enc, val, end);
    if (! (ASCII_a <= c && c <= ASCII_z) && ! (ASCII_A <= c && c <= ASCII_Z)) {
      *badPtr = val;
      return 0;
    }
    if (encodingName)
      *encodingName = val;
    if (encoding)
      *encoding = encodingFinder(enc, val, ptr - enc->minBytesPerChar);
    if (! parsePseudoAttribute(enc, ptr, end, &name, &nameEnd, &val, &ptr)) {
      *badPtr = ptr;
      return 0;
    }
    if (! name)
      return 1;
  }
  if (! XmlNameMatchesAscii(enc, name, nameEnd, KW_standalone)
      || isGeneralTextEntity) {
    *badPtr = name;
    return 0;
  }
  if (XmlNameMatchesAscii(enc, val, ptr - enc->minBytesPerChar, KW_yes)) {
    if (standalone)
      *standalone = 1;
  } else if (XmlNameMatchesAscii(enc, val, ptr - enc->minBytesPerChar, KW_no)) {
    if (standalone)
      *standalone = 0;
  } else {
    *badPtr = val;
    return 0;
  }
  while (isSpace(toAscii(enc, ptr, end)))
    ptr += enc->minBytesPerChar;
  if (ptr != end) {
    *badPtr = ptr;
    return 0;
  }
  return 1;
}

static int FASTCALL
checkCharRefNumber(int result) {
  switch (result >> 8) {
  case 0xD8:
  case 0xD9:
  case 0xDA:
  case 0xDB:
  case 0xDC:
  case 0xDD:
  case 0xDE:
  case 0xDF:
    return -1;
  case 0:
    if (latin1_encoding.type[result] == BT_NONXML)
      return -1;
    break;
  case 0xFF:
    if (result == 0xFFFE || result == 0xFFFF)
      return -1;
    break;
  }
  return result;
}

int FASTCALL
XmlUtf8Encode(int c, char *buf) {
  enum {
    /* minN is minimum legal resulting value for N byte sequence */
    min2 = 0x80,
    min3 = 0x800,
    min4 = 0x10000
  };

  if (c < 0)
    return 0; /* LCOV_EXCL_LINE: this case is always eliminated beforehand */
  if (c < min2) {
    buf[0] = (char)(c | UTF8_cval1);
    return 1;
  }
  if (c < min3) {
    buf[0] = (char)((c >> 6) | UTF8_cval2);
    buf[1] = (char)((c & 0x3f) | 0x80);
    return 2;
  }
  if (c < min4) {
    buf[0] = (char)((c >> 12) | UTF8_cval3);
    buf[1] = (char)(((c >> 6) & 0x3f) | 0x80);
    buf[2] = (char)((c & 0x3f) | 0x80);
    return 3;
  }
  if (c < 0x110000) {
    buf[0] = (char)((c >> 18) | UTF8_cval4);
    buf[1] = (char)(((c >> 12) & 0x3f) | 0x80);
    buf[2] = (char)(((c >> 6) & 0x3f) | 0x80);
    buf[3] = (char)((c & 0x3f) | 0x80);
    return 4;
  }
  return 0; /* LCOV_EXCL_LINE: this case too is eliminated before calling */
}

int FASTCALL
XmlUtf16Encode(int charNum, unsigned short *buf) {
  if (charNum < 0)
    return 0;
  if (charNum < 0x10000) {
    buf[0] = (unsigned short)charNum;
    return 1;
  }
  if (charNum < 0x110000) {
    charNum -= 0x10000;
    buf[0] = (unsigned short)((charNum >> 10) + 0xD800);
    buf[1] = (unsigned short)((charNum & 0x3FF) + 0xDC00);
    return 2;
  }
  return 0;
}

struct unknown_encoding {
  struct normal_encoding normal __subobject_member_used_for_c_inheritance;
  CONVERTER convert;
  void *userData;
  unsigned short utf16[256];
  char utf8[256][4];
};

#define AS_UNKNOWN_ENCODING(enc) ((const struct unknown_encoding *)(enc))

int
XmlSizeOfUnknownEncoding(void) {
  return sizeof(struct unknown_encoding);
}

static int PTRFASTCALL
unknown_isName(const ENCODING *enc, const char *p) {
  const struct unknown_encoding *uenc = AS_UNKNOWN_ENCODING(enc);
  int c = uenc->convert(uenc->userData, p);
  if (c & ~0xFFFF)
    return 0;
  return UCS2_GET_NAMING(namePages, c >> 8, c & 0xFF);
}

static int PTRFASTCALL
unknown_isNmstrt(const ENCODING *enc, const char *p) {
  const struct unknown_encoding *uenc = AS_UNKNOWN_ENCODING(enc);
  int c = uenc->convert(uenc->userData, p);
  if (c & ~0xFFFF)
    return 0;
  return UCS2_GET_NAMING(nmstrtPages, c >> 8, c & 0xFF);
}

static int PTRFASTCALL
unknown_isInvalid(const ENCODING *enc, const char *p) {
  const struct unknown_encoding *uenc = AS_UNKNOWN_ENCODING(enc);
  int c = uenc->convert(uenc->userData, p);
  return (c & ~0xFFFF) || checkCharRefNumber(c) < 0;
}

static enum XML_Convert_Result PTRCALL
unknown_toUtf8(const ENCODING *enc, const char **fromP, const char *fromLim,
               char **toP, const char *toLim) {
  const struct unknown_encoding *uenc = AS_UNKNOWN_ENCODING(enc);
  char buf[XML_UTF8_ENCODE_MAX];
  for (;;) {
    const char *utf8;
    int n;
    if (*fromP == fromLim)
      return XML_CONVERT_COMPLETED;
    utf8 = uenc->utf8[(unsigned char)**fromP];
    n = *utf8++;
    if (n == 0) {
      int c = uenc->convert(uenc->userData, *fromP);
      n = XmlUtf8Encode(c, buf);
      if (n > toLim - *toP)
        return XML_CONVERT_OUTPUT_EXHAUSTED;
      utf8 = buf;
      *fromP += (AS_NORMAL_ENCODING(enc)->type[(unsigned char)**fromP]
                 - (BT_LEAD2 - 2));
    } else {
      if (n > toLim - *toP)
        return XML_CONVERT_OUTPUT_EXHAUSTED;
      (*fromP)++;
    }
    memcpy(*toP, utf8, n);
    *toP += n;
  }
}

static enum XML_Convert_Result PTRCALL
unknown_toUtf16(const ENCODING *enc, const char **fromP, const char *fromLim,
                unsigned short **toP, const unsigned short *toLim) {
  const struct unknown_encoding *uenc = AS_UNKNOWN_ENCODING(enc);
  while (*fromP < fromLim && *toP < toLim) {
    unsigned short c = uenc->utf16[(unsigned char)**fromP];
    if (c == 0) {
      c = (unsigned short)uenc->convert(uenc->userData, *fromP);
      *fromP += (AS_NORMAL_ENCODING(enc)->type[(unsigned char)**fromP]
                 - (BT_LEAD2 - 2));
    } else
      (*fromP)++;
    *(*toP)++ = c;
  }

  if ((*toP == toLim) && (*fromP < fromLim))
    return XML_CONVERT_OUTPUT_EXHAUSTED;
  else
    return XML_CONVERT_COMPLETED;
}

ENCODING *
XmlInitUnknownEncoding(void *mem, int *table, CONVERTER convert,
                       void *userData) {
  int i;
  struct unknown_encoding *e = (struct unknown_encoding *)mem;
  memcpy(mem, &latin1_encoding, sizeof(struct normal_encoding));
  for (i = 0; i < 128; i++)
    if (latin1_encoding.type[i] != BT_OTHER
        && latin1_encoding.type[i] != BT_NONXML && table[i] != i)
      return 0;
  for (i = 0; i < 256; i++) {
    int c = table[i];
    if (c == -1) {
      e->normal.type[i] = BT_MALFORM;
      /* This shouldn't really get used. */
      e->utf16[i] = 0xFFFF;
      e->utf8[i][0] = 1;
      e->utf8[i][1] = 0;
    } else if (c < 0) {
      if (c < -4)
        return 0;
      /* Multi-byte sequences need a converter function */
      if (! convert)
        return 0;
      e->normal.type[i] = (unsigned char)(BT_LEAD2 - (c + 2));
      e->utf8[i][0] = 0;
      e->utf16[i] = 0;
    } else if (c < 0x80) {
      if (latin1_encoding.type[c] != BT_OTHER
          && latin1_encoding.type[c] != BT_NONXML && c != i)
        return 0;
      e->normal.type[i] = latin1_encoding.type[c];
      e->utf8[i][0] = 1;
      e->utf8[i][1] = (char)c;
      e->utf16[i] = (unsigned short)(c == 0 ? 0xFFFF : c);
    } else if (checkCharRefNumber(c) < 0) {
      e->normal.type[i] = BT_NONXML;
      /* This shouldn't really get used. */
      e->utf16[i] = 0xFFFF;
      e->utf8[i][0] = 1;
      e->utf8[i][1] = 0;
    } else {
      if (c > 0xFFFF)
        return 0;
      if (UCS2_GET_NAMING(nmstrtPages, c >> 8, c & 0xff))
        e->normal.type[i] = BT_NMSTRT;
      else if (UCS2_GET_NAMING(namePages, c >> 8, c & 0xff))
        e->normal.type[i] = BT_NAME;
      else
        e->normal.type[i] = BT_OTHER;
      e->utf8[i][0] = (char)XmlUtf8Encode(c, e->utf8[i] + 1);
      e->utf16[i] = (unsigned short)c;
    }
  }
  e->userData = userData;
  e->convert = convert;
  if (convert) {
    e->normal.isName2 = unknown_isName;
    e->normal.isName3 = unknown_isName;
    e->normal.isName4 = unknown_isName;
    e->normal.isNmstrt2 = unknown_isNmstrt;
    e->normal.isNmstrt3 = unknown_isNmstrt;
    e->normal.isNmstrt4 = unknown_isNmstrt;
    e->normal.isInvalid2 = unknown_isInvalid;
    e->normal.isInvalid3 = unknown_isInvalid;
    e->normal.isInvalid4 = unknown_isInvalid;
  }
  e->normal.enc.utf8Convert = unknown_toUtf8;
  e->normal.enc.utf16Convert = unknown_toUtf16;
  return &(e->normal.enc);
}

/* If this enumeration is changed, getEncodingIndex and encodings
must also be changed. */
enum {
  UNKNOWN_ENC = -1,
  ISO_8859_1_ENC = 0,
  US_ASCII_ENC,
  UTF_8_ENC,
  UTF_16_ENC,
  UTF_16BE_ENC,
  UTF_16LE_ENC,
  /* must match encodingNames up to here */
  NO_ENC
};

static const char KW_ISO_8859_1[]
    = {ASCII_I, ASCII_S, ASCII_O,     ASCII_MINUS, ASCII_8, ASCII_8,
       ASCII_5, ASCII_9, ASCII_MINUS, ASCII_1,     '\0'};
static const char KW_US_ASCII[]
    = {ASCII_U, ASCII_S, ASCII_MINUS, ASCII_A, ASCII_S,
       ASCII_C, ASCII_I, ASCII_I,     '\0'};
static const char KW_UTF_8[]
    = {ASCII_U, ASCII_T, ASCII_F, ASCII_MINUS, ASCII_8, '\0'};
static const char KW_UTF_16[]
    = {ASCII_U, ASCII_T, ASCII_F, ASCII_MINUS, ASCII_1, ASCII_6, '\0'};
static const char KW_UTF_16BE[]
    = {ASCII_U, ASCII_T, ASCII_F, ASCII_MINUS, ASCII_1,
       ASCII_6, ASCII_B, ASCII_E, '\0'};
static const char KW_UTF_16LE[]
    = {ASCII_U, ASCII_T, ASCII_F, ASCII_MINUS, ASCII_1,
       ASCII_6, ASCII_L, ASCII_E, '\0'};

static int FASTCALL
getEncodingIndex(const char *name) {
  static const char *const encodingNames[] = {
      KW_ISO_8859_1, KW_US_ASCII, KW_UTF_8, KW_UTF_16, KW_UTF_16BE, KW_UTF_16LE,
  };
  int i;
  if (name == NULL)
    return NO_ENC;
  for (i = 0; i < (int)(sizeof(encodingNames) / sizeof(encodingNames[0])); i++)
    if (streqci(name, encodingNames[i]))
      return i;
  return UNKNOWN_ENC;
}

/* For binary compatibility, we store the index of the encoding
   specified at initialization in the isUtf16 member.
*/

#define INIT_ENC_INDEX(enc) ((int)(enc)->initEnc.isUtf16)
#define SET_INIT_ENC_INDEX(enc, i) ((enc)->initEnc.isUtf16 = (char)i)

/* This is what detects the encoding.  encodingTable maps from
   encoding indices to encodings; INIT_ENC_INDEX(enc) is the index of
   the external (protocol) specified encoding; state is
   XML_CONTENT_STATE if we're parsing an external text entity, and
   XML_PROLOG_STATE otherwise.
*/

static int
initScan(const ENCODING *const *encodingTable, const INIT_ENCODING *enc,
         int state, const char *ptr, const char *end, const char **nextTokPtr) {
  const ENCODING **encPtr;

  if (ptr >= end)
    return XML_TOK_NONE;
  encPtr = enc->encPtr;
  if (ptr + 1 == end) {
    /* only a single byte available for auto-detection */
#ifndef XML_DTD /* FIXME */
    /* a well-formed document entity must have more than one byte */
    if (state != XML_CONTENT_STATE)
      return XML_TOK_PARTIAL;
#endif
    /* so we're parsing an external text entity... */
    /* if UTF-16 was externally specified, then we need at least 2 bytes */
    switch (INIT_ENC_INDEX(enc)) {
    case UTF_16_ENC:
    case UTF_16LE_ENC:
    case UTF_16BE_ENC:
      return XML_TOK_PARTIAL;
    }
    switch ((unsigned char)*ptr) {
    case 0xFE:
    case 0xFF:
    case 0xEF: /* possibly first byte of UTF-8 BOM */
      if (INIT_ENC_INDEX(enc) == ISO_8859_1_ENC && state == XML_CONTENT_STATE)
        break;
      /* fall through */
    case 0x00:
    case 0x3C:
      return XML_TOK_PARTIAL;
    }
  } else {
    switch (((unsigned char)ptr[0] << 8) | (unsigned char)ptr[1]) {
    case 0xFEFF:
      if (INIT_ENC_INDEX(enc) == ISO_8859_1_ENC && state == XML_CONTENT_STATE)
        break;
      *nextTokPtr = ptr + 2;
      *encPtr = encodingTable[UTF_16BE_ENC];
      return XML_TOK_BOM;
    /* 00 3C is handled in the default case */
    case 0x3C00:
      if ((INIT_ENC_INDEX(enc) == UTF_16BE_ENC
           || INIT_ENC_INDEX(enc) == UTF_16_ENC)
          && state == XML_CONTENT_STATE)
        break;
      *encPtr = encodingTable[UTF_16LE_ENC];
      return XmlTok(*encPtr, state, ptr, end, nextTokPtr);
    case 0xFFFE:
      if (INIT_ENC_INDEX(enc) == ISO_8859_1_ENC && state == XML_CONTENT_STATE)
        break;
      *nextTokPtr = ptr + 2;
      *encPtr = encodingTable[UTF_16LE_ENC];
      return XML_TOK_BOM;
    case 0xEFBB:
      /* Maybe a UTF-8 BOM (EF BB BF) */
      /* If there's an explicitly specified (external) encoding
         of ISO-8859-1 or some flavour of UTF-16
         and this is an external text entity,
         don't look for the BOM,
         because it might be a legal data.
      */
      if (state == XML_CONTENT_STATE) {
        int e = INIT_ENC_INDEX(enc);
        if (e == ISO_8859_1_ENC || e == UTF_16BE_ENC || e == UTF_16LE_ENC
            || e == UTF_16_ENC)
          break;
      }
      if (ptr + 2 == end)
        return XML_TOK_PARTIAL;
      if ((unsigned char)ptr[2] == 0xBF) {
        *nextTokPtr = ptr + 3;
        *encPtr = encodingTable[UTF_8_ENC];
        return XML_TOK_BOM;
      }
      break;
    default:
      if (ptr[0] == '\0') {
        /* 0 isn't a legal data character. Furthermore a document
           entity can only start with ASCII characters.  So the only
           way this can fail to be big-endian UTF-16 if it it's an
           external parsed general entity that's labelled as
           UTF-16LE.
        */
        if (state == XML_CONTENT_STATE && INIT_ENC_INDEX(enc) == UTF_16LE_ENC)
          break;
        *encPtr = encodingTable[UTF_16BE_ENC];
        return XmlTok(*encPtr, state, ptr, end, nextTokPtr);
      } else if (ptr[1] == '\0') {
        /* We could recover here in the case:
            - parsing an external entity
            - second byte is 0
            - no externally specified encoding
            - no encoding declaration
           by assuming UTF-16LE.  But we don't, because this would mean when
           presented just with a single byte, we couldn't reliably determine
           whether we needed further bytes.
        */
        if (state == XML_CONTENT_STATE)
          break;
        *encPtr = encodingTable[UTF_16LE_ENC];
        return XmlTok(*encPtr, state, ptr, end, nextTokPtr);
      }
      break;
    }
  }
  *encPtr = encodingTable[INIT_ENC_INDEX(enc)];
  return XmlTok(*encPtr, state, ptr, end, nextTokPtr);
}

#define NS(x) x
#define ns(x) x
#define XML_TOK_NS_C
#include "xmltok_ns.c"
#undef XML_TOK_NS_C
#undef NS
#undef ns

#ifdef XML_NS

#  define NS(x) x##NS
#  define ns(x) x##_ns

#  define XML_TOK_NS_C
#  include "xmltok_ns.c"
#  undef XML_TOK_NS_C

#  undef NS
#  undef ns

ENCODING *
XmlInitUnknownEncodingNS(void *mem, int *table, CONVERTER convert,
                         void *userData) {
  ENCODING *enc = XmlInitUnknownEncoding(mem, table, convert, userData);
  if (enc)
    ((struct normal_encoding *)enc)->type[ASCII_COLON] = BT_COLON;
  return enc;
}

#endif /* XML_NS */<|MERGE_RESOLUTION|>--- conflicted
+++ resolved
@@ -42,7 +42,7 @@
    OTHERWISE, ARISING FROM, OUT OF OR IN CONNECTION WITH THE SOFTWARE OR THE
    USE OR OTHER DEALINGS IN THE SOFTWARE.
 */
-<<<<<<< HEAD
+
 /*
  * CHERI CHANGES START
  * {
@@ -55,11 +55,9 @@
  * }
  * CHERI CHANGES END
  */
-=======
 
 #include <expat_config.h>
 
->>>>>>> cc68614d
 #include <stddef.h>
 #include <string.h> /* memcpy */
 #include <stdbool.h>
