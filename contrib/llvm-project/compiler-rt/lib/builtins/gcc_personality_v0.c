//===-- gcc_personality_v0.c - Implement __gcc_personality_v0 -------------===//
//
// Part of the LLVM Project, under the Apache License v2.0 with LLVM Exceptions.
// See https://llvm.org/LICENSE.txt for license information.
// SPDX-License-Identifier: Apache-2.0 WITH LLVM-exception
//
//===----------------------------------------------------------------------===//
/*
 * CHERI CHANGES START
 * {
 *   "updated": 20180629,
 *   "target_type": "lib",
 *   "changes": [
 *     "pointer_as_integer"
 *   ],
 *   "change_comment": "encoded virtual address to pointer",
 *   "hybrid_specific": false
 * }
 * CHERI CHANGES END
 */

#include "int_lib.h"
#include <stddef.h>

#include <unwind.h>
/*
 * XXX On FreeBSD, this file is compiled into three libraries:
 *   - libcompiler_rt
 *   - libgcc_eh
 *   - libgcc_s
 *
 * In the former, the include path points to the contrib/libcxxrt/unwind-arm.h
 * copy of unwind.h.  In the latter, the include path points to the
 * contrib/libunwind/include/unwind.h header (LLVM libunwind).
 *
 * Neither (seemingly redundant) variant of unwind.h needs the redefinitions
 * provided in the "helpful" header below, and libcxxrt's unwind-arm.h provides
 * *no* useful distinguishing macros, so just forcibly disable the helper
 * header on FreeBSD.
 */
#if defined(__arm__) && !defined(__ARM_DWARF_EH__) &&                          \
    !defined(__USING_SJLJ_EXCEPTIONS__) && !defined(__FreeBSD__)
// When building with older compilers (e.g. clang <3.9), it is possible that we
// have a version of unwind.h which does not provide the EHABI declarations
// which are quired for the C personality to conform to the specification.  In
// order to provide forward compatibility for such compilers, we re-declare the
// necessary interfaces in the helper to permit a standalone compilation of the
// builtins (which contains the C unwinding personality for historical reasons).
#include "unwind-ehabi-helpers.h"
#endif

#if defined(__SEH__) && !defined(__USING_SJLJ_EXCEPTIONS__)
#include <windows.h>
#include <winnt.h>

EXCEPTION_DISPOSITION _GCC_specific_handler(PEXCEPTION_RECORD, void *, PCONTEXT,
                                            PDISPATCHER_CONTEXT,
                                            _Unwind_Personality_Fn);
#endif

// Pointer encodings documented at:
//   http://refspecs.freestandards.org/LSB_1.3.0/gLSB/gLSB/ehframehdr.html

#define DW_EH_PE_omit      0xff  /* no data follows */

#define DW_EH_PE_absptr    0x00
#define DW_EH_PE_uleb128   0x01
#define DW_EH_PE_udata2    0x02
#define DW_EH_PE_udata4    0x03
#define DW_EH_PE_udata8    0x04
#define DW_EH_PE_sleb128   0x09
#define DW_EH_PE_sdata2    0x0A
#define DW_EH_PE_sdata4    0x0B
#define DW_EH_PE_sdata8    0x0C

#define DW_EH_PE_pcrel     0x10
#define DW_EH_PE_textrel   0x20
#define DW_EH_PE_datarel   0x30
#define DW_EH_PE_funcrel   0x40
#define DW_EH_PE_aligned   0x50  
#define DW_EH_PE_indirect  0x80 /* gcc extension */



// read a uleb128 encoded value and advance pointer
<<<<<<< HEAD
static uintptr_t readULEB128(const uint8_t** data)
{
    vaddr_t result = 0;
    int shift = 0;
    unsigned char byte;
    const uint8_t* p = *data;
    do {
        byte = *p++;
        result |= (vaddr_t)((byte & 0x7f) << shift);
        shift += 7;
    } while (byte & 0x80);
    *data = p;
    return (uintptr_t)result;
=======
static size_t readULEB128(const uint8_t **data) {
  size_t result = 0;
  size_t shift = 0;
  unsigned char byte;
  const uint8_t *p = *data;
  do {
    byte = *p++;
    result |= (byte & 0x7f) << shift;
    shift += 7;
  } while (byte & 0x80);
  *data = p;
  return result;
>>>>>>> fe6060f1
}

// read a pointer encoded value and advance pointer
static uintptr_t readEncodedPointer(const uint8_t **data, uint8_t encoding) {
  const uint8_t *p = *data;
  uintptr_t result = 0;

  if (encoding == DW_EH_PE_omit)
    return 0;

  // first get value
  switch (encoding & 0x0F) {
  case DW_EH_PE_absptr:
    result = *((const uintptr_t *)p);
    p += sizeof(uintptr_t);
    break;
  case DW_EH_PE_uleb128:
    result = readULEB128(&p);
    break;
  case DW_EH_PE_udata2:
    result = *((const uint16_t *)p);
    p += sizeof(uint16_t);
    break;
  case DW_EH_PE_udata4:
    result = *((const uint32_t *)p);
    p += sizeof(uint32_t);
    break;
  case DW_EH_PE_udata8:
    result = *((const uint64_t *)p);
    p += sizeof(uint64_t);
    break;
  case DW_EH_PE_sdata2:
    result = *((const int16_t *)p);
    p += sizeof(int16_t);
    break;
  case DW_EH_PE_sdata4:
    result = *((const int32_t *)p);
    p += sizeof(int32_t);
    break;
  case DW_EH_PE_sdata8:
    result = *((const int64_t *)p);
    p += sizeof(int64_t);
    break;
  case DW_EH_PE_sleb128:
  default:
    // not supported
    compilerrt_abort();
    break;
  }

  // then add relative offset
  switch (encoding & 0x70) {
  case DW_EH_PE_absptr:
    // do nothing
    break;
  case DW_EH_PE_pcrel:
    result += (uintptr_t)(*data);
    break;
  case DW_EH_PE_textrel:
  case DW_EH_PE_datarel:
  case DW_EH_PE_funcrel:
  case DW_EH_PE_aligned:
  default:
    // not supported
    compilerrt_abort();
    break;
  }

  // then apply indirection
  if (encoding & DW_EH_PE_indirect) {
    result = *((const uintptr_t *)result);
  }

  *data = p;
  return result;
}

#if defined(__arm__) && !defined(__USING_SJLJ_EXCEPTIONS__) &&                 \
    !defined(__ARM_DWARF_EH__)
#define USING_ARM_EHABI 1
_Unwind_Reason_Code __gnu_unwind_frame(struct _Unwind_Exception *,
                                       struct _Unwind_Context *);
#endif

static inline _Unwind_Reason_Code
continueUnwind(struct _Unwind_Exception *exceptionObject,
               struct _Unwind_Context *context) {
#if USING_ARM_EHABI
  // On ARM EHABI the personality routine is responsible for actually
  // unwinding a single stack frame before returning (ARM EHABI Sec. 6.1).
  if (__gnu_unwind_frame(exceptionObject, context) != _URC_OK)
    return _URC_FAILURE;
#endif
  return _URC_CONTINUE_UNWIND;
}

// The C compiler makes references to __gcc_personality_v0 in
// the dwarf unwind information for translation units that use
// __attribute__((cleanup(xx))) on local variables.
// This personality routine is called by the system unwinder
// on each frame as the stack is unwound during a C++ exception
// throw through a C function compiled with -fexceptions.
#if __USING_SJLJ_EXCEPTIONS__
// the setjump-longjump based exceptions personality routine has a
// different name
COMPILER_RT_ABI _Unwind_Reason_Code __gcc_personality_sj0(
    int version, _Unwind_Action actions, uint64_t exceptionClass,
    struct _Unwind_Exception *exceptionObject, struct _Unwind_Context *context)
#elif USING_ARM_EHABI
// The ARM EHABI personality routine has a different signature.
COMPILER_RT_ABI _Unwind_Reason_Code __gcc_personality_v0(
    _Unwind_State state, struct _Unwind_Exception *exceptionObject,
    struct _Unwind_Context *context)
#elif defined(__SEH__)
static _Unwind_Reason_Code __gcc_personality_imp(
    int version, _Unwind_Action actions, uint64_t exceptionClass,
    struct _Unwind_Exception *exceptionObject, struct _Unwind_Context *context)
#else
COMPILER_RT_ABI _Unwind_Reason_Code __gcc_personality_v0(
    int version, _Unwind_Action actions, uint64_t exceptionClass,
    struct _Unwind_Exception *exceptionObject, struct _Unwind_Context *context)
#endif
{
  // Since C does not have catch clauses, there is nothing to do during
  // phase 1 (the search phase).
#if USING_ARM_EHABI
  // After resuming from a cleanup we should also continue on to the next
  // frame straight away.
  if ((state & _US_ACTION_MASK) != _US_UNWIND_FRAME_STARTING)
#else
  if (actions & _UA_SEARCH_PHASE)
#endif
    return continueUnwind(exceptionObject, context);

  // There is nothing to do if there is no LSDA for this frame.
  const uint8_t *lsda = (uint8_t *)_Unwind_GetLanguageSpecificData(context);
  if (lsda == (uint8_t *)0)
    return continueUnwind(exceptionObject, context);

  uintptr_t pc = (uintptr_t)_Unwind_GetIP(context) - 1;
  uintptr_t funcStart = (uintptr_t)_Unwind_GetRegionStart(context);
  uintptr_t pcOffset = (char*)pc - (char*)funcStart;

  // Parse LSDA header.
  uint8_t lpStartEncoding = *lsda++;
  if (lpStartEncoding != DW_EH_PE_omit) {
    readEncodedPointer(&lsda, lpStartEncoding);
  }
  uint8_t ttypeEncoding = *lsda++;
  if (ttypeEncoding != DW_EH_PE_omit) {
    readULEB128(&lsda);
  }
  // Walk call-site table looking for range that includes current PC.
  uint8_t callSiteEncoding = *lsda++;
  uint32_t callSiteTableLength = readULEB128(&lsda);
  const uint8_t *callSiteTableStart = lsda;
  const uint8_t *callSiteTableEnd = callSiteTableStart + callSiteTableLength;
  const uint8_t *p = callSiteTableStart;
  while (p < callSiteTableEnd) {
    uintptr_t start = readEncodedPointer(&p, callSiteEncoding);
<<<<<<< HEAD
    uint64_t length = readEncodedPointer(&p, callSiteEncoding);
    uint64_t landingPad = readEncodedPointer(&p, callSiteEncoding);
=======
    size_t length = readEncodedPointer(&p, callSiteEncoding);
    size_t landingPad = readEncodedPointer(&p, callSiteEncoding);
>>>>>>> fe6060f1
    readULEB128(&p); // action value not used for C code
    if (landingPad == 0)
      continue; // no landing pad for this entry
    if ((start <= pcOffset) && (pcOffset < (start + length))) {
      // Found landing pad for the PC.
      // Set Instruction Pointer to so we re-enter function
      // at landing pad. The landing pad is created by the compiler
      // to take two parameters in registers.
      _Unwind_SetGR(context, __builtin_eh_return_data_regno(0),
                    (uintptr_t)exceptionObject);
      _Unwind_SetGR(context, __builtin_eh_return_data_regno(1), 0);
      _Unwind_SetIP(context, (funcStart + landingPad));
      return _URC_INSTALL_CONTEXT;
    }
  }

  // No landing pad found, continue unwinding.
  return continueUnwind(exceptionObject, context);
}

#if defined(__SEH__) && !defined(__USING_SJLJ_EXCEPTIONS__)
COMPILER_RT_ABI EXCEPTION_DISPOSITION
__gcc_personality_seh0(PEXCEPTION_RECORD ms_exc, void *this_frame,
                       PCONTEXT ms_orig_context, PDISPATCHER_CONTEXT ms_disp) {
  return _GCC_specific_handler(ms_exc, this_frame, ms_orig_context, ms_disp,
                               __gcc_personality_imp);
}
#endif<|MERGE_RESOLUTION|>--- conflicted
+++ resolved
@@ -83,21 +83,6 @@
 
 
 // read a uleb128 encoded value and advance pointer
-<<<<<<< HEAD
-static uintptr_t readULEB128(const uint8_t** data)
-{
-    vaddr_t result = 0;
-    int shift = 0;
-    unsigned char byte;
-    const uint8_t* p = *data;
-    do {
-        byte = *p++;
-        result |= (vaddr_t)((byte & 0x7f) << shift);
-        shift += 7;
-    } while (byte & 0x80);
-    *data = p;
-    return (uintptr_t)result;
-=======
 static size_t readULEB128(const uint8_t **data) {
   size_t result = 0;
   size_t shift = 0;
@@ -110,7 +95,6 @@
   } while (byte & 0x80);
   *data = p;
   return result;
->>>>>>> fe6060f1
 }
 
 // read a pointer encoded value and advance pointer
@@ -271,13 +255,8 @@
   const uint8_t *p = callSiteTableStart;
   while (p < callSiteTableEnd) {
     uintptr_t start = readEncodedPointer(&p, callSiteEncoding);
-<<<<<<< HEAD
-    uint64_t length = readEncodedPointer(&p, callSiteEncoding);
-    uint64_t landingPad = readEncodedPointer(&p, callSiteEncoding);
-=======
     size_t length = readEncodedPointer(&p, callSiteEncoding);
     size_t landingPad = readEncodedPointer(&p, callSiteEncoding);
->>>>>>> fe6060f1
     readULEB128(&p); // action value not used for C code
     if (landingPad == 0)
       continue; // no landing pad for this entry
