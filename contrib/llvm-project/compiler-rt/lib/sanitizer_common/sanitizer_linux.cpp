--- conflicted
+++ resolved
@@ -352,14 +352,8 @@
 }
 
 uptr internal_fstat(fd_t fd, void *buf) {
-<<<<<<< HEAD
-#if SANITIZER_FREEBSD || SANITIZER_OPENBSD || \
-    SANITIZER_LINUX_USES_64BIT_SYSCALLS
-#if SANITIZER_MIPS64 && !SANITIZER_FREEBSD && !SANITIZER_OPENBSD
-=======
 #if SANITIZER_FREEBSD || SANITIZER_LINUX_USES_64BIT_SYSCALLS
-#if SANITIZER_MIPS64
->>>>>>> e8d8bef9
+# if SANITIZER_MIPS64 && !SANITIZER_FREEBSD
   // For mips64, fstat syscall fills buffer in the format of kernel_stat
   struct kernel_stat kbuf;
   int res = internal_syscall(SYSCALL(fstat), fd, &kbuf);
@@ -775,19 +769,6 @@
                           (size_t *)oldlenp, newp, (size_t)newlen);
 }
 
-<<<<<<< HEAD
-#if SANITIZER_FREEBSD
-typedef int (*syctlbyname_ptr)(const char *sname, void *oldp, size_t *oldlenp,
-                          const void *newp, size_t newlen);
-int internal_sysctlbyname(const char *sname, void *oldp, uptr *oldlenp,
-                          const void *newp, uptr newlen) {
-  static decltype(sysctlbyname) *real = nullptr;
-  if (!real)
-    real = (decltype(sysctlbyname) *)dlfunc(RTLD_NEXT, "sysctlbyname");
-  CHECK(real);
-  return real(sname, oldp, (size_t *)oldlenp, newp, (size_t)newlen);
-}
-=======
 int internal_sysctlbyname(const char *sname, void *oldp, uptr *oldlenp,
                           const void *newp, uptr newlen) {
   // Note: this function can be called during startup, so we need to avoid
@@ -804,7 +785,7 @@
   static decltype(sysctlnametomib) *real_sysctlnametomib = nullptr;
   if (!real_sysctlnametomib)
     real_sysctlnametomib =
-        (decltype(sysctlnametomib) *)dlsym(RTLD_NEXT, "sysctlnametomib");
+        (decltype(sysctlnametomib) *)dlfunc(RTLD_NEXT, "sysctlnametomib");
   CHECK(real_sysctlnametomib);
 
   int oid[CTL_MAXNAME];
@@ -812,7 +793,6 @@
   if (real_sysctlnametomib(sname, oid, &len) == -1)
     return (-1);
   return internal_sysctl(oid, len, oldp, oldlenp, newp, newlen);
->>>>>>> e8d8bef9
 #endif
 }
 #endif
