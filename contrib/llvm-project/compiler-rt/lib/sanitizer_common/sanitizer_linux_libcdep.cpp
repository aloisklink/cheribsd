--- conflicted
+++ resolved
@@ -339,36 +339,6 @@
 extern "C" void *__tls_get_addr(size_t *);
 #endif
 
-<<<<<<< HEAD
-#if SANITIZER_FREEBSD
-static void **ThreadSelfSegbase() {
-  void **segbase = 0;
-#if defined(__i386__)
-  // sysarch(I386_GET_GSBASE, segbase);
-  __asm __volatile("mov %%gs:0, %0" : "=r" (segbase));
-#elif defined(__x86_64__)
-  // sysarch(AMD64_GET_FSBASE, segbase);
-  __asm __volatile("movq %%fs:0, %0" : "=r" (segbase));
-#elif defined(__mips__)
-  // MIPS uses TLS variant I. The thread pointer (in hardware register $29)
-  // points to the end of the TCB + 0x7000.  The TCB contains two pointers,
-  // one to the dtv and the second to the struct pthread.
-  const uptr kTlsTcbOffset = 0x7000;
-  const uptr kTlsTcbSize = sizeof(void *) * 2;
-  uptr thread_pointer;
-#if defined(__mips64__)
-  asm volatile(".set push;\
-                .set mips64r2;\
-                rdhwr %0,$29;\
-                .set pop" : "=r" (thread_pointer));
-#else
-  asm volatile(".set push;\
-                .set mips32r2;\
-                rdhwr %0,$29;\
-                .set pop" : "=r" (thread_pointer));
-#endif
-  segbase = (void **)(thread_pointer - kTlsTcbOffset - kTlsTcbSize);
-=======
 static int CollectStaticTlsBlocks(struct dl_phdr_info *info, size_t size,
                                   void *data) {
   if (!info->dlpi_tls_modid)
@@ -380,7 +350,6 @@
 #ifdef __s390__
     begin = (uptr)__builtin_thread_pointer() +
             TlsGetOffset(info->dlpi_tls_modid, 0);
->>>>>>> fe6060f1
 #else
     size_t mod_and_off[2] = {info->dlpi_tls_modid, 0};
     begin = (uptr)__tls_get_addr(mod_and_off);
@@ -396,16 +365,6 @@
   return 0;
 }
 
-<<<<<<< HEAD
-uptr ThreadSelf() {
-#if defined(__mips__)
-  return (uptr)ThreadSelfSegbase()[1];
-#else
-  return (uptr)ThreadSelfSegbase()[2];
-#endif
-}
-#endif  // SANITIZER_FREEBSD
-=======
 __attribute__((unused)) static void GetStaticTlsBoundary(uptr *addr, uptr *size,
                                                          uptr *align) {
   InternalMmapVector<TlsBlock> ranges;
@@ -440,7 +399,6 @@
 #endif  // !SANITIZER_GO
 #endif  // (x86_64 || i386 || mips || ...) && (SANITIZER_FREEBSD ||
         // SANITIZER_LINUX) && !SANITIZER_ANDROID
->>>>>>> fe6060f1
 
 #if SANITIZER_NETBSD
 static struct tls_tcb * ThreadSelfTlsTcb() {
@@ -522,38 +480,6 @@
 #else
     align = Max<uptr>(align, 16);
 #endif
-<<<<<<< HEAD
-#elif SANITIZER_FREEBSD
-  void** segbase = ThreadSelfSegbase();
-  *addr = 0;
-  *size = 0;
-  if (segbase != 0) {
-# if defined(__mips__)
-    // Variant I
-    //
-    // dtv = segbase[0];
-    // dtv[2] = base of TLS block of the main program
-    void **dtv = (void**) segbase[0];
-    if ((uptr) dtv[1] >= 2) {
-      // Find size (p_memsz) of TLS block of the main program.
-      dl_iterate_phdr(GetSizeFromHdr, size);
-
-      if (*size != 0)
-        *addr = (uptr) dtv[2];
-    }
-# else
-    // Variant II
-    //
-    // tcbalign = 16
-    // tls_size = round(tls_static_space, tcbalign);
-    // dtv = segbase[1];
-    // dtv[2] = segbase - tls_static_space;
-    void **dtv = (void**) segbase[1];
-    *addr = (uptr) dtv[2];
-    *size = (*addr == 0) ? 0 : ((uptr) segbase[0] - (uptr) dtv[2]);
-# endif
-=======
->>>>>>> fe6060f1
   }
   const uptr tp = RoundUpTo(*addr + *size, align);
 
