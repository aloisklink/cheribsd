// -*- C++ -*-
//===--------------------------- regex ------------------------------------===//
//
//                     The LLVM Compiler Infrastructure
//
// This file is dual licensed under the MIT and the University of Illinois Open
// Source Licenses. See LICENSE.TXT for details.
//
//===----------------------------------------------------------------------===//
/*
 * CHERI CHANGES START
 * {
 *   "updated": 20180530,
 *   "changes": [
 *     "other"
 *   ],
 *   "change_comment": "conflict with __output qualifier"
 * }
 * CHERI CHANGES END
 */

#ifndef _LIBCPP_REGEX
#define _LIBCPP_REGEX

/*
    regex synopsis

#include <initializer_list>

namespace std
{

namespace regex_constants
{

emum syntax_option_type
{
    icase      = unspecified,
    nosubs     = unspecified,
    optimize   = unspecified,
    collate    = unspecified,
    ECMAScript = unspecified,
    basic      = unspecified,
    extended   = unspecified,
    awk        = unspecified,
    grep       = unspecified,
    egrep      = unspecified
};

constexpr syntax_option_type operator~(syntax_option_type f);
constexpr syntax_option_type operator&(syntax_option_type lhs, syntax_option_type rhs);
constexpr syntax_option_type operator|(syntax_option_type lhs, syntax_option_type rhs);

enum match_flag_type
{
    match_default     = 0,
    match_not_bol     = unspecified,
    match_not_eol     = unspecified,
    match_not_bow     = unspecified,
    match_not_eow     = unspecified,
    match_any         = unspecified,
    match_not_null    = unspecified,
    match_continuous  = unspecified,
    match_prev_avail  = unspecified,
    format_default    = 0,
    format_sed        = unspecified,
    format_no_copy    = unspecified,
    format_first_only = unspecified
};

constexpr match_flag_type operator~(match_flag_type f);
constexpr match_flag_type operator&(match_flag_type lhs, match_flag_type rhs);
constexpr match_flag_type operator|(match_flag_type lhs, match_flag_type rhs);

enum error_type
{
    error_collate    = unspecified,
    error_ctype      = unspecified,
    error_escape     = unspecified,
    error_backref    = unspecified,
    error_brack      = unspecified,
    error_paren      = unspecified,
    error_brace      = unspecified,
    error_badbrace   = unspecified,
    error_range      = unspecified,
    error_space      = unspecified,
    error_badrepeat  = unspecified,
    error_complexity = unspecified,
    error_stack      = unspecified
};

}  // regex_constants

class regex_error
    : public runtime_error
{
public:
    explicit regex_error(regex_constants::error_type ecode);
    regex_constants::error_type code() const;
};

template <class charT>
struct regex_traits
{
public:
    typedef charT                   char_type;
    typedef basic_string<char_type> string_type;
    typedef locale                  locale_type;
    typedef /bitmask_type/          char_class_type;

    regex_traits();

    static size_t length(const char_type* p);
    charT translate(charT c) const;
    charT translate_nocase(charT c) const;
    template <class ForwardIterator>
        string_type
        transform(ForwardIterator first, ForwardIterator last) const;
    template <class ForwardIterator>
        string_type
        transform_primary( ForwardIterator first, ForwardIterator last) const;
    template <class ForwardIterator>
        string_type
        lookup_collatename(ForwardIterator first, ForwardIterator last) const;
    template <class ForwardIterator>
        char_class_type
        lookup_classname(ForwardIterator first, ForwardIterator last,
                         bool icase = false) const;
    bool isctype(charT c, char_class_type f) const;
    int value(charT ch, int radix) const;
    locale_type imbue(locale_type l);
    locale_type getloc()const;
};

template <class charT, class traits = regex_traits<charT>>
class basic_regex
{
public:
    // types:
    typedef charT                               value_type;
    typedef traits                              traits_type;
    typedef typename traits::string_type        string_type;
    typedef regex_constants::syntax_option_type flag_type;
    typedef typename traits::locale_type        locale_type;

    // constants:
    static constexpr regex_constants::syntax_option_type icase = regex_constants::icase;
    static constexpr regex_constants::syntax_option_type nosubs = regex_constants::nosubs;
    static constexpr regex_constants::syntax_option_type optimize = regex_constants::optimize;
    static constexpr regex_constants::syntax_option_type collate = regex_constants::collate;
    static constexpr regex_constants::syntax_option_type ECMAScript = regex_constants::ECMAScript;
    static constexpr regex_constants::syntax_option_type basic = regex_constants::basic;
    static constexpr regex_constants::syntax_option_type extended = regex_constants::extended;
    static constexpr regex_constants::syntax_option_type awk = regex_constants::awk;
    static constexpr regex_constants::syntax_option_type grep = regex_constants::grep;
    static constexpr regex_constants::syntax_option_type egrep = regex_constants::egrep;

    // construct/copy/destroy:
    basic_regex();
    explicit basic_regex(const charT* p, flag_type f = regex_constants::ECMAScript);
    basic_regex(const charT* p, size_t len, flag_type f = regex_constants::ECMAScript);
    basic_regex(const basic_regex&);
    basic_regex(basic_regex&&) noexcept;
    template <class ST, class SA>
        explicit basic_regex(const basic_string<charT, ST, SA>& p,
                             flag_type f = regex_constants::ECMAScript);
    template <class ForwardIterator>
        basic_regex(ForwardIterator first, ForwardIterator last,
                    flag_type f = regex_constants::ECMAScript);
    basic_regex(initializer_list<charT>, flag_type = regex_constants::ECMAScript);

    ~basic_regex();

    basic_regex& operator=(const basic_regex&);
    basic_regex& operator=(basic_regex&&) noexcept;
    basic_regex& operator=(const charT* ptr);
    basic_regex& operator=(initializer_list<charT> il);
    template <class ST, class SA>
        basic_regex& operator=(const basic_string<charT, ST, SA>& p);

    // assign:
    basic_regex& assign(const basic_regex& that);
    basic_regex& assign(basic_regex&& that) noexcept;
    basic_regex& assign(const charT* ptr, flag_type f = regex_constants::ECMAScript);
    basic_regex& assign(const charT* p, size_t len, flag_type f);
    template <class string_traits, class A>
        basic_regex& assign(const basic_string<charT, string_traits, A>& s,
                            flag_type f = regex_constants::ECMAScript);
    template <class InputIterator>
        basic_regex& assign(InputIterator first, InputIterator last,
                            flag_type f = regex_constants::ECMAScript);
    basic_regex& assign(initializer_list<charT>, flag_type = regex_constants::ECMAScript);

    // const operations:
    unsigned mark_count() const;
    flag_type flags() const;

    // locale:
    locale_type imbue(locale_type loc);
    locale_type getloc() const;

    // swap:
    void swap(basic_regex&);
};

typedef basic_regex<char>    regex;
typedef basic_regex<wchar_t> wregex;

template <class charT, class traits>
    void swap(basic_regex<charT, traits>& e1, basic_regex<charT, traits>& e2);

template <class BidirectionalIterator>
class sub_match
    : public pair<BidirectionalIterator, BidirectionalIterator>
{
public:
    typedef typename iterator_traits<BidirectionalIterator>::value_type value_type;
    typedef typename iterator_traits<BidirectionalIterator>::difference_type difference_type;
    typedef BidirectionalIterator                                      iterator;
    typedef basic_string<value_type>                                string_type;

    bool matched;

    constexpr sub_match();

    difference_type length() const;
    operator string_type() const;
    string_type str() const;

    int compare(const sub_match& s) const;
    int compare(const string_type& s) const;
    int compare(const value_type* s) const;
};

typedef sub_match<const char*>             csub_match;
typedef sub_match<const wchar_t*>          wcsub_match;
typedef sub_match<string::const_iterator>  ssub_match;
typedef sub_match<wstring::const_iterator> wssub_match;

template <class BiIter>
    bool
    operator==(const sub_match<BiIter>& lhs, const sub_match<BiIter>& rhs);

template <class BiIter>
    bool
    operator!=(const sub_match<BiIter>& lhs, const sub_match<BiIter>& rhs);

template <class BiIter>
    bool
    operator<(const sub_match<BiIter>& lhs, const sub_match<BiIter>& rhs);

template <class BiIter>
    bool
    operator<=(const sub_match<BiIter>& lhs, const sub_match<BiIter>& rhs);

template <class BiIter>
    bool
    operator>=(const sub_match<BiIter>& lhs, const sub_match<BiIter>& rhs);

template <class BiIter>
    bool
    operator>(const sub_match<BiIter>& lhs, const sub_match<BiIter>& rhs);

template <class BiIter, class ST, class SA>
    bool
    operator==(const basic_string<typename iterator_traits<BiIter>::value_type, ST, SA>& lhs,
               const sub_match<BiIter>& rhs);

template <class BiIter, class ST, class SA>
    bool
    operator!=(const basic_string<typename iterator_traits<BiIter>::value_type, ST, SA>& lhs,
               const sub_match<BiIter>& rhs);

template <class BiIter, class ST, class SA>
    bool
    operator<(const basic_string<typename iterator_traits<BiIter>::value_type, ST, SA>& lhs,
              const sub_match<BiIter>& rhs);

template <class BiIter, class ST, class SA>
    bool
    operator>(const basic_string<typename iterator_traits<BiIter>::value_type, ST, SA>& lhs,
              const sub_match<BiIter>& rhs);

template <class BiIter, class ST, class SA>
    bool operator>=(const basic_string<typename iterator_traits<BiIter>::value_type, ST, SA>& lhs,
                    const sub_match<BiIter>& rhs);

template <class BiIter, class ST, class SA>
    bool
    operator<=(const basic_string<typename iterator_traits<BiIter>::value_type, ST, SA>& lhs,
               const sub_match<BiIter>& rhs);

template <class BiIter, class ST, class SA>
    bool
    operator==(const sub_match<BiIter>& lhs,
               const basic_string<typename iterator_traits<BiIter>::value_type, ST, SA>& rhs);

template <class BiIter, class ST, class SA>
    bool
    operator!=(const sub_match<BiIter>& lhs,
               const basic_string<typename iterator_traits<BiIter>::value_type, ST, SA>& rhs);

template <class BiIter, class ST, class SA>
    bool
    operator<(const sub_match<BiIter>& lhs,
              const basic_string<typename iterator_traits<BiIter>::value_type, ST, SA>& rhs);

template <class BiIter, class ST, class SA>
    bool operator>(const sub_match<BiIter>& lhs,
                   const basic_string<typename iterator_traits<BiIter>::value_type, ST, SA>& rhs);

template <class BiIter, class ST, class SA>
    bool
    operator>=(const sub_match<BiIter>& lhs,
               const basic_string<typename iterator_traits<BiIter>::value_type, ST, SA>& rhs);

template <class BiIter, class ST, class SA>
    bool
    operator<=(const sub_match<BiIter>& lhs,
               const basic_string<typename iterator_traits<BiIter>::value_type, ST, SA>& rhs);

template <class BiIter>
    bool
    operator==(typename iterator_traits<BiIter>::value_type const* lhs,
               const sub_match<BiIter>& rhs);

template <class BiIter>
    bool
    operator!=(typename iterator_traits<BiIter>::value_type const* lhs,
               const sub_match<BiIter>& rhs);

template <class BiIter>
    bool
    operator<(typename iterator_traits<BiIter>::value_type const* lhs,
              const sub_match<BiIter>& rhs);

template <class BiIter>
    bool
    operator>(typename iterator_traits<BiIter>::value_type const* lhs,
              const sub_match<BiIter>& rhs);

template <class BiIter>
    bool
    operator>=(typename iterator_traits<BiIter>::value_type const* lhs,
               const sub_match<BiIter>& rhs);

template <class BiIter>
    bool
    operator<=(typename iterator_traits<BiIter>::value_type const* lhs,
               const sub_match<BiIter>& rhs);

template <class BiIter>
    bool
    operator==(const sub_match<BiIter>& lhs,
               typename iterator_traits<BiIter>::value_type const* rhs);

template <class BiIter>
    bool
    operator!=(const sub_match<BiIter>& lhs,
               typename iterator_traits<BiIter>::value_type const* rhs);

template <class BiIter>
    bool
    operator<(const sub_match<BiIter>& lhs,
              typename iterator_traits<BiIter>::value_type const* rhs);

template <class BiIter>
    bool
    operator>(const sub_match<BiIter>& lhs,
              typename iterator_traits<BiIter>::value_type const* rhs);

template <class BiIter>
    bool
    operator>=(const sub_match<BiIter>& lhs,
               typename iterator_traits<BiIter>::value_type const* rhs);

template <class BiIter>
    bool
    operator<=(const sub_match<BiIter>& lhs,
               typename iterator_traits<BiIter>::value_type const* rhs);

template <class BiIter>
    bool
    operator==(typename iterator_traits<BiIter>::value_type const& lhs,
               const sub_match<BiIter>& rhs);

template <class BiIter>
    bool
    operator!=(typename iterator_traits<BiIter>::value_type const& lhs,
               const sub_match<BiIter>& rhs);

template <class BiIter>
    bool
    operator<(typename iterator_traits<BiIter>::value_type const& lhs,
              const sub_match<BiIter>& rhs);

template <class BiIter>
    bool
    operator>(typename iterator_traits<BiIter>::value_type const& lhs,
              const sub_match<BiIter>& rhs);

template <class BiIter>
    bool
    operator>=(typename iterator_traits<BiIter>::value_type const& lhs,
               const sub_match<BiIter>& rhs);

template <class BiIter>
    bool
    operator<=(typename iterator_traits<BiIter>::value_type const& lhs,
               const sub_match<BiIter>& rhs);

template <class BiIter>
    bool
    operator==(const sub_match<BiIter>& lhs,
               typename iterator_traits<BiIter>::value_type const& rhs);

template <class BiIter>
    bool
    operator!=(const sub_match<BiIter>& lhs,
               typename iterator_traits<BiIter>::value_type const& rhs);

template <class BiIter>
    bool
    operator<(const sub_match<BiIter>& lhs,
              typename iterator_traits<BiIter>::value_type const& rhs);

template <class BiIter>
    bool
    operator>(const sub_match<BiIter>& lhs,
              typename iterator_traits<BiIter>::value_type const& rhs);

template <class BiIter>
    bool
    operator>=(const sub_match<BiIter>& lhs,
               typename iterator_traits<BiIter>::value_type const& rhs);

template <class BiIter>
    bool
    operator<=(const sub_match<BiIter>& lhs,
               typename iterator_traits<BiIter>::value_type const& rhs);

template <class charT, class ST, class BiIter>
    basic_ostream<charT, ST>&
    operator<<(basic_ostream<charT, ST>& os, const sub_match<BiIter>& m);

template <class BidirectionalIterator,
          class Allocator = allocator<sub_match<BidirectionalIterator>>>
class match_results
{
public:
    typedef sub_match<BidirectionalIterator>                  value_type;
    typedef const value_type&                                 const_reference;
    typedef value_type&                                       reference;
    typedef /implementation-defined/                          const_iterator;
    typedef const_iterator                                    iterator;
    typedef typename iterator_traits<BidirectionalIterator>::difference_type difference_type;
    typedef typename allocator_traits<Allocator>::size_type   size_type;
    typedef Allocator                                         allocator_type;
    typedef typename iterator_traits<BidirectionalIterator>::value_type char_type;
    typedef basic_string<char_type>                           string_type;

    // construct/copy/destroy:
    explicit match_results(const Allocator& a = Allocator());
    match_results(const match_results& m);
    match_results(match_results&& m) noexcept;
    match_results& operator=(const match_results& m);
    match_results& operator=(match_results&& m);
    ~match_results();

    bool ready() const;

    // size:
    size_type size() const;
    size_type max_size() const;
    bool empty() const;

    // element access:
    difference_type length(size_type sub = 0) const;
    difference_type position(size_type sub = 0) const;
    string_type str(size_type sub = 0) const;
    const_reference operator[](size_type n) const;

    const_reference prefix() const;
    const_reference suffix() const;

    const_iterator begin() const;
    const_iterator end() const;
    const_iterator cbegin() const;
    const_iterator cend() const;

    // format:
    template <class OutputIter>
        OutputIter
        format(OutputIter out, const char_type* fmt_first,
               const char_type* fmt_last,
               regex_constants::match_flag_type flags = regex_constants::format_default) const;
    template <class OutputIter, class ST, class SA>
        OutputIter
        format(OutputIter out, const basic_string<char_type, ST, SA>& fmt,
               regex_constants::match_flag_type flags = regex_constants::format_default) const;
    template <class ST, class SA>
        basic_string<char_type, ST, SA>
        format(const basic_string<char_type, ST, SA>& fmt,
               regex_constants::match_flag_type flags = regex_constants::format_default) const;
    string_type
        format(const char_type* fmt,
               regex_constants::match_flag_type flags = regex_constants::format_default) const;

    // allocator:
    allocator_type get_allocator() const;

    // swap:
    void swap(match_results& that);
};

typedef match_results<const char*>             cmatch;
typedef match_results<const wchar_t*>          wcmatch;
typedef match_results<string::const_iterator>  smatch;
typedef match_results<wstring::const_iterator> wsmatch;

template <class BidirectionalIterator, class Allocator>
    bool
    operator==(const match_results<BidirectionalIterator, Allocator>& m1,
               const match_results<BidirectionalIterator, Allocator>& m2);

template <class BidirectionalIterator, class Allocator>
    bool
    operator!=(const match_results<BidirectionalIterator, Allocator>& m1,
               const match_results<BidirectionalIterator, Allocator>& m2);

template <class BidirectionalIterator, class Allocator>
    void
    swap(match_results<BidirectionalIterator, Allocator>& m1,
         match_results<BidirectionalIterator, Allocator>& m2);

template <class BidirectionalIterator, class Allocator, class charT, class traits>
    bool
    regex_match(BidirectionalIterator first, BidirectionalIterator last,
                match_results<BidirectionalIterator, Allocator>& m,
                const basic_regex<charT, traits>& e,
                regex_constants::match_flag_type flags = regex_constants::match_default);

template <class BidirectionalIterator, class charT, class traits>
    bool
    regex_match(BidirectionalIterator first, BidirectionalIterator last,
                const basic_regex<charT, traits>& e,
                regex_constants::match_flag_type flags = regex_constants::match_default);

template <class charT, class Allocator, class traits>
    bool
    regex_match(const charT* str, match_results<const charT*, Allocator>& m,
                const basic_regex<charT, traits>& e,
                regex_constants::match_flag_type flags = regex_constants::match_default);

template <class ST, class SA, class Allocator, class charT, class traits>
    bool
    regex_match(const basic_string<charT, ST, SA>& s,
                match_results<typename basic_string<charT, ST, SA>::const_iterator, Allocator>& m,
                const basic_regex<charT, traits>& e,
                regex_constants::match_flag_type flags = regex_constants::match_default);

template <class ST, class SA, class Allocator, class charT, class traits>
    bool
    regex_match(const basic_string<charT, ST, SA>&& s,
                match_results<typename basic_string<charT, ST, SA>::const_iterator, Allocator>& m,
                const basic_regex<charT, traits>& e,
                regex_constants::match_flag_type flags = regex_constants::match_default) = delete; // C++14

template <class charT, class traits>
    bool
    regex_match(const charT* str, const basic_regex<charT, traits>& e,
                regex_constants::match_flag_type flags = regex_constants::match_default);

template <class ST, class SA, class charT, class traits>
    bool
    regex_match(const basic_string<charT, ST, SA>& s,
                const basic_regex<charT, traits>& e,
                regex_constants::match_flag_type flags = regex_constants::match_default);

template <class BidirectionalIterator, class Allocator, class charT, class traits>
    bool
    regex_search(BidirectionalIterator first, BidirectionalIterator last,
                 match_results<BidirectionalIterator, Allocator>& m,
                 const basic_regex<charT, traits>& e,
                 regex_constants::match_flag_type flags = regex_constants::match_default);

template <class BidirectionalIterator, class charT, class traits>
    bool
    regex_search(BidirectionalIterator first, BidirectionalIterator last,
                 const basic_regex<charT, traits>& e,
                 regex_constants::match_flag_type flags = regex_constants::match_default);

template <class charT, class Allocator, class traits>
    bool
    regex_search(const charT* str, match_results<const charT*, Allocator>& m,
                 const basic_regex<charT, traits>& e,
                 regex_constants::match_flag_type flags = regex_constants::match_default);

template <class charT, class traits>
    bool
    regex_search(const charT* str, const basic_regex<charT, traits>& e,
                 regex_constants::match_flag_type flags = regex_constants::match_default);

template <class ST, class SA, class charT, class traits>
    bool
    regex_search(const basic_string<charT, ST, SA>& s,
                 const basic_regex<charT, traits>& e,
                 regex_constants::match_flag_type flags = regex_constants::match_default);

template <class ST, class SA, class Allocator, class charT, class traits>
    bool
    regex_search(const basic_string<charT, ST, SA>& s,
                 match_results<typename basic_string<charT, ST, SA>::const_iterator, Allocator>& m,
                 const basic_regex<charT, traits>& e,
                 regex_constants::match_flag_type flags = regex_constants::match_default);

template <class ST, class SA, class Allocator, class charT, class traits>
    bool
    regex_search(const basic_string<charT, ST, SA>&& s,
                 match_results<typename basic_string<charT, ST, SA>::const_iterator, Allocator>& m,
                 const basic_regex<charT, traits>& e,
                 regex_constants::match_flag_type flags = regex_constants::match_default) = delete; // C++14

template <class OutputIterator, class BidirectionalIterator,
          class traits, class charT, class ST, class SA>
    OutputIterator
    regex_replace(OutputIterator out,
                  BidirectionalIterator first, BidirectionalIterator last,
                  const basic_regex<charT, traits>& e,
                  const basic_string<charT, ST, SA>& fmt,
                  regex_constants::match_flag_type flags = regex_constants::match_default);

template <class OutputIterator, class BidirectionalIterator,
          class traits, class charT>
    OutputIterator
    regex_replace(OutputIterator out,
                  BidirectionalIterator first, BidirectionalIterator last,
                  const basic_regex<charT, traits>& e, const charT* fmt,
                  regex_constants::match_flag_type flags = regex_constants::match_default);

template <class traits, class charT, class ST, class SA, class FST, class FSA>>
    basic_string<charT, ST, SA>
    regex_replace(const basic_string<charT, ST, SA>& s,
                  const basic_regex<charT, traits>& e,
                  const basic_string<charT, FST, FSA>& fmt,
                  regex_constants::match_flag_type flags = regex_constants::match_default);

template <class traits, class charT, class ST, class SA>
    basic_string<charT, ST, SA>
    regex_replace(const basic_string<charT, ST, SA>& s,
                  const basic_regex<charT, traits>& e, const charT* fmt,
                  regex_constants::match_flag_type flags = regex_constants::match_default);

template <class traits, class charT, class ST, class SA>
    basic_string<charT>
    regex_replace(const charT* s,
                  const basic_regex<charT, traits>& e,
                  const basic_string<charT, ST, SA>& fmt,
                  regex_constants::match_flag_type flags = regex_constants::match_default);

template <class traits, class charT>
    basic_string<charT>
    regex_replace(const charT* s,
                  const basic_regex<charT, traits>& e,
                  const charT* fmt,
                  regex_constants::match_flag_type flags = regex_constants::match_default);

template <class BidirectionalIterator,
          class charT = typename iterator_traits< BidirectionalIterator>::value_type,
          class traits = regex_traits<charT>>
class regex_iterator
{
public:
    typedef basic_regex<charT, traits>           regex_type;
    typedef match_results<BidirectionalIterator> value_type;
    typedef ptrdiff_t                            difference_type;
    typedef const value_type*                    pointer;
    typedef const value_type&                    reference;
    typedef forward_iterator_tag                 iterator_category;

    regex_iterator();
    regex_iterator(BidirectionalIterator a, BidirectionalIterator b,
                   const regex_type& re,
                   regex_constants::match_flag_type m = regex_constants::match_default);
    regex_iterator(_BidirectionalIterator __a, _BidirectionalIterator __b,
                   const regex_type&& __re,
                   regex_constants::match_flag_type __m 
                                     = regex_constants::match_default) = delete; // C++14
    regex_iterator(const regex_iterator&);
    regex_iterator& operator=(const regex_iterator&);

    bool operator==(const regex_iterator&) const;
    bool operator!=(const regex_iterator&) const;

    const value_type& operator*() const;
    const value_type* operator->() const;

    regex_iterator& operator++();
    regex_iterator operator++(int);
};

typedef regex_iterator<const char*>             cregex_iterator;
typedef regex_iterator<const wchar_t*>          wcregex_iterator;
typedef regex_iterator<string::const_iterator>  sregex_iterator;
typedef regex_iterator<wstring::const_iterator> wsregex_iterator;

template <class BidirectionalIterator,
          class charT = typename iterator_traits< BidirectionalIterator>::value_type,
          class traits = regex_traits<charT>>
class regex_token_iterator
{
public:
    typedef basic_regex<charT, traits>       regex_type;
    typedef sub_match<BidirectionalIterator> value_type;
    typedef ptrdiff_t                        difference_type;
    typedef const value_type*                pointer;
    typedef const value_type&                reference;
    typedef forward_iterator_tag             iterator_category;

    regex_token_iterator();
    regex_token_iterator(BidirectionalIterator a, BidirectionalIterator b,
                         const regex_type& re, int submatch = 0,
                         regex_constants::match_flag_type m = regex_constants::match_default);
    regex_token_iterator(BidirectionalIterator a, BidirectionalIterator b,
                         const regex_type&& re, int submatch = 0,
                         regex_constants::match_flag_type m = regex_constants::match_default) = delete; // C++14
    regex_token_iterator(BidirectionalIterator a, BidirectionalIterator b,
                         const regex_type& re, const vector<int>& submatches,
                         regex_constants::match_flag_type m = regex_constants::match_default);
    regex_token_iterator(BidirectionalIterator a, BidirectionalIterator b,
                         const regex_type&& re, const vector<int>& submatches,
                         regex_constants::match_flag_type m = regex_constants::match_default) = delete; // C++14
    regex_token_iterator(BidirectionalIterator a, BidirectionalIterator b,
                         const regex_type& re, initializer_list<int> submatches,
                         regex_constants::match_flag_type m = regex_constants::match_default);
    regex_token_iterator(BidirectionalIterator a, BidirectionalIterator b,
                         const regex_type&& re, initializer_list<int> submatches,
                         regex_constants::match_flag_type m = regex_constants::match_default) = delete; // C++14
    template <size_t N>
        regex_token_iterator(BidirectionalIterator a, BidirectionalIterator b,
                             const regex_type& re, const int (&submatches)[N],
                             regex_constants::match_flag_type m = regex_constants::match_default);
    template <size_t N>
        regex_token_iterator(BidirectionalIterator a, BidirectionalIterator b,
                             const regex_type& re, const int (&submatches)[N],
                             regex_constants::match_flag_type m = regex_constants::match_default) = delete // C++14;
    regex_token_iterator(const regex_token_iterator&);
    regex_token_iterator& operator=(const regex_token_iterator&);

    bool operator==(const regex_token_iterator&) const;
    bool operator!=(const regex_token_iterator&) const;

    const value_type& operator*() const;
    const value_type* operator->() const;

    regex_token_iterator& operator++();
    regex_token_iterator operator++(int);
};

typedef regex_token_iterator<const char*>             cregex_token_iterator;
typedef regex_token_iterator<const wchar_t*>          wcregex_token_iterator;
typedef regex_token_iterator<string::const_iterator>  sregex_token_iterator;
typedef regex_token_iterator<wstring::const_iterator> wsregex_token_iterator;

} // std
*/

#include <__config>
#include <stdexcept>
#include <__locale>
#include <initializer_list>
#include <utility>
#include <iterator>
#include <string>
#include <memory>
#include <vector>
#include <deque>

#if !defined(_LIBCPP_HAS_NO_PRAGMA_SYSTEM_HEADER)
#pragma GCC system_header
#endif

_LIBCPP_PUSH_MACROS
#include <__undef_macros>


#define _LIBCPP_REGEX_COMPLEXITY_FACTOR 4096

_LIBCPP_BEGIN_NAMESPACE_STD

namespace regex_constants
{

// syntax_option_type

enum syntax_option_type
{
    icase      = 1 << 0,
    nosubs     = 1 << 1,
    optimize   = 1 << 2,
    collate    = 1 << 3,
    ECMAScript = 0,
    basic      = 1 << 4,
    extended   = 1 << 5,
    awk        = 1 << 6,
    grep       = 1 << 7,
    egrep      = 1 << 8
};

inline _LIBCPP_INLINE_VISIBILITY
_LIBCPP_CONSTEXPR
syntax_option_type
operator~(syntax_option_type __x)
{
    return syntax_option_type(~int(__x) & 0x1FF);
}

inline _LIBCPP_INLINE_VISIBILITY
_LIBCPP_CONSTEXPR
syntax_option_type
operator&(syntax_option_type __x, syntax_option_type __y)
{
    return syntax_option_type(int(__x) & int(__y));
}

inline _LIBCPP_INLINE_VISIBILITY
_LIBCPP_CONSTEXPR
syntax_option_type
operator|(syntax_option_type __x, syntax_option_type __y)
{
    return syntax_option_type(int(__x) | int(__y));
}

inline _LIBCPP_INLINE_VISIBILITY
_LIBCPP_CONSTEXPR
syntax_option_type
operator^(syntax_option_type __x, syntax_option_type __y)
{
    return syntax_option_type(int(__x) ^ int(__y));
}

inline _LIBCPP_INLINE_VISIBILITY
syntax_option_type&
operator&=(syntax_option_type& __x, syntax_option_type __y)
{
    __x = __x & __y;
    return __x;
}

inline _LIBCPP_INLINE_VISIBILITY
syntax_option_type&
operator|=(syntax_option_type& __x, syntax_option_type __y)
{
    __x = __x | __y;
    return __x;
}

inline _LIBCPP_INLINE_VISIBILITY
syntax_option_type&
operator^=(syntax_option_type& __x, syntax_option_type __y)
{
    __x = __x ^ __y;
    return __x;
}

// match_flag_type

enum match_flag_type
{
    match_default     = 0,
    match_not_bol     = 1 << 0,
    match_not_eol     = 1 << 1,
    match_not_bow     = 1 << 2,
    match_not_eow     = 1 << 3,
    match_any         = 1 << 4,
    match_not_null    = 1 << 5,
    match_continuous  = 1 << 6,
    match_prev_avail  = 1 << 7,
    format_default    = 0,
    format_sed        = 1 << 8,
    format_no_copy    = 1 << 9,
    format_first_only = 1 << 10,
    __no_update_pos   = 1 << 11,
    __full_match      = 1 << 12
};

inline _LIBCPP_INLINE_VISIBILITY
_LIBCPP_CONSTEXPR
match_flag_type
operator~(match_flag_type __x)
{
    return match_flag_type(~int(__x) & 0x0FFF);
}

inline _LIBCPP_INLINE_VISIBILITY
_LIBCPP_CONSTEXPR
match_flag_type
operator&(match_flag_type __x, match_flag_type __y)
{
    return match_flag_type(int(__x) & int(__y));
}

inline _LIBCPP_INLINE_VISIBILITY
_LIBCPP_CONSTEXPR
match_flag_type
operator|(match_flag_type __x, match_flag_type __y)
{
    return match_flag_type(int(__x) | int(__y));
}

inline _LIBCPP_INLINE_VISIBILITY
_LIBCPP_CONSTEXPR
match_flag_type
operator^(match_flag_type __x, match_flag_type __y)
{
    return match_flag_type(int(__x) ^ int(__y));
}

inline _LIBCPP_INLINE_VISIBILITY
match_flag_type&
operator&=(match_flag_type& __x, match_flag_type __y)
{
    __x = __x & __y;
    return __x;
}

inline _LIBCPP_INLINE_VISIBILITY
match_flag_type&
operator|=(match_flag_type& __x, match_flag_type __y)
{
    __x = __x | __y;
    return __x;
}

inline _LIBCPP_INLINE_VISIBILITY
match_flag_type&
operator^=(match_flag_type& __x, match_flag_type __y)
{
    __x = __x ^ __y;
    return __x;
}

enum error_type
{
    error_collate = 1,
    error_ctype,
    error_escape,
    error_backref,
    error_brack,
    error_paren,
    error_brace,
    error_badbrace,
    error_range,
    error_space,
    error_badrepeat,
    error_complexity,
    error_stack,
    __re_err_grammar,
    __re_err_empty,
    __re_err_unknown
};

}  // regex_constants

class _LIBCPP_EXCEPTION_ABI regex_error
    : public runtime_error
{
    regex_constants::error_type __code_;
public:
    explicit regex_error(regex_constants::error_type __ecode);
    virtual ~regex_error() throw();
     _LIBCPP_INLINE_VISIBILITY
    regex_constants::error_type code() const {return __code_;}
};

template <regex_constants::error_type _Ev>
_LIBCPP_NORETURN inline _LIBCPP_ALWAYS_INLINE
void __throw_regex_error()
{
#ifndef _LIBCPP_NO_EXCEPTIONS
    throw regex_error(_Ev);
#else
    _VSTD::abort();
#endif
}

template <class _CharT>
struct _LIBCPP_TEMPLATE_VIS regex_traits
{
public:
    typedef _CharT                  char_type;
    typedef basic_string<char_type> string_type;
    typedef locale                  locale_type;
    typedef ctype_base::mask        char_class_type;

#if defined(__mips__) && defined(__GLIBC__)
    static const char_class_type __regex_word = static_cast<char_class_type>(_ISbit(15));
#else
    static const char_class_type __regex_word = 0x80;
#endif

private:
    locale __loc_;
    const ctype<char_type>* __ct_;
    const collate<char_type>* __col_;

public:
    regex_traits();

    _LIBCPP_INLINE_VISIBILITY
    static size_t length(const char_type* __p)
        {return char_traits<char_type>::length(__p);}
    _LIBCPP_INLINE_VISIBILITY
    char_type translate(char_type __c) const {return __c;}
    char_type translate_nocase(char_type __c) const;
    template <class _ForwardIterator>
        string_type
        transform(_ForwardIterator __f, _ForwardIterator __l) const;
    template <class _ForwardIterator>
        _LIBCPP_INLINE_VISIBILITY
        string_type
        transform_primary( _ForwardIterator __f, _ForwardIterator __l) const
            {return __transform_primary(__f, __l, char_type());}
    template <class _ForwardIterator>
        _LIBCPP_INLINE_VISIBILITY
        string_type
        lookup_collatename(_ForwardIterator __f, _ForwardIterator __l) const
            {return __lookup_collatename(__f, __l, char_type());}
    template <class _ForwardIterator>
        _LIBCPP_INLINE_VISIBILITY
        char_class_type
        lookup_classname(_ForwardIterator __f, _ForwardIterator __l,
                         bool __icase = false) const
            {return __lookup_classname(__f, __l, __icase, char_type());}
    bool isctype(char_type __c, char_class_type __m) const;
    _LIBCPP_INLINE_VISIBILITY
    int value(char_type __ch, int __radix) const
        {return __regex_traits_value(__ch, __radix);}
    locale_type imbue(locale_type __l);
    _LIBCPP_INLINE_VISIBILITY
    locale_type getloc()const {return __loc_;}

private:
    void __init();

    template <class _ForwardIterator>
        string_type
        __transform_primary(_ForwardIterator __f, _ForwardIterator __l, char) const;
    template <class _ForwardIterator>
        string_type
        __transform_primary(_ForwardIterator __f, _ForwardIterator __l, wchar_t) const;

    template <class _ForwardIterator>
        string_type
        __lookup_collatename(_ForwardIterator __f, _ForwardIterator __l, char) const;
    template <class _ForwardIterator>
        string_type
        __lookup_collatename(_ForwardIterator __f, _ForwardIterator __l, wchar_t) const;

    template <class _ForwardIterator>
        char_class_type
        __lookup_classname(_ForwardIterator __f, _ForwardIterator __l,
                           bool __icase, char) const;
    template <class _ForwardIterator>
        char_class_type
        __lookup_classname(_ForwardIterator __f, _ForwardIterator __l,
                           bool __icase, wchar_t) const;

    static int __regex_traits_value(unsigned char __ch, int __radix);
    _LIBCPP_INLINE_VISIBILITY
    int __regex_traits_value(char __ch, int __radix) const
        {return __regex_traits_value(static_cast<unsigned char>(__ch), __radix);}
    _LIBCPP_INLINE_VISIBILITY
    int __regex_traits_value(wchar_t __ch, int __radix) const;
};

template <class _CharT>
const typename regex_traits<_CharT>::char_class_type
regex_traits<_CharT>::__regex_word;

template <class _CharT>
regex_traits<_CharT>::regex_traits()
{
    __init();
}

template <class _CharT>
typename regex_traits<_CharT>::char_type
regex_traits<_CharT>::translate_nocase(char_type __c) const
{
    return __ct_->tolower(__c);
}

template <class _CharT>
template <class _ForwardIterator>
typename regex_traits<_CharT>::string_type
regex_traits<_CharT>::transform(_ForwardIterator __f, _ForwardIterator __l) const
{
    string_type __s(__f, __l);
    return __col_->transform(__s.data(), __s.data() + __s.size());
}

template <class _CharT>
void
regex_traits<_CharT>::__init()
{
    __ct_ = &use_facet<ctype<char_type> >(__loc_);
    __col_ = &use_facet<collate<char_type> >(__loc_);
}

template <class _CharT>
typename regex_traits<_CharT>::locale_type
regex_traits<_CharT>::imbue(locale_type __l)
{
    locale __r = __loc_;
    __loc_ = __l;
    __init();
    return __r;
}

// transform_primary is very FreeBSD-specific

template <class _CharT>
template <class _ForwardIterator>
typename regex_traits<_CharT>::string_type
regex_traits<_CharT>::__transform_primary(_ForwardIterator __f,
                                          _ForwardIterator __l, char) const
{
    const string_type __s(__f, __l);
    string_type __d = __col_->transform(__s.data(), __s.data() + __s.size());
    switch (__d.size())
    {
    case 1:
        break;
    case 12:
        __d[11] = __d[3];
        break;
    default:
        __d.clear();
        break;
    }
    return __d;
}

template <class _CharT>
template <class _ForwardIterator>
typename regex_traits<_CharT>::string_type
regex_traits<_CharT>::__transform_primary(_ForwardIterator __f,
                                          _ForwardIterator __l, wchar_t) const
{
    const string_type __s(__f, __l);
    string_type __d = __col_->transform(__s.data(), __s.data() + __s.size());
    switch (__d.size())
    {
    case 1:
        break;
    case 3:
        __d[2] = __d[0];
        break;
    default:
        __d.clear();
        break;
    }
    return __d;
}

// lookup_collatename is very FreeBSD-specific

_LIBCPP_FUNC_VIS string __get_collation_name(const char* __s);

template <class _CharT>
template <class _ForwardIterator>
typename regex_traits<_CharT>::string_type
regex_traits<_CharT>::__lookup_collatename(_ForwardIterator __f,
                                           _ForwardIterator __l, char) const
{
    string_type __s(__f, __l);
    string_type __r;
    if (!__s.empty())
    {
        __r = __get_collation_name(__s.c_str());
        if (__r.empty() && __s.size() <= 2)
        {
            __r = __col_->transform(__s.data(), __s.data() + __s.size());
            if (__r.size() == 1 || __r.size() == 12)
                __r = __s;
            else
                __r.clear();
        }
    }
    return __r;
}

template <class _CharT>
template <class _ForwardIterator>
typename regex_traits<_CharT>::string_type
regex_traits<_CharT>::__lookup_collatename(_ForwardIterator __f,
                                           _ForwardIterator __l, wchar_t) const
{
    string_type __s(__f, __l);
    string __n;
    __n.reserve(__s.size());
    for (typename string_type::const_iterator __i = __s.begin(), __e = __s.end();
                                                              __i != __e; ++__i)
    {
        if (static_cast<unsigned>(*__i) >= 127)
            return string_type();
        __n.push_back(char(*__i));
    }
    string_type __r;
    if (!__s.empty())
    {
        __n = __get_collation_name(__n.c_str());
        if (!__n.empty())
            __r.assign(__n.begin(), __n.end());
        else if (__s.size() <= 2)
        {
            __r = __col_->transform(__s.data(), __s.data() + __s.size());
            if (__r.size() == 1 || __r.size() == 3)
                __r = __s;
            else
                __r.clear();
        }
    }
    return __r;
}

// lookup_classname

regex_traits<char>::char_class_type _LIBCPP_FUNC_VIS
__get_classname(const char* __s, bool __icase);

template <class _CharT>
template <class _ForwardIterator>
typename regex_traits<_CharT>::char_class_type
regex_traits<_CharT>::__lookup_classname(_ForwardIterator __f,
                                         _ForwardIterator __l,
                                         bool __icase, char) const
{
    string_type __s(__f, __l);
    __ct_->tolower(&__s[0], &__s[0] + __s.size());
    return __get_classname(__s.c_str(), __icase);
}

template <class _CharT>
template <class _ForwardIterator>
typename regex_traits<_CharT>::char_class_type
regex_traits<_CharT>::__lookup_classname(_ForwardIterator __f,
                                         _ForwardIterator __l,
                                         bool __icase, wchar_t) const
{
    string_type __s(__f, __l);
    __ct_->tolower(&__s[0], &__s[0] + __s.size());
    string __n;
    __n.reserve(__s.size());
    for (typename string_type::const_iterator __i = __s.begin(), __e = __s.end();
                                                              __i != __e; ++__i)
    {
        if (static_cast<unsigned>(*__i) >= 127)
            return char_class_type();
        __n.push_back(char(*__i));
    }
    return __get_classname(__n.c_str(), __icase);
}

template <class _CharT>
bool
regex_traits<_CharT>::isctype(char_type __c, char_class_type __m) const
{
    if (__ct_->is(__m, __c))
        return true;
    return (__c == '_' && (__m & __regex_word));
}

template <class _CharT>
int
regex_traits<_CharT>::__regex_traits_value(unsigned char __ch, int __radix)
{
    if ((__ch & 0xF8u) == 0x30)  // '0' <= __ch && __ch <= '7'
        return __ch - '0';
    if (__radix != 8)
    {
        if ((__ch & 0xFEu) == 0x38)  // '8' <= __ch && __ch <= '9'
            return __ch - '0';
        if (__radix == 16)
        {
            __ch |= 0x20;  // tolower
            if ('a' <= __ch && __ch <= 'f')
                return __ch - ('a' - 10);
        }
    }
    return -1;
}

template <class _CharT>
inline
int
regex_traits<_CharT>::__regex_traits_value(wchar_t __ch, int __radix) const
{
    return __regex_traits_value(static_cast<unsigned char>(__ct_->narrow(__ch, char_type())), __radix);
}

template <class _CharT> class __node;

template <class _BidirectionalIterator> class _LIBCPP_TEMPLATE_VIS sub_match;

template <class _BidirectionalIterator,
          class _Allocator = allocator<sub_match<_BidirectionalIterator> > >
class _LIBCPP_TEMPLATE_VIS match_results;

template <class _CharT>
struct __state
{
    enum
    {
        __end_state = -1000,
        __consume_input,  // -999
        __begin_marked_expr, // -998
        __end_marked_expr,   // -997
        __pop_state,           // -996
        __accept_and_consume,  // -995
        __accept_but_not_consume,  // -994
        __reject,                  // -993
        __split,
        __repeat
    };

    int __do_;
    const _CharT* __first_;
    const _CharT* __current_;
    const _CharT* __last_;
    vector<sub_match<const _CharT*> > __sub_matches_;
    vector<pair<size_t, const _CharT*> > __loop_data_;
    const __node<_CharT>* __node_;
    regex_constants::match_flag_type __flags_;
    bool __at_first_;

    _LIBCPP_INLINE_VISIBILITY
    __state()
        : __do_(0), __first_(nullptr), __current_(nullptr), __last_(nullptr),
          __node_(nullptr), __flags_() {}
};

// __node

template <class _CharT>
class __node
{
    __node(const __node&);
    __node& operator=(const __node&);
public:
    typedef _VSTD::__state<_CharT> __state;

    _LIBCPP_INLINE_VISIBILITY
    __node() {}
    _LIBCPP_INLINE_VISIBILITY
    virtual ~__node() {}

    _LIBCPP_INLINE_VISIBILITY
    virtual void __exec(__state&) const {};
    _LIBCPP_INLINE_VISIBILITY
    virtual void __exec_split(bool, __state&) const {};
};

// __end_state

template <class _CharT>
class __end_state
    : public __node<_CharT>
{
public:
    typedef _VSTD::__state<_CharT> __state;

    _LIBCPP_INLINE_VISIBILITY
    __end_state() {}

    virtual void __exec(__state&) const;
};

template <class _CharT>
void
__end_state<_CharT>::__exec(__state& __s) const
{
    __s.__do_ = __state::__end_state;
}

// __has_one_state

template <class _CharT>
class __has_one_state
    : public __node<_CharT>
{
    __node<_CharT>* __first_;

public:
    _LIBCPP_INLINE_VISIBILITY
    explicit __has_one_state(__node<_CharT>* __s)
        : __first_(__s) {}

    _LIBCPP_INLINE_VISIBILITY
    __node<_CharT>*  first() const {return __first_;}
    _LIBCPP_INLINE_VISIBILITY
    __node<_CharT>*& first()       {return __first_;}
};

// __owns_one_state

template <class _CharT>
class __owns_one_state
    : public __has_one_state<_CharT>
{
    typedef __has_one_state<_CharT> base;

public:
    _LIBCPP_INLINE_VISIBILITY
    explicit __owns_one_state(__node<_CharT>* __s)
        : base(__s) {}

    virtual ~__owns_one_state();
};

template <class _CharT>
__owns_one_state<_CharT>::~__owns_one_state()
{
    delete this->first();
}

// __empty_state

template <class _CharT>
class __empty_state
    : public __owns_one_state<_CharT>
{
    typedef __owns_one_state<_CharT> base;

public:
    typedef _VSTD::__state<_CharT> __state;

    _LIBCPP_INLINE_VISIBILITY
    explicit __empty_state(__node<_CharT>* __s)
        : base(__s) {}

    virtual void __exec(__state&) const;
};

template <class _CharT>
void
__empty_state<_CharT>::__exec(__state& __s) const
{
    __s.__do_ = __state::__accept_but_not_consume;
    __s.__node_ = this->first();
}

// __empty_non_own_state

template <class _CharT>
class __empty_non_own_state
    : public __has_one_state<_CharT>
{
    typedef __has_one_state<_CharT> base;

public:
    typedef _VSTD::__state<_CharT> __state;

    _LIBCPP_INLINE_VISIBILITY
    explicit __empty_non_own_state(__node<_CharT>* __s)
        : base(__s) {}

    virtual void __exec(__state&) const;
};

template <class _CharT>
void
__empty_non_own_state<_CharT>::__exec(__state& __s) const
{
    __s.__do_ = __state::__accept_but_not_consume;
    __s.__node_ = this->first();
}

// __repeat_one_loop

template <class _CharT>
class __repeat_one_loop
    : public __has_one_state<_CharT>
{
    typedef __has_one_state<_CharT> base;

public:
    typedef _VSTD::__state<_CharT> __state;

    _LIBCPP_INLINE_VISIBILITY
    explicit __repeat_one_loop(__node<_CharT>* __s)
        : base(__s) {}

    virtual void __exec(__state&) const;
};

template <class _CharT>
void
__repeat_one_loop<_CharT>::__exec(__state& __s) const
{
    __s.__do_ = __state::__repeat;
    __s.__node_ = this->first();
}

// __owns_two_states

template <class _CharT>
class __owns_two_states
    : public __owns_one_state<_CharT>
{
    typedef __owns_one_state<_CharT> base;

    base* __second_;

public:
    _LIBCPP_INLINE_VISIBILITY
    explicit __owns_two_states(__node<_CharT>* __s1, base* __s2)
        : base(__s1), __second_(__s2) {}

    virtual ~__owns_two_states();

    _LIBCPP_INLINE_VISIBILITY
    base*  second() const {return __second_;}
    _LIBCPP_INLINE_VISIBILITY
    base*& second()       {return __second_;}
};

template <class _CharT>
__owns_two_states<_CharT>::~__owns_two_states()
{
    delete __second_;
}

// __loop

template <class _CharT>
class __loop
    : public __owns_two_states<_CharT>
{
    typedef __owns_two_states<_CharT> base;

    size_t __min_;
    size_t __max_;
    unsigned __loop_id_;
    unsigned __mexp_begin_;
    unsigned __mexp_end_;
    bool __greedy_;

public:
    typedef _VSTD::__state<_CharT> __state;

    _LIBCPP_INLINE_VISIBILITY
    explicit __loop(unsigned __loop_id,
                          __node<_CharT>* __s1, __owns_one_state<_CharT>* __s2,
                          unsigned __mexp_begin, unsigned __mexp_end,
                          bool __greedy = true,
                          size_t __min = 0,
                          size_t __max = numeric_limits<size_t>::max())
        : base(__s1, __s2), __min_(__min), __max_(__max), __loop_id_(__loop_id),
          __mexp_begin_(__mexp_begin), __mexp_end_(__mexp_end),
          __greedy_(__greedy) {}

    virtual void __exec(__state& __s) const;
    virtual void __exec_split(bool __second, __state& __s) const;

private:
    _LIBCPP_INLINE_VISIBILITY
    void __init_repeat(__state& __s) const
    {
        __s.__loop_data_[__loop_id_].second = __s.__current_;
        for (size_t __i = __mexp_begin_-1; __i != __mexp_end_-1; ++__i)
        {
            __s.__sub_matches_[__i].first = __s.__last_;
            __s.__sub_matches_[__i].second = __s.__last_;
            __s.__sub_matches_[__i].matched = false;
        }
    }
};

template <class _CharT>
void
__loop<_CharT>::__exec(__state& __s) const
{
    if (__s.__do_ == __state::__repeat)
    {
        bool __do_repeat = ++__s.__loop_data_[__loop_id_].first < __max_;
        bool __do_alt = __s.__loop_data_[__loop_id_].first >= __min_;
        if (__do_repeat && __do_alt &&
                               __s.__loop_data_[__loop_id_].second == __s.__current_)
            __do_repeat = false;
        if (__do_repeat && __do_alt)
            __s.__do_ = __state::__split;
        else if (__do_repeat)
        {
            __s.__do_ = __state::__accept_but_not_consume;
            __s.__node_ = this->first();
            __init_repeat(__s);
        }
        else
        {
            __s.__do_ = __state::__accept_but_not_consume;
            __s.__node_ = this->second();
        }
    }
    else
    {
        __s.__loop_data_[__loop_id_].first = 0;
        bool __do_repeat = 0 < __max_;
        bool __do_alt = 0 >= __min_;
        if (__do_repeat && __do_alt)
            __s.__do_ = __state::__split;
        else if (__do_repeat)
        {
            __s.__do_ = __state::__accept_but_not_consume;
            __s.__node_ = this->first();
            __init_repeat(__s);
        }
        else
        {
            __s.__do_ = __state::__accept_but_not_consume;
            __s.__node_ = this->second();
        }
    }
}

template <class _CharT>
void
__loop<_CharT>::__exec_split(bool __second, __state& __s) const
{
    __s.__do_ = __state::__accept_but_not_consume;
    if (__greedy_ != __second)
    {
        __s.__node_ = this->first();
        __init_repeat(__s);
    }
    else
        __s.__node_ = this->second();
}

// __alternate

template <class _CharT>
class __alternate
    : public __owns_two_states<_CharT>
{
    typedef __owns_two_states<_CharT> base;

public:
    typedef _VSTD::__state<_CharT> __state;

    _LIBCPP_INLINE_VISIBILITY
    explicit __alternate(__owns_one_state<_CharT>* __s1,
                         __owns_one_state<_CharT>* __s2)
        : base(__s1, __s2) {}

    virtual void __exec(__state& __s) const;
    virtual void __exec_split(bool __second, __state& __s) const;
};

template <class _CharT>
void
__alternate<_CharT>::__exec(__state& __s) const
{
    __s.__do_ = __state::__split;
}

template <class _CharT>
void
__alternate<_CharT>::__exec_split(bool __second, __state& __s) const
{
    __s.__do_ = __state::__accept_but_not_consume;
    if (__second)
        __s.__node_ = this->second();
    else
        __s.__node_ = this->first();
}

// __begin_marked_subexpression

template <class _CharT>
class __begin_marked_subexpression
    : public __owns_one_state<_CharT>
{
    typedef __owns_one_state<_CharT> base;

    unsigned __mexp_;
public:
    typedef _VSTD::__state<_CharT> __state;

    _LIBCPP_INLINE_VISIBILITY
    explicit __begin_marked_subexpression(unsigned __mexp, __node<_CharT>* __s)
        : base(__s), __mexp_(__mexp) {}

    virtual void __exec(__state&) const;
};

template <class _CharT>
void
__begin_marked_subexpression<_CharT>::__exec(__state& __s) const
{
    __s.__do_ = __state::__accept_but_not_consume;
    __s.__sub_matches_[__mexp_-1].first = __s.__current_;
    __s.__node_ = this->first();
}

// __end_marked_subexpression

template <class _CharT>
class __end_marked_subexpression
    : public __owns_one_state<_CharT>
{
    typedef __owns_one_state<_CharT> base;

    unsigned __mexp_;
public:
    typedef _VSTD::__state<_CharT> __state;

    _LIBCPP_INLINE_VISIBILITY
    explicit __end_marked_subexpression(unsigned __mexp, __node<_CharT>* __s)
        : base(__s), __mexp_(__mexp) {}

    virtual void __exec(__state&) const;
};

template <class _CharT>
void
__end_marked_subexpression<_CharT>::__exec(__state& __s) const
{
    __s.__do_ = __state::__accept_but_not_consume;
    __s.__sub_matches_[__mexp_-1].second = __s.__current_;
    __s.__sub_matches_[__mexp_-1].matched = true;
    __s.__node_ = this->first();
}

// __back_ref

template <class _CharT>
class __back_ref
    : public __owns_one_state<_CharT>
{
    typedef __owns_one_state<_CharT> base;

    unsigned __mexp_;
public:
    typedef _VSTD::__state<_CharT> __state;

    _LIBCPP_INLINE_VISIBILITY
    explicit __back_ref(unsigned __mexp, __node<_CharT>* __s)
        : base(__s), __mexp_(__mexp) {}

    virtual void __exec(__state&) const;
};

template <class _CharT>
void
__back_ref<_CharT>::__exec(__state& __s) const
{
    if (__mexp_ > __s.__sub_matches_.size())
        __throw_regex_error<regex_constants::error_backref>();
    sub_match<const _CharT*>& __sm = __s.__sub_matches_[__mexp_-1];
    if (__sm.matched)
    {
        ptrdiff_t __len = __sm.second - __sm.first;
        if (__s.__last_ - __s.__current_ >= __len &&
            _VSTD::equal(__sm.first, __sm.second, __s.__current_))
        {
            __s.__do_ = __state::__accept_but_not_consume;
            __s.__current_ += __len;
            __s.__node_ = this->first();
        }
        else
        {
            __s.__do_ = __state::__reject;
            __s.__node_ = nullptr;
        }
    }
    else
    {
        __s.__do_ = __state::__reject;
        __s.__node_ = nullptr;
    }
}

// __back_ref_icase

template <class _CharT, class _Traits>
class __back_ref_icase
    : public __owns_one_state<_CharT>
{
    typedef __owns_one_state<_CharT> base;

    _Traits __traits_;
    unsigned __mexp_;
public:
    typedef _VSTD::__state<_CharT> __state;

    _LIBCPP_INLINE_VISIBILITY
    explicit __back_ref_icase(const _Traits& __traits, unsigned __mexp,
                              __node<_CharT>* __s)
        : base(__s), __traits_(__traits), __mexp_(__mexp) {}

    virtual void __exec(__state&) const;
};

template <class _CharT, class _Traits>
void
__back_ref_icase<_CharT, _Traits>::__exec(__state& __s) const
{
    sub_match<const _CharT*>& __sm = __s.__sub_matches_[__mexp_-1];
    if (__sm.matched)
    {
        ptrdiff_t __len = __sm.second - __sm.first;
        if (__s.__last_ - __s.__current_ >= __len)
        {
            for (ptrdiff_t __i = 0; __i < __len; ++__i)
            {
                if (__traits_.translate_nocase(__sm.first[__i]) !=
                                __traits_.translate_nocase(__s.__current_[__i]))
                    goto __not_equal;
            }
            __s.__do_ = __state::__accept_but_not_consume;
            __s.__current_ += __len;
            __s.__node_ = this->first();
        }
        else
        {
            __s.__do_ = __state::__reject;
            __s.__node_ = nullptr;
        }
    }
    else
    {
__not_equal:
        __s.__do_ = __state::__reject;
        __s.__node_ = nullptr;
    }
}

// __back_ref_collate

template <class _CharT, class _Traits>
class __back_ref_collate
    : public __owns_one_state<_CharT>
{
    typedef __owns_one_state<_CharT> base;

    _Traits __traits_;
    unsigned __mexp_;
public:
    typedef _VSTD::__state<_CharT> __state;

    _LIBCPP_INLINE_VISIBILITY
    explicit __back_ref_collate(const _Traits& __traits, unsigned __mexp,
                              __node<_CharT>* __s)
        : base(__s), __traits_(__traits), __mexp_(__mexp) {}

    virtual void __exec(__state&) const;
};

template <class _CharT, class _Traits>
void
__back_ref_collate<_CharT, _Traits>::__exec(__state& __s) const
{
    sub_match<const _CharT*>& __sm = __s.__sub_matches_[__mexp_-1];
    if (__sm.matched)
    {
        ptrdiff_t __len = __sm.second - __sm.first;
        if (__s.__last_ - __s.__current_ >= __len)
        {
            for (ptrdiff_t __i = 0; __i < __len; ++__i)
            {
                if (__traits_.translate(__sm.first[__i]) !=
                                       __traits_.translate(__s.__current_[__i]))
                    goto __not_equal;
            }
            __s.__do_ = __state::__accept_but_not_consume;
            __s.__current_ += __len;
            __s.__node_ = this->first();
        }
        else
        {
            __s.__do_ = __state::__reject;
            __s.__node_ = nullptr;
        }
    }
    else
    {
__not_equal:
        __s.__do_ = __state::__reject;
        __s.__node_ = nullptr;
    }
}

// __word_boundary

template <class _CharT, class _Traits>
class __word_boundary
    : public __owns_one_state<_CharT>
{
    typedef __owns_one_state<_CharT> base;

    _Traits __traits_;
    bool __invert_;
public:
    typedef _VSTD::__state<_CharT> __state;

    _LIBCPP_INLINE_VISIBILITY
    explicit __word_boundary(const _Traits& __traits, bool __invert,
                             __node<_CharT>* __s)
        : base(__s), __traits_(__traits), __invert_(__invert) {}

    virtual void __exec(__state&) const;
};

template <class _CharT, class _Traits>
void
__word_boundary<_CharT, _Traits>::__exec(__state& __s) const
{
    bool __is_word_b = false;
    if (__s.__first_ != __s.__last_)
    {
        if (__s.__current_ == __s.__last_)
        {
            if (!(__s.__flags_ & regex_constants::match_not_eow))
            {
                _CharT __c = __s.__current_[-1];
                __is_word_b = __c == '_' ||
                              __traits_.isctype(__c, ctype_base::alnum);
            }
        }
        else if (__s.__current_ == __s.__first_ &&
                !(__s.__flags_ & regex_constants::match_prev_avail))
        {
            if (!(__s.__flags_ & regex_constants::match_not_bow))
            {
                _CharT __c = *__s.__current_;
                __is_word_b = __c == '_' ||
                              __traits_.isctype(__c, ctype_base::alnum);
            }
        }
        else
        {
            _CharT __c1 = __s.__current_[-1];
            _CharT __c2 = *__s.__current_;
            bool __is_c1_b = __c1 == '_' ||
                             __traits_.isctype(__c1, ctype_base::alnum);
            bool __is_c2_b = __c2 == '_' ||
                             __traits_.isctype(__c2, ctype_base::alnum);
            __is_word_b = __is_c1_b != __is_c2_b;
        }
    }
    if (__is_word_b != __invert_)
    {
        __s.__do_ = __state::__accept_but_not_consume;
        __s.__node_ = this->first();
    }
    else
    {
        __s.__do_ = __state::__reject;
        __s.__node_ = nullptr;
    }
}

// __l_anchor

template <class _CharT>
class __l_anchor
    : public __owns_one_state<_CharT>
{
    typedef __owns_one_state<_CharT> base;

public:
    typedef _VSTD::__state<_CharT> __state;

    _LIBCPP_INLINE_VISIBILITY
    __l_anchor(__node<_CharT>* __s)
        : base(__s) {}

    virtual void __exec(__state&) const;
};

template <class _CharT>
void
__l_anchor<_CharT>::__exec(__state& __s) const
{
    if (__s.__at_first_ && __s.__current_ == __s.__first_ &&
        !(__s.__flags_ & regex_constants::match_not_bol))
    {
        __s.__do_ = __state::__accept_but_not_consume;
        __s.__node_ = this->first();
    }
    else
    {
        __s.__do_ = __state::__reject;
        __s.__node_ = nullptr;
    }
}

// __r_anchor

template <class _CharT>
class __r_anchor
    : public __owns_one_state<_CharT>
{
    typedef __owns_one_state<_CharT> base;

public:
    typedef _VSTD::__state<_CharT> __state;

    _LIBCPP_INLINE_VISIBILITY
    __r_anchor(__node<_CharT>* __s)
        : base(__s) {}

    virtual void __exec(__state&) const;
};

template <class _CharT>
void
__r_anchor<_CharT>::__exec(__state& __s) const
{
    if (__s.__current_ == __s.__last_ &&
        !(__s.__flags_ & regex_constants::match_not_eol))
    {
        __s.__do_ = __state::__accept_but_not_consume;
        __s.__node_ = this->first();
    }
    else
    {
        __s.__do_ = __state::__reject;
        __s.__node_ = nullptr;
    }
}

// __match_any

template <class _CharT>
class __match_any
    : public __owns_one_state<_CharT>
{
    typedef __owns_one_state<_CharT> base;

public:
    typedef _VSTD::__state<_CharT> __state;

    _LIBCPP_INLINE_VISIBILITY
    __match_any(__node<_CharT>* __s)
        : base(__s) {}

    virtual void __exec(__state&) const;
};

template <class _CharT>
void
__match_any<_CharT>::__exec(__state& __s) const
{
    if (__s.__current_ != __s.__last_ && *__s.__current_ != 0)
    {
        __s.__do_ = __state::__accept_and_consume;
        ++__s.__current_;
        __s.__node_ = this->first();
    }
    else
    {
        __s.__do_ = __state::__reject;
        __s.__node_ = nullptr;
    }
}

// __match_any_but_newline

template <class _CharT>
class __match_any_but_newline
    : public __owns_one_state<_CharT>
{
    typedef __owns_one_state<_CharT> base;

public:
    typedef _VSTD::__state<_CharT> __state;

    _LIBCPP_INLINE_VISIBILITY
    __match_any_but_newline(__node<_CharT>* __s)
        : base(__s) {}

    virtual void __exec(__state&) const;
};

template <> _LIBCPP_FUNC_VIS void __match_any_but_newline<char>::__exec(__state&) const;
template <> _LIBCPP_FUNC_VIS void __match_any_but_newline<wchar_t>::__exec(__state&) const;

// __match_char

template <class _CharT>
class __match_char
    : public __owns_one_state<_CharT>
{
    typedef __owns_one_state<_CharT> base;

    _CharT __c_;

    __match_char(const __match_char&);
    __match_char& operator=(const __match_char&);
public:
    typedef _VSTD::__state<_CharT> __state;

    _LIBCPP_INLINE_VISIBILITY
    __match_char(_CharT __c, __node<_CharT>* __s)
        : base(__s), __c_(__c) {}

    virtual void __exec(__state&) const;
};

template <class _CharT>
void
__match_char<_CharT>::__exec(__state& __s) const
{
    if (__s.__current_ != __s.__last_ && *__s.__current_ == __c_)
    {
        __s.__do_ = __state::__accept_and_consume;
        ++__s.__current_;
        __s.__node_ = this->first();
    }
    else
    {
        __s.__do_ = __state::__reject;
        __s.__node_ = nullptr;
    }
}

// __match_char_icase

template <class _CharT, class _Traits>
class __match_char_icase
    : public __owns_one_state<_CharT>
{
    typedef __owns_one_state<_CharT> base;

    _Traits __traits_;
    _CharT __c_;

    __match_char_icase(const __match_char_icase&);
    __match_char_icase& operator=(const __match_char_icase&);
public:
    typedef _VSTD::__state<_CharT> __state;

    _LIBCPP_INLINE_VISIBILITY
    __match_char_icase(const _Traits& __traits, _CharT __c, __node<_CharT>* __s)
        : base(__s), __traits_(__traits), __c_(__traits.translate_nocase(__c)) {}

    virtual void __exec(__state&) const;
};

template <class _CharT, class _Traits>
void
__match_char_icase<_CharT, _Traits>::__exec(__state& __s) const
{
    if (__s.__current_ != __s.__last_ &&
        __traits_.translate_nocase(*__s.__current_) == __c_)
    {
        __s.__do_ = __state::__accept_and_consume;
        ++__s.__current_;
        __s.__node_ = this->first();
    }
    else
    {
        __s.__do_ = __state::__reject;
        __s.__node_ = nullptr;
    }
}

// __match_char_collate

template <class _CharT, class _Traits>
class __match_char_collate
    : public __owns_one_state<_CharT>
{
    typedef __owns_one_state<_CharT> base;

    _Traits __traits_;
    _CharT __c_;

    __match_char_collate(const __match_char_collate&);
    __match_char_collate& operator=(const __match_char_collate&);
public:
    typedef _VSTD::__state<_CharT> __state;

    _LIBCPP_INLINE_VISIBILITY
    __match_char_collate(const _Traits& __traits, _CharT __c, __node<_CharT>* __s)
        : base(__s), __traits_(__traits), __c_(__traits.translate(__c)) {}

    virtual void __exec(__state&) const;
};

template <class _CharT, class _Traits>
void
__match_char_collate<_CharT, _Traits>::__exec(__state& __s) const
{
    if (__s.__current_ != __s.__last_ &&
        __traits_.translate(*__s.__current_) == __c_)
    {
        __s.__do_ = __state::__accept_and_consume;
        ++__s.__current_;
        __s.__node_ = this->first();
    }
    else
    {
        __s.__do_ = __state::__reject;
        __s.__node_ = nullptr;
    }
}

// __bracket_expression

template <class _CharT, class _Traits>
class __bracket_expression
    : public __owns_one_state<_CharT>
{
    typedef __owns_one_state<_CharT> base;
    typedef typename _Traits::string_type string_type;

    _Traits __traits_;
    vector<_CharT> __chars_;
    vector<_CharT> __neg_chars_;
    vector<pair<string_type, string_type> > __ranges_;
    vector<pair<_CharT, _CharT> > __digraphs_;
    vector<string_type> __equivalences_;
    typename regex_traits<_CharT>::char_class_type __mask_;
    typename regex_traits<_CharT>::char_class_type __neg_mask_;
    bool __negate_;
    bool __icase_;
    bool __collate_;
    bool __might_have_digraph_;

    __bracket_expression(const __bracket_expression&);
    __bracket_expression& operator=(const __bracket_expression&);
public:
    typedef _VSTD::__state<_CharT> __state;

    _LIBCPP_INLINE_VISIBILITY
    __bracket_expression(const _Traits& __traits, __node<_CharT>* __s,
                                 bool __negate, bool __icase, bool __collate)
        : base(__s), __traits_(__traits), __mask_(), __neg_mask_(),
          __negate_(__negate), __icase_(__icase), __collate_(__collate),
          __might_have_digraph_(__traits_.getloc().name() != "C") {}

    virtual void __exec(__state&) const;

    _LIBCPP_INLINE_VISIBILITY
    bool __negated() const {return __negate_;}

    _LIBCPP_INLINE_VISIBILITY
    void __add_char(_CharT __c)
        {
            if (__icase_)
                __chars_.push_back(__traits_.translate_nocase(__c));
            else if (__collate_)
                __chars_.push_back(__traits_.translate(__c));
            else
                __chars_.push_back(__c);
        }
    _LIBCPP_INLINE_VISIBILITY
    void __add_neg_char(_CharT __c)
        {
            if (__icase_)
                __neg_chars_.push_back(__traits_.translate_nocase(__c));
            else if (__collate_)
                __neg_chars_.push_back(__traits_.translate(__c));
            else
                __neg_chars_.push_back(__c);
        }
    _LIBCPP_INLINE_VISIBILITY
    void __add_range(string_type __b, string_type __e)
        {
            if (__collate_)
            {
                if (__icase_)
                {
                    for (size_t __i = 0; __i < __b.size(); ++__i)
                        __b[__i] = __traits_.translate_nocase(__b[__i]);
                    for (size_t __i = 0; __i < __e.size(); ++__i)
                        __e[__i] = __traits_.translate_nocase(__e[__i]);
                }
                else
                {
                    for (size_t __i = 0; __i < __b.size(); ++__i)
                        __b[__i] = __traits_.translate(__b[__i]);
                    for (size_t __i = 0; __i < __e.size(); ++__i)
                        __e[__i] = __traits_.translate(__e[__i]);
                }
                __ranges_.push_back(make_pair(
                                  __traits_.transform(__b.begin(), __b.end()),
                                  __traits_.transform(__e.begin(), __e.end())));
            }
            else
            {
                if (__b.size() != 1 || __e.size() != 1)
                    __throw_regex_error<regex_constants::error_collate>();
                if (__icase_)
                {
                    __b[0] = __traits_.translate_nocase(__b[0]);
                    __e[0] = __traits_.translate_nocase(__e[0]);
                }
                __ranges_.push_back(make_pair(_VSTD::move(__b), _VSTD::move(__e)));
            }
        }
    _LIBCPP_INLINE_VISIBILITY
    void __add_digraph(_CharT __c1, _CharT __c2)
        {
            if (__icase_)
                __digraphs_.push_back(make_pair(__traits_.translate_nocase(__c1),
                                                __traits_.translate_nocase(__c2)));
            else if (__collate_)
                __digraphs_.push_back(make_pair(__traits_.translate(__c1),
                                                __traits_.translate(__c2)));
            else
                __digraphs_.push_back(make_pair(__c1, __c2));
        }
    _LIBCPP_INLINE_VISIBILITY
    void __add_equivalence(const string_type& __s)
        {__equivalences_.push_back(__s);}
    _LIBCPP_INLINE_VISIBILITY
    void __add_class(typename regex_traits<_CharT>::char_class_type __mask)
        {__mask_ |= __mask;}
    _LIBCPP_INLINE_VISIBILITY
    void __add_neg_class(typename regex_traits<_CharT>::char_class_type __mask)
        {__neg_mask_ |= __mask;}
};

template <class _CharT, class _Traits>
void
__bracket_expression<_CharT, _Traits>::__exec(__state& __s) const
{
    bool __found = false;
    unsigned __consumed = 0;
    if (__s.__current_ != __s.__last_)
    {
        ++__consumed;
        if (__might_have_digraph_)
        {
            const _CharT* __next = _VSTD::next(__s.__current_);
            if (__next != __s.__last_)
            {
                pair<_CharT, _CharT> __ch2(*__s.__current_, *__next);
                if (__icase_)
                {
                    __ch2.first = __traits_.translate_nocase(__ch2.first);
                    __ch2.second = __traits_.translate_nocase(__ch2.second);
                }
                else if (__collate_)
                {
                    __ch2.first = __traits_.translate(__ch2.first);
                    __ch2.second = __traits_.translate(__ch2.second);
                }
                if (!__traits_.lookup_collatename(&__ch2.first, &__ch2.first+2).empty())
                {
                    // __ch2 is a digraph in this locale
                    ++__consumed;
                    for (size_t __i = 0; __i < __digraphs_.size(); ++__i)
                    {
                        if (__ch2 == __digraphs_[__i])
                        {
                            __found = true;
                            goto __exit;
                        }
                    }
                    if (__collate_ && !__ranges_.empty())
                    {
                        string_type __s2 = __traits_.transform(&__ch2.first,
                                                               &__ch2.first + 2);
                        for (size_t __i = 0; __i < __ranges_.size(); ++__i)
                        {
                            if (__ranges_[__i].first <= __s2 &&
                                __s2 <= __ranges_[__i].second)
                            {
                                __found = true;
                                goto __exit;
                            }
                        }
                    }
                    if (!__equivalences_.empty())
                    {
                        string_type __s2 = __traits_.transform_primary(&__ch2.first,
                                                                       &__ch2.first + 2);
                        for (size_t __i = 0; __i < __equivalences_.size(); ++__i)
                        {
                            if (__s2 == __equivalences_[__i])
                            {
                                __found = true;
                                goto __exit;
                            }
                        }
                    }
                    if (__traits_.isctype(__ch2.first, __mask_) &&
                        __traits_.isctype(__ch2.second, __mask_))
                    {
                        __found = true;
                        goto __exit;
                    }
                    if (!__traits_.isctype(__ch2.first, __neg_mask_) &&
                        !__traits_.isctype(__ch2.second, __neg_mask_))
                    {
                        __found = true;
                        goto __exit;
                    }
                    goto __exit;
                }
            }
        }
        // test *__s.__current_ as not a digraph
        _CharT __ch = *__s.__current_;
        if (__icase_)
            __ch = __traits_.translate_nocase(__ch);
        else if (__collate_)
            __ch = __traits_.translate(__ch);
        for (size_t __i = 0; __i < __chars_.size(); ++__i)
        {
            if (__ch == __chars_[__i])
            {
                __found = true;
                goto __exit;
            }
        }
        // set of "__found" chars =
        //   union(complement(union(__neg_chars_, __neg_mask_)),
        //         other cases...)
        //
        // __neg_chars_ and __neg_mask_'d better be handled together, as there
        // are no short circuit opportunities.
        //
        // In addition, when __neg_mask_/__neg_chars_ is empty, they should be
        // treated as all ones/all chars.
        {
          const bool __in_neg_mask = (__neg_mask_ == 0) ||
              __traits_.isctype(__ch, __neg_mask_);
          const bool __in_neg_chars =
              __neg_chars_.empty() ||
              std::find(__neg_chars_.begin(), __neg_chars_.end(), __ch) !=
              __neg_chars_.end();
          if (!(__in_neg_mask || __in_neg_chars))
          {
            __found = true;
            goto __exit;
          }
        }
        if (!__ranges_.empty())
        {
            string_type __s2 = __collate_ ?
                                   __traits_.transform(&__ch, &__ch + 1) :
                                   string_type(1, __ch);
            for (size_t __i = 0; __i < __ranges_.size(); ++__i)
            {
                if (__ranges_[__i].first <= __s2 && __s2 <= __ranges_[__i].second)
                {
                    __found = true;
                    goto __exit;
                }
            }
        }
        if (!__equivalences_.empty())
        {
            string_type __s2 = __traits_.transform_primary(&__ch, &__ch + 1);
            for (size_t __i = 0; __i < __equivalences_.size(); ++__i)
            {
                if (__s2 == __equivalences_[__i])
                {
                    __found = true;
                    goto __exit;
                }
            }
        }
        if (__traits_.isctype(__ch, __mask_))
        {
            __found = true;
            goto __exit;
        }
    }
    else
        __found = __negate_;  // force reject
__exit:
    if (__found != __negate_)
    {
        __s.__do_ = __state::__accept_and_consume;
        __s.__current_ += __consumed;
        __s.__node_ = this->first();
    }
    else
    {
        __s.__do_ = __state::__reject;
        __s.__node_ = nullptr;
    }
}

template <class _CharT, class _Traits> class __lookahead;

template <class _CharT, class _Traits = regex_traits<_CharT> >
class _LIBCPP_TEMPLATE_VIS basic_regex
{
public:
    // types:
    typedef _CharT                              value_type;
    typedef _Traits                             traits_type;
    typedef typename _Traits::string_type       string_type;
    typedef regex_constants::syntax_option_type flag_type;
    typedef typename _Traits::locale_type       locale_type;

private:
    _Traits   __traits_;
    flag_type __flags_;
    unsigned __marked_count_;
    unsigned __loop_count_;
    int __open_count_;
    shared_ptr<__empty_state<_CharT> > __start_;
    __owns_one_state<_CharT>* __end_;

    typedef _VSTD::__state<_CharT> __state;
    typedef _VSTD::__node<_CharT> __node;

public:
    // constants:
    static const regex_constants::syntax_option_type icase = regex_constants::icase;
    static const regex_constants::syntax_option_type nosubs = regex_constants::nosubs;
    static const regex_constants::syntax_option_type optimize = regex_constants::optimize;
    static const regex_constants::syntax_option_type collate = regex_constants::collate;
    static const regex_constants::syntax_option_type ECMAScript = regex_constants::ECMAScript;
    static const regex_constants::syntax_option_type basic = regex_constants::basic;
    static const regex_constants::syntax_option_type extended = regex_constants::extended;
    static const regex_constants::syntax_option_type awk = regex_constants::awk;
    static const regex_constants::syntax_option_type grep = regex_constants::grep;
    static const regex_constants::syntax_option_type egrep = regex_constants::egrep;

    // construct/copy/destroy:
    _LIBCPP_INLINE_VISIBILITY
    basic_regex()
        : __flags_(), __marked_count_(0), __loop_count_(0), __open_count_(0),
          __end_(0)
        {}
    _LIBCPP_INLINE_VISIBILITY
    explicit basic_regex(const value_type* __p, flag_type __f = regex_constants::ECMAScript)
        : __flags_(__f), __marked_count_(0), __loop_count_(0), __open_count_(0),
          __end_(0)
        {__parse(__p, __p + __traits_.length(__p));}
    _LIBCPP_INLINE_VISIBILITY
    basic_regex(const value_type* __p, size_t __len, flag_type __f = regex_constants::ECMAScript)
        : __flags_(__f), __marked_count_(0), __loop_count_(0), __open_count_(0),
          __end_(0)
        {__parse(__p, __p + __len);}
//     basic_regex(const basic_regex&) = default;
//     basic_regex(basic_regex&&) = default;
    template <class _ST, class _SA>
        _LIBCPP_INLINE_VISIBILITY
        explicit basic_regex(const basic_string<value_type, _ST, _SA>& __p,
                             flag_type __f = regex_constants::ECMAScript)
        : __flags_(__f), __marked_count_(0), __loop_count_(0), __open_count_(0),
          __end_(0)
        {__parse(__p.begin(), __p.end());}
    template <class _ForwardIterator>
        _LIBCPP_INLINE_VISIBILITY
        basic_regex(_ForwardIterator __first, _ForwardIterator __last,
                    flag_type __f = regex_constants::ECMAScript)
        : __flags_(__f), __marked_count_(0), __loop_count_(0), __open_count_(0),
          __end_(0)
        {__parse(__first, __last);}
#ifndef _LIBCPP_CXX03_LANG
    _LIBCPP_INLINE_VISIBILITY
    basic_regex(initializer_list<value_type> __il,
                flag_type __f = regex_constants::ECMAScript)
        : __flags_(__f), __marked_count_(0), __loop_count_(0), __open_count_(0),
          __end_(0)
        {__parse(__il.begin(), __il.end());}
#endif  // _LIBCPP_CXX03_LANG

//    ~basic_regex() = default;

//     basic_regex& operator=(const basic_regex&) = default;
//     basic_regex& operator=(basic_regex&&) = default;
    _LIBCPP_INLINE_VISIBILITY
    basic_regex& operator=(const value_type* __p)
        {return assign(__p);}
#ifndef _LIBCPP_CXX03_LANG
    _LIBCPP_INLINE_VISIBILITY
    basic_regex& operator=(initializer_list<value_type> __il)
        {return assign(__il);}
#endif  // _LIBCPP_CXX03_LANG
    template <class _ST, class _SA>
        _LIBCPP_INLINE_VISIBILITY
        basic_regex& operator=(const basic_string<value_type, _ST, _SA>& __p)
        {return assign(__p);}

    // assign:
    _LIBCPP_INLINE_VISIBILITY
    basic_regex& assign(const basic_regex& __that)
        {return *this = __that;}
#ifndef _LIBCPP_CXX03_LANG
    _LIBCPP_INLINE_VISIBILITY
    basic_regex& assign(basic_regex&& __that) _NOEXCEPT
        {return *this = _VSTD::move(__that);}
#endif
    _LIBCPP_INLINE_VISIBILITY
    basic_regex& assign(const value_type* __p, flag_type __f = regex_constants::ECMAScript)
        {return assign(__p, __p + __traits_.length(__p), __f);}
    _LIBCPP_INLINE_VISIBILITY
    basic_regex& assign(const value_type* __p, size_t __len, flag_type __f)
        {return assign(__p, __p + __len, __f);}
    template <class _ST, class _SA>
        _LIBCPP_INLINE_VISIBILITY
        basic_regex& assign(const basic_string<value_type, _ST, _SA>& __s,
                            flag_type __f = regex_constants::ECMAScript)
            {return assign(__s.begin(), __s.end(), __f);}

    template <class _InputIterator>
        _LIBCPP_INLINE_VISIBILITY
        typename enable_if
        <
             __is_input_iterator  <_InputIterator>::value &&
            !__is_forward_iterator<_InputIterator>::value,
            basic_regex&
        >::type
        assign(_InputIterator __first, _InputIterator __last,
                            flag_type __f = regex_constants::ECMAScript)
        {
            basic_string<_CharT> __t(__first, __last);
            return assign(__t.begin(), __t.end(), __f);
        }

private:
    _LIBCPP_INLINE_VISIBILITY
    void __member_init(flag_type __f)
    {
        __flags_ = __f;
        __marked_count_ = 0;
        __loop_count_ = 0;
        __open_count_ = 0;
        __end_ = nullptr;
    }
public:

    template <class _ForwardIterator>
        _LIBCPP_INLINE_VISIBILITY
        typename enable_if
        <
            __is_forward_iterator<_ForwardIterator>::value,
            basic_regex&
        >::type
        assign(_ForwardIterator __first, _ForwardIterator __last,
                            flag_type __f = regex_constants::ECMAScript)
        {
            return assign(basic_regex(__first, __last, __f));
        }

#ifndef _LIBCPP_CXX03_LANG

    _LIBCPP_INLINE_VISIBILITY
    basic_regex& assign(initializer_list<value_type> __il,
                        flag_type __f = regex_constants::ECMAScript)
        {return assign(__il.begin(), __il.end(), __f);}

#endif  // _LIBCPP_CXX03_LANG

    // const operations:
    _LIBCPP_INLINE_VISIBILITY
    unsigned mark_count() const {return __marked_count_;}
    _LIBCPP_INLINE_VISIBILITY
    flag_type flags() const {return __flags_;}

    // locale:
    _LIBCPP_INLINE_VISIBILITY
    locale_type imbue(locale_type __loc)
    {
        __member_init(ECMAScript);
        __start_.reset();
        return __traits_.imbue(__loc);
    }
    _LIBCPP_INLINE_VISIBILITY
    locale_type getloc() const {return __traits_.getloc();}

    // swap:
    void swap(basic_regex& __r);

private:
    _LIBCPP_INLINE_VISIBILITY
    unsigned __loop_count() const {return __loop_count_;}

    template <class _ForwardIterator>
        _ForwardIterator
        __parse(_ForwardIterator __first, _ForwardIterator __last);
    template <class _ForwardIterator>
        _ForwardIterator
        __parse_basic_reg_exp(_ForwardIterator __first, _ForwardIterator __last);
    template <class _ForwardIterator>
        _ForwardIterator
        __parse_RE_expression(_ForwardIterator __first, _ForwardIterator __last);
    template <class _ForwardIterator>
        _ForwardIterator
        __parse_simple_RE(_ForwardIterator __first, _ForwardIterator __last);
    template <class _ForwardIterator>
        _ForwardIterator
        __parse_nondupl_RE(_ForwardIterator __first, _ForwardIterator __last);
    template <class _ForwardIterator>
        _ForwardIterator
        __parse_one_char_or_coll_elem_RE(_ForwardIterator __first, _ForwardIterator __last);
    template <class _ForwardIterator>
        _ForwardIterator
        __parse_Back_open_paren(_ForwardIterator __first, _ForwardIterator __last);
    template <class _ForwardIterator>
        _ForwardIterator
        __parse_Back_close_paren(_ForwardIterator __first, _ForwardIterator __last);
    template <class _ForwardIterator>
        _ForwardIterator
        __parse_Back_open_brace(_ForwardIterator __first, _ForwardIterator __last);
    template <class _ForwardIterator>
        _ForwardIterator
        __parse_Back_close_brace(_ForwardIterator __first, _ForwardIterator __last);
    template <class _ForwardIterator>
        _ForwardIterator
        __parse_BACKREF(_ForwardIterator __first, _ForwardIterator __last);
    template <class _ForwardIterator>
        _ForwardIterator
        __parse_ORD_CHAR(_ForwardIterator __first, _ForwardIterator __last);
    template <class _ForwardIterator>
        _ForwardIterator
        __parse_QUOTED_CHAR(_ForwardIterator __first, _ForwardIterator __last);
    template <class _ForwardIterator>
        _ForwardIterator
        __parse_RE_dupl_symbol(_ForwardIterator __first, _ForwardIterator __last,
                               __owns_one_state<_CharT>* __s,
                               unsigned __mexp_begin, unsigned __mexp_end);
    template <class _ForwardIterator>
        _ForwardIterator
        __parse_ERE_dupl_symbol(_ForwardIterator __first, _ForwardIterator __last,
                                __owns_one_state<_CharT>* __s,
                                unsigned __mexp_begin, unsigned __mexp_end);
    template <class _ForwardIterator>
        _ForwardIterator
        __parse_bracket_expression(_ForwardIterator __first, _ForwardIterator __last);
    template <class _ForwardIterator>
        _ForwardIterator
        __parse_follow_list(_ForwardIterator __first, _ForwardIterator __last,
                            __bracket_expression<_CharT, _Traits>* __ml);
    template <class _ForwardIterator>
        _ForwardIterator
        __parse_expression_term(_ForwardIterator __first, _ForwardIterator __last,
                                __bracket_expression<_CharT, _Traits>* __ml);
    template <class _ForwardIterator>
        _ForwardIterator
        __parse_equivalence_class(_ForwardIterator __first, _ForwardIterator __last,
                                  __bracket_expression<_CharT, _Traits>* __ml);
    template <class _ForwardIterator>
        _ForwardIterator
        __parse_character_class(_ForwardIterator __first, _ForwardIterator __last,
                                __bracket_expression<_CharT, _Traits>* __ml);
    template <class _ForwardIterator>
        _ForwardIterator
        __parse_collating_symbol(_ForwardIterator __first, _ForwardIterator __last,
                                 basic_string<_CharT>& __col_sym);
    template <class _ForwardIterator>
        _ForwardIterator
        __parse_DUP_COUNT(_ForwardIterator __first, _ForwardIterator __last, int& __c);
    template <class _ForwardIterator>
        _ForwardIterator
        __parse_extended_reg_exp(_ForwardIterator __first, _ForwardIterator __last);
    template <class _ForwardIterator>
        _ForwardIterator
        __parse_ERE_branch(_ForwardIterator __first, _ForwardIterator __last);
    template <class _ForwardIterator>
        _ForwardIterator
        __parse_ERE_expression(_ForwardIterator __first, _ForwardIterator __last);
    template <class _ForwardIterator>
        _ForwardIterator
        __parse_one_char_or_coll_elem_ERE(_ForwardIterator __first, _ForwardIterator __last);
    template <class _ForwardIterator>
        _ForwardIterator
        __parse_ORD_CHAR_ERE(_ForwardIterator __first, _ForwardIterator __last);
    template <class _ForwardIterator>
        _ForwardIterator
        __parse_QUOTED_CHAR_ERE(_ForwardIterator __first, _ForwardIterator __last);
    template <class _ForwardIterator>
        _ForwardIterator
        __parse_ecma_exp(_ForwardIterator __first, _ForwardIterator __last);
    template <class _ForwardIterator>
        _ForwardIterator
        __parse_alternative(_ForwardIterator __first, _ForwardIterator __last);
    template <class _ForwardIterator>
        _ForwardIterator
        __parse_term(_ForwardIterator __first, _ForwardIterator __last);
    template <class _ForwardIterator>
        _ForwardIterator
        __parse_assertion(_ForwardIterator __first, _ForwardIterator __last);
    template <class _ForwardIterator>
        _ForwardIterator
        __parse_atom(_ForwardIterator __first, _ForwardIterator __last);
    template <class _ForwardIterator>
        _ForwardIterator
        __parse_atom_escape(_ForwardIterator __first, _ForwardIterator __last);
    template <class _ForwardIterator>
        _ForwardIterator
        __parse_decimal_escape(_ForwardIterator __first, _ForwardIterator __last);
    template <class _ForwardIterator>
        _ForwardIterator
        __parse_character_class_escape(_ForwardIterator __first, _ForwardIterator __last);
    template <class _ForwardIterator>
        _ForwardIterator
        __parse_character_escape(_ForwardIterator __first, _ForwardIterator __last,
                                 basic_string<_CharT>* __str = nullptr);
    template <class _ForwardIterator>
        _ForwardIterator
        __parse_pattern_character(_ForwardIterator __first, _ForwardIterator __last);
    template <class _ForwardIterator>
        _ForwardIterator
        __parse_grep(_ForwardIterator __first, _ForwardIterator __last);
    template <class _ForwardIterator>
        _ForwardIterator
        __parse_egrep(_ForwardIterator __first, _ForwardIterator __last);
    template <class _ForwardIterator>
        _ForwardIterator
        __parse_class_escape(_ForwardIterator __first, _ForwardIterator __last,
                          basic_string<_CharT>& __str,
                          __bracket_expression<_CharT, _Traits>* __ml);
    template <class _ForwardIterator>
        _ForwardIterator
        __parse_awk_escape(_ForwardIterator __first, _ForwardIterator __last,
                          basic_string<_CharT>* __str = nullptr);

    _LIBCPP_INLINE_VISIBILITY
    void __push_l_anchor();
    void __push_r_anchor();
    void __push_match_any();
    void __push_match_any_but_newline();
    _LIBCPP_INLINE_VISIBILITY
    void __push_greedy_inf_repeat(size_t __min, __owns_one_state<_CharT>* __s,
                                  unsigned __mexp_begin = 0, unsigned __mexp_end = 0)
        {__push_loop(__min, numeric_limits<size_t>::max(), __s,
                     __mexp_begin, __mexp_end);}
    _LIBCPP_INLINE_VISIBILITY
    void __push_nongreedy_inf_repeat(size_t __min, __owns_one_state<_CharT>* __s,
                                  unsigned __mexp_begin = 0, unsigned __mexp_end = 0)
        {__push_loop(__min, numeric_limits<size_t>::max(), __s,
                     __mexp_begin, __mexp_end, false);}
    void __push_loop(size_t __min, size_t __max, __owns_one_state<_CharT>* __s,
                     size_t __mexp_begin = 0, size_t __mexp_end = 0,
                     bool __greedy = true);
    __bracket_expression<_CharT, _Traits>* __start_matching_list(bool __negate);
    void __push_char(value_type __c);
    void __push_back_ref(int __i);
    void __push_alternation(__owns_one_state<_CharT>* __sa,
                            __owns_one_state<_CharT>* __sb);
    void __push_begin_marked_subexpression();
    void __push_end_marked_subexpression(unsigned);
    void __push_empty();
    void __push_word_boundary(bool);
    void __push_lookahead(const basic_regex&, bool, unsigned);

    template <class _Allocator>
        bool
        __search(const _CharT* __first, const _CharT* __last,
                 match_results<const _CharT*, _Allocator>& __m,
                 regex_constants::match_flag_type __flags) const;

    template <class _Allocator>
        bool
        __match_at_start(const _CharT* __first, const _CharT* __last,
                 match_results<const _CharT*, _Allocator>& __m,
                 regex_constants::match_flag_type __flags, bool) const;
    template <class _Allocator>
        bool
        __match_at_start_ecma(const _CharT* __first, const _CharT* __last,
                 match_results<const _CharT*, _Allocator>& __m,
                 regex_constants::match_flag_type __flags, bool) const;
    template <class _Allocator>
        bool
        __match_at_start_posix_nosubs(const _CharT* __first, const _CharT* __last,
                 match_results<const _CharT*, _Allocator>& __m,
                 regex_constants::match_flag_type __flags, bool) const;
    template <class _Allocator>
        bool
        __match_at_start_posix_subs(const _CharT* __first, const _CharT* __last,
                 match_results<const _CharT*, _Allocator>& __m,
                 regex_constants::match_flag_type __flags, bool) const;

    template <class _Bp, class _Ap, class _Cp, class _Tp>
    friend
    bool
    regex_search(_Bp, _Bp, match_results<_Bp, _Ap>&, const basic_regex<_Cp, _Tp>&,
                 regex_constants::match_flag_type);

    template <class _Ap, class _Cp, class _Tp>
    friend
    bool
    regex_search(const _Cp*, const _Cp*, match_results<const _Cp*, _Ap>&,
                 const basic_regex<_Cp, _Tp>&, regex_constants::match_flag_type);

    template <class _Bp, class _Cp, class _Tp>
    friend
    bool
    regex_search(_Bp, _Bp, const basic_regex<_Cp, _Tp>&,
                 regex_constants::match_flag_type);

    template <class _Cp, class _Tp>
    friend
    bool
    regex_search(const _Cp*, const _Cp*,
                 const basic_regex<_Cp, _Tp>&, regex_constants::match_flag_type);

    template <class _Cp, class _Ap, class _Tp>
    friend
    bool
    regex_search(const _Cp*, match_results<const _Cp*, _Ap>&, const basic_regex<_Cp, _Tp>&,
                 regex_constants::match_flag_type);

    template <class _ST, class _SA, class _Cp, class _Tp>
    friend
    bool
    regex_search(const basic_string<_Cp, _ST, _SA>& __s,
                 const basic_regex<_Cp, _Tp>& __e,
                 regex_constants::match_flag_type __flags);

    template <class _ST, class _SA, class _Ap, class _Cp, class _Tp>
    friend
    bool
    regex_search(const basic_string<_Cp, _ST, _SA>& __s,
                 match_results<typename basic_string<_Cp, _ST, _SA>::const_iterator, _Ap>&,
                 const basic_regex<_Cp, _Tp>& __e,
                 regex_constants::match_flag_type __flags);

    template <class _Iter, class _Ap, class _Cp, class _Tp>
    friend
    bool
    regex_search(__wrap_iter<_Iter> __first,
                 __wrap_iter<_Iter> __last,
                 match_results<__wrap_iter<_Iter>, _Ap>& __m,
                 const basic_regex<_Cp, _Tp>& __e,
                 regex_constants::match_flag_type __flags);

    template <class, class> friend class __lookahead;
};

template <class _CharT, class _Traits>
    const regex_constants::syntax_option_type basic_regex<_CharT, _Traits>::icase;
template <class _CharT, class _Traits>
    const regex_constants::syntax_option_type basic_regex<_CharT, _Traits>::nosubs;
template <class _CharT, class _Traits>
    const regex_constants::syntax_option_type basic_regex<_CharT, _Traits>::optimize;
template <class _CharT, class _Traits>
    const regex_constants::syntax_option_type basic_regex<_CharT, _Traits>::collate;
template <class _CharT, class _Traits>
    const regex_constants::syntax_option_type basic_regex<_CharT, _Traits>::ECMAScript;
template <class _CharT, class _Traits>
    const regex_constants::syntax_option_type basic_regex<_CharT, _Traits>::basic;
template <class _CharT, class _Traits>
    const regex_constants::syntax_option_type basic_regex<_CharT, _Traits>::extended;
template <class _CharT, class _Traits>
    const regex_constants::syntax_option_type basic_regex<_CharT, _Traits>::awk;
template <class _CharT, class _Traits>
    const regex_constants::syntax_option_type basic_regex<_CharT, _Traits>::grep;
template <class _CharT, class _Traits>
    const regex_constants::syntax_option_type basic_regex<_CharT, _Traits>::egrep;

template <class _CharT, class _Traits>
void
basic_regex<_CharT, _Traits>::swap(basic_regex& __r)
{
    using _VSTD::swap;
    swap(__traits_, __r.__traits_);
    swap(__flags_, __r.__flags_);
    swap(__marked_count_, __r.__marked_count_);
    swap(__loop_count_, __r.__loop_count_);
    swap(__open_count_, __r.__open_count_);
    swap(__start_, __r.__start_);
    swap(__end_, __r.__end_);
}

template <class _CharT, class _Traits>
inline _LIBCPP_INLINE_VISIBILITY
void
swap(basic_regex<_CharT, _Traits>& __x, basic_regex<_CharT, _Traits>& __y)
{
    return __x.swap(__y);
}

// __lookahead

template <class _CharT, class _Traits>
class __lookahead
    : public __owns_one_state<_CharT>
{
    typedef __owns_one_state<_CharT> base;

    basic_regex<_CharT, _Traits> __exp_;
    unsigned __mexp_;
    bool __invert_;

    __lookahead(const __lookahead&);
    __lookahead& operator=(const __lookahead&);
public:
    typedef _VSTD::__state<_CharT> __state;

    _LIBCPP_INLINE_VISIBILITY
    __lookahead(const basic_regex<_CharT, _Traits>& __exp, bool __invert, __node<_CharT>* __s, unsigned __mexp)
        : base(__s), __exp_(__exp), __mexp_(__mexp), __invert_(__invert) {}

    virtual void __exec(__state&) const;
};

template <class _CharT, class _Traits>
void
__lookahead<_CharT, _Traits>::__exec(__state& __s) const
{
    match_results<const _CharT*> __m;
    __m.__init(1 + __exp_.mark_count(), __s.__current_, __s.__last_);
    bool __matched = __exp_.__match_at_start_ecma(
        __s.__current_, __s.__last_,
        __m,
        (__s.__flags_ | regex_constants::match_continuous) &
        ~regex_constants::__full_match,
        __s.__at_first_ && __s.__current_ == __s.__first_);
    if (__matched != __invert_)
    {
        __s.__do_ = __state::__accept_but_not_consume;
        __s.__node_ = this->first();
        for (unsigned __i = 1; __i < __m.size(); ++__i) {
            __s.__sub_matches_[__mexp_ + __i - 1] = __m.__matches_[__i];
        }
    }
    else
    {
        __s.__do_ = __state::__reject;
        __s.__node_ = nullptr;
    }
}

template <class _CharT, class _Traits>
template <class _ForwardIterator>
_ForwardIterator
basic_regex<_CharT, _Traits>::__parse(_ForwardIterator __first,
                                      _ForwardIterator __last)
{
    {
        unique_ptr<__node> __h(new __end_state<_CharT>);
        __start_.reset(new __empty_state<_CharT>(__h.get()));
        __h.release();
        __end_ = __start_.get();
    }
    switch (__flags_ & 0x1F0)
    {
    case ECMAScript:
        __first = __parse_ecma_exp(__first, __last);
        break;
    case basic:
        __first = __parse_basic_reg_exp(__first, __last);
        break;
    case extended:
    case awk:
        __first = __parse_extended_reg_exp(__first, __last);
        break;
    case grep:
        __first = __parse_grep(__first, __last);
        break;
    case egrep:
        __first = __parse_egrep(__first, __last);
        break;
    default:
        __throw_regex_error<regex_constants::__re_err_grammar>();
    }
    return __first;
}

template <class _CharT, class _Traits>
template <class _ForwardIterator>
_ForwardIterator
basic_regex<_CharT, _Traits>::__parse_basic_reg_exp(_ForwardIterator __first,
                                                    _ForwardIterator __last)
{
    if (__first != __last)
    {
        if (*__first == '^')
        {
            __push_l_anchor();
            ++__first;
        }
        if (__first != __last)
        {
            __first = __parse_RE_expression(__first, __last);
            if (__first != __last)
            {
                _ForwardIterator __temp = _VSTD::next(__first);
                if (__temp == __last && *__first == '$')
                {
                    __push_r_anchor();
                    ++__first;
                }
            }
        }
        if (__first != __last)
            __throw_regex_error<regex_constants::__re_err_empty>();
    }
    return __first;
}

template <class _CharT, class _Traits>
template <class _ForwardIterator>
_ForwardIterator
basic_regex<_CharT, _Traits>::__parse_extended_reg_exp(_ForwardIterator __first,
                                                       _ForwardIterator __last)
{
    __owns_one_state<_CharT>* __sa = __end_;
    _ForwardIterator __temp = __parse_ERE_branch(__first, __last);
    if (__temp == __first)
        __throw_regex_error<regex_constants::__re_err_empty>();
    __first = __temp;
    while (__first != __last && *__first == '|')
    {
        __owns_one_state<_CharT>* __sb = __end_;
        __temp = __parse_ERE_branch(++__first, __last);
        if (__temp == __first)
            __throw_regex_error<regex_constants::__re_err_empty>();
        __push_alternation(__sa, __sb);
        __first = __temp;
    }
    return __first;
}

template <class _CharT, class _Traits>
template <class _ForwardIterator>
_ForwardIterator
basic_regex<_CharT, _Traits>::__parse_ERE_branch(_ForwardIterator __first,
                                                 _ForwardIterator __last)
{
    _ForwardIterator __temp = __parse_ERE_expression(__first, __last);
    if (__temp == __first)
        __throw_regex_error<regex_constants::__re_err_empty>();
    do
    {
        __first = __temp;
        __temp = __parse_ERE_expression(__first, __last);
    } while (__temp != __first);
    return __first;
}

template <class _CharT, class _Traits>
template <class _ForwardIterator>
_ForwardIterator
basic_regex<_CharT, _Traits>::__parse_ERE_expression(_ForwardIterator __first,
                                                     _ForwardIterator __last)
{
    __owns_one_state<_CharT>* __e = __end_;
    unsigned __mexp_begin = __marked_count_;
    _ForwardIterator __temp = __parse_one_char_or_coll_elem_ERE(__first, __last);
    if (__temp == __first && __temp != __last)
    {
        switch (*__temp)
        {
        case '^':
            __push_l_anchor();
            ++__temp;
            break;
        case '$':
            __push_r_anchor();
            ++__temp;
            break;
        case '(':
            __push_begin_marked_subexpression();
            unsigned __temp_count = __marked_count_;
            ++__open_count_;
            __temp = __parse_extended_reg_exp(++__temp, __last);
            if (__temp == __last || *__temp != ')')
                __throw_regex_error<regex_constants::error_paren>();
            __push_end_marked_subexpression(__temp_count);
            --__open_count_;
            ++__temp;
            break;
        }
    }
    if (__temp != __first)
        __temp = __parse_ERE_dupl_symbol(__temp, __last, __e, __mexp_begin+1,
                                         __marked_count_+1);
    __first = __temp;
    return __first;
}

template <class _CharT, class _Traits>
template <class _ForwardIterator>
_ForwardIterator
basic_regex<_CharT, _Traits>::__parse_RE_expression(_ForwardIterator __first,
                                                    _ForwardIterator __last)
{
    while (true)
    {
        _ForwardIterator __temp = __parse_simple_RE(__first, __last);
        if (__temp == __first)
            break;
        __first = __temp;
    }
    return __first;
}

template <class _CharT, class _Traits>
template <class _ForwardIterator>
_ForwardIterator
basic_regex<_CharT, _Traits>::__parse_simple_RE(_ForwardIterator __first,
                                                _ForwardIterator __last)
{
    if (__first != __last)
    {
        __owns_one_state<_CharT>* __e = __end_;
        unsigned __mexp_begin = __marked_count_;
        _ForwardIterator __temp = __parse_nondupl_RE(__first, __last);
        if (__temp != __first)
            __first = __parse_RE_dupl_symbol(__temp, __last, __e,
                                             __mexp_begin+1, __marked_count_+1);
    }
    return __first;
}

template <class _CharT, class _Traits>
template <class _ForwardIterator>
_ForwardIterator
basic_regex<_CharT, _Traits>::__parse_nondupl_RE(_ForwardIterator __first,
                                                 _ForwardIterator __last)
{
    _ForwardIterator __temp = __first;
    __first = __parse_one_char_or_coll_elem_RE(__first, __last);
    if (__temp == __first)
    {
        __temp = __parse_Back_open_paren(__first, __last);
        if (__temp != __first)
        {
            __push_begin_marked_subexpression();
            unsigned __temp_count = __marked_count_;
            __first = __parse_RE_expression(__temp, __last);
            __temp = __parse_Back_close_paren(__first, __last);
            if (__temp == __first)
                __throw_regex_error<regex_constants::error_paren>();
            __push_end_marked_subexpression(__temp_count);
            __first = __temp;
        }
        else
            __first = __parse_BACKREF(__first, __last);
    }
    return __first;
}

template <class _CharT, class _Traits>
template <class _ForwardIterator>
_ForwardIterator
basic_regex<_CharT, _Traits>::__parse_one_char_or_coll_elem_RE(
                                                       _ForwardIterator __first,
                                                       _ForwardIterator __last)
{
    _ForwardIterator __temp = __parse_ORD_CHAR(__first, __last);
    if (__temp == __first)
    {
        __temp = __parse_QUOTED_CHAR(__first, __last);
        if (__temp == __first)
        {
            if (__temp != __last && *__temp == '.')
            {
                __push_match_any();
                ++__temp;
            }
            else
                __temp = __parse_bracket_expression(__first, __last);
        }
    }
    __first = __temp;
    return __first;
}

template <class _CharT, class _Traits>
template <class _ForwardIterator>
_ForwardIterator
basic_regex<_CharT, _Traits>::__parse_one_char_or_coll_elem_ERE(
                                                       _ForwardIterator __first,
                                                       _ForwardIterator __last)
{
    _ForwardIterator __temp = __parse_ORD_CHAR_ERE(__first, __last);
    if (__temp == __first)
    {
        __temp = __parse_QUOTED_CHAR_ERE(__first, __last);
        if (__temp == __first)
        {
            if (__temp != __last && *__temp == '.')
            {
                __push_match_any();
                ++__temp;
            }
            else
                __temp = __parse_bracket_expression(__first, __last);
        }
    }
    __first = __temp;
    return __first;
}

template <class _CharT, class _Traits>
template <class _ForwardIterator>
_ForwardIterator
basic_regex<_CharT, _Traits>::__parse_Back_open_paren(_ForwardIterator __first,
                                                      _ForwardIterator __last)
{
    if (__first != __last)
    {
        _ForwardIterator __temp = _VSTD::next(__first);
        if (__temp != __last)
        {
            if (*__first == '\\' && *__temp == '(')
                __first = ++__temp;
        }
    }
    return __first;
}

template <class _CharT, class _Traits>
template <class _ForwardIterator>
_ForwardIterator
basic_regex<_CharT, _Traits>::__parse_Back_close_paren(_ForwardIterator __first,
                                                       _ForwardIterator __last)
{
    if (__first != __last)
    {
        _ForwardIterator __temp = _VSTD::next(__first);
        if (__temp != __last)
        {
            if (*__first == '\\' && *__temp == ')')
                __first = ++__temp;
        }
    }
    return __first;
}

template <class _CharT, class _Traits>
template <class _ForwardIterator>
_ForwardIterator
basic_regex<_CharT, _Traits>::__parse_Back_open_brace(_ForwardIterator __first,
                                                      _ForwardIterator __last)
{
    if (__first != __last)
    {
        _ForwardIterator __temp = _VSTD::next(__first);
        if (__temp != __last)
        {
            if (*__first == '\\' && *__temp == '{')
                __first = ++__temp;
        }
    }
    return __first;
}

template <class _CharT, class _Traits>
template <class _ForwardIterator>
_ForwardIterator
basic_regex<_CharT, _Traits>::__parse_Back_close_brace(_ForwardIterator __first,
                                                       _ForwardIterator __last)
{
    if (__first != __last)
    {
        _ForwardIterator __temp = _VSTD::next(__first);
        if (__temp != __last)
        {
            if (*__first == '\\' && *__temp == '}')
                __first = ++__temp;
        }
    }
    return __first;
}

template <class _CharT, class _Traits>
template <class _ForwardIterator>
_ForwardIterator
basic_regex<_CharT, _Traits>::__parse_BACKREF(_ForwardIterator __first,
                                              _ForwardIterator __last)
{
    if (__first != __last)
    {
        _ForwardIterator __temp = _VSTD::next(__first);
        if (__temp != __last)
        {
            if (*__first == '\\')
            { 
                int __val = __traits_.value(*__temp, 10);
                if (__val >= 1 && __val <= 9)
                {
                    __push_back_ref(__val);
                    __first = ++__temp;
                }
            }
        }
    }
    return __first;
}

template <class _CharT, class _Traits>
template <class _ForwardIterator>
_ForwardIterator
basic_regex<_CharT, _Traits>::__parse_ORD_CHAR(_ForwardIterator __first,
                                               _ForwardIterator __last)
{
    if (__first != __last)
    {
        _ForwardIterator __temp = _VSTD::next(__first);
        if (__temp == __last && *__first == '$')
            return __first;
        // Not called inside a bracket
        if (*__first == '.' || *__first == '\\' || *__first == '[')
            return __first;
        __push_char(*__first);
        ++__first;
    }
    return __first;
}

template <class _CharT, class _Traits>
template <class _ForwardIterator>
_ForwardIterator
basic_regex<_CharT, _Traits>::__parse_ORD_CHAR_ERE(_ForwardIterator __first,
                                                   _ForwardIterator __last)
{
    if (__first != __last)
    {
        switch (*__first)
        {
        case '^':
        case '.':
        case '[':
        case '$':
        case '(':
        case '|':
        case '*':
        case '+':
        case '?':
        case '{':
        case '\\':
            break;
        case ')':
            if (__open_count_ == 0)
            {
                __push_char(*__first);
                ++__first;
            }
            break;
        default:
            __push_char(*__first);
            ++__first;
            break;
        }
    }
    return __first;
}

template <class _CharT, class _Traits>
template <class _ForwardIterator>
_ForwardIterator
basic_regex<_CharT, _Traits>::__parse_QUOTED_CHAR(_ForwardIterator __first,
                                                  _ForwardIterator __last)
{
    if (__first != __last)
    {
        _ForwardIterator __temp = _VSTD::next(__first);
        if (__temp != __last)
        {
            if (*__first == '\\')
            {
                switch (*__temp)
                {
                case '^':
                case '.':
                case '*':
                case '[':
                case '$':
                case '\\':
                    __push_char(*__temp);
                    __first = ++__temp;
                    break;
                }
            }
        }
    }
    return __first;
}

template <class _CharT, class _Traits>
template <class _ForwardIterator>
_ForwardIterator
basic_regex<_CharT, _Traits>::__parse_QUOTED_CHAR_ERE(_ForwardIterator __first,
                                                      _ForwardIterator __last)
{
    if (__first != __last)
    {
        _ForwardIterator __temp = _VSTD::next(__first);
        if (__temp != __last)
        {
            if (*__first == '\\')
            {
                switch (*__temp)
                {
                case '^':
                case '.':
                case '*':
                case '[':
                case '$':
                case '\\':
                case '(':
                case ')':
                case '|':
                case '+':
                case '?':
                case '{':
                case '}':
                    __push_char(*__temp);
                    __first = ++__temp;
                    break;
                default:
                    if ((__flags_ & 0x1F0) == awk)
                        __first = __parse_awk_escape(++__first, __last);
                    break;
                }
            }
        }
    }
    return __first;
}

template <class _CharT, class _Traits>
template <class _ForwardIterator>
_ForwardIterator
basic_regex<_CharT, _Traits>::__parse_RE_dupl_symbol(_ForwardIterator __first,
                                                     _ForwardIterator __last,
                                                     __owns_one_state<_CharT>* __s,
                                                     unsigned __mexp_begin,
                                                     unsigned __mexp_end)
{
    if (__first != __last)
    {
        if (*__first == '*')
        {
            __push_greedy_inf_repeat(0, __s, __mexp_begin, __mexp_end);
            ++__first;
        }
        else
        {
            _ForwardIterator __temp = __parse_Back_open_brace(__first, __last);
            if (__temp != __first)
            {
                int __min = 0;
                __first = __temp;
                __temp = __parse_DUP_COUNT(__first, __last, __min);
                if (__temp == __first)
                    __throw_regex_error<regex_constants::error_badbrace>();
                __first = __temp;
                if (__first == __last)
                    __throw_regex_error<regex_constants::error_brace>();
                if (*__first != ',')
                {
                    __temp = __parse_Back_close_brace(__first, __last);
                    if (__temp == __first)
                        __throw_regex_error<regex_constants::error_brace>();
                    __push_loop(__min, __min, __s, __mexp_begin, __mexp_end,
                                    true);
                    __first = __temp;
                }
                else
                {
                    ++__first;  // consume ','
                    int __max = -1;
                    __first = __parse_DUP_COUNT(__first, __last, __max);
                    __temp = __parse_Back_close_brace(__first, __last);
                    if (__temp == __first)
                        __throw_regex_error<regex_constants::error_brace>();
                    if (__max == -1)
                        __push_greedy_inf_repeat(__min, __s, __mexp_begin, __mexp_end);
                    else
                    {
                        if (__max < __min)
                            __throw_regex_error<regex_constants::error_badbrace>();
                        __push_loop(__min, __max, __s, __mexp_begin, __mexp_end,
                                    true);
                    }
                    __first = __temp;
                }
            }
        }
    }
    return __first;
}

template <class _CharT, class _Traits>
template <class _ForwardIterator>
_ForwardIterator
basic_regex<_CharT, _Traits>::__parse_ERE_dupl_symbol(_ForwardIterator __first,
                                                      _ForwardIterator __last,
                                                      __owns_one_state<_CharT>* __s,
                                                      unsigned __mexp_begin,
                                                      unsigned __mexp_end)
{
    if (__first != __last)
    {
        unsigned __grammar = __flags_ & 0x1F0;
        switch (*__first)
        {
        case '*':
            ++__first;
            if (__grammar == ECMAScript && __first != __last && *__first == '?')
            {
                ++__first;
                __push_nongreedy_inf_repeat(0, __s, __mexp_begin, __mexp_end);
            }
            else
                __push_greedy_inf_repeat(0, __s, __mexp_begin, __mexp_end);
            break;
        case '+':
            ++__first;
            if (__grammar == ECMAScript && __first != __last && *__first == '?')
            {
                ++__first;
                __push_nongreedy_inf_repeat(1, __s, __mexp_begin, __mexp_end);
            }
            else
                __push_greedy_inf_repeat(1, __s, __mexp_begin, __mexp_end);
            break;
        case '?':
            ++__first;
            if (__grammar == ECMAScript && __first != __last && *__first == '?')
            {
                ++__first;
                __push_loop(0, 1, __s, __mexp_begin, __mexp_end, false);
            }
            else
                __push_loop(0, 1, __s, __mexp_begin, __mexp_end);
            break;
        case '{':
            {
                int __min;
                _ForwardIterator __temp = __parse_DUP_COUNT(++__first, __last, __min);
                if (__temp == __first)
                    __throw_regex_error<regex_constants::error_badbrace>();
                __first = __temp;
                if (__first == __last)
                    __throw_regex_error<regex_constants::error_brace>();
                switch (*__first)
                {
                case '}':
                    ++__first;
                    if (__grammar == ECMAScript && __first != __last && *__first == '?')
                    {
                        ++__first;
                        __push_loop(__min, __min, __s, __mexp_begin, __mexp_end, false);
                    }
                    else
                        __push_loop(__min, __min, __s, __mexp_begin, __mexp_end);
                    break;
                case ',':
                    ++__first;
                    if (__first == __last)
                        __throw_regex_error<regex_constants::error_badbrace>();
                    if (*__first == '}')
                    {
                        ++__first;
                        if (__grammar == ECMAScript && __first != __last && *__first == '?')
                        {
                            ++__first;
                            __push_nongreedy_inf_repeat(__min, __s, __mexp_begin, __mexp_end);
                        }
                        else
                            __push_greedy_inf_repeat(__min, __s, __mexp_begin, __mexp_end);
                    }
                    else
                    {
                        int __max = -1;
                        __temp = __parse_DUP_COUNT(__first, __last, __max);
                        if (__temp == __first)
                            __throw_regex_error<regex_constants::error_brace>();
                        __first = __temp;
                        if (__first == __last || *__first != '}')
                            __throw_regex_error<regex_constants::error_brace>();
                        ++__first;
                        if (__max < __min)
                            __throw_regex_error<regex_constants::error_badbrace>();
                        if (__grammar == ECMAScript && __first != __last && *__first == '?')
                        {
                            ++__first;
                            __push_loop(__min, __max, __s, __mexp_begin, __mexp_end, false);
                        }
                        else
                            __push_loop(__min, __max, __s, __mexp_begin, __mexp_end);
                    }
                    break;
                default:
                    __throw_regex_error<regex_constants::error_badbrace>();
                }
            }
            break;
        }
    }
    return __first;
}

template <class _CharT, class _Traits>
template <class _ForwardIterator>
_ForwardIterator
basic_regex<_CharT, _Traits>::__parse_bracket_expression(_ForwardIterator __first,
                                                         _ForwardIterator __last)
{
    if (__first != __last && *__first == '[')
    {
        ++__first;
        if (__first == __last)
            __throw_regex_error<regex_constants::error_brack>();
        bool __negate = false;
        if (*__first == '^')
        {
            ++__first;
            __negate = true;
        }
        __bracket_expression<_CharT, _Traits>* __ml = __start_matching_list(__negate);
        // __ml owned by *this
        if (__first == __last)
            __throw_regex_error<regex_constants::error_brack>();
        if ((__flags_ & 0x1F0) != ECMAScript && *__first == ']')
        {
            __ml->__add_char(']');
            ++__first;
        }
        __first = __parse_follow_list(__first, __last, __ml);
        if (__first == __last)
            __throw_regex_error<regex_constants::error_brack>();
        if (*__first == '-')
        {
            __ml->__add_char('-');
            ++__first;
        }
        if (__first == __last || *__first != ']')
            __throw_regex_error<regex_constants::error_brack>();
        ++__first;
    }
    return __first;
}

template <class _CharT, class _Traits>
template <class _ForwardIterator>
_ForwardIterator
basic_regex<_CharT, _Traits>::__parse_follow_list(_ForwardIterator __first,
                                    _ForwardIterator __last,
                                    __bracket_expression<_CharT, _Traits>* __ml)
{
    if (__first != __last)
    {
        while (true)
        {
            _ForwardIterator __temp = __parse_expression_term(__first, __last,
                                                              __ml);
            if (__temp == __first)
                break;
            __first = __temp;
        }
    }
    return __first;
}

template <class _CharT, class _Traits>
template <class _ForwardIterator>
_ForwardIterator
basic_regex<_CharT, _Traits>::__parse_expression_term(_ForwardIterator __first,
                                    _ForwardIterator __last,
                                    __bracket_expression<_CharT, _Traits>* __ml)
{
    if (__first != __last && *__first != ']')
    {
        _ForwardIterator __temp = _VSTD::next(__first);
        basic_string<_CharT> __start_range;
        if (__temp != __last && *__first == '[')
        {
            if (*__temp == '=')
                return __parse_equivalence_class(++__temp, __last, __ml);
            else if (*__temp == ':')
                return __parse_character_class(++__temp, __last, __ml);
            else if (*__temp == '.')
                __first = __parse_collating_symbol(++__temp, __last, __start_range);
        }
        unsigned __grammar = __flags_ & 0x1F0;
        if (__start_range.empty())
        {
            if ((__grammar == ECMAScript || __grammar == awk) && *__first == '\\')
            {
                if (__grammar == ECMAScript)
                    __first = __parse_class_escape(++__first, __last, __start_range, __ml);
                else
                    __first = __parse_awk_escape(++__first, __last, &__start_range);
            }
            else
            {
                __start_range = *__first;
                ++__first;
            }
        }
        if (__first != __last && *__first != ']')
        {
            __temp = _VSTD::next(__first);
            if (__temp != __last && *__first == '-' && *__temp != ']')
            {
                // parse a range
                basic_string<_CharT> __end_range;
                __first = __temp;
                ++__temp;
                if (__temp != __last && *__first == '[' && *__temp == '.')
                    __first = __parse_collating_symbol(++__temp, __last, __end_range);
                else
                {
                    if ((__grammar == ECMAScript || __grammar == awk) && *__first == '\\')
                    {
                        if (__grammar == ECMAScript)
                            __first = __parse_class_escape(++__first, __last,
                                                           __end_range, __ml);
                        else
                            __first = __parse_awk_escape(++__first, __last,
                                                         &__end_range);
                    }
                    else
                    {
                        __end_range = *__first;
                        ++__first;
                    }
                }
                __ml->__add_range(_VSTD::move(__start_range), _VSTD::move(__end_range));
            }
            else if (!__start_range.empty())
            {
                if (__start_range.size() == 1)
                    __ml->__add_char(__start_range[0]);
                else
                    __ml->__add_digraph(__start_range[0], __start_range[1]);
            }
        }
        else if (!__start_range.empty())
        {
            if (__start_range.size() == 1)
                __ml->__add_char(__start_range[0]);
            else
                __ml->__add_digraph(__start_range[0], __start_range[1]);
        }
    }
    return __first;
}

template <class _CharT, class _Traits>
template <class _ForwardIterator>
_ForwardIterator
basic_regex<_CharT, _Traits>::__parse_class_escape(_ForwardIterator __first,
                          _ForwardIterator __last,
                          basic_string<_CharT>& __str,
                          __bracket_expression<_CharT, _Traits>* __ml)
{
    if (__first == __last)
        __throw_regex_error<regex_constants::error_escape>();
    switch (*__first)
    {
    case 0:
        __str = *__first;
        return ++__first;
    case 'b':
        __str = _CharT(8);
        return ++__first;
    case 'd':
        __ml->__add_class(ctype_base::digit);
        return ++__first;
    case 'D':
        __ml->__add_neg_class(ctype_base::digit);
        return ++__first;
    case 's':
        __ml->__add_class(ctype_base::space);
        return ++__first;
    case 'S':
        __ml->__add_neg_class(ctype_base::space);
        return ++__first;
    case 'w':
        __ml->__add_class(ctype_base::alnum);
        __ml->__add_char('_');
        return ++__first;
    case 'W':
        __ml->__add_neg_class(ctype_base::alnum);
        __ml->__add_neg_char('_');
        return ++__first;
    }
    __first = __parse_character_escape(__first, __last, &__str);
    return __first;
}

template <class _CharT, class _Traits>
template <class _ForwardIterator>
_ForwardIterator
basic_regex<_CharT, _Traits>::__parse_awk_escape(_ForwardIterator __first,
                          _ForwardIterator __last,
                          basic_string<_CharT>* __str)
{
    if (__first == __last)
        __throw_regex_error<regex_constants::error_escape>();
    switch (*__first)
    {
    case '\\':
    case '"':
    case '/':
        if (__str)
            *__str = *__first;
        else
            __push_char(*__first);
        return ++__first;
    case 'a':
        if (__str)
            *__str = _CharT(7);
        else
            __push_char(_CharT(7));
        return ++__first;
    case 'b':
        if (__str)
            *__str = _CharT(8);
        else
            __push_char(_CharT(8));
        return ++__first;
    case 'f':
        if (__str)
            *__str = _CharT(0xC);
        else
            __push_char(_CharT(0xC));
        return ++__first;
    case 'n':
        if (__str)
            *__str = _CharT(0xA);
        else
            __push_char(_CharT(0xA));
        return ++__first;
    case 'r':
        if (__str)
            *__str = _CharT(0xD);
        else
            __push_char(_CharT(0xD));
        return ++__first;
    case 't':
        if (__str)
            *__str = _CharT(0x9);
        else
            __push_char(_CharT(0x9));
        return ++__first;
    case 'v':
        if (__str)
            *__str = _CharT(0xB);
        else
            __push_char(_CharT(0xB));
        return ++__first;
    }
    if ('0' <= *__first && *__first <= '7')
    {
        unsigned __val = *__first - '0';
        if (++__first != __last && ('0' <= *__first && *__first <= '7'))
        {
            __val = 8 * __val + *__first - '0';
            if (++__first != __last && ('0' <= *__first && *__first <= '7'))
                __val = 8 * __val + *__first++ - '0';
        }
        if (__str)
            *__str = _CharT(__val);
        else
            __push_char(_CharT(__val));
    }
    else
        __throw_regex_error<regex_constants::error_escape>();
    return __first;
}

template <class _CharT, class _Traits>
template <class _ForwardIterator>
_ForwardIterator
basic_regex<_CharT, _Traits>::__parse_equivalence_class(_ForwardIterator __first,
                                    _ForwardIterator __last,
                                    __bracket_expression<_CharT, _Traits>* __ml)
{
    // Found [=
    //   This means =] must exist
    value_type _Equal_close[2] = {'=', ']'};
    _ForwardIterator __temp = _VSTD::search(__first, __last, _Equal_close,
                                                            _Equal_close+2);
    if (__temp == __last)
        __throw_regex_error<regex_constants::error_brack>();
    // [__first, __temp) contains all text in [= ... =]
    string_type __collate_name =
        __traits_.lookup_collatename(__first, __temp);
    if (__collate_name.empty())
        __throw_regex_error<regex_constants::error_collate>();
    string_type __equiv_name =
        __traits_.transform_primary(__collate_name.begin(),
                                    __collate_name.end());
    if (!__equiv_name.empty())
        __ml->__add_equivalence(__equiv_name);
    else
    {
        switch (__collate_name.size())
        {
        case 1:
            __ml->__add_char(__collate_name[0]);
            break;
        case 2:
            __ml->__add_digraph(__collate_name[0], __collate_name[1]);
            break;
        default:
            __throw_regex_error<regex_constants::error_collate>();
        }
    }
    __first = _VSTD::next(__temp, 2);
    return __first;
}

template <class _CharT, class _Traits>
template <class _ForwardIterator>
_ForwardIterator
basic_regex<_CharT, _Traits>::__parse_character_class(_ForwardIterator __first,
                                    _ForwardIterator __last,
                                    __bracket_expression<_CharT, _Traits>* __ml)
{
    // Found [:
    //   This means :] must exist
    value_type _Colon_close[2] = {':', ']'};
    _ForwardIterator __temp = _VSTD::search(__first, __last, _Colon_close,
                                                            _Colon_close+2);
    if (__temp == __last)
        __throw_regex_error<regex_constants::error_brack>();
    // [__first, __temp) contains all text in [: ... :]
    typedef typename _Traits::char_class_type char_class_type;
    char_class_type __class_type =
        __traits_.lookup_classname(__first, __temp, __flags_ & icase);
    if (__class_type == 0)
        __throw_regex_error<regex_constants::error_brack>();
    __ml->__add_class(__class_type);
    __first = _VSTD::next(__temp, 2);
    return __first;
}

template <class _CharT, class _Traits>
template <class _ForwardIterator>
_ForwardIterator
basic_regex<_CharT, _Traits>::__parse_collating_symbol(_ForwardIterator __first,
                                                _ForwardIterator __last,
                                                basic_string<_CharT>& __col_sym)
{
    // Found [.
    //   This means .] must exist
    value_type _Dot_close[2] = {'.', ']'};
    _ForwardIterator __temp = _VSTD::search(__first, __last, _Dot_close,
                                                            _Dot_close+2);
    if (__temp == __last)
        __throw_regex_error<regex_constants::error_brack>();
    // [__first, __temp) contains all text in [. ... .]
    __col_sym = __traits_.lookup_collatename(__first, __temp);
    switch (__col_sym.size())
    {
    case 1:
    case 2:
        break;
    default:
        __throw_regex_error<regex_constants::error_collate>();
    }
    __first = _VSTD::next(__temp, 2);
    return __first;
}

template <class _CharT, class _Traits>
template <class _ForwardIterator>
_ForwardIterator
basic_regex<_CharT, _Traits>::__parse_DUP_COUNT(_ForwardIterator __first,
                                                _ForwardIterator __last,
                                                int& __c)
{
    if (__first != __last )
    {
        int __val = __traits_.value(*__first, 10);
        if ( __val != -1 )
        {
            __c = __val;
            for (++__first; 
                 __first != __last && ( __val = __traits_.value(*__first, 10)) != -1;
                 ++__first)
            {
                if (__c >= std::numeric_limits<int>::max() / 10)
                    __throw_regex_error<regex_constants::error_badbrace>();
                __c *= 10;
                __c += __val;
            }
        }
    }
    return __first;
}

template <class _CharT, class _Traits>
template <class _ForwardIterator>
_ForwardIterator
basic_regex<_CharT, _Traits>::__parse_ecma_exp(_ForwardIterator __first,
                                               _ForwardIterator __last)
{
    __owns_one_state<_CharT>* __sa = __end_;
    _ForwardIterator __temp = __parse_alternative(__first, __last);
    if (__temp == __first)
        __push_empty();
    __first = __temp;
    while (__first != __last && *__first == '|')
    {
        __owns_one_state<_CharT>* __sb = __end_;
        __temp = __parse_alternative(++__first, __last);
        if (__temp == __first)
            __push_empty();
        __push_alternation(__sa, __sb);
        __first = __temp;
    }
    return __first;
}

template <class _CharT, class _Traits>
template <class _ForwardIterator>
_ForwardIterator
basic_regex<_CharT, _Traits>::__parse_alternative(_ForwardIterator __first,
                                                  _ForwardIterator __last)
{
    while (true)
    {
        _ForwardIterator __temp = __parse_term(__first, __last);
        if (__temp == __first)
            break;
        __first = __temp;
    }
    return __first;
}

template <class _CharT, class _Traits>
template <class _ForwardIterator>
_ForwardIterator
basic_regex<_CharT, _Traits>::__parse_term(_ForwardIterator __first,
                                           _ForwardIterator __last)
{
    _ForwardIterator __temp = __parse_assertion(__first, __last);
    if (__temp == __first)
    {
        __owns_one_state<_CharT>* __e = __end_;
        unsigned __mexp_begin = __marked_count_;
        __temp = __parse_atom(__first, __last);
        if (__temp != __first)
            __first = __parse_ERE_dupl_symbol(__temp, __last, __e,
                                              __mexp_begin+1, __marked_count_+1);
    }
    else
        __first = __temp;
    return __first;
}

template <class _CharT, class _Traits>
template <class _ForwardIterator>
_ForwardIterator
basic_regex<_CharT, _Traits>::__parse_assertion(_ForwardIterator __first,
                                                _ForwardIterator __last)
{
    if (__first != __last)
    {
        switch (*__first)
        {
        case '^':
            __push_l_anchor();
            ++__first;
            break;
        case '$':
            __push_r_anchor();
            ++__first;
            break;
        case '\\':
            {
                _ForwardIterator __temp = _VSTD::next(__first);
                if (__temp != __last)
                {
                    if (*__temp == 'b')
                    {
                        __push_word_boundary(false);
                        __first = ++__temp;
                    }
                    else if (*__temp == 'B')
                    {
                        __push_word_boundary(true);
                        __first = ++__temp;
                    }
                }
            }
            break;
        case '(':
            {
                _ForwardIterator __temp = _VSTD::next(__first);
                if (__temp != __last && *__temp == '?')
                {
                    if (++__temp != __last)
                    {
                        switch (*__temp)
                        {
                        case '=':
                            {
                                basic_regex __exp;
                                __exp.__flags_ = __flags_;
                                __temp = __exp.__parse(++__temp, __last);
                                unsigned __mexp = __exp.__marked_count_;
                                __push_lookahead(_VSTD::move(__exp), false, __marked_count_);
                                __marked_count_ += __mexp;
                                if (__temp == __last || *__temp != ')')
                                    __throw_regex_error<regex_constants::error_paren>();
                                __first = ++__temp;
                            }
                            break;
                        case '!':
                            {
                                basic_regex __exp;
                                __exp.__flags_ = __flags_;
                                __temp = __exp.__parse(++__temp, __last);
                                unsigned __mexp = __exp.__marked_count_;
                                __push_lookahead(_VSTD::move(__exp), true, __marked_count_);
                                __marked_count_ += __mexp;
                                if (__temp == __last || *__temp != ')')
                                    __throw_regex_error<regex_constants::error_paren>();
                                __first = ++__temp;
                            }
                            break;
                        }
                    }
                }
            }
            break;
        }
    }
    return __first;
}

template <class _CharT, class _Traits>
template <class _ForwardIterator>
_ForwardIterator
basic_regex<_CharT, _Traits>::__parse_atom(_ForwardIterator __first,
                                           _ForwardIterator __last)
{
    if (__first != __last)
    {
        switch (*__first)
        {
        case '.':
            __push_match_any_but_newline();
            ++__first;
            break;
        case '\\':
            __first = __parse_atom_escape(__first, __last);
            break;
        case '[':
            __first = __parse_bracket_expression(__first, __last);
            break;
        case '(':
            {
                ++__first;
                if (__first == __last)
                    __throw_regex_error<regex_constants::error_paren>();
                _ForwardIterator __temp = _VSTD::next(__first);
                if (__temp != __last && *__first == '?' && *__temp == ':')
                {
                    ++__open_count_;
                    __first = __parse_ecma_exp(++__temp, __last);
                    if (__first == __last || *__first != ')')
                        __throw_regex_error<regex_constants::error_paren>();
                    --__open_count_;
                    ++__first;
                }
                else
                {
                    __push_begin_marked_subexpression();
                    unsigned __temp_count = __marked_count_;
                    ++__open_count_;
                    __first = __parse_ecma_exp(__first, __last);
                    if (__first == __last || *__first != ')')
                        __throw_regex_error<regex_constants::error_paren>();
                    __push_end_marked_subexpression(__temp_count);
                    --__open_count_;
                    ++__first;
                }
            }
            break;
        case '*':
        case '+':
        case '?':
        case '{':
            __throw_regex_error<regex_constants::error_badrepeat>();
            break;
        default:
            __first = __parse_pattern_character(__first, __last);
            break;
        }
    }
    return __first;
}

template <class _CharT, class _Traits>
template <class _ForwardIterator>
_ForwardIterator
basic_regex<_CharT, _Traits>::__parse_atom_escape(_ForwardIterator __first,
                                                  _ForwardIterator __last)
{
    if (__first != __last && *__first == '\\')
    {
        _ForwardIterator __t1 = _VSTD::next(__first);
        if (__t1 == __last)
            __throw_regex_error<regex_constants::error_escape>();

        _ForwardIterator __t2 = __parse_decimal_escape(__t1, __last);
        if (__t2 != __t1)
            __first = __t2;
        else
        {
            __t2 = __parse_character_class_escape(__t1, __last);
            if (__t2 != __t1)
                __first = __t2;
            else
            {
                __t2 = __parse_character_escape(__t1, __last);
                if (__t2 != __t1)
                    __first = __t2;
            }
        }
    }
    return __first;
}

template <class _CharT, class _Traits>
template <class _ForwardIterator>
_ForwardIterator
basic_regex<_CharT, _Traits>::__parse_decimal_escape(_ForwardIterator __first,
                                                     _ForwardIterator __last)
{
    if (__first != __last)
    {
        if (*__first == '0')
        {
            __push_char(_CharT());
            ++__first;
        }
        else if ('1' <= *__first && *__first <= '9')
        {
            unsigned __v = *__first - '0';
            for (++__first;
                    __first != __last && '0' <= *__first && *__first <= '9'; ++__first)
                {
                if (__v >= std::numeric_limits<unsigned>::max() / 10)
                    __throw_regex_error<regex_constants::error_backref>();
                __v = 10 * __v + *__first - '0';
                }
            if (__v == 0 || __v > mark_count())
                __throw_regex_error<regex_constants::error_backref>();
            __push_back_ref(__v);
        }
    }
    return __first;
}

template <class _CharT, class _Traits>
template <class _ForwardIterator>
_ForwardIterator
basic_regex<_CharT, _Traits>::__parse_character_class_escape(_ForwardIterator __first,
                                                             _ForwardIterator __last)
{
    if (__first != __last)
    {
        __bracket_expression<_CharT, _Traits>* __ml;
        switch (*__first)
        {
        case 'd':
            __ml = __start_matching_list(false);
            __ml->__add_class(ctype_base::digit);
            ++__first;
            break;
        case 'D':
            __ml = __start_matching_list(true);
            __ml->__add_class(ctype_base::digit);
            ++__first;
            break;
        case 's':
            __ml = __start_matching_list(false);
            __ml->__add_class(ctype_base::space);
            ++__first;
            break;
        case 'S':
            __ml = __start_matching_list(true);
            __ml->__add_class(ctype_base::space);
            ++__first;
            break;
        case 'w':
            __ml = __start_matching_list(false);
            __ml->__add_class(ctype_base::alnum);
            __ml->__add_char('_');
            ++__first;
            break;
        case 'W':
            __ml = __start_matching_list(true);
            __ml->__add_class(ctype_base::alnum);
            __ml->__add_char('_');
            ++__first;
            break;
        }
    }
    return __first;
}

template <class _CharT, class _Traits>
template <class _ForwardIterator>
_ForwardIterator
basic_regex<_CharT, _Traits>::__parse_character_escape(_ForwardIterator __first,
                                                    _ForwardIterator __last,
                                                    basic_string<_CharT>* __str)
{
    if (__first != __last)
    {
        _ForwardIterator __t;
        unsigned __sum = 0;
        int __hd;
        switch (*__first)
        {
        case 'f':
            if (__str)
                *__str = _CharT(0xC);
            else
                __push_char(_CharT(0xC));
            ++__first;
            break;
        case 'n':
            if (__str)
                *__str = _CharT(0xA);
            else
                __push_char(_CharT(0xA));
            ++__first;
            break;
        case 'r':
            if (__str)
                *__str = _CharT(0xD);
            else
                __push_char(_CharT(0xD));
            ++__first;
            break;
        case 't':
            if (__str)
                *__str = _CharT(0x9);
            else
                __push_char(_CharT(0x9));
            ++__first;
            break;
        case 'v':
            if (__str)
                *__str = _CharT(0xB);
            else
                __push_char(_CharT(0xB));
            ++__first;
            break;
        case 'c':
            if ((__t = _VSTD::next(__first)) != __last)
            {
                if (('A' <= *__t && *__t <= 'Z') || 
                    ('a' <= *__t && *__t <= 'z'))
                {
                    if (__str)
                        *__str = _CharT(*__t % 32);
                    else
                        __push_char(_CharT(*__t % 32));
                    __first = ++__t;
                }
                else 
                    __throw_regex_error<regex_constants::error_escape>();
            }
            else
                __throw_regex_error<regex_constants::error_escape>();
            break;
        case 'u':
            ++__first;
            if (__first == __last)
                __throw_regex_error<regex_constants::error_escape>();
            __hd = __traits_.value(*__first, 16);
            if (__hd == -1)
                __throw_regex_error<regex_constants::error_escape>();
            __sum = 16 * __sum + static_cast<unsigned>(__hd);
            ++__first;
            if (__first == __last)
                __throw_regex_error<regex_constants::error_escape>();
            __hd = __traits_.value(*__first, 16);
            if (__hd == -1)
                __throw_regex_error<regex_constants::error_escape>();
            __sum = 16 * __sum + static_cast<unsigned>(__hd);
            // drop through
        case 'x':
            ++__first;
            if (__first == __last)
                __throw_regex_error<regex_constants::error_escape>();
            __hd = __traits_.value(*__first, 16);
            if (__hd == -1)
                __throw_regex_error<regex_constants::error_escape>();
            __sum = 16 * __sum + static_cast<unsigned>(__hd);
            ++__first;
            if (__first == __last)
                __throw_regex_error<regex_constants::error_escape>();
            __hd = __traits_.value(*__first, 16);
            if (__hd == -1)
                __throw_regex_error<regex_constants::error_escape>();
            __sum = 16 * __sum + static_cast<unsigned>(__hd);
            if (__str)
                *__str = _CharT(__sum);
            else
                __push_char(_CharT(__sum));
            ++__first;
            break;
        case '0':
            if (__str)
                *__str = _CharT(0);
            else
                __push_char(_CharT(0));
            ++__first;
            break;
        default:
            if (*__first != '_' && !__traits_.isctype(*__first, ctype_base::alnum))
            {
                if (__str)
                    *__str = *__first;
                else
                    __push_char(*__first);
                ++__first;
            }
            else
                __throw_regex_error<regex_constants::error_escape>();
            break;
        }
    }
    return __first;
}

template <class _CharT, class _Traits>
template <class _ForwardIterator>
_ForwardIterator
basic_regex<_CharT, _Traits>::__parse_pattern_character(_ForwardIterator __first,
                                                        _ForwardIterator __last)
{
    if (__first != __last)
    {
        switch (*__first)
        {
        case '^':
        case '$':
        case '\\':
        case '.':
        case '*':
        case '+':
        case '?':
        case '(':
        case ')':
        case '[':
        case ']':
        case '{':
        case '}':
        case '|':
            break;
        default:
            __push_char(*__first);
            ++__first;
            break;
        }
    }
    return __first;
}

template <class _CharT, class _Traits>
template <class _ForwardIterator>
_ForwardIterator
basic_regex<_CharT, _Traits>::__parse_grep(_ForwardIterator __first,
                                           _ForwardIterator __last)
{
    __owns_one_state<_CharT>* __sa = __end_;
    _ForwardIterator __t1 = _VSTD::find(__first, __last, _CharT('\n'));
    if (__t1 != __first)
        __parse_basic_reg_exp(__first, __t1);
    else
        __push_empty();
    __first = __t1;
    if (__first != __last)
        ++__first;
    while (__first != __last)
    {
        __t1 = _VSTD::find(__first, __last, _CharT('\n'));
        __owns_one_state<_CharT>* __sb = __end_;
        if (__t1 != __first)
            __parse_basic_reg_exp(__first, __t1);
        else
            __push_empty();
        __push_alternation(__sa, __sb);
        __first = __t1;
        if (__first != __last)
            ++__first;
    }
    return __first;
}

template <class _CharT, class _Traits>
template <class _ForwardIterator>
_ForwardIterator
basic_regex<_CharT, _Traits>::__parse_egrep(_ForwardIterator __first,
                                            _ForwardIterator __last)
{
    __owns_one_state<_CharT>* __sa = __end_;
    _ForwardIterator __t1 = _VSTD::find(__first, __last, _CharT('\n'));
    if (__t1 != __first)
        __parse_extended_reg_exp(__first, __t1);
    else
        __push_empty();
    __first = __t1;
    if (__first != __last)
        ++__first;
    while (__first != __last)
    {
        __t1 = _VSTD::find(__first, __last, _CharT('\n'));
        __owns_one_state<_CharT>* __sb = __end_;
        if (__t1 != __first)
            __parse_extended_reg_exp(__first, __t1);
        else
            __push_empty();
        __push_alternation(__sa, __sb);
        __first = __t1;
        if (__first != __last)
            ++__first;
    }
    return __first;
}

template <class _CharT, class _Traits>
void
basic_regex<_CharT, _Traits>::__push_loop(size_t __min, size_t __max,
        __owns_one_state<_CharT>* __s, size_t __mexp_begin, size_t __mexp_end,
        bool __greedy)
{
    unique_ptr<__empty_state<_CharT> > __e1(new __empty_state<_CharT>(__end_->first()));
    __end_->first() = nullptr;
    unique_ptr<__loop<_CharT> > __e2(new __loop<_CharT>(__loop_count_,
                __s->first(), __e1.get(), __mexp_begin, __mexp_end, __greedy,
                __min, __max));
    __s->first() = nullptr;
    __e1.release();
    __end_->first() = new __repeat_one_loop<_CharT>(__e2.get());
    __end_ = __e2->second();
    __s->first() = __e2.release();
    ++__loop_count_;
}

template <class _CharT, class _Traits>
void
basic_regex<_CharT, _Traits>::__push_char(value_type __c)
{
    if (flags() & icase)
        __end_->first() = new __match_char_icase<_CharT, _Traits>
                                              (__traits_, __c, __end_->first());
    else if (flags() & collate)
        __end_->first() = new __match_char_collate<_CharT, _Traits>
                                              (__traits_, __c, __end_->first());
    else
        __end_->first() = new __match_char<_CharT>(__c, __end_->first());
    __end_ = static_cast<__owns_one_state<_CharT>*>(__end_->first());
}

template <class _CharT, class _Traits>
void
basic_regex<_CharT, _Traits>::__push_begin_marked_subexpression()
{
    if (!(__flags_ & nosubs))
    {
        __end_->first() =
                new __begin_marked_subexpression<_CharT>(++__marked_count_,
                                                         __end_->first());
        __end_ = static_cast<__owns_one_state<_CharT>*>(__end_->first());
    }
}

template <class _CharT, class _Traits>
void
basic_regex<_CharT, _Traits>::__push_end_marked_subexpression(unsigned __sub)
{
    if (!(__flags_ & nosubs))
    {
        __end_->first() =
                new __end_marked_subexpression<_CharT>(__sub, __end_->first());
        __end_ = static_cast<__owns_one_state<_CharT>*>(__end_->first());
    }
}

template <class _CharT, class _Traits>
void
basic_regex<_CharT, _Traits>::__push_l_anchor()
{
    __end_->first() = new __l_anchor<_CharT>(__end_->first());
    __end_ = static_cast<__owns_one_state<_CharT>*>(__end_->first());
}

template <class _CharT, class _Traits>
void
basic_regex<_CharT, _Traits>::__push_r_anchor()
{
    __end_->first() = new __r_anchor<_CharT>(__end_->first());
    __end_ = static_cast<__owns_one_state<_CharT>*>(__end_->first());
}

template <class _CharT, class _Traits>
void
basic_regex<_CharT, _Traits>::__push_match_any()
{
    __end_->first() = new __match_any<_CharT>(__end_->first());
    __end_ = static_cast<__owns_one_state<_CharT>*>(__end_->first());
}

template <class _CharT, class _Traits>
void
basic_regex<_CharT, _Traits>::__push_match_any_but_newline()
{
    __end_->first() = new __match_any_but_newline<_CharT>(__end_->first());
    __end_ = static_cast<__owns_one_state<_CharT>*>(__end_->first());
}

template <class _CharT, class _Traits>
void
basic_regex<_CharT, _Traits>::__push_empty()
{
    __end_->first() = new __empty_state<_CharT>(__end_->first());
    __end_ = static_cast<__owns_one_state<_CharT>*>(__end_->first());
}

template <class _CharT, class _Traits>
void
basic_regex<_CharT, _Traits>::__push_word_boundary(bool __invert)
{
    __end_->first() = new __word_boundary<_CharT, _Traits>(__traits_, __invert,
                                                           __end_->first());
    __end_ = static_cast<__owns_one_state<_CharT>*>(__end_->first());
}

template <class _CharT, class _Traits>
void
basic_regex<_CharT, _Traits>::__push_back_ref(int __i)
{
    if (flags() & icase)
        __end_->first() = new __back_ref_icase<_CharT, _Traits>
                                              (__traits_, __i, __end_->first());
    else if (flags() & collate)
        __end_->first() = new __back_ref_collate<_CharT, _Traits>
                                              (__traits_, __i, __end_->first());
    else
        __end_->first() = new __back_ref<_CharT>(__i, __end_->first());
    __end_ = static_cast<__owns_one_state<_CharT>*>(__end_->first());
}

template <class _CharT, class _Traits>
void
basic_regex<_CharT, _Traits>::__push_alternation(__owns_one_state<_CharT>* __sa,
                                                 __owns_one_state<_CharT>* __ea)
{
    __sa->first() = new __alternate<_CharT>(
                         static_cast<__owns_one_state<_CharT>*>(__sa->first()),
                         static_cast<__owns_one_state<_CharT>*>(__ea->first()));
    __ea->first() = nullptr;
    __ea->first() = new __empty_state<_CharT>(__end_->first());
    __end_->first() = nullptr;
    __end_->first() = new __empty_non_own_state<_CharT>(__ea->first());
    __end_ = static_cast<__owns_one_state<_CharT>*>(__ea->first());
}

template <class _CharT, class _Traits>
__bracket_expression<_CharT, _Traits>*
basic_regex<_CharT, _Traits>::__start_matching_list(bool __negate)
{
    __bracket_expression<_CharT, _Traits>* __r =
        new __bracket_expression<_CharT, _Traits>(__traits_, __end_->first(),
                                                  __negate, __flags_ & icase,
                                                  __flags_ & collate);
    __end_->first() = __r;
    __end_ = __r;
    return __r;
}

template <class _CharT, class _Traits>
void
basic_regex<_CharT, _Traits>::__push_lookahead(const basic_regex& __exp,
                                               bool __invert,
                                               unsigned __mexp)
{
    __end_->first() = new __lookahead<_CharT, _Traits>(__exp, __invert,
                                                           __end_->first(), __mexp);
    __end_ = static_cast<__owns_one_state<_CharT>*>(__end_->first());
}

typedef basic_regex<char>    regex;
typedef basic_regex<wchar_t> wregex;

// sub_match

template <class _BidirectionalIterator>
class _LIBCPP_TEMPLATE_VIS sub_match
    : public pair<_BidirectionalIterator, _BidirectionalIterator>
{
public:
    typedef _BidirectionalIterator                              iterator;
    typedef typename iterator_traits<iterator>::value_type      value_type;
    typedef typename iterator_traits<iterator>::difference_type difference_type;
    typedef basic_string<value_type>                            string_type;

    bool matched;

    _LIBCPP_INLINE_VISIBILITY
    _LIBCPP_CONSTEXPR sub_match() : matched() {}

    _LIBCPP_INLINE_VISIBILITY
    difference_type length() const
        {return matched ? _VSTD::distance(this->first, this->second) : 0;}
    _LIBCPP_INLINE_VISIBILITY
    string_type str() const
        {return matched ? string_type(this->first, this->second) : string_type();}
    _LIBCPP_INLINE_VISIBILITY
    operator string_type() const
        {return str();}

    _LIBCPP_INLINE_VISIBILITY
    int compare(const sub_match& __s) const
        {return str().compare(__s.str());}
    _LIBCPP_INLINE_VISIBILITY
    int compare(const string_type& __s) const
        {return str().compare(__s);}
    _LIBCPP_INLINE_VISIBILITY
    int compare(const value_type* __s) const
        {return str().compare(__s);}
};

typedef sub_match<const char*>             csub_match;
typedef sub_match<const wchar_t*>          wcsub_match;
typedef sub_match<string::const_iterator>  ssub_match;
typedef sub_match<wstring::const_iterator> wssub_match;

template <class _BiIter>
inline _LIBCPP_INLINE_VISIBILITY
bool
operator==(const sub_match<_BiIter>& __x, const sub_match<_BiIter>& __y)
{
    return __x.compare(__y) == 0;
}

template <class _BiIter>
inline _LIBCPP_INLINE_VISIBILITY
bool
operator!=(const sub_match<_BiIter>& __x, const sub_match<_BiIter>& __y)
{
    return !(__x == __y);
}

template <class _BiIter>
inline _LIBCPP_INLINE_VISIBILITY
bool
operator<(const sub_match<_BiIter>& __x, const sub_match<_BiIter>& __y)
{
    return __x.compare(__y) < 0;
}

template <class _BiIter>
inline _LIBCPP_INLINE_VISIBILITY
bool
operator<=(const sub_match<_BiIter>& __x, const sub_match<_BiIter>& __y)
{
    return !(__y < __x);
}

template <class _BiIter>
inline _LIBCPP_INLINE_VISIBILITY
bool
operator>=(const sub_match<_BiIter>& __x, const sub_match<_BiIter>& __y)
{
    return !(__x < __y);
}

template <class _BiIter>
inline _LIBCPP_INLINE_VISIBILITY
bool
operator>(const sub_match<_BiIter>& __x, const sub_match<_BiIter>& __y)
{
    return __y < __x;
}

template <class _BiIter, class _ST, class _SA>
inline _LIBCPP_INLINE_VISIBILITY
bool
operator==(const basic_string<typename iterator_traits<_BiIter>::value_type, _ST, _SA>& __x,
           const sub_match<_BiIter>& __y)
{
    return __y.compare(typename sub_match<_BiIter>::string_type(__x.data(), __x.size())) == 0;
}

template <class _BiIter, class _ST, class _SA>
inline _LIBCPP_INLINE_VISIBILITY
bool
operator!=(const basic_string<typename iterator_traits<_BiIter>::value_type, _ST, _SA>& __x,
           const sub_match<_BiIter>& __y)
{
    return !(__x == __y);
}

template <class _BiIter, class _ST, class _SA>
inline _LIBCPP_INLINE_VISIBILITY
bool
operator<(const basic_string<typename iterator_traits<_BiIter>::value_type, _ST, _SA>& __x,
          const sub_match<_BiIter>& __y)
{
    return __y.compare(typename sub_match<_BiIter>::string_type(__x.data(), __x.size())) > 0;
}

template <class _BiIter, class _ST, class _SA>
inline _LIBCPP_INLINE_VISIBILITY
bool
operator>(const basic_string<typename iterator_traits<_BiIter>::value_type, _ST, _SA>& __x,
          const sub_match<_BiIter>& __y)
{
    return __y < __x;
}

template <class _BiIter, class _ST, class _SA>
inline _LIBCPP_INLINE_VISIBILITY
bool operator>=(const basic_string<typename iterator_traits<_BiIter>::value_type, _ST, _SA>& __x,
                const sub_match<_BiIter>& __y)
{
    return !(__x < __y);
}

template <class _BiIter, class _ST, class _SA>
inline _LIBCPP_INLINE_VISIBILITY
bool
operator<=(const basic_string<typename iterator_traits<_BiIter>::value_type, _ST, _SA>& __x,
           const sub_match<_BiIter>& __y)
{
    return !(__y < __x);
}

template <class _BiIter, class _ST, class _SA>
inline _LIBCPP_INLINE_VISIBILITY
bool
operator==(const sub_match<_BiIter>& __x,
           const basic_string<typename iterator_traits<_BiIter>::value_type, _ST, _SA>& __y)
{
    return __x.compare(typename sub_match<_BiIter>::string_type(__y.data(), __y.size())) == 0;
}

template <class _BiIter, class _ST, class _SA>
inline _LIBCPP_INLINE_VISIBILITY
bool
operator!=(const sub_match<_BiIter>& __x,
           const basic_string<typename iterator_traits<_BiIter>::value_type, _ST, _SA>& __y)
{
    return !(__x == __y);
}

template <class _BiIter, class _ST, class _SA>
inline _LIBCPP_INLINE_VISIBILITY
bool
operator<(const sub_match<_BiIter>& __x,
          const basic_string<typename iterator_traits<_BiIter>::value_type, _ST, _SA>& __y)
{
    return __x.compare(typename sub_match<_BiIter>::string_type(__y.data(), __y.size())) < 0;
}

template <class _BiIter, class _ST, class _SA>
inline _LIBCPP_INLINE_VISIBILITY
bool operator>(const sub_match<_BiIter>& __x,
               const basic_string<typename iterator_traits<_BiIter>::value_type, _ST, _SA>& __y)
{
    return __y < __x;
}

template <class _BiIter, class _ST, class _SA>
inline _LIBCPP_INLINE_VISIBILITY
bool
operator>=(const sub_match<_BiIter>& __x,
           const basic_string<typename iterator_traits<_BiIter>::value_type, _ST, _SA>& __y)
{
    return !(__x < __y);
}

template <class _BiIter, class _ST, class _SA>
inline _LIBCPP_INLINE_VISIBILITY
bool
operator<=(const sub_match<_BiIter>& __x,
           const basic_string<typename iterator_traits<_BiIter>::value_type, _ST, _SA>& __y)
{
    return !(__y < __x);
}

template <class _BiIter>
inline _LIBCPP_INLINE_VISIBILITY
bool
operator==(typename iterator_traits<_BiIter>::value_type const* __x,
           const sub_match<_BiIter>& __y)
{
    return __y.compare(__x) == 0;
}

template <class _BiIter>
inline _LIBCPP_INLINE_VISIBILITY
bool
operator!=(typename iterator_traits<_BiIter>::value_type const* __x,
           const sub_match<_BiIter>& __y)
{
    return !(__x == __y);
}

template <class _BiIter>
inline _LIBCPP_INLINE_VISIBILITY
bool
operator<(typename iterator_traits<_BiIter>::value_type const* __x,
          const sub_match<_BiIter>& __y)
{
    return __y.compare(__x) > 0;
}

template <class _BiIter>
inline _LIBCPP_INLINE_VISIBILITY
bool
operator>(typename iterator_traits<_BiIter>::value_type const* __x,
          const sub_match<_BiIter>& __y)
{
    return __y < __x;
}

template <class _BiIter>
inline _LIBCPP_INLINE_VISIBILITY
bool
operator>=(typename iterator_traits<_BiIter>::value_type const* __x,
           const sub_match<_BiIter>& __y)
{
    return !(__x < __y);
}

template <class _BiIter>
inline _LIBCPP_INLINE_VISIBILITY
bool
operator<=(typename iterator_traits<_BiIter>::value_type const* __x,
           const sub_match<_BiIter>& __y)
{
    return !(__y < __x);
}

template <class _BiIter>
inline _LIBCPP_INLINE_VISIBILITY
bool
operator==(const sub_match<_BiIter>& __x,
           typename iterator_traits<_BiIter>::value_type const* __y)
{
    return __x.compare(__y) == 0;
}

template <class _BiIter>
inline _LIBCPP_INLINE_VISIBILITY
bool
operator!=(const sub_match<_BiIter>& __x,
           typename iterator_traits<_BiIter>::value_type const* __y)
{
    return !(__x == __y);
}

template <class _BiIter>
inline _LIBCPP_INLINE_VISIBILITY
bool
operator<(const sub_match<_BiIter>& __x,
          typename iterator_traits<_BiIter>::value_type const* __y)
{
    return __x.compare(__y) < 0;
}

template <class _BiIter>
inline _LIBCPP_INLINE_VISIBILITY
bool
operator>(const sub_match<_BiIter>& __x,
          typename iterator_traits<_BiIter>::value_type const* __y)
{
    return __y < __x;
}

template <class _BiIter>
inline _LIBCPP_INLINE_VISIBILITY
bool
operator>=(const sub_match<_BiIter>& __x,
           typename iterator_traits<_BiIter>::value_type const* __y)
{
    return !(__x < __y);
}

template <class _BiIter>
inline _LIBCPP_INLINE_VISIBILITY
bool
operator<=(const sub_match<_BiIter>& __x,
           typename iterator_traits<_BiIter>::value_type const* __y)
{
    return !(__y < __x);
}

template <class _BiIter>
inline _LIBCPP_INLINE_VISIBILITY
bool
operator==(typename iterator_traits<_BiIter>::value_type const& __x,
           const sub_match<_BiIter>& __y)
{
    typedef basic_string<typename iterator_traits<_BiIter>::value_type> string_type;
    return __y.compare(string_type(1, __x)) == 0;
}

template <class _BiIter>
inline _LIBCPP_INLINE_VISIBILITY
bool
operator!=(typename iterator_traits<_BiIter>::value_type const& __x,
           const sub_match<_BiIter>& __y)
{
    return !(__x == __y);
}

template <class _BiIter>
inline _LIBCPP_INLINE_VISIBILITY
bool
operator<(typename iterator_traits<_BiIter>::value_type const& __x,
          const sub_match<_BiIter>& __y)
{
    typedef basic_string<typename iterator_traits<_BiIter>::value_type> string_type;
    return __y.compare(string_type(1, __x)) > 0;
}

template <class _BiIter>
inline _LIBCPP_INLINE_VISIBILITY
bool
operator>(typename iterator_traits<_BiIter>::value_type const& __x,
          const sub_match<_BiIter>& __y)
{
    return __y < __x;
}

template <class _BiIter>
inline _LIBCPP_INLINE_VISIBILITY
bool
operator>=(typename iterator_traits<_BiIter>::value_type const& __x,
           const sub_match<_BiIter>& __y)
{
    return !(__x < __y);
}

template <class _BiIter>
inline _LIBCPP_INLINE_VISIBILITY
bool
operator<=(typename iterator_traits<_BiIter>::value_type const& __x,
           const sub_match<_BiIter>& __y)
{
    return !(__y < __x);
}

template <class _BiIter>
inline _LIBCPP_INLINE_VISIBILITY
bool
operator==(const sub_match<_BiIter>& __x,
           typename iterator_traits<_BiIter>::value_type const& __y)
{
    typedef basic_string<typename iterator_traits<_BiIter>::value_type> string_type;
    return __x.compare(string_type(1, __y)) == 0;
}

template <class _BiIter>
inline _LIBCPP_INLINE_VISIBILITY
bool
operator!=(const sub_match<_BiIter>& __x,
           typename iterator_traits<_BiIter>::value_type const& __y)
{
    return !(__x == __y);
}

template <class _BiIter>
inline _LIBCPP_INLINE_VISIBILITY
bool
operator<(const sub_match<_BiIter>& __x,
          typename iterator_traits<_BiIter>::value_type const& __y)
{
    typedef basic_string<typename iterator_traits<_BiIter>::value_type> string_type;
    return __x.compare(string_type(1, __y)) < 0;
}

template <class _BiIter>
inline _LIBCPP_INLINE_VISIBILITY
bool
operator>(const sub_match<_BiIter>& __x,
          typename iterator_traits<_BiIter>::value_type const& __y)
{
    return __y < __x;
}

template <class _BiIter>
inline _LIBCPP_INLINE_VISIBILITY
bool
operator>=(const sub_match<_BiIter>& __x,
           typename iterator_traits<_BiIter>::value_type const& __y)
{
    return !(__x < __y);
}

template <class _BiIter>
inline _LIBCPP_INLINE_VISIBILITY
bool
operator<=(const sub_match<_BiIter>& __x,
           typename iterator_traits<_BiIter>::value_type const& __y)
{
    return !(__y < __x);
}

template <class _CharT, class _ST, class _BiIter>
inline _LIBCPP_INLINE_VISIBILITY
basic_ostream<_CharT, _ST>&
operator<<(basic_ostream<_CharT, _ST>& __os, const sub_match<_BiIter>& __m)
{
    return __os << __m.str();
}

template <class _BidirectionalIterator, class _Allocator>
class _LIBCPP_TEMPLATE_VIS match_results
{
public:
    typedef _Allocator                                        allocator_type;
    typedef sub_match<_BidirectionalIterator>                 value_type;
private:
    typedef vector<value_type, allocator_type>                __container_type;

    __container_type  __matches_;
    value_type __unmatched_;
    value_type __prefix_;
    value_type __suffix_;
    bool       __ready_;
public:
    _BidirectionalIterator __position_start_;
    typedef const value_type&                                 const_reference;
    typedef value_type&                                       reference;
    typedef typename __container_type::const_iterator         const_iterator;
    typedef const_iterator                                    iterator;
    typedef typename iterator_traits<_BidirectionalIterator>::difference_type difference_type;
    typedef typename allocator_traits<allocator_type>::size_type size_type;
    typedef typename iterator_traits<_BidirectionalIterator>::value_type char_type;
    typedef basic_string<char_type>                           string_type;

    // construct/copy/destroy:
    explicit match_results(const allocator_type& __a = allocator_type());
//    match_results(const match_results&) = default;
//    match_results& operator=(const match_results&) = default;
//    match_results(match_results&& __m) = default;
//    match_results& operator=(match_results&& __m) = default;
//    ~match_results() = default;

    _LIBCPP_INLINE_VISIBILITY
    bool ready() const {return __ready_;}

    // size:
    _LIBCPP_INLINE_VISIBILITY
    size_type size() const _NOEXCEPT {return __matches_.size();}
    _LIBCPP_INLINE_VISIBILITY
    size_type max_size() const _NOEXCEPT {return __matches_.max_size();}
    _LIBCPP_NODISCARD_AFTER_CXX17 _LIBCPP_INLINE_VISIBILITY
    bool empty() const _NOEXCEPT {return size() == 0;}

    // element access:
    _LIBCPP_INLINE_VISIBILITY
    difference_type length(size_type __sub = 0) const
        {return (*this)[__sub].length();}
    _LIBCPP_INLINE_VISIBILITY
    difference_type position(size_type __sub = 0) const
        {return _VSTD::distance(__position_start_, (*this)[__sub].first);}
    _LIBCPP_INLINE_VISIBILITY
    string_type str(size_type __sub = 0) const
        {return (*this)[__sub].str();}
    _LIBCPP_INLINE_VISIBILITY
    const_reference operator[](size_type __n) const
        {return __n < __matches_.size() ? __matches_[__n] : __unmatched_;}

    _LIBCPP_INLINE_VISIBILITY
    const_reference prefix() const {return __prefix_;}
    _LIBCPP_INLINE_VISIBILITY
    const_reference suffix() const {return __suffix_;}

    _LIBCPP_INLINE_VISIBILITY
    const_iterator begin() const {return empty() ? __matches_.end() : __matches_.begin();}
    _LIBCPP_INLINE_VISIBILITY
    const_iterator end() const {return __matches_.end();}
    _LIBCPP_INLINE_VISIBILITY
    const_iterator cbegin() const {return empty() ? __matches_.end() : __matches_.begin();}
    _LIBCPP_INLINE_VISIBILITY
    const_iterator cend() const {return __matches_.end();}

    // format:
    template <class _OutputIter>
        _OutputIter
        format(_OutputIter __output_iter, const char_type* __fmt_first,
               const char_type* __fmt_last,
               regex_constants::match_flag_type __flags = regex_constants::format_default) const;
    template <class _OutputIter, class _ST, class _SA>
        _LIBCPP_INLINE_VISIBILITY
        _OutputIter
        format(_OutputIter __output_iter, const basic_string<char_type, _ST, _SA>& __fmt,
               regex_constants::match_flag_type __flags = regex_constants::format_default) const
            {return format(__output_iter, __fmt.data(), __fmt.data() + __fmt.size(), __flags);}
    template <class _ST, class _SA>
        _LIBCPP_INLINE_VISIBILITY
        basic_string<char_type, _ST, _SA>
        format(const basic_string<char_type, _ST, _SA>& __fmt,
               regex_constants::match_flag_type __flags = regex_constants::format_default) const
        {
            basic_string<char_type, _ST, _SA> __r;
            format(back_inserter(__r), __fmt.data(), __fmt.data() + __fmt.size(),
                   __flags);
            return __r;
        }
    _LIBCPP_INLINE_VISIBILITY
    string_type
        format(const char_type* __fmt,
               regex_constants::match_flag_type __flags = regex_constants::format_default) const
        {
            string_type __r;
            format(back_inserter(__r), __fmt,
                   __fmt + char_traits<char_type>::length(__fmt), __flags);
            return __r;
        }

    // allocator:
    _LIBCPP_INLINE_VISIBILITY
    allocator_type get_allocator() const {return __matches_.get_allocator();}

    // swap:
    void swap(match_results& __m);

    template <class _Bp, class _Ap>
        _LIBCPP_INLINE_VISIBILITY
        void __assign(_BidirectionalIterator __f, _BidirectionalIterator __l,
                      const match_results<_Bp, _Ap>& __m, bool __no_update_pos)
    {
        _Bp __mf = __m.prefix().first;
        __matches_.resize(__m.size());
        for (size_type __i = 0; __i < __matches_.size(); ++__i)
        {
            __matches_[__i].first = _VSTD::next(__f, _VSTD::distance(__mf, __m[__i].first));
            __matches_[__i].second = _VSTD::next(__f, _VSTD::distance(__mf, __m[__i].second));
            __matches_[__i].matched = __m[__i].matched;
        }
        __unmatched_.first   = __l;
        __unmatched_.second  = __l;
        __unmatched_.matched = false;
        __prefix_.first = _VSTD::next(__f, _VSTD::distance(__mf, __m.prefix().first));
        __prefix_.second = _VSTD::next(__f, _VSTD::distance(__mf, __m.prefix().second));
        __prefix_.matched = __m.prefix().matched;
        __suffix_.first = _VSTD::next(__f, _VSTD::distance(__mf, __m.suffix().first));
        __suffix_.second = _VSTD::next(__f, _VSTD::distance(__mf, __m.suffix().second));
        __suffix_.matched = __m.suffix().matched;
        if (!__no_update_pos)
            __position_start_ = __prefix_.first;
        __ready_ = __m.ready();
    }

private:
    void __init(unsigned __s,
                _BidirectionalIterator __f, _BidirectionalIterator __l,
                bool __no_update_pos = false);

    template <class, class> friend class basic_regex;

    template <class _Bp, class _Ap, class _Cp, class _Tp>
    friend
    bool
    regex_match(_Bp, _Bp, match_results<_Bp, _Ap>&, const basic_regex<_Cp, _Tp>&,
                regex_constants::match_flag_type);

    template <class _Bp, class _Ap>
    friend
    bool
    operator==(const match_results<_Bp, _Ap>&, const match_results<_Bp, _Ap>&);

    template <class, class> friend class __lookahead;
};

template <class _BidirectionalIterator, class _Allocator>
match_results<_BidirectionalIterator, _Allocator>::match_results(
        const allocator_type& __a)
    : __matches_(__a),
      __unmatched_(),
      __prefix_(),
      __suffix_(),
      __ready_(false),
      __position_start_()
{
}

template <class _BidirectionalIterator, class _Allocator>
void
match_results<_BidirectionalIterator, _Allocator>::__init(unsigned __s,
                         _BidirectionalIterator __f, _BidirectionalIterator __l,
                         bool __no_update_pos)
{
    __unmatched_.first   = __l;
    __unmatched_.second  = __l;
    __unmatched_.matched = false;
    __matches_.assign(__s, __unmatched_);
    __prefix_.first      = __f;
    __prefix_.second     = __f;
    __prefix_.matched    = false;
    __suffix_ = __unmatched_;
    if (!__no_update_pos)
        __position_start_ = __prefix_.first;
    __ready_ = true;
}

template <class _BidirectionalIterator, class _Allocator>
template <class _OutputIter>
_OutputIter
match_results<_BidirectionalIterator, _Allocator>::format(_OutputIter __output_iter,
        const char_type* __fmt_first, const char_type* __fmt_last,
        regex_constants::match_flag_type __flags) const
{
    if (__flags & regex_constants::format_sed)
    {
        for (; __fmt_first != __fmt_last; ++__fmt_first)
        {
            if (*__fmt_first == '&')
                __output_iter = _VSTD::copy(__matches_[0].first, __matches_[0].second,
                                   __output_iter);
            else if (*__fmt_first == '\\' && __fmt_first + 1 != __fmt_last)
            {
                ++__fmt_first;
                if ('0' <= *__fmt_first && *__fmt_first <= '9')
                {
                    size_t __i = *__fmt_first - '0';
                    __output_iter = _VSTD::copy((*this)[__i].first,
                                        (*this)[__i].second, __output_iter);
                }
                else
                {
                    *__output_iter = *__fmt_first;
                    ++__output_iter;
                }
            }
            else
            {
                *__output_iter = *__fmt_first;
                ++__output_iter;
            }
        }
    }
    else
    {
        for (; __fmt_first != __fmt_last; ++__fmt_first)
        {
            if (*__fmt_first == '$' && __fmt_first + 1 != __fmt_last)
            {
                switch (__fmt_first[1])
                {
                case '$':
                    *__output_iter = *++__fmt_first;
                    ++__output_iter;
                    break;
                case '&':
                    ++__fmt_first;
                    __output_iter = _VSTD::copy(__matches_[0].first, __matches_[0].second,
                                       __output_iter);
                    break;
                case '`':
                    ++__fmt_first;
                    __output_iter = _VSTD::copy(__prefix_.first, __prefix_.second, __output_iter);
                    break;
                case '\'':
                    ++__fmt_first;
                    __output_iter = _VSTD::copy(__suffix_.first, __suffix_.second, __output_iter);
                    break;
                default:
                    if ('0' <= __fmt_first[1] && __fmt_first[1] <= '9')
                    {
                        ++__fmt_first;
                        size_t __idx = *__fmt_first - '0';
                        if (__fmt_first + 1 != __fmt_last &&
                            '0' <= __fmt_first[1] && __fmt_first[1] <= '9')
                        {
                            ++__fmt_first;
                            if (__idx >= std::numeric_limits<size_t>::max() / 10)
                                __throw_regex_error<regex_constants::error_escape>();
                            __idx = 10 * __idx + *__fmt_first - '0';
                        }
<<<<<<< HEAD
                        __output_iter = _VSTD::copy((*this)[__i].first,
                                            (*this)[__i].second, __output_iter);
=======
                        __output_iter = _VSTD::copy((*this)[__idx].first,
                                            (*this)[__idx].second, __output_iter);
>>>>>>> 7dcc4915
                    }
                    else
                    {
                        *__output_iter = *__fmt_first;
                        ++__output_iter;
                    }
                    break;
                }
            }
            else
            {
                *__output_iter = *__fmt_first;
                ++__output_iter;
            }
        }
    }
    return __output_iter;
}

template <class _BidirectionalIterator, class _Allocator>
void
match_results<_BidirectionalIterator, _Allocator>::swap(match_results& __m)
{
    using _VSTD::swap;
    swap(__matches_, __m.__matches_);
    swap(__unmatched_, __m.__unmatched_);
    swap(__prefix_, __m.__prefix_);
    swap(__suffix_, __m.__suffix_);
    swap(__position_start_, __m.__position_start_);
    swap(__ready_, __m.__ready_);
}

typedef match_results<const char*>             cmatch;
typedef match_results<const wchar_t*>          wcmatch;
typedef match_results<string::const_iterator>  smatch;
typedef match_results<wstring::const_iterator> wsmatch;

template <class _BidirectionalIterator, class _Allocator>
bool
operator==(const match_results<_BidirectionalIterator, _Allocator>& __x,
           const match_results<_BidirectionalIterator, _Allocator>& __y)
{
    if (__x.__ready_ != __y.__ready_)
        return false;
    if (!__x.__ready_)
        return true;
    return __x.__matches_ == __y.__matches_ &&
           __x.__prefix_ == __y.__prefix_ &&
           __x.__suffix_ == __y.__suffix_;
}

template <class _BidirectionalIterator, class _Allocator>
inline _LIBCPP_INLINE_VISIBILITY
bool
operator!=(const match_results<_BidirectionalIterator, _Allocator>& __x,
           const match_results<_BidirectionalIterator, _Allocator>& __y)
{
    return !(__x == __y);
}

template <class _BidirectionalIterator, class _Allocator>
inline _LIBCPP_INLINE_VISIBILITY
void
swap(match_results<_BidirectionalIterator, _Allocator>& __x,
     match_results<_BidirectionalIterator, _Allocator>& __y)
{
    __x.swap(__y);
}

// regex_search

template <class _CharT, class _Traits>
template <class _Allocator>
bool
basic_regex<_CharT, _Traits>::__match_at_start_ecma(
        const _CharT* __first, const _CharT* __last,
        match_results<const _CharT*, _Allocator>& __m,
        regex_constants::match_flag_type __flags, bool __at_first) const
{
    vector<__state> __states;
    __node* __st = __start_.get();
    if (__st)
    {
        sub_match<const _CharT*> __unmatched;
        __unmatched.first   = __last;
        __unmatched.second  = __last;
        __unmatched.matched = false;

        __states.push_back(__state());
        __states.back().__do_ = 0;
        __states.back().__first_ = __first;
        __states.back().__current_ = __first;
        __states.back().__last_ = __last;
        __states.back().__sub_matches_.resize(mark_count(), __unmatched);
        __states.back().__loop_data_.resize(__loop_count());
        __states.back().__node_ = __st;
        __states.back().__flags_ = __flags;
        __states.back().__at_first_ = __at_first;
        int __counter = 0;
        int __length = __last - __first;
        do
        {
            ++__counter;
            if (__counter % _LIBCPP_REGEX_COMPLEXITY_FACTOR == 0 &&
                __counter / _LIBCPP_REGEX_COMPLEXITY_FACTOR >= __length)
              __throw_regex_error<regex_constants::error_complexity>();
            __state& __s = __states.back();
            if (__s.__node_)
                __s.__node_->__exec(__s);
            switch (__s.__do_)
            {
            case __state::__end_state:
                if ((__flags & regex_constants::match_not_null) &&
                    __s.__current_ == __first)
                {
                  __states.pop_back();
                  break;
                }
                if ((__flags & regex_constants::__full_match) &&
                    __s.__current_ != __last)
                {
                  __states.pop_back();
                  break;
                }
                __m.__matches_[0].first = __first;
                __m.__matches_[0].second = _VSTD::next(__first, __s.__current_ - __first);
                __m.__matches_[0].matched = true;
                for (unsigned __i = 0; __i < __s.__sub_matches_.size(); ++__i)
                    __m.__matches_[__i+1] = __s.__sub_matches_[__i];
                return true;
            case __state::__accept_and_consume:
            case __state::__repeat:
            case __state::__accept_but_not_consume:
                break;
            case __state::__split:
                {
                __state __snext = __s;
                __s.__node_->__exec_split(true, __s);
                __snext.__node_->__exec_split(false, __snext);
                __states.push_back(_VSTD::move(__snext));
                }
                break;
            case __state::__reject:
                __states.pop_back();
                break;
            default:
                __throw_regex_error<regex_constants::__re_err_unknown>();
                break;

            }
        } while (!__states.empty());
    }
    return false;
}

template <class _CharT, class _Traits>
template <class _Allocator>
bool
basic_regex<_CharT, _Traits>::__match_at_start_posix_nosubs(
        const _CharT* __first, const _CharT* __last,
        match_results<const _CharT*, _Allocator>& __m,
        regex_constants::match_flag_type __flags, bool __at_first) const
{
    deque<__state> __states;
    ptrdiff_t __highest_j = 0;
    ptrdiff_t _Np = _VSTD::distance(__first, __last);
    __node* __st = __start_.get();
    if (__st)
    {
        __states.push_back(__state());
        __states.back().__do_ = 0;
        __states.back().__first_ = __first;
        __states.back().__current_ = __first;
        __states.back().__last_ = __last;
        __states.back().__loop_data_.resize(__loop_count());
        __states.back().__node_ = __st;
        __states.back().__flags_ = __flags;
        __states.back().__at_first_ = __at_first;
        bool __matched = false;
        int __counter = 0;
        int __length = __last - __first;
        do
        {
            ++__counter;
            if (__counter % _LIBCPP_REGEX_COMPLEXITY_FACTOR == 0 &&
                __counter / _LIBCPP_REGEX_COMPLEXITY_FACTOR >= __length)
              __throw_regex_error<regex_constants::error_complexity>();
            __state& __s = __states.back();
            if (__s.__node_)
                __s.__node_->__exec(__s);
            switch (__s.__do_)
            {
            case __state::__end_state:
                if ((__flags & regex_constants::match_not_null) &&
                    __s.__current_ == __first)
                {
                  __states.pop_back();
                  break;
                }
                if ((__flags & regex_constants::__full_match) &&
                    __s.__current_ != __last)
                {
                  __states.pop_back();
                  break;
                }
                if (!__matched || __highest_j < __s.__current_ - __s.__first_)
                    __highest_j = __s.__current_ - __s.__first_;
                __matched = true;
                if (__highest_j == _Np)
                    __states.clear();
                else
                    __states.pop_back();
                break;
            case __state::__consume_input:
                break;
            case __state::__accept_and_consume:
                __states.push_front(_VSTD::move(__s));
                __states.pop_back();
                break;
            case __state::__repeat:
            case __state::__accept_but_not_consume:
                break;
            case __state::__split:
                {
                __state __snext = __s;
                __s.__node_->__exec_split(true, __s);
                __snext.__node_->__exec_split(false, __snext);
                __states.push_back(_VSTD::move(__snext));
                }
                break;
            case __state::__reject:
                __states.pop_back();
                break;
            default:
                __throw_regex_error<regex_constants::__re_err_unknown>();
                break;
            }
        } while (!__states.empty());
        if (__matched)
        {
            __m.__matches_[0].first = __first;
            __m.__matches_[0].second = _VSTD::next(__first, __highest_j);
            __m.__matches_[0].matched = true;
            return true;
        }
    }
    return false;
}

template <class _CharT, class _Traits>
template <class _Allocator>
bool
basic_regex<_CharT, _Traits>::__match_at_start_posix_subs(
        const _CharT* __first, const _CharT* __last,
        match_results<const _CharT*, _Allocator>& __m,
        regex_constants::match_flag_type __flags, bool __at_first) const
{
    vector<__state> __states;
    __state __best_state;
    ptrdiff_t __j = 0;
    ptrdiff_t __highest_j = 0;
    ptrdiff_t _Np = _VSTD::distance(__first, __last);
    __node* __st = __start_.get();
    if (__st)
    {
        sub_match<const _CharT*> __unmatched;
        __unmatched.first   = __last;
        __unmatched.second  = __last;
        __unmatched.matched = false;

        __states.push_back(__state());
        __states.back().__do_ = 0;
        __states.back().__first_ = __first;
        __states.back().__current_ = __first;
        __states.back().__last_ = __last;
        __states.back().__sub_matches_.resize(mark_count(), __unmatched);
        __states.back().__loop_data_.resize(__loop_count());
        __states.back().__node_ = __st;
        __states.back().__flags_ = __flags;
        __states.back().__at_first_ = __at_first;
        const _CharT* __current = __first;
        bool __matched = false;
        int __counter = 0;
        int __length = __last - __first;
        do
        {
            ++__counter;
            if (__counter % _LIBCPP_REGEX_COMPLEXITY_FACTOR == 0 &&
                __counter / _LIBCPP_REGEX_COMPLEXITY_FACTOR >= __length)
              __throw_regex_error<regex_constants::error_complexity>();
            __state& __s = __states.back();
            if (__s.__node_)
                __s.__node_->__exec(__s);
            switch (__s.__do_)
            {
            case __state::__end_state:
                if ((__flags & regex_constants::match_not_null) &&
                    __s.__current_ == __first)
                {
                  __states.pop_back();
                  break;
                }
                if ((__flags & regex_constants::__full_match) &&
                    __s.__current_ != __last)
                {
                  __states.pop_back();
                  break;
                }
                if (!__matched || __highest_j < __s.__current_ - __s.__first_)
                {
                    __highest_j = __s.__current_ - __s.__first_;
                    __best_state = __s;
                }
                __matched = true;
                if (__highest_j == _Np)
                    __states.clear();
                else
                    __states.pop_back();
                break;
            case __state::__accept_and_consume:
                __j += __s.__current_ - __current;
                __current = __s.__current_;
                break;
            case __state::__repeat:
            case __state::__accept_but_not_consume:
                break;
            case __state::__split:
                {
                __state __snext = __s;
                __s.__node_->__exec_split(true, __s);
                __snext.__node_->__exec_split(false, __snext);
                __states.push_back(_VSTD::move(__snext));
                }
                break;
            case __state::__reject:
                __states.pop_back();
                break;
            default:
                __throw_regex_error<regex_constants::__re_err_unknown>();
                break;
            }
        } while (!__states.empty());
        if (__matched)
        {
            __m.__matches_[0].first = __first;
            __m.__matches_[0].second = _VSTD::next(__first, __highest_j);
            __m.__matches_[0].matched = true;
            for (unsigned __i = 0; __i < __best_state.__sub_matches_.size(); ++__i)
                __m.__matches_[__i+1] = __best_state.__sub_matches_[__i];
            return true;
        }
    }
    return false;
}

template <class _CharT, class _Traits>
template <class _Allocator>
bool
basic_regex<_CharT, _Traits>::__match_at_start(
        const _CharT* __first, const _CharT* __last,
        match_results<const _CharT*, _Allocator>& __m,
        regex_constants::match_flag_type __flags, bool __at_first) const
{
    if ((__flags_ & 0x1F0) == ECMAScript)
        return __match_at_start_ecma(__first, __last, __m, __flags, __at_first);
    if (mark_count() == 0)
        return __match_at_start_posix_nosubs(__first, __last, __m, __flags, __at_first);
    return __match_at_start_posix_subs(__first, __last, __m, __flags, __at_first);
}

template <class _CharT, class _Traits>
template <class _Allocator>
bool
basic_regex<_CharT, _Traits>::__search(
        const _CharT* __first, const _CharT* __last,
        match_results<const _CharT*, _Allocator>& __m,
        regex_constants::match_flag_type __flags) const
{
    __m.__init(1 + mark_count(), __first, __last,
                                    __flags & regex_constants::__no_update_pos);
    if (__match_at_start(__first, __last, __m, __flags, 
                                    !(__flags & regex_constants::__no_update_pos)))
    {
        __m.__prefix_.second = __m[0].first;
        __m.__prefix_.matched = __m.__prefix_.first != __m.__prefix_.second;
        __m.__suffix_.first = __m[0].second;
        __m.__suffix_.matched = __m.__suffix_.first != __m.__suffix_.second;
        return true;
    }
    if (__first != __last && !(__flags & regex_constants::match_continuous))
    {
        __flags |= regex_constants::match_prev_avail;
        for (++__first; __first != __last; ++__first)
        {
            __m.__matches_.assign(__m.size(), __m.__unmatched_);
            if (__match_at_start(__first, __last, __m, __flags, false))
            {
                __m.__prefix_.second = __m[0].first;
                __m.__prefix_.matched = __m.__prefix_.first != __m.__prefix_.second;
                __m.__suffix_.first = __m[0].second;
                __m.__suffix_.matched = __m.__suffix_.first != __m.__suffix_.second;
                return true;
            }
            __m.__matches_.assign(__m.size(), __m.__unmatched_);
        }
    }
    __m.__matches_.clear();
    return false;
}

template <class _BidirectionalIterator, class _Allocator, class _CharT, class _Traits>
inline _LIBCPP_INLINE_VISIBILITY
bool
regex_search(_BidirectionalIterator __first, _BidirectionalIterator __last,
             match_results<_BidirectionalIterator, _Allocator>& __m,
             const basic_regex<_CharT, _Traits>& __e,
             regex_constants::match_flag_type __flags = regex_constants::match_default)
{
    int __offset = (__flags & regex_constants::match_prev_avail) ? 1 : 0;
    basic_string<_CharT> __s(_VSTD::prev(__first, __offset), __last);
    match_results<const _CharT*> __mc;
    bool __r = __e.__search(__s.data() + __offset, __s.data() + __s.size(), __mc, __flags);
    __m.__assign(__first, __last, __mc, __flags & regex_constants::__no_update_pos);
    return __r;
}

template <class _Iter, class _Allocator, class _CharT, class _Traits>
inline _LIBCPP_INLINE_VISIBILITY
bool
regex_search(__wrap_iter<_Iter> __first,
             __wrap_iter<_Iter> __last,
             match_results<__wrap_iter<_Iter>, _Allocator>& __m,
             const basic_regex<_CharT, _Traits>& __e,
             regex_constants::match_flag_type __flags = regex_constants::match_default)
{
    match_results<const _CharT*> __mc;
    bool __r = __e.__search(__first.base(), __last.base(), __mc, __flags);
    __m.__assign(__first, __last, __mc, __flags & regex_constants::__no_update_pos);
    return __r;
}

template <class _Allocator, class _CharT, class _Traits>
inline _LIBCPP_INLINE_VISIBILITY
bool
regex_search(const _CharT* __first, const _CharT* __last,
             match_results<const _CharT*, _Allocator>& __m,
             const basic_regex<_CharT, _Traits>& __e,
             regex_constants::match_flag_type __flags = regex_constants::match_default)
{
    return __e.__search(__first, __last, __m, __flags);
}

template <class _BidirectionalIterator, class _CharT, class _Traits>
inline _LIBCPP_INLINE_VISIBILITY
bool
regex_search(_BidirectionalIterator __first, _BidirectionalIterator __last,
             const basic_regex<_CharT, _Traits>& __e,
             regex_constants::match_flag_type __flags = regex_constants::match_default)
{
    basic_string<_CharT> __s(__first, __last);
    match_results<const _CharT*> __mc;
    return __e.__search(__s.data(), __s.data() + __s.size(), __mc, __flags);
}

template <class _CharT, class _Traits>
inline _LIBCPP_INLINE_VISIBILITY
bool
regex_search(const _CharT* __first, const _CharT* __last,
             const basic_regex<_CharT, _Traits>& __e,
             regex_constants::match_flag_type __flags = regex_constants::match_default)
{
    match_results<const _CharT*> __mc;
    return __e.__search(__first, __last, __mc, __flags);
}

template <class _CharT, class _Allocator, class _Traits>
inline _LIBCPP_INLINE_VISIBILITY
bool
regex_search(const _CharT* __str, match_results<const _CharT*, _Allocator>& __m,
             const basic_regex<_CharT, _Traits>& __e,
             regex_constants::match_flag_type __flags = regex_constants::match_default)
{
    return __e.__search(__str, __str + _Traits::length(__str), __m, __flags);
}

template <class _CharT, class _Traits>
inline _LIBCPP_INLINE_VISIBILITY
bool
regex_search(const _CharT* __str, const basic_regex<_CharT, _Traits>& __e,
             regex_constants::match_flag_type __flags = regex_constants::match_default)
{
    match_results<const _CharT*> __m;
    return _VSTD::regex_search(__str, __m, __e, __flags);
}

template <class _ST, class _SA, class _CharT, class _Traits>
inline _LIBCPP_INLINE_VISIBILITY
bool
regex_search(const basic_string<_CharT, _ST, _SA>& __s,
             const basic_regex<_CharT, _Traits>& __e,
             regex_constants::match_flag_type __flags = regex_constants::match_default)
{
    match_results<const _CharT*> __mc;
    return __e.__search(__s.data(), __s.data() + __s.size(), __mc, __flags);
}

template <class _ST, class _SA, class _Allocator, class _CharT, class _Traits>
inline _LIBCPP_INLINE_VISIBILITY
bool
regex_search(const basic_string<_CharT, _ST, _SA>& __s,
             match_results<typename basic_string<_CharT, _ST, _SA>::const_iterator, _Allocator>& __m,
             const basic_regex<_CharT, _Traits>& __e,
             regex_constants::match_flag_type __flags = regex_constants::match_default)
{
    match_results<const _CharT*> __mc;
    bool __r = __e.__search(__s.data(), __s.data() + __s.size(), __mc, __flags);
    __m.__assign(__s.begin(), __s.end(), __mc, __flags & regex_constants::__no_update_pos);
    return __r;
}

#if _LIBCPP_STD_VER > 11
template <class _ST, class _SA, class _Ap, class _Cp, class _Tp>
bool
regex_search(const basic_string<_Cp, _ST, _SA>&& __s,
             match_results<typename basic_string<_Cp, _ST, _SA>::const_iterator, _Ap>&,
             const basic_regex<_Cp, _Tp>& __e,
             regex_constants::match_flag_type __flags = regex_constants::match_default) = delete; 
#endif

// regex_match

template <class _BidirectionalIterator, class _Allocator, class _CharT, class _Traits>
bool
regex_match(_BidirectionalIterator __first, _BidirectionalIterator __last,
            match_results<_BidirectionalIterator, _Allocator>& __m,
            const basic_regex<_CharT, _Traits>& __e,
            regex_constants::match_flag_type __flags = regex_constants::match_default)
{
    bool __r = _VSTD::regex_search(
        __first, __last, __m, __e,
        __flags | regex_constants::match_continuous |
        regex_constants::__full_match);
    if (__r)
    {
        __r = !__m.suffix().matched;
        if (!__r)
            __m.__matches_.clear();
    }
    return __r;
}

template <class _BidirectionalIterator, class _CharT, class _Traits>
inline _LIBCPP_INLINE_VISIBILITY
bool
regex_match(_BidirectionalIterator __first, _BidirectionalIterator __last,
            const basic_regex<_CharT, _Traits>& __e,
            regex_constants::match_flag_type __flags = regex_constants::match_default)
{
    match_results<_BidirectionalIterator> __m;
    return _VSTD::regex_match(__first, __last, __m, __e, __flags);
}

template <class _CharT, class _Allocator, class _Traits>
inline _LIBCPP_INLINE_VISIBILITY
bool
regex_match(const _CharT* __str, match_results<const _CharT*, _Allocator>& __m,
            const basic_regex<_CharT, _Traits>& __e,
            regex_constants::match_flag_type __flags = regex_constants::match_default)
{
    return _VSTD::regex_match(__str, __str + _Traits::length(__str), __m, __e, __flags);
}

template <class _ST, class _SA, class _Allocator, class _CharT, class _Traits>
inline _LIBCPP_INLINE_VISIBILITY
bool
regex_match(const basic_string<_CharT, _ST, _SA>& __s,
            match_results<typename basic_string<_CharT, _ST, _SA>::const_iterator, _Allocator>& __m,
            const basic_regex<_CharT, _Traits>& __e,
            regex_constants::match_flag_type __flags = regex_constants::match_default)
{
    return _VSTD::regex_match(__s.begin(), __s.end(), __m, __e, __flags);
}

#if _LIBCPP_STD_VER > 11
template <class _ST, class _SA, class _Allocator, class _CharT, class _Traits>
inline _LIBCPP_INLINE_VISIBILITY
bool
regex_match(const basic_string<_CharT, _ST, _SA>&& __s,
            match_results<typename basic_string<_CharT, _ST, _SA>::const_iterator, _Allocator>& __m,
            const basic_regex<_CharT, _Traits>& __e,
            regex_constants::match_flag_type __flags = regex_constants::match_default) = delete; 
#endif

template <class _CharT, class _Traits>
inline _LIBCPP_INLINE_VISIBILITY
bool
regex_match(const _CharT* __str, const basic_regex<_CharT, _Traits>& __e,
            regex_constants::match_flag_type __flags = regex_constants::match_default)
{
    return _VSTD::regex_match(__str, __str + _Traits::length(__str), __e, __flags);
}

template <class _ST, class _SA, class _CharT, class _Traits>
inline _LIBCPP_INLINE_VISIBILITY
bool
regex_match(const basic_string<_CharT, _ST, _SA>& __s,
            const basic_regex<_CharT, _Traits>& __e,
            regex_constants::match_flag_type __flags = regex_constants::match_default)
{
    return _VSTD::regex_match(__s.begin(), __s.end(), __e, __flags);
}

// regex_iterator

template <class _BidirectionalIterator,
          class _CharT = typename iterator_traits<_BidirectionalIterator>::value_type,
          class _Traits = regex_traits<_CharT> >
class _LIBCPP_TEMPLATE_VIS regex_iterator
{
public:
    typedef basic_regex<_CharT, _Traits>          regex_type;
    typedef match_results<_BidirectionalIterator> value_type;
    typedef ptrdiff_t                             difference_type;
    typedef const value_type*                     pointer;
    typedef const value_type&                     reference;
    typedef forward_iterator_tag                  iterator_category;

private:
    _BidirectionalIterator           __begin_;
    _BidirectionalIterator           __end_;
    const regex_type*                __pregex_;
    regex_constants::match_flag_type __flags_;
    value_type                       __match_;

public:
    regex_iterator();
    regex_iterator(_BidirectionalIterator __a, _BidirectionalIterator __b,
                   const regex_type& __re,
                   regex_constants::match_flag_type __m
                                              = regex_constants::match_default);
#if _LIBCPP_STD_VER > 11
    regex_iterator(_BidirectionalIterator __a, _BidirectionalIterator __b,
                   const regex_type&& __re,
                   regex_constants::match_flag_type __m 
                                     = regex_constants::match_default) = delete;
#endif

    bool operator==(const regex_iterator& __x) const;
    _LIBCPP_INLINE_VISIBILITY
    bool operator!=(const regex_iterator& __x) const {return !(*this == __x);}

    _LIBCPP_INLINE_VISIBILITY
    reference operator*() const {return  __match_;}
    _LIBCPP_INLINE_VISIBILITY
    pointer operator->() const  {return &__match_;}

    regex_iterator& operator++();
    _LIBCPP_INLINE_VISIBILITY
    regex_iterator operator++(int)
    {
        regex_iterator __t(*this);
        ++(*this);
        return __t;
    }
};

template <class _BidirectionalIterator, class _CharT, class _Traits>
regex_iterator<_BidirectionalIterator, _CharT, _Traits>::regex_iterator()
    : __begin_(), __end_(), __pregex_(nullptr), __flags_(), __match_()
{
}

template <class _BidirectionalIterator, class _CharT, class _Traits>
regex_iterator<_BidirectionalIterator, _CharT, _Traits>::
    regex_iterator(_BidirectionalIterator __a, _BidirectionalIterator __b,
                   const regex_type& __re, regex_constants::match_flag_type __m)
    : __begin_(__a),
      __end_(__b),
      __pregex_(&__re),
      __flags_(__m)
{
    _VSTD::regex_search(__begin_, __end_, __match_, *__pregex_, __flags_);
}

template <class _BidirectionalIterator, class _CharT, class _Traits>
bool
regex_iterator<_BidirectionalIterator, _CharT, _Traits>::
    operator==(const regex_iterator& __x) const
{
    if (__match_.empty() && __x.__match_.empty())
        return true;
    if (__match_.empty() || __x.__match_.empty())
        return false;
    return __begin_ == __x.__begin_       &&
           __end_ == __x.__end_           &&
           __pregex_ == __x.__pregex_     &&
           __flags_ == __x.__flags_       &&
           __match_[0] == __x.__match_[0];
}

template <class _BidirectionalIterator, class _CharT, class _Traits>
regex_iterator<_BidirectionalIterator, _CharT, _Traits>&
regex_iterator<_BidirectionalIterator, _CharT, _Traits>::operator++()
{
    __flags_ |= regex_constants::__no_update_pos;
    _BidirectionalIterator __start = __match_[0].second;
    if (__match_[0].first == __match_[0].second)
    {
        if (__start == __end_)
        {
            __match_ = value_type();
            return *this;
        }
        else if (_VSTD::regex_search(__start, __end_, __match_, *__pregex_,
                                    __flags_ | regex_constants::match_not_null |
                                    regex_constants::match_continuous))
            return *this;
        else
            ++__start;
    }
    __flags_ |= regex_constants::match_prev_avail;
    if (!_VSTD::regex_search(__start, __end_, __match_, *__pregex_, __flags_))
        __match_ = value_type();
    return *this;
}

typedef regex_iterator<const char*>             cregex_iterator;
typedef regex_iterator<const wchar_t*>          wcregex_iterator;
typedef regex_iterator<string::const_iterator>  sregex_iterator;
typedef regex_iterator<wstring::const_iterator> wsregex_iterator;

// regex_token_iterator

template <class _BidirectionalIterator,
          class _CharT = typename iterator_traits<_BidirectionalIterator>::value_type,
          class _Traits = regex_traits<_CharT> >
class _LIBCPP_TEMPLATE_VIS regex_token_iterator
{
public:
    typedef basic_regex<_CharT, _Traits>      regex_type;
    typedef sub_match<_BidirectionalIterator> value_type;
    typedef ptrdiff_t                         difference_type;
    typedef const value_type*                 pointer;
    typedef const value_type&                 reference;
    typedef forward_iterator_tag              iterator_category;

private:
    typedef regex_iterator<_BidirectionalIterator, _CharT, _Traits> _Position;

    _Position         __position_;
    const value_type* __result_;
    value_type        __suffix_;
    ptrdiff_t         __n_;
    vector<int>       __subs_;

public:
    regex_token_iterator();
    regex_token_iterator(_BidirectionalIterator __a, _BidirectionalIterator __b,
                         const regex_type& __re, int __submatch = 0,
                         regex_constants::match_flag_type __m =
                                                regex_constants::match_default);
#if _LIBCPP_STD_VER > 11
    regex_token_iterator(_BidirectionalIterator __a, _BidirectionalIterator __b,
                         const regex_type&& __re, int __submatch = 0,
                         regex_constants::match_flag_type __m =
                                       regex_constants::match_default) = delete;
#endif

    regex_token_iterator(_BidirectionalIterator __a, _BidirectionalIterator __b,
                         const regex_type& __re, const vector<int>& __submatches,
                         regex_constants::match_flag_type __m =
                                                regex_constants::match_default);
#if _LIBCPP_STD_VER > 11
    regex_token_iterator(_BidirectionalIterator __a, _BidirectionalIterator __b,
                         const regex_type&& __re, const vector<int>& __submatches,
                         regex_constants::match_flag_type __m =
                                     regex_constants::match_default) = delete;
#endif

#ifndef _LIBCPP_CXX03_LANG
    regex_token_iterator(_BidirectionalIterator __a, _BidirectionalIterator __b,
                         const regex_type& __re,
                         initializer_list<int> __submatches,
                         regex_constants::match_flag_type __m =
                                                regex_constants::match_default);

#if _LIBCPP_STD_VER > 11
    regex_token_iterator(_BidirectionalIterator __a, _BidirectionalIterator __b,
                         const regex_type&& __re,
                         initializer_list<int> __submatches,
                         regex_constants::match_flag_type __m =
                                       regex_constants::match_default) = delete;
#endif
#endif  // _LIBCPP_CXX03_LANG
    template <size_t _Np>
        regex_token_iterator(_BidirectionalIterator __a,
                             _BidirectionalIterator __b,
                             const regex_type& __re,
                             const int (&__submatches)[_Np],
                             regex_constants::match_flag_type __m =
                                                regex_constants::match_default);
#if _LIBCPP_STD_VER > 11
    template <std::size_t _Np>
        regex_token_iterator(_BidirectionalIterator __a,
                             _BidirectionalIterator __b,
                             const regex_type&& __re,
                             const int (&__submatches)[_Np],
                             regex_constants::match_flag_type __m =
                                      regex_constants::match_default) = delete;
#endif

    regex_token_iterator(const regex_token_iterator&);
    regex_token_iterator& operator=(const regex_token_iterator&);

    bool operator==(const regex_token_iterator& __x) const;
    _LIBCPP_INLINE_VISIBILITY
    bool operator!=(const regex_token_iterator& __x) const {return !(*this == __x);}

    _LIBCPP_INLINE_VISIBILITY
    const value_type& operator*() const {return *__result_;}
    _LIBCPP_INLINE_VISIBILITY
    const value_type* operator->() const {return __result_;}

    regex_token_iterator& operator++();
    _LIBCPP_INLINE_VISIBILITY
    regex_token_iterator operator++(int)
    {
        regex_token_iterator __t(*this);
        ++(*this);
        return __t;
    }

private:
    void __init(_BidirectionalIterator __a, _BidirectionalIterator __b);
    void __establish_result () {
        if (__subs_[__n_] == -1)
            __result_ = &__position_->prefix();
        else
            __result_ = &(*__position_)[__subs_[__n_]];
        }       
};

template <class _BidirectionalIterator, class _CharT, class _Traits>
regex_token_iterator<_BidirectionalIterator, _CharT, _Traits>::
    regex_token_iterator()
    : __result_(nullptr),
      __suffix_(),
      __n_(0)
{
}

template <class _BidirectionalIterator, class _CharT, class _Traits>
void
regex_token_iterator<_BidirectionalIterator, _CharT, _Traits>::
    __init(_BidirectionalIterator __a, _BidirectionalIterator __b)
{
    if (__position_ != _Position())
        __establish_result ();
    else if (__subs_[__n_] == -1)
    {
        __suffix_.matched = true;
        __suffix_.first = __a;
        __suffix_.second = __b;
        __result_ = &__suffix_;
    }
    else
        __result_ = nullptr;
}

template <class _BidirectionalIterator, class _CharT, class _Traits>
regex_token_iterator<_BidirectionalIterator, _CharT, _Traits>::
    regex_token_iterator(_BidirectionalIterator __a, _BidirectionalIterator __b,
                         const regex_type& __re, int __submatch,
                         regex_constants::match_flag_type __m)
    : __position_(__a, __b, __re, __m),
      __n_(0),
      __subs_(1, __submatch)
{
    __init(__a, __b);
}

template <class _BidirectionalIterator, class _CharT, class _Traits>
regex_token_iterator<_BidirectionalIterator, _CharT, _Traits>::
    regex_token_iterator(_BidirectionalIterator __a, _BidirectionalIterator __b,
                         const regex_type& __re, const vector<int>& __submatches,
                         regex_constants::match_flag_type __m)
    : __position_(__a, __b, __re, __m),
      __n_(0),
      __subs_(__submatches)
{
    __init(__a, __b);
}

#ifndef _LIBCPP_CXX03_LANG

template <class _BidirectionalIterator, class _CharT, class _Traits>
regex_token_iterator<_BidirectionalIterator, _CharT, _Traits>::
    regex_token_iterator(_BidirectionalIterator __a, _BidirectionalIterator __b,
                         const regex_type& __re,
                         initializer_list<int> __submatches,
                         regex_constants::match_flag_type __m)
    : __position_(__a, __b, __re, __m),
      __n_(0),
      __subs_(__submatches)
{
    __init(__a, __b);
}

#endif  // _LIBCPP_CXX03_LANG

template <class _BidirectionalIterator, class _CharT, class _Traits>
template <size_t _Np>
regex_token_iterator<_BidirectionalIterator, _CharT, _Traits>::
    regex_token_iterator(_BidirectionalIterator __a, _BidirectionalIterator __b,
                             const regex_type& __re,
                             const int (&__submatches)[_Np],
                             regex_constants::match_flag_type __m)
    : __position_(__a, __b, __re, __m),
      __n_(0),
      __subs_(__submatches, __submatches + _Np)
{
    __init(__a, __b);
}

template <class _BidirectionalIterator, class _CharT, class _Traits>
regex_token_iterator<_BidirectionalIterator, _CharT, _Traits>::
    regex_token_iterator(const regex_token_iterator& __x)
    : __position_(__x.__position_),
      __result_(__x.__result_),
      __suffix_(__x.__suffix_),
      __n_(__x.__n_),
      __subs_(__x.__subs_)
{
    if (__x.__result_ == &__x.__suffix_)
        __result_ = &__suffix_;
    else if ( __result_ != nullptr )
        __establish_result ();
}

template <class _BidirectionalIterator, class _CharT, class _Traits>
regex_token_iterator<_BidirectionalIterator, _CharT, _Traits>&
regex_token_iterator<_BidirectionalIterator, _CharT, _Traits>::
    operator=(const regex_token_iterator& __x)
{
    if (this != &__x)
    {
        __position_ = __x.__position_;
        if (__x.__result_ == &__x.__suffix_)
            __result_ = &__suffix_;
        else
            __result_ = __x.__result_;
        __suffix_ = __x.__suffix_;
        __n_ = __x.__n_;
        __subs_ = __x.__subs_;

        if ( __result_ != nullptr && __result_ != &__suffix_ )
            __establish_result();
    }
    return *this;
}

template <class _BidirectionalIterator, class _CharT, class _Traits>
bool
regex_token_iterator<_BidirectionalIterator, _CharT, _Traits>::
    operator==(const regex_token_iterator& __x) const
{
    if (__result_ == nullptr && __x.__result_ == nullptr)
        return true;
    if (__result_ == &__suffix_ && __x.__result_ == &__x.__suffix_ &&
            __suffix_ == __x.__suffix_)
        return true;
    if (__result_ == nullptr || __x.__result_ == nullptr)
        return false;
    if (__result_ == &__suffix_ || __x.__result_ == &__x.__suffix_)
        return false;
    return __position_ == __x.__position_ && __n_ == __x.__n_ &&
           __subs_ == __x.__subs_;
}

template <class _BidirectionalIterator, class _CharT, class _Traits>
regex_token_iterator<_BidirectionalIterator, _CharT, _Traits>&
regex_token_iterator<_BidirectionalIterator, _CharT, _Traits>::operator++()
{
    _Position __prev = __position_;
    if (__result_ == &__suffix_)
        __result_ = nullptr;
    else if (static_cast<size_t>(__n_ + 1) < __subs_.size())
    {
        ++__n_;
        __establish_result();
    }
    else
    {
        __n_ = 0;
        ++__position_;
        if (__position_ != _Position())
            __establish_result();
        else
        {
            if (_VSTD::find(__subs_.begin(), __subs_.end(), -1) != __subs_.end()
                && __prev->suffix().length() != 0)
            {
                __suffix_.matched = true;
                __suffix_.first = __prev->suffix().first;
                __suffix_.second = __prev->suffix().second;
                __result_ = &__suffix_;
            }
            else
                __result_ = nullptr;
        }
    }
    return *this;
}

typedef regex_token_iterator<const char*>             cregex_token_iterator;
typedef regex_token_iterator<const wchar_t*>          wcregex_token_iterator;
typedef regex_token_iterator<string::const_iterator>  sregex_token_iterator;
typedef regex_token_iterator<wstring::const_iterator> wsregex_token_iterator;

// regex_replace

template <class _OutputIterator, class _BidirectionalIterator,
          class _Traits, class _CharT>
_OutputIterator
regex_replace(_OutputIterator __output_iter,
              _BidirectionalIterator __first, _BidirectionalIterator __last,
              const basic_regex<_CharT, _Traits>& __e, const _CharT* __fmt,
              regex_constants::match_flag_type __flags = regex_constants::match_default)
{
    typedef regex_iterator<_BidirectionalIterator, _CharT, _Traits> _Iter;
    _Iter __i(__first, __last, __e, __flags);
    _Iter __eof;
    if (__i == __eof)
    {
        if (!(__flags & regex_constants::format_no_copy))
            __output_iter = _VSTD::copy(__first, __last, __output_iter);
    }
    else
    {
        sub_match<_BidirectionalIterator> __lm;
        for (size_t __len = char_traits<_CharT>::length(__fmt); __i != __eof; ++__i)
        {
            if (!(__flags & regex_constants::format_no_copy))
                __output_iter = _VSTD::copy(__i->prefix().first, __i->prefix().second, __output_iter);
            __output_iter = __i->format(__output_iter, __fmt, __fmt + __len, __flags);
            __lm = __i->suffix();
            if (__flags & regex_constants::format_first_only)
                break;
        }
        if (!(__flags & regex_constants::format_no_copy))
            __output_iter = _VSTD::copy(__lm.first, __lm.second, __output_iter);
    }
    return __output_iter;
}

template <class _OutputIterator, class _BidirectionalIterator,
          class _Traits, class _CharT, class _ST, class _SA>
inline _LIBCPP_INLINE_VISIBILITY
_OutputIterator
regex_replace(_OutputIterator __output_iter,
              _BidirectionalIterator __first, _BidirectionalIterator __last,
              const basic_regex<_CharT, _Traits>& __e,
              const basic_string<_CharT, _ST, _SA>& __fmt,
              regex_constants::match_flag_type __flags = regex_constants::match_default)
{
    return _VSTD::regex_replace(__output_iter, __first, __last, __e, __fmt.c_str(), __flags);
}

template <class _Traits, class _CharT, class _ST, class _SA, class _FST,
          class _FSA>
inline _LIBCPP_INLINE_VISIBILITY
basic_string<_CharT, _ST, _SA>
regex_replace(const basic_string<_CharT, _ST, _SA>& __s,
              const basic_regex<_CharT, _Traits>& __e,
              const basic_string<_CharT, _FST, _FSA>& __fmt,
              regex_constants::match_flag_type __flags = regex_constants::match_default)
{
    basic_string<_CharT, _ST, _SA> __r;
    _VSTD::regex_replace(back_inserter(__r), __s.begin(), __s.end(), __e,
                        __fmt.c_str(), __flags);
    return __r;
}

template <class _Traits, class _CharT, class _ST, class _SA>
inline _LIBCPP_INLINE_VISIBILITY
basic_string<_CharT, _ST, _SA>
regex_replace(const basic_string<_CharT, _ST, _SA>& __s,
              const basic_regex<_CharT, _Traits>& __e, const _CharT* __fmt,
              regex_constants::match_flag_type __flags = regex_constants::match_default)
{
    basic_string<_CharT, _ST, _SA> __r;
    _VSTD::regex_replace(back_inserter(__r), __s.begin(), __s.end(), __e,
                        __fmt, __flags);
    return __r;
}

template <class _Traits, class _CharT, class _ST, class _SA>
inline _LIBCPP_INLINE_VISIBILITY
basic_string<_CharT>
regex_replace(const _CharT* __s,
              const basic_regex<_CharT, _Traits>& __e,
              const basic_string<_CharT, _ST, _SA>& __fmt,
              regex_constants::match_flag_type __flags = regex_constants::match_default)
{
    basic_string<_CharT> __r;
    _VSTD::regex_replace(back_inserter(__r), __s,
                        __s + char_traits<_CharT>::length(__s), __e,
                        __fmt.c_str(), __flags);
    return __r;
}

template <class _Traits, class _CharT>
inline _LIBCPP_INLINE_VISIBILITY
basic_string<_CharT>
regex_replace(const _CharT* __s,
              const basic_regex<_CharT, _Traits>& __e,
              const _CharT* __fmt,
              regex_constants::match_flag_type __flags = regex_constants::match_default)
{
    basic_string<_CharT> __r;
    _VSTD::regex_replace(back_inserter(__r), __s,
                        __s + char_traits<_CharT>::length(__s), __e,
                        __fmt, __flags);
    return __r;
}

_LIBCPP_END_NAMESPACE_STD

_LIBCPP_POP_MACROS

#endif  // _LIBCPP_REGEX<|MERGE_RESOLUTION|>--- conflicted
+++ resolved
@@ -5479,13 +5479,8 @@
                                 __throw_regex_error<regex_constants::error_escape>();
                             __idx = 10 * __idx + *__fmt_first - '0';
                         }
-<<<<<<< HEAD
-                        __output_iter = _VSTD::copy((*this)[__i].first,
-                                            (*this)[__i].second, __output_iter);
-=======
                         __output_iter = _VSTD::copy((*this)[__idx].first,
                                             (*this)[__idx].second, __output_iter);
->>>>>>> 7dcc4915
                     }
                     else
                     {
