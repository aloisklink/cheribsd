/*
 * Copyright (c) 2003-2012 Tim Kientzle
 * Copyright (c) 2012 Andres Mejia
 * All rights reserved.
 *
 * Redistribution and use in source and binary forms, with or without
 * modification, are permitted provided that the following conditions
 * are met:
 * 1. Redistributions of source code must retain the above copyright
 *    notice, this list of conditions and the following disclaimer.
 * 2. Redistributions in binary form must reproduce the above copyright
 *    notice, this list of conditions and the following disclaimer in the
 *    documentation and/or other materials provided with the distribution.
 *
 * THIS SOFTWARE IS PROVIDED BY THE AUTHOR(S) ``AS IS'' AND ANY EXPRESS OR
 * IMPLIED WARRANTIES, INCLUDING, BUT NOT LIMITED TO, THE IMPLIED WARRANTIES
 * OF MERCHANTABILITY AND FITNESS FOR A PARTICULAR PURPOSE ARE DISCLAIMED.
 * IN NO EVENT SHALL THE AUTHOR(S) BE LIABLE FOR ANY DIRECT, INDIRECT,
 * INCIDENTAL, SPECIAL, EXEMPLARY, OR CONSEQUENTIAL DAMAGES (INCLUDING, BUT
 * NOT LIMITED TO, PROCUREMENT OF SUBSTITUTE GOODS OR SERVICES; LOSS OF USE,
 * DATA, OR PROFITS; OR BUSINESS INTERRUPTION) HOWEVER CAUSED AND ON ANY
 * THEORY OF LIABILITY, WHETHER IN CONTRACT, STRICT LIABILITY, OR TORT
 * (INCLUDING NEGLIGENCE OR OTHERWISE) ARISING IN ANY WAY OUT OF THE USE OF
 * THIS SOFTWARE, EVEN IF ADVISED OF THE POSSIBILITY OF SUCH DAMAGE.
 */

#ifndef TEST_UTILS_H
#define TEST_UTILS_H

#include <stddef.h>
#include <stdint.h>
<<<<<<< HEAD

struct test_list_t
{
  void (*func)(void);
  const char *name;
  int failures;
};

int get_test_set(int *, int, const char *, struct test_list_t *);
void fill_with_pseudorandom_data(void* buffer, size_t size);
void fill_with_pseudorandom_data_seed(uint64_t seed, void* buffer, size_t size);
=======

/* Fill a buffer with pseudorandom data */
void fill_with_pseudorandom_data(void* buffer, size_t size);
>>>>>>> 833a452e

#endif /* TEST_UTILS_H */<|MERGE_RESOLUTION|>--- conflicted
+++ resolved
@@ -29,22 +29,8 @@
 
 #include <stddef.h>
 #include <stdint.h>
-<<<<<<< HEAD
-
-struct test_list_t
-{
-  void (*func)(void);
-  const char *name;
-  int failures;
-};
-
-int get_test_set(int *, int, const char *, struct test_list_t *);
-void fill_with_pseudorandom_data(void* buffer, size_t size);
-void fill_with_pseudorandom_data_seed(uint64_t seed, void* buffer, size_t size);
-=======
 
 /* Fill a buffer with pseudorandom data */
 void fill_with_pseudorandom_data(void* buffer, size_t size);
->>>>>>> 833a452e
 
 #endif /* TEST_UTILS_H */