/*
 * Copyright (c) 2003-2012 Tim Kientzle
 * Copyright (c) 2012 Andres Mejia
 * All rights reserved.
 *
 * Redistribution and use in source and binary forms, with or without
 * modification, are permitted provided that the following conditions
 * are met:
 * 1. Redistributions of source code must retain the above copyright
 *    notice, this list of conditions and the following disclaimer.
 * 2. Redistributions in binary form must reproduce the above copyright
 *    notice, this list of conditions and the following disclaimer in the
 *    documentation and/or other materials provided with the distribution.
 *
 * THIS SOFTWARE IS PROVIDED BY THE AUTHOR(S) ``AS IS'' AND ANY EXPRESS OR
 * IMPLIED WARRANTIES, INCLUDING, BUT NOT LIMITED TO, THE IMPLIED WARRANTIES
 * OF MERCHANTABILITY AND FITNESS FOR A PARTICULAR PURPOSE ARE DISCLAIMED.
 * IN NO EVENT SHALL THE AUTHOR(S) BE LIABLE FOR ANY DIRECT, INDIRECT,
 * INCIDENTAL, SPECIAL, EXEMPLARY, OR CONSEQUENTIAL DAMAGES (INCLUDING, BUT
 * NOT LIMITED TO, PROCUREMENT OF SUBSTITUTE GOODS OR SERVICES; LOSS OF USE,
 * DATA, OR PROFITS; OR BUSINESS INTERRUPTION) HOWEVER CAUSED AND ON ANY
 * THEORY OF LIABILITY, WHETHER IN CONTRACT, STRICT LIABILITY, OR TORT
 * (INCLUDING NEGLIGENCE OR OTHERWISE) ARISING IN ANY WAY OUT OF THE USE OF
 * THIS SOFTWARE, EVEN IF ADVISED OF THE POSSIBILITY OF SUCH DAMAGE.
 */

#include "test_utils.h"

#include <errno.h>
#include <stdlib.h>
#include <stdio.h>
#include <string.h>
#include <assert.h>

static inline uint64_t
xorshift64(uint64_t *state)
{
	uint64_t x = *state;
	x ^= x << 13;
	x ^= x >> 7;
	x ^= x << 17;
	*state = x;
	return (x);
}

/*
 * Fill a buffer with reproducible pseudo-random data using a simple xorshift
 * algorithm. Originally, most tests filled buffers with a loop that calls
 * rand() once for each byte. However, this initialization can be extremely
 * slow when running on emulated platforms such as QEMU where 16M calls to
 * rand() take a long time: Before the test_write_format_7zip_large_copy test
 * took ~22 seconds, whereas using a xorshift random number generator (that can
 * be inlined) reduces it to ~17 seconds on QEMU RISC-V.
 */
static void
fill_with_pseudorandom_data_seed(uint64_t seed, void *buffer, size_t size)
{
	uint64_t *aligned_buffer;
	size_t num_values;
	size_t i;
	size_t unaligned_suffix;
	size_t unaligned_prefix = 0;
	/*
	 * To avoid unaligned stores we only fill the aligned part of the buffer
	 * with pseudo-random data and fill the unaligned prefix with 0xab and
	 * the suffix with 0xcd.
	 */
	if ((uintptr_t)buffer % sizeof(uint64_t)) {
		unaligned_prefix =
		    sizeof(uint64_t) - (uintptr_t)buffer % sizeof(uint64_t);
		aligned_buffer =
		    (uint64_t *)((char *)buffer + unaligned_prefix);
		memset(buffer, 0xab, unaligned_prefix);
	} else {
		aligned_buffer = (uint64_t *)buffer;
	}
	assert((uintptr_t)aligned_buffer % sizeof(uint64_t) == 0);
	num_values = (size - unaligned_prefix) / sizeof(uint64_t);
	unaligned_suffix =
	    size - unaligned_prefix - num_values * sizeof(uint64_t);
	for (i = 0; i < num_values; i++) {
		aligned_buffer[i] = xorshift64(&seed);
	}
	if (unaligned_suffix) {
		memset((char *)buffer + size - unaligned_suffix, 0xcd,
		    unaligned_suffix);
	}
}

void
fill_with_pseudorandom_data(void *buffer, size_t size)
{
	uint64_t seed;
	const char* seed_str;
	/*
	 * Check if a seed has been specified in the environment, otherwise fall
	 * back to using rand() as a seed.
	 */
	if ((seed_str = getenv("TEST_RANDOM_SEED")) != NULL) {
		errno = 0;
		seed = strtoull(seed_str, NULL, 10);
		if (errno != 0) {
			fprintf(stderr, "strtoull(%s) failed: %s", seed_str,
			    strerror(errno));
			seed = rand();
		}
	} else {
		seed = rand();
	}
<<<<<<< HEAD
	return ((idx == 0)?-1:idx);
}

static inline uint64_t
xorshift64(uint64_t *state)
{
	uint64_t x = *state;
	x ^= x << 13;
	x ^= x >> 7;
	x ^= x << 17;
	*state = x;
	return (x);
}

/*
 * Fill a buffer with reproducible pseudo-random data using a simple xorshift
 * algorithm. Originally, most tests filled buffers with a loop that calls
 * rand() once for each byte. However, this initialization can be extremely
 * slow when running on emulated platforms such as QEMU where 16M calls to
 * rand() take a long time: Before the test_write_format_7zip_large_copy test
 * took ~22 seconds, whereas using a xorshift random number generator (that can
 * be inlined) reduces it to ~17 seconds on QEMU RISC-V.
 */
void
fill_with_pseudorandom_data_seed(uint64_t seed, void *buffer, size_t size)
{
	uint64_t *aligned_buffer;
	size_t num_values;
	size_t i;
	size_t unaligned_suffix;
	size_t unaligned_prefix = 0;
	/*
	 * To avoid unaligned stores we only fill the aligned part of the buffer
	 * with pseudo-random data and fill the unaligned prefix with 0xab and
	 * the suffix with 0xcd.
	 */
	if ((uintptr_t)buffer % sizeof(uint64_t)) {
		unaligned_prefix =
		    sizeof(uint64_t) - (uintptr_t)buffer % sizeof(uint64_t);
		aligned_buffer =
		    (uint64_t *)(void *)((char *)buffer + unaligned_prefix);
		memset(buffer, 0xab, unaligned_prefix);
	} else {
		aligned_buffer = (uint64_t *)buffer;
	}
	assert((uintptr_t)aligned_buffer % sizeof(uint64_t) == 0);
	num_values = (size - unaligned_prefix) / sizeof(uint64_t);
	unaligned_suffix =
	    size - unaligned_prefix - num_values * sizeof(uint64_t);
	for (i = 0; i < num_values; i++) {
		aligned_buffer[i] = xorshift64(&seed);
	}
	if (unaligned_suffix) {
		memset((char *)buffer + size - unaligned_suffix, 0xcd,
		    unaligned_suffix);
	}
}

void
fill_with_pseudorandom_data(void *buffer, size_t size)
{
	uint64_t seed;
	const char* seed_str;
	/*
	 * Check if a seed has been specified in the environment, otherwise fall
	 * back to using rand() as a seed.
	 */
	if ((seed_str = getenv("TEST_RANDOM_SEED")) != NULL) {
		errno = 0;
		seed = strtoull(seed_str, NULL, 10);
		if (errno != 0) {
			fprintf(stderr, "strtoull(%s) failed: %s", seed_str,
			    strerror(errno));
			seed = rand();
		}
	} else {
		seed = rand();
	}
=======
>>>>>>> 833a452e
	fill_with_pseudorandom_data_seed(seed, buffer, size);
}<|MERGE_RESOLUTION|>--- conflicted
+++ resolved
@@ -107,86 +107,5 @@
 	} else {
 		seed = rand();
 	}
-<<<<<<< HEAD
-	return ((idx == 0)?-1:idx);
-}
-
-static inline uint64_t
-xorshift64(uint64_t *state)
-{
-	uint64_t x = *state;
-	x ^= x << 13;
-	x ^= x >> 7;
-	x ^= x << 17;
-	*state = x;
-	return (x);
-}
-
-/*
- * Fill a buffer with reproducible pseudo-random data using a simple xorshift
- * algorithm. Originally, most tests filled buffers with a loop that calls
- * rand() once for each byte. However, this initialization can be extremely
- * slow when running on emulated platforms such as QEMU where 16M calls to
- * rand() take a long time: Before the test_write_format_7zip_large_copy test
- * took ~22 seconds, whereas using a xorshift random number generator (that can
- * be inlined) reduces it to ~17 seconds on QEMU RISC-V.
- */
-void
-fill_with_pseudorandom_data_seed(uint64_t seed, void *buffer, size_t size)
-{
-	uint64_t *aligned_buffer;
-	size_t num_values;
-	size_t i;
-	size_t unaligned_suffix;
-	size_t unaligned_prefix = 0;
-	/*
-	 * To avoid unaligned stores we only fill the aligned part of the buffer
-	 * with pseudo-random data and fill the unaligned prefix with 0xab and
-	 * the suffix with 0xcd.
-	 */
-	if ((uintptr_t)buffer % sizeof(uint64_t)) {
-		unaligned_prefix =
-		    sizeof(uint64_t) - (uintptr_t)buffer % sizeof(uint64_t);
-		aligned_buffer =
-		    (uint64_t *)(void *)((char *)buffer + unaligned_prefix);
-		memset(buffer, 0xab, unaligned_prefix);
-	} else {
-		aligned_buffer = (uint64_t *)buffer;
-	}
-	assert((uintptr_t)aligned_buffer % sizeof(uint64_t) == 0);
-	num_values = (size - unaligned_prefix) / sizeof(uint64_t);
-	unaligned_suffix =
-	    size - unaligned_prefix - num_values * sizeof(uint64_t);
-	for (i = 0; i < num_values; i++) {
-		aligned_buffer[i] = xorshift64(&seed);
-	}
-	if (unaligned_suffix) {
-		memset((char *)buffer + size - unaligned_suffix, 0xcd,
-		    unaligned_suffix);
-	}
-}
-
-void
-fill_with_pseudorandom_data(void *buffer, size_t size)
-{
-	uint64_t seed;
-	const char* seed_str;
-	/*
-	 * Check if a seed has been specified in the environment, otherwise fall
-	 * back to using rand() as a seed.
-	 */
-	if ((seed_str = getenv("TEST_RANDOM_SEED")) != NULL) {
-		errno = 0;
-		seed = strtoull(seed_str, NULL, 10);
-		if (errno != 0) {
-			fprintf(stderr, "strtoull(%s) failed: %s", seed_str,
-			    strerror(errno));
-			seed = rand();
-		}
-	} else {
-		seed = rand();
-	}
-=======
->>>>>>> 833a452e
 	fill_with_pseudorandom_data_seed(seed, buffer, size);
 }