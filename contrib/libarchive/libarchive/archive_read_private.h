/*-
 * Copyright (c) 2003-2007 Tim Kientzle
 * All rights reserved.
 *
 * Redistribution and use in source and binary forms, with or without
 * modification, are permitted provided that the following conditions
 * are met:
 * 1. Redistributions of source code must retain the above copyright
 *    notice, this list of conditions and the following disclaimer.
 * 2. Redistributions in binary form must reproduce the above copyright
 *    notice, this list of conditions and the following disclaimer in the
 *    documentation and/or other materials provided with the distribution.
 *
 * THIS SOFTWARE IS PROVIDED BY THE AUTHOR(S) ``AS IS'' AND ANY EXPRESS OR
 * IMPLIED WARRANTIES, INCLUDING, BUT NOT LIMITED TO, THE IMPLIED WARRANTIES
 * OF MERCHANTABILITY AND FITNESS FOR A PARTICULAR PURPOSE ARE DISCLAIMED.
 * IN NO EVENT SHALL THE AUTHOR(S) BE LIABLE FOR ANY DIRECT, INDIRECT,
 * INCIDENTAL, SPECIAL, EXEMPLARY, OR CONSEQUENTIAL DAMAGES (INCLUDING, BUT
 * NOT LIMITED TO, PROCUREMENT OF SUBSTITUTE GOODS OR SERVICES; LOSS OF USE,
 * DATA, OR PROFITS; OR BUSINESS INTERRUPTION) HOWEVER CAUSED AND ON ANY
 * THEORY OF LIABILITY, WHETHER IN CONTRACT, STRICT LIABILITY, OR TORT
 * (INCLUDING NEGLIGENCE OR OTHERWISE) ARISING IN ANY WAY OUT OF THE USE OF
 * THIS SOFTWARE, EVEN IF ADVISED OF THE POSSIBILITY OF SUCH DAMAGE.
 *
 * $FreeBSD$
 */
<<<<<<< HEAD
/*
 * CHERI CHANGES START
 * {
 *   "updated": 20190730,
 *   "target_type": "lib",
 *   "changes": [
 *     "subobject_bounds"
 *   ],
 *   "change_comment": "C inheritance addrof first member (archive_read)"
 * }
 * CHERI CHANGES END
 */
=======

#ifndef ARCHIVE_READ_PRIVATE_H_INCLUDED
#define ARCHIVE_READ_PRIVATE_H_INCLUDED

>>>>>>> 43068e55
#ifndef __LIBARCHIVE_BUILD
#ifndef __LIBARCHIVE_TEST
#error This header is only to be used internally to libarchive.
#endif
#endif

#include "archive.h"
#include "archive_string.h"
#include "archive_private.h"

struct archive_read;
struct archive_read_filter_bidder;
struct archive_read_filter;

/*
 * How bidding works for filters:
 *   * The bid manager initializes the client-provided reader as the
 *     first filter.
 *   * It invokes the bidder for each registered filter with the
 *     current head filter.
 *   * The bidders can use archive_read_filter_ahead() to peek ahead
 *     at the incoming data to compose their bids.
 *   * The bid manager creates a new filter structure for the winning
 *     bidder and gives the winning bidder a chance to initialize it.
 *   * The new filter becomes the new top filter and we repeat the
 *     process.
 * This ends only when no bidder provides a non-zero bid.  Then
 * we perform a similar dance with the registered format handlers.
 */
struct archive_read_filter_bidder {
	/* Configuration data for the bidder. */
	void *data;
	/* Name of the filter */
	const char *name;
	/* Taste the upstream filter to see if we handle this. */
	int (*bid)(struct archive_read_filter_bidder *,
	    struct archive_read_filter *);
	/* Initialize a newly-created filter. */
	int (*init)(struct archive_read_filter *);
	/* Set an option for the filter bidder. */
	int (*options)(struct archive_read_filter_bidder *,
	    const char *key, const char *value);
	/* Release the bidder's configuration data. */
	int (*free)(struct archive_read_filter_bidder *);
};

/*
 * This structure is allocated within the archive_read core
 * and initialized by archive_read and the init() method of the
 * corresponding bidder above.
 */
struct archive_read_filter {
	int64_t position;
	/* Essentially all filters will need these values, so
	 * just declare them here. */
	struct archive_read_filter_bidder *bidder; /* My bidder. */
	struct archive_read_filter *upstream; /* Who I read from. */
	struct archive_read *archive; /* Associated archive. */
	/* Open a block for reading */
	int (*open)(struct archive_read_filter *self);
	/* Return next block. */
	ssize_t (*read)(struct archive_read_filter *, const void **);
	/* Skip forward this many bytes. */
	int64_t (*skip)(struct archive_read_filter *self, int64_t request);
	/* Seek to an absolute location. */
	int64_t (*seek)(struct archive_read_filter *self, int64_t offset, int whence);
	/* Close (just this filter) and free(self). */
	int (*close)(struct archive_read_filter *self);
	/* Function that handles switching from reading one block to the next/prev */
	int (*sswitch)(struct archive_read_filter *self, unsigned int iindex);
	/* Read any header metadata if available. */
	int (*read_header)(struct archive_read_filter *self, struct archive_entry *entry);
	/* My private data. */
	void *data;

	const char	*name;
	int		 code;

	/* Used by reblocking logic. */
	char		*buffer;
	size_t		 buffer_size;
	char		*next;		/* Current read location. */
	size_t		 avail;		/* Bytes in my buffer. */
	const void	*client_buff;	/* Client buffer information. */
	size_t		 client_total;
	const char	*client_next;
	size_t		 client_avail;
	char		 end_of_file;
	char		 closed;
	char		 fatal;
};

/*
 * The client looks a lot like a filter, so we just wrap it here.
 *
 * TODO: Make archive_read_filter and archive_read_client identical so
 * that users of the library can easily register their own
 * transformation filters.  This will probably break the API/ABI and
 * so should be deferred at least until libarchive 3.0.
 */
struct archive_read_data_node {
	int64_t begin_position;
	int64_t total_size;
	void *data;
};
struct archive_read_client {
	archive_open_callback	*opener;
	archive_read_callback	*reader;
	archive_skip_callback	*skipper;
	archive_seek_callback	*seeker;
	archive_close_callback	*closer;
	archive_switch_callback *switcher;
	unsigned int nodes;
	unsigned int cursor;
	int64_t position;
	struct archive_read_data_node *dataset;
};
struct archive_read_passphrase {
	char	*passphrase;
	struct archive_read_passphrase *next;
};

struct archive_read_extract {
	struct archive *ad; /* archive_write_disk object */

	/* Progress function invoked during extract. */
	void			(*extract_progress)(void *);
	void			 *extract_progress_user_data;
};

struct archive_read {
	struct archive	archive __subobject_member_used_for_c_inheritance;

	struct archive_entry	*entry;

	/* Dev/ino of the archive being read/written. */
	int		  skip_file_set;
	int64_t		  skip_file_dev;
	int64_t		  skip_file_ino;

	/* Callbacks to open/read/write/close client archive streams. */
	struct archive_read_client client;

	/* Registered filter bidders. */
	struct archive_read_filter_bidder bidders[16];

	/* Last filter in chain */
	struct archive_read_filter *filter;

	/* Whether to bypass filter bidding process */
	int bypass_filter_bidding;

	/* File offset of beginning of most recently-read header. */
	int64_t		  header_position;

	/* Nodes and offsets of compressed data block */
	unsigned int data_start_node;
	unsigned int data_end_node;

	/*
	 * Format detection is mostly the same as compression
	 * detection, with one significant difference: The bidders
	 * use the read_ahead calls above to examine the stream rather
	 * than having the supervisor hand them a block of data to
	 * examine.
	 */

	struct archive_format_descriptor {
		void	 *data;
		const char *name;
		int	(*bid)(struct archive_read *, int best_bid);
		int	(*options)(struct archive_read *, const char *key,
		    const char *value);
		int	(*read_header)(struct archive_read *, struct archive_entry *);
		int	(*read_data)(struct archive_read *, const void **, size_t *, int64_t *);
		int	(*read_data_skip)(struct archive_read *);
		int64_t	(*seek_data)(struct archive_read *, int64_t, int);
		int	(*cleanup)(struct archive_read *);
		int	(*format_capabilties)(struct archive_read *);
		int	(*has_encrypted_entries)(struct archive_read *);
	}	formats[16];
	struct archive_format_descriptor	*format; /* Active format. */

	/*
	 * Various information needed by archive_extract.
	 */
	struct archive_read_extract		*extract;
	int			(*cleanup_archive_extract)(struct archive_read *);

	/*
	 * Decryption passphrase.
	 */
	struct {
		struct archive_read_passphrase *first;
		struct archive_read_passphrase **last;
		int candidate;
		archive_passphrase_callback *callback;
		void *client_data;
	}		passphrases;
};

int	__archive_read_register_format(struct archive_read *a,
		void *format_data,
		const char *name,
		int (*bid)(struct archive_read *, int),
		int (*options)(struct archive_read *, const char *, const char *),
		int (*read_header)(struct archive_read *, struct archive_entry *),
		int (*read_data)(struct archive_read *, const void **, size_t *, int64_t *),
		int (*read_data_skip)(struct archive_read *),
		int64_t (*seek_data)(struct archive_read *, int64_t, int),
		int (*cleanup)(struct archive_read *),
		int (*format_capabilities)(struct archive_read *),
		int (*has_encrypted_entries)(struct archive_read *));

int __archive_read_get_bidder(struct archive_read *a,
    struct archive_read_filter_bidder **bidder);

const void *__archive_read_ahead(struct archive_read *, size_t, ssize_t *);
const void *__archive_read_filter_ahead(struct archive_read_filter *,
    size_t, ssize_t *);
int64_t	__archive_read_seek(struct archive_read*, int64_t, int);
int64_t	__archive_read_filter_seek(struct archive_read_filter *, int64_t, int);
int64_t	__archive_read_consume(struct archive_read *, int64_t);
int64_t	__archive_read_filter_consume(struct archive_read_filter *, int64_t);
int __archive_read_header(struct archive_read *, struct archive_entry *);
int __archive_read_program(struct archive_read_filter *, const char *);
void __archive_read_free_filters(struct archive_read *);
struct archive_read_extract *__archive_read_get_extract(struct archive_read *);


/*
 * Get a decryption passphrase.
 */
void __archive_read_reset_passphrase(struct archive_read *a);
const char * __archive_read_next_passphrase(struct archive_read *a);
#endif<|MERGE_RESOLUTION|>--- conflicted
+++ resolved
@@ -24,7 +24,6 @@
  *
  * $FreeBSD$
  */
-<<<<<<< HEAD
 /*
  * CHERI CHANGES START
  * {
@@ -37,12 +36,10 @@
  * }
  * CHERI CHANGES END
  */
-=======
 
 #ifndef ARCHIVE_READ_PRIVATE_H_INCLUDED
 #define ARCHIVE_READ_PRIVATE_H_INCLUDED
 
->>>>>>> 43068e55
 #ifndef __LIBARCHIVE_BUILD
 #ifndef __LIBARCHIVE_TEST
 #error This header is only to be used internally to libarchive.
