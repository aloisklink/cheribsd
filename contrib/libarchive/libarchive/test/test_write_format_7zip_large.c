/*-
 * Copyright (c) 2012 Michihiro NAKAJIMA
 * All rights reserved.
 *
 * Redistribution and use in source and binary forms, with or without
 * modification, are permitted provided that the following conditions
 * are met:
 * 1. Redistributions of source code must retain the above copyright
 *    notice, this list of conditions and the following disclaimer.
 * 2. Redistributions in binary form must reproduce the above copyright
 *    notice, this list of conditions and the following disclaimer in the
 *    documentation and/or other materials provided with the distribution.
 *
 * THIS SOFTWARE IS PROVIDED BY THE AUTHOR(S) ``AS IS'' AND ANY EXPRESS OR
 * IMPLIED WARRANTIES, INCLUDING, BUT NOT LIMITED TO, THE IMPLIED WARRANTIES
 * OF MERCHANTABILITY AND FITNESS FOR A PARTICULAR PURPOSE ARE DISCLAIMED.
 * IN NO EVENT SHALL THE AUTHOR(S) BE LIABLE FOR ANY DIRECT, INDIRECT,
 * INCIDENTAL, SPECIAL, EXEMPLARY, OR CONSEQUENTIAL DAMAGES (INCLUDING, BUT
 * NOT LIMITED TO, PROCUREMENT OF SUBSTITUTE GOODS OR SERVICES; LOSS OF USE,
 * DATA, OR PROFITS; OR BUSINESS INTERRUPTION) HOWEVER CAUSED AND ON ANY
 * THEORY OF LIABILITY, WHETHER IN CONTRACT, STRICT LIABILITY, OR TORT
 * (INCLUDING NEGLIGENCE OR OTHERWISE) ARISING IN ANY WAY OUT OF THE USE OF
 * THIS SOFTWARE, EVEN IF ADVISED OF THE POSSIBILITY OF SUCH DAMAGE.
 */


#include "test.h"
#include "test_utils.h"
__FBSDID("$FreeBSD$");

<<<<<<< HEAD
#define LARGE_SIZE	(16*1024*1024)
#define SLOW_HOST_LARGE_SIZE	(1*1024*1024)
=======
#define LARGE_SIZE	(1*1024*1024)
>>>>>>> 833a452e
static void
test_large(const char *compression_type)
{
	struct archive_entry *ae;
	struct archive *a;
	size_t used;
	size_t buffsize = LARGE_SIZE + 1024 * 256;
	size_t datasize = LARGE_SIZE;
	char *buff, *filedata, *filedata2;
<<<<<<< HEAD

	if (getenv("TEST_SLOW_HOST") != NULL) {
		/*
		 * Use a 1M data size instead of 16M when running on a slow(er)
		 * host such as a fully-emulated QEMU. Using a 16M buffer size
		 * results in many of these tests taking > 10 minutes (and
		 * timing out) when running them as part of the FreeBSD test
		 * suite on QEMU RISC-V.
		 */
		buffsize = SLOW_HOST_LARGE_SIZE + 1024 * 256;
		datasize = SLOW_HOST_LARGE_SIZE;
	}
=======
>>>>>>> 833a452e

	assert((buff = malloc(buffsize)) != NULL);
	assert((filedata = malloc(datasize)) != NULL);
	assert((filedata2 = malloc(datasize)) != NULL);

	/* Create a new archive in memory. */
	assert((a = archive_write_new()) != NULL);
	if (a == NULL || buff == NULL || filedata == NULL || filedata2 == NULL) {
		archive_write_free(a);
		free(buff);
		free(filedata);
		free(filedata2);
		return;
	}
	assertEqualIntA(a, ARCHIVE_OK, archive_write_set_format_7zip(a));
	if (compression_type != NULL &&
	    ARCHIVE_OK != archive_write_set_format_option(a, "7zip",
	    "compression", compression_type)) {
		skipping("%s writing not fully supported on this platform",
		   compression_type);
		assertEqualInt(ARCHIVE_OK, archive_write_free(a));
		free(buff);
		free(filedata);
		free(filedata2);
		return;
	}
	assertEqualIntA(a, ARCHIVE_OK, archive_write_add_filter_none(a));
	assertEqualIntA(a, ARCHIVE_OK,
	    archive_write_open_memory(a, buff, buffsize, &used));

	/*
	 * Write a large file to it.
	 */
	assert((ae = archive_entry_new()) != NULL);
	archive_entry_set_mtime(ae, 1, 100);
	assertEqualInt(1, archive_entry_mtime(ae));
	assertEqualInt(100, archive_entry_mtime_nsec(ae));
	archive_entry_copy_pathname(ae, "file");
	assertEqualString("file", archive_entry_pathname(ae));
	archive_entry_set_mode(ae, AE_IFREG | 0755);
	assertEqualInt((AE_IFREG | 0755), archive_entry_mode(ae));
	archive_entry_set_size(ae, datasize);

	assertEqualInt(0, archive_write_header(a, ae));
	archive_entry_free(ae);
	if (strcmp(compression_type, "ppmd") == 0) {
		/* NOTE: PPMd cannot handle random data correctly.*/
		memset(filedata, 'a', datasize);
	} else {
		fill_with_pseudorandom_data(filedata, datasize);
	}
	assertEqualInt(datasize, archive_write_data(a, filedata, datasize));

	/* Close out the archive. */
	assertEqualIntA(a, ARCHIVE_OK, archive_write_close(a));
	assertEqualInt(ARCHIVE_OK, archive_write_free(a));

	/* Verify the initial header. */
	assertEqualMem(buff, "\x37\x7a\xbc\xaf\x27\x1c\x00\x03", 8);

	/*
	 * Now, read the data back.
	 */
	/* With the test memory reader -- seeking mode. */
	assert((a = archive_read_new()) != NULL);
	assertEqualIntA(a, ARCHIVE_OK, archive_read_support_format_all(a));
	assertEqualIntA(a, ARCHIVE_OK, archive_read_support_filter_all(a));
	assertEqualIntA(a, ARCHIVE_OK, read_open_memory_seek(a, buff, used, 7));

	/*
	 * Read and verify a large file.
	 */
	assertEqualIntA(a, ARCHIVE_OK, archive_read_next_header(a, &ae));
	assertEqualInt(1, archive_entry_mtime(ae));
	assertEqualInt(100, archive_entry_mtime_nsec(ae));
	assertEqualInt(0, archive_entry_atime(ae));
	assertEqualInt(0, archive_entry_ctime(ae));
	assertEqualString("file", archive_entry_pathname(ae));
	assertEqualInt(AE_IFREG | 0755, archive_entry_mode(ae));
	assertEqualInt(datasize, archive_entry_size(ae));
	assertEqualIntA(a, datasize, archive_read_data(a, filedata2, datasize));
	assertEqualMem(filedata, filedata2, datasize);

	/* Verify the end of the archive. */
	assertEqualIntA(a, ARCHIVE_EOF, archive_read_next_header(a, &ae));

	/* Verify archive format. */
	assertEqualIntA(a, ARCHIVE_FILTER_NONE, archive_filter_code(a, 0));
	assertEqualIntA(a, ARCHIVE_FORMAT_7ZIP, archive_format(a));

	assertEqualInt(ARCHIVE_OK, archive_read_close(a));
	assertEqualInt(ARCHIVE_OK, archive_read_free(a));

	free(buff);
	free(filedata);
	free(filedata2);
}

DEFINE_TEST(test_write_format_7zip_large_bzip2)
{
	/* Test that making a 7-Zip archive file with bzip2 compression. */
	test_large("bzip2");
}

DEFINE_TEST(test_write_format_7zip_large_copy)
{
	/* Test that making a 7-Zip archive file without compression. */
	test_large("copy");
}

DEFINE_TEST(test_write_format_7zip_large_deflate)
{
	/* Test that making a 7-Zip archive file with deflate compression. */
	test_large("deflate");
}

DEFINE_TEST(test_write_format_7zip_large_lzma1)
{
	/* Test that making a 7-Zip archive file with lzma1 compression. */
	test_large("lzma1");
}

DEFINE_TEST(test_write_format_7zip_large_lzma2)
{
	/* Test that making a 7-Zip archive file with lzma2 compression. */
	test_large("lzma2");
}

DEFINE_TEST(test_write_format_7zip_large_ppmd)
{
	/* Test that making a 7-Zip archive file with PPMd compression. */
	test_large("ppmd");
}<|MERGE_RESOLUTION|>--- conflicted
+++ resolved
@@ -28,12 +28,7 @@
 #include "test_utils.h"
 __FBSDID("$FreeBSD$");
 
-<<<<<<< HEAD
-#define LARGE_SIZE	(16*1024*1024)
-#define SLOW_HOST_LARGE_SIZE	(1*1024*1024)
-=======
 #define LARGE_SIZE	(1*1024*1024)
->>>>>>> 833a452e
 static void
 test_large(const char *compression_type)
 {
@@ -43,21 +38,6 @@
 	size_t buffsize = LARGE_SIZE + 1024 * 256;
 	size_t datasize = LARGE_SIZE;
 	char *buff, *filedata, *filedata2;
-<<<<<<< HEAD
-
-	if (getenv("TEST_SLOW_HOST") != NULL) {
-		/*
-		 * Use a 1M data size instead of 16M when running on a slow(er)
-		 * host such as a fully-emulated QEMU. Using a 16M buffer size
-		 * results in many of these tests taking > 10 minutes (and
-		 * timing out) when running them as part of the FreeBSD test
-		 * suite on QEMU RISC-V.
-		 */
-		buffsize = SLOW_HOST_LARGE_SIZE + 1024 * 256;
-		datasize = SLOW_HOST_LARGE_SIZE;
-	}
-=======
->>>>>>> 833a452e
 
 	assert((buff = malloc(buffsize)) != NULL);
 	assert((filedata = malloc(datasize)) != NULL);
