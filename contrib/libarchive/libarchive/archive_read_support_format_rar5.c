/*-
* Copyright (c) 2018 Grzegorz Antoniak (http://antoniak.org)
* All rights reserved.
*
* Redistribution and use in source and binary forms, with or without
* modification, are permitted provided that the following conditions
* are met:
* 1. Redistributions of source code must retain the above copyright
*    notice, this list of conditions and the following disclaimer.
* 2. Redistributions in binary form must reproduce the above copyright
*    notice, this list of conditions and the following disclaimer in the
*    documentation and/or other materials provided with the distribution.
*
* THIS SOFTWARE IS PROVIDED BY THE AUTHOR(S) ``AS IS'' AND ANY EXPRESS OR
* IMPLIED WARRANTIES, INCLUDING, BUT NOT LIMITED TO, THE IMPLIED WARRANTIES
* OF MERCHANTABILITY AND FITNESS FOR A PARTICULAR PURPOSE ARE DISCLAIMED.
* IN NO EVENT SHALL THE AUTHOR(S) BE LIABLE FOR ANY DIRECT, INDIRECT,
* INCIDENTAL, SPECIAL, EXEMPLARY, OR CONSEQUENTIAL DAMAGES (INCLUDING, BUT
* NOT LIMITED TO, PROCUREMENT OF SUBSTITUTE GOODS OR SERVICES; LOSS OF USE,
* DATA, OR PROFITS; OR BUSINESS INTERRUPTION) HOWEVER CAUSED AND ON ANY
* THEORY OF LIABILITY, WHETHER IN CONTRACT, STRICT LIABILITY, OR TORT
* (INCLUDING NEGLIGENCE OR OTHERWISE) ARISING IN ANY WAY OUT OF THE USE OF
* THIS SOFTWARE, EVEN IF ADVISED OF THE POSSIBILITY OF SUCH DAMAGE.
*/
// CHERI CHANGES START
// {
//   "updated": 20181121,
//   "changes": [
//     "integer_provenance"
//   ]
// }
// CHERI CHANGES END

#include "archive_platform.h"
#include "archive_endian.h"

#ifdef HAVE_ERRNO_H
#include <errno.h>
#endif
#include <time.h>
#ifdef HAVE_ZLIB_H
#include <zlib.h> /* crc32 */
#endif
#ifdef HAVE_LIMITS_H
#include <limits.h>
#endif

#include "archive.h"
#ifndef HAVE_ZLIB_H
#include "archive_crc32.h"
#endif

#include "archive_entry.h"
#include "archive_entry_locale.h"
#include "archive_ppmd7_private.h"
#include "archive_entry_private.h"

#ifdef HAVE_BLAKE2_H
#include <blake2.h>
#else
#include "archive_blake2.h"
#endif

/*#define CHECK_CRC_ON_SOLID_SKIP*/
/*#define DONT_FAIL_ON_CRC_ERROR*/
/*#define DEBUG*/

#define rar5_min(a, b) (((a) > (b)) ? (b) : (a))
#define rar5_max(a, b) (((a) > (b)) ? (a) : (b))
#define rar5_countof(X) ((const ssize_t) (sizeof(X) / sizeof(*X)))

#if defined DEBUG
#define DEBUG_CODE if(1)
#else
#define DEBUG_CODE if(0)
#endif

/* Real RAR5 magic number is:
 *
 * 0x52, 0x61, 0x72, 0x21, 0x1a, 0x07, 0x01, 0x00
 * "Rar!→•☺·\x00"
 *
 * It's stored in `rar5_signature` after XOR'ing it with 0xA1, because I don't
 * want to put this magic sequence in each binary that uses libarchive, so
 * applications that scan through the file for this marker won't trigger on
 * this "false" one.
 *
 * The array itself is decrypted in `rar5_init` function. */

static unsigned char rar5_signature[] = { 243, 192, 211, 128, 187, 166, 160, 161 };
static const ssize_t rar5_signature_size = sizeof(rar5_signature);
static const size_t g_unpack_window_size = 0x20000;

/* These could have been static const's, but they aren't, because of
 * Visual Studio. */
#define MAX_NAME_IN_CHARS 2048
#define MAX_NAME_IN_BYTES (4 * MAX_NAME_IN_CHARS)

struct file_header {
	ssize_t bytes_remaining;
	ssize_t unpacked_size;
	int64_t last_offset;         /* Used in sanity checks. */
	int64_t last_size;           /* Used in sanity checks. */

	uint8_t solid : 1;           /* Is this a solid stream? */
	uint8_t service : 1;         /* Is this file a service data? */
	uint8_t eof : 1;             /* Did we finish unpacking the file? */
	uint8_t dir : 1;             /* Is this file entry a directory? */

	/* Optional time fields. */
	uint64_t e_mtime;
	uint64_t e_ctime;
	uint64_t e_atime;
	uint32_t e_unix_ns;

	/* Optional hash fields. */
	uint32_t stored_crc32;
	uint32_t calculated_crc32;
	uint8_t blake2sp[32];
	blake2sp_state b2state;
	char has_blake2;

	/* Optional redir fields */
	uint64_t redir_type;
	uint64_t redir_flags;
};

enum EXTRA {
	EX_CRYPT = 0x01,
	EX_HASH = 0x02,
	EX_HTIME = 0x03,
	EX_VERSION = 0x04,
	EX_REDIR = 0x05,
	EX_UOWNER = 0x06,
	EX_SUBDATA = 0x07
};

#define REDIR_SYMLINK_IS_DIR	1

enum REDIR_TYPE {
	REDIR_TYPE_NONE = 0,
	REDIR_TYPE_UNIXSYMLINK = 1,
	REDIR_TYPE_WINSYMLINK = 2,
	REDIR_TYPE_JUNCTION = 3,
	REDIR_TYPE_HARDLINK = 4,
	REDIR_TYPE_FILECOPY = 5,
};

#define	OWNER_USER_NAME		0x01
#define	OWNER_GROUP_NAME	0x02
#define	OWNER_USER_UID		0x04
#define	OWNER_GROUP_GID		0x08
#define	OWNER_MAXNAMELEN	256

enum FILTER_TYPE {
	FILTER_DELTA = 0,   /* Generic pattern. */
	FILTER_E8    = 1,   /* Intel x86 code. */
	FILTER_E8E9  = 2,   /* Intel x86 code. */
	FILTER_ARM   = 3,   /* ARM code. */
	FILTER_AUDIO = 4,   /* Audio filter, not used in RARv5. */
	FILTER_RGB   = 5,   /* Color palette, not used in RARv5. */
	FILTER_ITANIUM = 6, /* Intel's Itanium, not used in RARv5. */
	FILTER_PPM   = 7,   /* Predictive pattern matching, not used in
			       RARv5. */
	FILTER_NONE  = 8,
};

struct filter_info {
	int type;
	int channels;
	int pos_r;

	int64_t block_start;
	ssize_t block_length;
	uint16_t width;
};

struct data_ready {
	char used;
	const uint8_t* buf;
	size_t size;
	int64_t offset;
};

struct cdeque {
	uint16_t beg_pos;
	uint16_t end_pos;
	uint16_t cap_mask;
	uint16_t size;
	size_t* arr;
};

struct decode_table {
	uint32_t size;
	int32_t decode_len[16];
	uint32_t decode_pos[16];
	uint32_t quick_bits;
	uint8_t quick_len[1 << 10];
	uint16_t quick_num[1 << 10];
	uint16_t decode_num[306];
};

struct comp_state {
	/* Flag used to specify if unpacker needs to reinitialize the
	   uncompression context. */
	uint8_t initialized : 1;

	/* Flag used when applying filters. */
	uint8_t all_filters_applied : 1;

	/* Flag used to skip file context reinitialization, used when unpacker
	   is skipping through different multivolume archives. */
	uint8_t switch_multivolume : 1;

	/* Flag used to specify if unpacker has processed the whole data block
	   or just a part of it. */
	uint8_t block_parsing_finished : 1;

	int notused : 4;

	int flags;                   /* Uncompression flags. */
	int method;                  /* Uncompression algorithm method. */
	int version;                 /* Uncompression algorithm version. */
	ssize_t window_size;         /* Size of window_buf. */
	uint8_t* window_buf;         /* Circular buffer used during
	                                decompression. */
	uint8_t* filtered_buf;       /* Buffer used when applying filters. */
	const uint8_t* block_buf;    /* Buffer used when merging blocks. */
	size_t window_mask;          /* Convenience field; window_size - 1. */
	int64_t write_ptr;           /* This amount of data has been unpacked
					in the window buffer. */
	int64_t last_write_ptr;      /* This amount of data has been stored in
	                                the output file. */
	int64_t last_unstore_ptr;    /* Counter of bytes extracted during
	                                unstoring. This is separate from
	                                last_write_ptr because of how SERVICE
	                                base blocks are handled during skipping
	                                in solid multiarchive archives. */
	int64_t solid_offset;        /* Additional offset inside the window
	                                buffer, used in unpacking solid
	                                archives. */
	ssize_t cur_block_size;      /* Size of current data block. */
	int last_len;                /* Flag used in lzss decompression. */

	/* Decode tables used during lzss uncompression. */

#define HUFF_BC 20
	struct decode_table bd;      /* huffman bit lengths */
#define HUFF_NC 306
	struct decode_table ld;      /* literals */
#define HUFF_DC 64
	struct decode_table dd;      /* distances */
#define HUFF_LDC 16
	struct decode_table ldd;     /* lower bits of distances */
#define HUFF_RC 44
	struct decode_table rd;      /* repeating distances */
#define HUFF_TABLE_SIZE (HUFF_NC + HUFF_DC + HUFF_RC + HUFF_LDC)

	/* Circular deque for storing filters. */
	struct cdeque filters;
	int64_t last_block_start;    /* Used for sanity checking. */
	ssize_t last_block_length;   /* Used for sanity checking. */

	/* Distance cache used during lzss uncompression. */
	int dist_cache[4];

	/* Data buffer stack. */
	struct data_ready dready[2];
};

/* Bit reader state. */
struct bit_reader {
	int8_t bit_addr;    /* Current bit pointer inside current byte. */
	int in_addr;        /* Current byte pointer. */
};

/* RARv5 block header structure. Use bf_* functions to get values from
 * block_flags_u8 field. I.e. bf_byte_count, etc. */
struct compressed_block_header {
	/* block_flags_u8 contain fields encoded in little-endian bitfield:
	 *
	 * - table present flag (shr 7, and 1),
	 * - last block flag    (shr 6, and 1),
	 * - byte_count         (shr 3, and 7),
	 * - bit_size           (shr 0, and 7).
	 */
	uint8_t block_flags_u8;
	uint8_t block_cksum;
};

/* RARv5 main header structure. */
struct main_header {
	/* Does the archive contain solid streams? */
	uint8_t solid : 1;

	/* If this a multi-file archive? */
	uint8_t volume : 1;
	uint8_t endarc : 1;
	uint8_t notused : 5;

	unsigned int vol_no;
};

struct generic_header {
	uint8_t split_after : 1;
	uint8_t split_before : 1;
	uint8_t padding : 6;
	int size;
	int last_header_id;
};

struct multivolume {
	unsigned int expected_vol_no;
	uint8_t* push_buf;
};

/* Main context structure. */
struct rar5 {
	int header_initialized;

	/* Set to 1 if current file is positioned AFTER the magic value
	 * of the archive file. This is used in header reading functions. */
	int skipped_magic;

	/* Set to not zero if we're in skip mode (either by calling
	 * rar5_data_skip function or when skipping over solid streams).
	 * Set to 0 when in * extraction mode. This is used during checksum
	 * calculation functions. */
	int skip_mode;

	/* Set to not zero if we're in block merging mode (i.e. when switching
	 * to another file in multivolume archive, last block from 1st archive
	 * needs to be merged with 1st block from 2nd archive). This flag
	 * guards against recursive use of the merging function, which doesn't
	 * support recursive calls. */
	int merge_mode;

	/* An offset to QuickOpen list. This is not supported by this unpacker,
	 * because we're focusing on streaming interface. QuickOpen is designed
	 * to make things quicker for non-stream interfaces, so it's not our
	 * use case. */
	uint64_t qlist_offset;

	/* An offset to additional Recovery data. This is not supported by this
	 * unpacker. Recovery data are additional Reed-Solomon codes that could
	 * be used to calculate bytes that are missing in archive or are
	 * corrupted. */
	uint64_t rr_offset;

	/* Various context variables grouped to different structures. */
	struct generic_header generic;
	struct main_header main;
	struct comp_state cstate;
	struct file_header file;
	struct bit_reader bits;
	struct multivolume vol;

	/* The header of currently processed RARv5 block. Used in main
	 * decompression logic loop. */
	struct compressed_block_header last_block_hdr;
};

/* Forward function declarations. */

static int verify_global_checksums(struct archive_read* a);
static int rar5_read_data_skip(struct archive_read *a);
static int push_data_ready(struct archive_read* a, struct rar5* rar,
	const uint8_t* buf, size_t size, int64_t offset);

/* CDE_xxx = Circular Double Ended (Queue) return values. */
enum CDE_RETURN_VALUES {
	CDE_OK, CDE_ALLOC, CDE_PARAM, CDE_OUT_OF_BOUNDS,
};

/* Clears the contents of this circular deque. */
static void cdeque_clear(struct cdeque* d) {
	d->size = 0;
	d->beg_pos = 0;
	d->end_pos = 0;
}

/* Creates a new circular deque object. Capacity must be power of 2: 8, 16, 32,
 * 64, 256, etc. When the user will add another item above current capacity,
 * the circular deque will overwrite the oldest entry. */
static int cdeque_init(struct cdeque* d, int max_capacity_power_of_2) {
	if(d == NULL || max_capacity_power_of_2 == 0)
		return CDE_PARAM;

	d->cap_mask = max_capacity_power_of_2 - 1;
	d->arr = NULL;

	if((max_capacity_power_of_2 & d->cap_mask) > 0)
		return CDE_PARAM;

	cdeque_clear(d);
	d->arr = malloc(sizeof(void*) * max_capacity_power_of_2);

	return d->arr ? CDE_OK : CDE_ALLOC;
}

/* Return the current size (not capacity) of circular deque `d`. */
static size_t cdeque_size(struct cdeque* d) {
	return d->size;
}

/* Returns the first element of current circular deque. Note that this function
 * doesn't perform any bounds checking. If you need bounds checking, use
 * `cdeque_front()` function instead. */
static void cdeque_front_fast(struct cdeque* d, void** value) {
<<<<<<< HEAD
    *value = (void*)(intptr_t) d->arr[d->beg_pos];
=======
	*value = (void*) d->arr[d->beg_pos];
>>>>>>> 404308eb
}

/* Returns the first element of current circular deque. This function
 * performs bounds checking. */
static int cdeque_front(struct cdeque* d, void** value) {
	if(d->size > 0) {
		cdeque_front_fast(d, value);
		return CDE_OK;
	} else
		return CDE_OUT_OF_BOUNDS;
}

/* Pushes a new element into the end of this circular deque object. If current
 * size will exceed capacity, the oldest element will be overwritten. */
static int cdeque_push_back(struct cdeque* d, void* item) {
	if(d == NULL)
		return CDE_PARAM;

	if(d->size == d->cap_mask + 1)
		return CDE_OUT_OF_BOUNDS;

	d->arr[d->end_pos] = (size_t) item;
	d->end_pos = (d->end_pos + 1) & d->cap_mask;
	d->size++;

	return CDE_OK;
}

/* Pops a front element of this circular deque object and returns its value.
 * This function doesn't perform any bounds checking. */
static void cdeque_pop_front_fast(struct cdeque* d, void** value) {
<<<<<<< HEAD
    *value = (void*)(intptr_t) d->arr[d->beg_pos];
    d->beg_pos = (d->beg_pos + 1) & d->cap_mask;
    d->size--;
=======
	*value = (void*) d->arr[d->beg_pos];
	d->beg_pos = (d->beg_pos + 1) & d->cap_mask;
	d->size--;
>>>>>>> 404308eb
}

/* Pops a front element of this circular deque object and returns its value.
 * This function performs bounds checking. */
static int cdeque_pop_front(struct cdeque* d, void** value) {
	if(!d || !value)
		return CDE_PARAM;

	if(d->size == 0)
		return CDE_OUT_OF_BOUNDS;

	cdeque_pop_front_fast(d, value);
	return CDE_OK;
}

/* Convenience function to cast filter_info** to void **. */
static void** cdeque_filter_p(struct filter_info** f) {
<<<<<<< HEAD
    return (void**) (intptr_t) f;
=======
	return (void**) (size_t) f;
>>>>>>> 404308eb
}

/* Convenience function to cast filter_info* to void *. */
static void* cdeque_filter(struct filter_info* f) {
<<<<<<< HEAD
    return (void**) (intptr_t) f;
=======
	return (void**) (size_t) f;
>>>>>>> 404308eb
}

/* Destroys this circular deque object. Deallocates the memory of the
 * collection buffer, but doesn't deallocate the memory of any pointer passed
 * to this deque as a value. */
static void cdeque_free(struct cdeque* d) {
	if(!d)
		return;

	if(!d->arr)
		return;

	free(d->arr);

	d->arr = NULL;
	d->beg_pos = -1;
	d->end_pos = -1;
	d->cap_mask = 0;
}

static inline
uint8_t bf_bit_size(const struct compressed_block_header* hdr) {
	return hdr->block_flags_u8 & 7;
}

static inline
uint8_t bf_byte_count(const struct compressed_block_header* hdr) {
	return (hdr->block_flags_u8 >> 3) & 7;
}

static inline
uint8_t bf_is_table_present(const struct compressed_block_header* hdr) {
	return (hdr->block_flags_u8 >> 7) & 1;
}

static inline struct rar5* get_context(struct archive_read* a) {
	return (struct rar5*) a->format->data;
}

/* Convenience functions used by filter implementations. */
static void circular_memcpy(uint8_t* dst, uint8_t* window, const uint64_t mask,
    int64_t start, int64_t end)
{
	if((start & mask) > (end & mask)) {
		ssize_t len1 = mask + 1 - (start & mask);
		ssize_t len2 = end & mask;

		memcpy(dst, &window[start & mask], len1);
		memcpy(dst + len1, window, len2);
	} else {
		memcpy(dst, &window[start & mask], (size_t) (end - start));
	}
}

static uint32_t read_filter_data(struct rar5* rar, uint32_t offset) {
	uint8_t linear_buf[4];
	circular_memcpy(linear_buf, rar->cstate.window_buf,
	    rar->cstate.window_mask, offset, offset + 4);
	return archive_le32dec(linear_buf);
}

static void write_filter_data(struct rar5* rar, uint32_t offset,
    uint32_t value)
{
	archive_le32enc(&rar->cstate.filtered_buf[offset], value);
}

/* Allocates a new filter descriptor and adds it to the filter array. */
static struct filter_info* add_new_filter(struct rar5* rar) {
	struct filter_info* f =
		(struct filter_info*) calloc(1, sizeof(struct filter_info));

	if(!f) {
		return NULL;
	}

	cdeque_push_back(&rar->cstate.filters, cdeque_filter(f));
	return f;
}

static int run_delta_filter(struct rar5* rar, struct filter_info* flt) {
	int i;
	ssize_t dest_pos, src_pos = 0;

	for(i = 0; i < flt->channels; i++) {
		uint8_t prev_byte = 0;
		for(dest_pos = i;
				dest_pos < flt->block_length;
				dest_pos += flt->channels)
		{
			uint8_t byte;

			byte = rar->cstate.window_buf[
			    (rar->cstate.solid_offset + flt->block_start +
			    src_pos) & rar->cstate.window_mask];

			prev_byte -= byte;
			rar->cstate.filtered_buf[dest_pos] = prev_byte;
			src_pos++;
		}
	}

	return ARCHIVE_OK;
}

static int run_e8e9_filter(struct rar5* rar, struct filter_info* flt,
		int extended)
{
	const uint32_t file_size = 0x1000000;
	ssize_t i;

	circular_memcpy(rar->cstate.filtered_buf,
	    rar->cstate.window_buf, rar->cstate.window_mask,
	    rar->cstate.solid_offset + flt->block_start,
	    rar->cstate.solid_offset + flt->block_start + flt->block_length);

	for(i = 0; i < flt->block_length - 4;) {
		uint8_t b = rar->cstate.window_buf[
		    (rar->cstate.solid_offset + flt->block_start +
		    i++) & rar->cstate.window_mask];

		/*
		 * 0xE8 = x86's call <relative_addr_uint32> (function call)
		 * 0xE9 = x86's jmp <relative_addr_uint32> (unconditional jump)
		 */
		if(b == 0xE8 || (extended && b == 0xE9)) {

			uint32_t addr;
			uint32_t offset = (i + flt->block_start) % file_size;

			addr = read_filter_data(rar,
			    (uint32_t)(rar->cstate.solid_offset +
			    flt->block_start + i) & rar->cstate.window_mask);

			if(addr & 0x80000000) {
				if(((addr + offset) & 0x80000000) == 0) {
					write_filter_data(rar, (uint32_t)i,
					    addr + file_size);
				}
			} else {
				if((addr - file_size) & 0x80000000) {
					uint32_t naddr = addr - offset;
					write_filter_data(rar, (uint32_t)i,
					    naddr);
				}
			}

			i += 4;
		}
	}

	return ARCHIVE_OK;
}

static int run_arm_filter(struct rar5* rar, struct filter_info* flt) {
	ssize_t i = 0;
	uint32_t offset;

	circular_memcpy(rar->cstate.filtered_buf,
	    rar->cstate.window_buf, rar->cstate.window_mask,
	    rar->cstate.solid_offset + flt->block_start,
	    rar->cstate.solid_offset + flt->block_start + flt->block_length);

	for(i = 0; i < flt->block_length - 3; i += 4) {
		uint8_t* b = &rar->cstate.window_buf[
		    (rar->cstate.solid_offset +
		    flt->block_start + i) & rar->cstate.window_mask];

		if(b[3] == 0xEB) {
			/* 0xEB = ARM's BL (branch + link) instruction. */
			offset = read_filter_data(rar,
			    (rar->cstate.solid_offset + flt->block_start + i) &
			     rar->cstate.window_mask) & 0x00ffffff;

			offset -= (uint32_t) ((i + flt->block_start) / 4);
			offset = (offset & 0x00ffffff) | 0xeb000000;
			write_filter_data(rar, (uint32_t)i, offset);
		}
	}

	return ARCHIVE_OK;
}

static int run_filter(struct archive_read* a, struct filter_info* flt) {
	int ret;
	struct rar5* rar = get_context(a);

	free(rar->cstate.filtered_buf);

	rar->cstate.filtered_buf = malloc(flt->block_length);
	if(!rar->cstate.filtered_buf) {
		archive_set_error(&a->archive, ENOMEM,
		    "Can't allocate memory for filter data.");
		return ARCHIVE_FATAL;
	}

	switch(flt->type) {
		case FILTER_DELTA:
			ret = run_delta_filter(rar, flt);
			break;

		case FILTER_E8:
			/* fallthrough */
		case FILTER_E8E9:
			ret = run_e8e9_filter(rar, flt,
			    flt->type == FILTER_E8E9);
			break;

		case FILTER_ARM:
			ret = run_arm_filter(rar, flt);
			break;

		default:
			archive_set_error(&a->archive,
			    ARCHIVE_ERRNO_FILE_FORMAT,
			    "Unsupported filter type: 0x%x", flt->type);
			return ARCHIVE_FATAL;
	}

	if(ret != ARCHIVE_OK) {
		/* Filter has failed. */
		return ret;
	}

	if(ARCHIVE_OK != push_data_ready(a, rar, rar->cstate.filtered_buf,
	    flt->block_length, rar->cstate.last_write_ptr))
	{
		archive_set_error(&a->archive, ARCHIVE_ERRNO_PROGRAMMER,
		    "Stack overflow when submitting unpacked data");

		return ARCHIVE_FATAL;
	}

	rar->cstate.last_write_ptr += flt->block_length;
	return ARCHIVE_OK;
}

/* The `push_data` function submits the selected data range to the user.
 * Next call of `use_data` will use the pointer, size and offset arguments
 * that are specified here. These arguments are pushed to the FIFO stack here,
 * and popped from the stack by the `use_data` function. */
static void push_data(struct archive_read* a, struct rar5* rar,
    const uint8_t* buf, int64_t idx_begin, int64_t idx_end)
{
	const uint64_t wmask = rar->cstate.window_mask;
	const ssize_t solid_write_ptr = (rar->cstate.solid_offset +
	    rar->cstate.last_write_ptr) & wmask;

	idx_begin += rar->cstate.solid_offset;
	idx_end += rar->cstate.solid_offset;

	/* Check if our unpacked data is wrapped inside the window circular
	 * buffer.  If it's not wrapped, it can be copied out by using
	 * a single memcpy, but when it's wrapped, we need to copy the first
	 * part with one memcpy, and the second part with another memcpy. */

	if((idx_begin & wmask) > (idx_end & wmask)) {
		/* The data is wrapped (begin offset sis bigger than end
		 * offset). */
		const ssize_t frag1_size = rar->cstate.window_size -
		    (idx_begin & wmask);
		const ssize_t frag2_size = idx_end & wmask;

		/* Copy the first part of the buffer first. */
		push_data_ready(a, rar, buf + solid_write_ptr, frag1_size,
		    rar->cstate.last_write_ptr);

		/* Copy the second part of the buffer. */
		push_data_ready(a, rar, buf, frag2_size,
		    rar->cstate.last_write_ptr + frag1_size);

		rar->cstate.last_write_ptr += frag1_size + frag2_size;
	} else {
		/* Data is not wrapped, so we can just use one call to copy the
		 * data. */
		push_data_ready(a, rar,
		    buf + solid_write_ptr, (idx_end - idx_begin) & wmask,
		    rar->cstate.last_write_ptr);

		rar->cstate.last_write_ptr += idx_end - idx_begin;
	}
}

/* Convenience function that submits the data to the user. It uses the
 * unpack window buffer as a source location. */
static void push_window_data(struct archive_read* a, struct rar5* rar,
    int64_t idx_begin, int64_t idx_end)
{
	push_data(a, rar, rar->cstate.window_buf, idx_begin, idx_end);
}

static int apply_filters(struct archive_read* a) {
	struct filter_info* flt;
	struct rar5* rar = get_context(a);
	int ret;

	rar->cstate.all_filters_applied = 0;

	/* Get the first filter that can be applied to our data. The data
	 * needs to be fully unpacked before the filter can be run. */
	if(CDE_OK == cdeque_front(&rar->cstate.filters,
	    cdeque_filter_p(&flt))) {
		/* Check if our unpacked data fully covers this filter's
		 * range. */
		if(rar->cstate.write_ptr > flt->block_start &&
		    rar->cstate.write_ptr >= flt->block_start +
		    flt->block_length) {
			/* Check if we have some data pending to be written
			 * right before the filter's start offset. */
			if(rar->cstate.last_write_ptr == flt->block_start) {
				/* Run the filter specified by descriptor
				 * `flt`. */
				ret = run_filter(a, flt);
				if(ret != ARCHIVE_OK) {
					/* Filter failure, return error. */
					return ret;
				}

				/* Filter descriptor won't be needed anymore
				 * after it's used, * so remove it from the
				 * filter list and free its memory. */
				(void) cdeque_pop_front(&rar->cstate.filters,
				    cdeque_filter_p(&flt));

				free(flt);
			} else {
				/* We can't run filters yet, dump the memory
				 * right before the filter. */
				push_window_data(a, rar,
				    rar->cstate.last_write_ptr,
				    flt->block_start);
			}

			/* Return 'filter applied or not needed' state to the
			 * caller. */
			return ARCHIVE_RETRY;
		}
	}

	rar->cstate.all_filters_applied = 1;
	return ARCHIVE_OK;
}

static void dist_cache_push(struct rar5* rar, int value) {
	int* q = rar->cstate.dist_cache;

	q[3] = q[2];
	q[2] = q[1];
	q[1] = q[0];
	q[0] = value;
}

static int dist_cache_touch(struct rar5* rar, int idx) {
	int* q = rar->cstate.dist_cache;
	int i, dist = q[idx];

	for(i = idx; i > 0; i--)
		q[i] = q[i - 1];

	q[0] = dist;
	return dist;
}

static void free_filters(struct rar5* rar) {
	struct cdeque* d = &rar->cstate.filters;

	/* Free any remaining filters. All filters should be naturally
	 * consumed by the unpacking function, so remaining filters after
	 * unpacking normally mean that unpacking wasn't successful.
	 * But still of course we shouldn't leak memory in such case. */

	/* cdeque_size() is a fast operation, so we can use it as a loop
	 * expression. */
	while(cdeque_size(d) > 0) {
		struct filter_info* f = NULL;

		/* Pop_front will also decrease the collection's size. */
		if (CDE_OK == cdeque_pop_front(d, cdeque_filter_p(&f)))
			free(f);
	}

	cdeque_clear(d);

	/* Also clear out the variables needed for sanity checking. */
	rar->cstate.last_block_start = 0;
	rar->cstate.last_block_length = 0;
}

static void reset_file_context(struct rar5* rar) {
	memset(&rar->file, 0, sizeof(rar->file));
	blake2sp_init(&rar->file.b2state, 32);

	if(rar->main.solid) {
		rar->cstate.solid_offset += rar->cstate.write_ptr;
	} else {
		rar->cstate.solid_offset = 0;
	}

	rar->cstate.write_ptr = 0;
	rar->cstate.last_write_ptr = 0;
	rar->cstate.last_unstore_ptr = 0;

	rar->file.redir_type = REDIR_TYPE_NONE;
	rar->file.redir_flags = 0;

	free_filters(rar);
}

static inline int get_archive_read(struct archive* a,
    struct archive_read** ar)
{
	*ar = (struct archive_read*) a;
	archive_check_magic(a, ARCHIVE_READ_MAGIC, ARCHIVE_STATE_NEW,
	    "archive_read_support_format_rar5");

	return ARCHIVE_OK;
}

static int read_ahead(struct archive_read* a, size_t how_many,
    const uint8_t** ptr)
{
	if(!ptr)
		return 0;

	ssize_t avail = -1;
	*ptr = __archive_read_ahead(a, how_many, &avail);
	if(*ptr == NULL) {
		return 0;
	}

	return 1;
}

static int consume(struct archive_read* a, int64_t how_many) {
	int ret;

	ret = how_many == __archive_read_consume(a, how_many)
		? ARCHIVE_OK
		: ARCHIVE_FATAL;

	return ret;
}

/**
 * Read a RAR5 variable sized numeric value. This value will be stored in
 * `pvalue`. The `pvalue_len` argument points to a variable that will receive
 * the byte count that was consumed in order to decode the `pvalue` value, plus
 * one.
 *
 * pvalue_len is optional and can be NULL.
 *
 * NOTE: if `pvalue_len` is NOT NULL, the caller needs to manually consume
 * the number of bytes that `pvalue_len` value contains. If the `pvalue_len`
 * is NULL, this consuming operation is done automatically.
 *
 * Returns 1 if *pvalue was successfully read.
 * Returns 0 if there was an error. In this case, *pvalue contains an
 *           invalid value.
 */

static int read_var(struct archive_read* a, uint64_t* pvalue,
    uint64_t* pvalue_len)
{
	uint64_t result = 0;
	size_t shift, i;
	const uint8_t* p;
	uint8_t b;

	/* We will read maximum of 8 bytes. We don't have to handle the
	 * situation to read the RAR5 variable-sized value stored at the end of
	 * the file, because such situation will never happen. */
	if(!read_ahead(a, 8, &p))
		return 0;

	for(shift = 0, i = 0; i < 8; i++, shift += 7) {
		b = p[i];

		/* Strip the MSB from the input byte and add the resulting
		 * number to the `result`. */
		result += (b & (uint64_t)0x7F) << shift;

		/* MSB set to 1 means we need to continue decoding process.
		 * MSB set to 0 means we're done.
		 *
		 * This conditional checks for the second case. */
		if((b & 0x80) == 0) {
			if(pvalue) {
				*pvalue = result;
			}

			/* If the caller has passed the `pvalue_len` pointer,
			 * store the number of consumed bytes in it and do NOT
			 * consume those bytes, since the caller has all the
			 * information it needs to perform */
			if(pvalue_len) {
				*pvalue_len = 1 + i;
			} else {
				/* If the caller did not provide the
				 * `pvalue_len` pointer, it will not have the
				 * possibility to advance the file pointer,
				 * because it will not know how many bytes it
				 * needs to consume. This is why we handle
				 * such situation here automatically. */
				if(ARCHIVE_OK != consume(a, 1 + i)) {
					return 0;
				}
			}

			/* End of decoding process, return success. */
			return 1;
		}
	}

	/* The decoded value takes the maximum number of 8 bytes.
	 * It's a maximum number of bytes, so end decoding process here
	 * even if the first bit of last byte is 1. */
	if(pvalue) {
		*pvalue = result;
	}

	if(pvalue_len) {
		*pvalue_len = 9;
	} else {
		if(ARCHIVE_OK != consume(a, 9)) {
			return 0;
		}
	}

	return 1;
}

static int read_var_sized(struct archive_read* a, size_t* pvalue,
    size_t* pvalue_len)
{
	uint64_t v;
	uint64_t v_size = 0;

	const int ret = pvalue_len ? read_var(a, &v, &v_size)
				   : read_var(a, &v, NULL);

	if(ret == 1 && pvalue) {
		*pvalue = (size_t) v;
	}

	if(pvalue_len) {
		/* Possible data truncation should be safe. */
		*pvalue_len = (size_t) v_size;
	}

	return ret;
}

static int read_bits_32(struct rar5* rar, const uint8_t* p, uint32_t* value) {
	uint32_t bits = ((uint32_t) p[rar->bits.in_addr]) << 24;
	bits |= p[rar->bits.in_addr + 1] << 16;
	bits |= p[rar->bits.in_addr + 2] << 8;
	bits |= p[rar->bits.in_addr + 3];
	bits <<= rar->bits.bit_addr;
	bits |= p[rar->bits.in_addr + 4] >> (8 - rar->bits.bit_addr);
	*value = bits;
	return ARCHIVE_OK;
}

static int read_bits_16(struct rar5* rar, const uint8_t* p, uint16_t* value) {
	int bits = (int) ((uint32_t) p[rar->bits.in_addr]) << 16;
	bits |= (int) p[rar->bits.in_addr + 1] << 8;
	bits |= (int) p[rar->bits.in_addr + 2];
	bits >>= (8 - rar->bits.bit_addr);
	*value = bits & 0xffff;
	return ARCHIVE_OK;
}

static void skip_bits(struct rar5* rar, int bits) {
	const int new_bits = rar->bits.bit_addr + bits;
	rar->bits.in_addr += new_bits >> 3;
	rar->bits.bit_addr = new_bits & 7;
}

/* n = up to 16 */
static int read_consume_bits(struct rar5* rar, const uint8_t* p, int n,
    int* value)
{
	uint16_t v;
	int ret, num;

	if(n == 0 || n > 16) {
		/* This is a programmer error and should never happen
		 * in runtime. */
		return ARCHIVE_FATAL;
	}

	ret = read_bits_16(rar, p, &v);
	if(ret != ARCHIVE_OK)
		return ret;

	num = (int) v;
	num >>= 16 - n;

	skip_bits(rar, n);

	if(value)
		*value = num;

	return ARCHIVE_OK;
}

static int read_u32(struct archive_read* a, uint32_t* pvalue) {
	const uint8_t* p;
	if(!read_ahead(a, 4, &p))
		return 0;

	*pvalue = archive_le32dec(p);
	return ARCHIVE_OK == consume(a, 4) ? 1 : 0;
}

static int read_u64(struct archive_read* a, uint64_t* pvalue) {
	const uint8_t* p;
	if(!read_ahead(a, 8, &p))
		return 0;

	*pvalue = archive_le64dec(p);
	return ARCHIVE_OK == consume(a, 8) ? 1 : 0;
}

static int bid_standard(struct archive_read* a) {
	const uint8_t* p;

	if(!read_ahead(a, rar5_signature_size, &p))
		return -1;

	if(!memcmp(rar5_signature, p, rar5_signature_size))
		return 30;

	return -1;
}

static int rar5_bid(struct archive_read* a, int best_bid) {
	int my_bid;

	if(best_bid > 30)
		return -1;

	my_bid = bid_standard(a);
	if(my_bid > -1) {
		return my_bid;
	}

	return -1;
}

static int rar5_options(struct archive_read *a, const char *key,
    const char *val) {
	(void) a;
	(void) key;
	(void) val;

	/* No options supported in this version. Return the ARCHIVE_WARN code
	 * to signal the options supervisor that the unpacker didn't handle
	 * setting this option. */

	return ARCHIVE_WARN;
}

static void init_header(struct archive_read* a) {
	a->archive.archive_format = ARCHIVE_FORMAT_RAR_V5;
	a->archive.archive_format_name = "RAR5";
}

enum HEADER_FLAGS {
	HFL_EXTRA_DATA = 0x0001,
	HFL_DATA = 0x0002,
	HFL_SKIP_IF_UNKNOWN = 0x0004,
	HFL_SPLIT_BEFORE = 0x0008,
	HFL_SPLIT_AFTER = 0x0010,
	HFL_CHILD = 0x0020,
	HFL_INHERITED = 0x0040
};

static int process_main_locator_extra_block(struct archive_read* a,
    struct rar5* rar)
{
	uint64_t locator_flags;

	if(!read_var(a, &locator_flags, NULL)) {
		return ARCHIVE_EOF;
	}

	enum LOCATOR_FLAGS {
		QLIST = 0x01, RECOVERY = 0x02,
	};

	if(locator_flags & QLIST) {
		if(!read_var(a, &rar->qlist_offset, NULL)) {
			return ARCHIVE_EOF;
		}

		/* qlist is not used */
	}

	if(locator_flags & RECOVERY) {
		if(!read_var(a, &rar->rr_offset, NULL)) {
			return ARCHIVE_EOF;
		}

		/* rr is not used */
	}

	return ARCHIVE_OK;
}

static int parse_file_extra_hash(struct archive_read* a, struct rar5* rar,
    ssize_t* extra_data_size)
{
	size_t hash_type;
	size_t value_len;

	if(!read_var_sized(a, &hash_type, &value_len))
		return ARCHIVE_EOF;

	*extra_data_size -= value_len;
	if(ARCHIVE_OK != consume(a, value_len)) {
		return ARCHIVE_EOF;
	}

	enum HASH_TYPE {
		BLAKE2sp = 0x00
	};

	/* The file uses BLAKE2sp checksum algorithm instead of plain old
	 * CRC32. */
	if(hash_type == BLAKE2sp) {
		const uint8_t* p;
		const int hash_size = sizeof(rar->file.blake2sp);

		if(!read_ahead(a, hash_size, &p))
			return ARCHIVE_EOF;

		rar->file.has_blake2 = 1;
		memcpy(&rar->file.blake2sp, p, hash_size);

		if(ARCHIVE_OK != consume(a, hash_size)) {
			return ARCHIVE_EOF;
		}

		*extra_data_size -= hash_size;
	} else {
		archive_set_error(&a->archive, ARCHIVE_ERRNO_FILE_FORMAT,
		    "Unsupported hash type (0x%x)", (int) hash_type);
		return ARCHIVE_FATAL;
	}

	return ARCHIVE_OK;
}

static uint64_t time_win_to_unix(uint64_t win_time) {
	const size_t ns_in_sec = 10000000;
	const uint64_t sec_to_unix = 11644473600LL;
	return win_time / ns_in_sec - sec_to_unix;
}

static int parse_htime_item(struct archive_read* a, char unix_time,
    uint64_t* where, ssize_t* extra_data_size)
{
	if(unix_time) {
		uint32_t time_val;
		if(!read_u32(a, &time_val))
			return ARCHIVE_EOF;

		*extra_data_size -= 4;
		*where = (uint64_t) time_val;
	} else {
		uint64_t windows_time;
		if(!read_u64(a, &windows_time))
			return ARCHIVE_EOF;

		*where = time_win_to_unix(windows_time);
		*extra_data_size -= 8;
	}

	return ARCHIVE_OK;
}

static int parse_file_extra_version(struct archive_read* a,
    struct archive_entry* e, ssize_t* extra_data_size)
{
	size_t flags = 0;
	size_t version = 0;
	size_t value_len = 0;
	struct archive_string version_string;
	struct archive_string name_utf8_string;

	/* Flags are ignored. */
	if(!read_var_sized(a, &flags, &value_len))
		return ARCHIVE_EOF;

	*extra_data_size -= value_len;
	if(ARCHIVE_OK != consume(a, value_len))
		return ARCHIVE_EOF;

	if(!read_var_sized(a, &version, &value_len))
		return ARCHIVE_EOF;

	*extra_data_size -= value_len;
	if(ARCHIVE_OK != consume(a, value_len))
		return ARCHIVE_EOF;

	/* extra_data_size should be zero here. */

	const char* cur_filename = archive_entry_pathname_utf8(e);
	if(cur_filename == NULL) {
		archive_set_error(&a->archive, ARCHIVE_ERRNO_PROGRAMMER,
		    "Version entry without file name");
		return ARCHIVE_FATAL;
	}

	archive_string_init(&version_string);
	archive_string_init(&name_utf8_string);

	/* Prepare a ;123 suffix for the filename, where '123' is the version
	 * value of this file. */
	archive_string_sprintf(&version_string, ";%zu", version);

	/* Build the new filename. */
	archive_strcat(&name_utf8_string, cur_filename);
	archive_strcat(&name_utf8_string, version_string.s);

	/* Apply the new filename into this file's context. */
	archive_entry_update_pathname_utf8(e, name_utf8_string.s);

	/* Free buffers. */
	archive_string_free(&version_string);
	archive_string_free(&name_utf8_string);
	return ARCHIVE_OK;
}

static int parse_file_extra_htime(struct archive_read* a,
    struct archive_entry* e, struct rar5* rar, ssize_t* extra_data_size)
{
	char unix_time = 0;
	size_t flags;
	size_t value_len;

	enum HTIME_FLAGS {
		IS_UNIX       = 0x01,
		HAS_MTIME     = 0x02,
		HAS_CTIME     = 0x04,
		HAS_ATIME     = 0x08,
		HAS_UNIX_NS   = 0x10,
	};

	if(!read_var_sized(a, &flags, &value_len))
		return ARCHIVE_EOF;

	*extra_data_size -= value_len;
	if(ARCHIVE_OK != consume(a, value_len)) {
		return ARCHIVE_EOF;
	}

	unix_time = flags & IS_UNIX;

	if(flags & HAS_MTIME) {
		parse_htime_item(a, unix_time, &rar->file.e_mtime,
		    extra_data_size);
		archive_entry_set_mtime(e, rar->file.e_mtime, 0);
	}

	if(flags & HAS_CTIME) {
		parse_htime_item(a, unix_time, &rar->file.e_ctime,
		    extra_data_size);
		archive_entry_set_ctime(e, rar->file.e_ctime, 0);
	}

	if(flags & HAS_ATIME) {
		parse_htime_item(a, unix_time, &rar->file.e_atime,
		    extra_data_size);
		archive_entry_set_atime(e, rar->file.e_atime, 0);
	}

	if(flags & HAS_UNIX_NS) {
		if(!read_u32(a, &rar->file.e_unix_ns))
			return ARCHIVE_EOF;

		*extra_data_size -= 4;
	}

	return ARCHIVE_OK;
}

static int parse_file_extra_redir(struct archive_read* a,
    struct archive_entry* e, struct rar5* rar, ssize_t* extra_data_size)
{
	uint64_t value_size = 0;
	size_t target_size = 0;
	char target_utf8_buf[MAX_NAME_IN_BYTES];
	const uint8_t* p;

	if(!read_var(a, &rar->file.redir_type, &value_size))
		return ARCHIVE_EOF;
	if(ARCHIVE_OK != consume(a, (int64_t)value_size))
		return ARCHIVE_EOF;
	*extra_data_size -= value_size;

	if(!read_var(a, &rar->file.redir_flags, &value_size))
		return ARCHIVE_EOF;
	if(ARCHIVE_OK != consume(a, (int64_t)value_size))
		return ARCHIVE_EOF;
	*extra_data_size -= value_size;

	if(!read_var_sized(a, &target_size, NULL))
		return ARCHIVE_EOF;
	*extra_data_size -= target_size + 1;

	if(!read_ahead(a, target_size, &p))
		return ARCHIVE_EOF;

	if(target_size > (MAX_NAME_IN_CHARS - 1)) {
		archive_set_error(&a->archive, ARCHIVE_ERRNO_FILE_FORMAT,
		    "Link target is too long");
		return ARCHIVE_FATAL;
	}

	if(target_size == 0) {
		archive_set_error(&a->archive, ARCHIVE_ERRNO_FILE_FORMAT,
		    "No link target specified");
		return ARCHIVE_FATAL;
	}

	memcpy(target_utf8_buf, p, target_size);
	target_utf8_buf[target_size] = 0;

	if(ARCHIVE_OK != consume(a, (int64_t)target_size))
		return ARCHIVE_EOF;

	switch(rar->file.redir_type) {
		case REDIR_TYPE_UNIXSYMLINK:
		case REDIR_TYPE_WINSYMLINK:
			archive_entry_set_filetype(e, AE_IFLNK);
			archive_entry_update_symlink_utf8(e, target_utf8_buf);
			if (rar->file.redir_flags & REDIR_SYMLINK_IS_DIR) {
				archive_entry_set_symlink_type(e,
					AE_SYMLINK_TYPE_DIRECTORY);
			} else {
				archive_entry_set_symlink_type(e,
				AE_SYMLINK_TYPE_FILE);
			}
			break;

		case REDIR_TYPE_HARDLINK:
			archive_entry_set_filetype(e, AE_IFREG);
			archive_entry_update_hardlink_utf8(e, target_utf8_buf);
			break;

		default:
			/* Unknown redir type, skip it. */
			break;
	}
	return ARCHIVE_OK;
}

static int parse_file_extra_owner(struct archive_read* a,
    struct archive_entry* e, ssize_t* extra_data_size)
{
	uint64_t flags = 0;
	uint64_t value_size = 0;
	uint64_t id = 0;
	size_t name_len = 0;
	size_t name_size = 0;
	char namebuf[OWNER_MAXNAMELEN];
	const uint8_t* p;

	if(!read_var(a, &flags, &value_size))
		return ARCHIVE_EOF;
	if(ARCHIVE_OK != consume(a, (int64_t)value_size))
		return ARCHIVE_EOF;
	*extra_data_size -= value_size;

	if ((flags & OWNER_USER_NAME) != 0) {
		if(!read_var_sized(a, &name_size, NULL))
			return ARCHIVE_EOF;
		*extra_data_size -= name_size + 1;

		if(!read_ahead(a, name_size, &p))
			return ARCHIVE_EOF;

		if (name_size >= OWNER_MAXNAMELEN) {
			name_len = OWNER_MAXNAMELEN - 1;
		} else {
			name_len = name_size;
		}

		memcpy(namebuf, p, name_len);
		namebuf[name_len] = 0;
		if(ARCHIVE_OK != consume(a, (int64_t)name_size))
			return ARCHIVE_EOF;

		archive_entry_set_uname(e, namebuf);
	}
	if ((flags & OWNER_GROUP_NAME) != 0) {
		if(!read_var_sized(a, &name_size, NULL))
			return ARCHIVE_EOF;
		*extra_data_size -= name_size + 1;

		if(!read_ahead(a, name_size, &p))
			return ARCHIVE_EOF;

		if (name_size >= OWNER_MAXNAMELEN) {
			name_len = OWNER_MAXNAMELEN - 1;
		} else {
			name_len = name_size;
		}

		memcpy(namebuf, p, name_len);
		namebuf[name_len] = 0;
		if(ARCHIVE_OK != consume(a, (int64_t)name_size))
			return ARCHIVE_EOF;

		archive_entry_set_gname(e, namebuf);
	}
	if ((flags & OWNER_USER_UID) != 0) {
		if(!read_var(a, &id, &value_size))
			return ARCHIVE_EOF;
		if(ARCHIVE_OK != consume(a, (int64_t)value_size))
			return ARCHIVE_EOF;
		*extra_data_size -= value_size;

		archive_entry_set_uid(e, (la_int64_t)id);
	}
	if ((flags & OWNER_GROUP_GID) != 0) {
		if(!read_var(a, &id, &value_size))
			return ARCHIVE_EOF;
		if(ARCHIVE_OK != consume(a, (int64_t)value_size))
			return ARCHIVE_EOF;
		*extra_data_size -= value_size;

		archive_entry_set_gid(e, (la_int64_t)id);
	}
	return ARCHIVE_OK;
}

static int process_head_file_extra(struct archive_read* a,
    struct archive_entry* e, struct rar5* rar, ssize_t extra_data_size)
{
	size_t extra_field_size;
	size_t extra_field_id = 0;
	int ret = ARCHIVE_FATAL;
	size_t var_size;

	while(extra_data_size > 0) {
		if(!read_var_sized(a, &extra_field_size, &var_size))
			return ARCHIVE_EOF;

		extra_data_size -= var_size;
		if(ARCHIVE_OK != consume(a, var_size)) {
			return ARCHIVE_EOF;
		}

		if(!read_var_sized(a, &extra_field_id, &var_size))
			return ARCHIVE_EOF;

		extra_data_size -= var_size;
		if(ARCHIVE_OK != consume(a, var_size)) {
			return ARCHIVE_EOF;
		}

		switch(extra_field_id) {
			case EX_HASH:
				ret = parse_file_extra_hash(a, rar,
				    &extra_data_size);
				break;
			case EX_HTIME:
				ret = parse_file_extra_htime(a, e, rar,
				    &extra_data_size);
				break;
			case EX_REDIR:
				ret = parse_file_extra_redir(a, e, rar,
				    &extra_data_size);
				break;
			case EX_UOWNER:
				ret = parse_file_extra_owner(a, e,
				    &extra_data_size);
				break;
			case EX_VERSION:
				ret = parse_file_extra_version(a, e,
				    &extra_data_size);
				break;
			case EX_CRYPT:
				/* fallthrough */
			case EX_SUBDATA:
				/* fallthrough */
			default:
				/* Skip unsupported entry. */
				return consume(a, extra_data_size);
		}
	}

	if(ret != ARCHIVE_OK) {
		/* Attribute not implemented. */
		return ret;
	}

	return ARCHIVE_OK;
}

static int process_head_file(struct archive_read* a, struct rar5* rar,
    struct archive_entry* entry, size_t block_flags)
{
	ssize_t extra_data_size = 0;
	size_t data_size = 0;
	size_t file_flags = 0;
	size_t file_attr = 0;
	size_t compression_info = 0;
	size_t host_os = 0;
	size_t name_size = 0;
	uint64_t unpacked_size, window_size;
	uint32_t mtime = 0, crc = 0;
	int c_method = 0, c_version = 0;
	char name_utf8_buf[MAX_NAME_IN_BYTES];
	const uint8_t* p;

	archive_entry_clear(entry);

	/* Do not reset file context if we're switching archives. */
	if(!rar->cstate.switch_multivolume) {
		reset_file_context(rar);
	}

	if(block_flags & HFL_EXTRA_DATA) {
		size_t edata_size = 0;
		if(!read_var_sized(a, &edata_size, NULL))
			return ARCHIVE_EOF;

		/* Intentional type cast from unsigned to signed. */
		extra_data_size = (ssize_t) edata_size;
	}

	if(block_flags & HFL_DATA) {
		if(!read_var_sized(a, &data_size, NULL))
			return ARCHIVE_EOF;

		rar->file.bytes_remaining = data_size;
	} else {
		rar->file.bytes_remaining = 0;

		archive_set_error(&a->archive, ARCHIVE_ERRNO_FILE_FORMAT,
				"no data found in file/service block");
		return ARCHIVE_FATAL;
	}

	enum FILE_FLAGS {
		DIRECTORY = 0x0001, UTIME = 0x0002, CRC32 = 0x0004,
		UNKNOWN_UNPACKED_SIZE = 0x0008,
	};

	enum FILE_ATTRS {
		ATTR_READONLY = 0x1, ATTR_HIDDEN = 0x2, ATTR_SYSTEM = 0x4,
		ATTR_DIRECTORY = 0x10,
	};

	enum COMP_INFO_FLAGS {
		SOLID = 0x0040,
	};

	if(!read_var_sized(a, &file_flags, NULL))
		return ARCHIVE_EOF;

	if(!read_var(a, &unpacked_size, NULL))
		return ARCHIVE_EOF;

	if(file_flags & UNKNOWN_UNPACKED_SIZE) {
		archive_set_error(&a->archive, ARCHIVE_ERRNO_PROGRAMMER,
		    "Files with unknown unpacked size are not supported");
		return ARCHIVE_FATAL;
	}

	rar->file.dir = (uint8_t) ((file_flags & DIRECTORY) > 0);

	if(!read_var_sized(a, &file_attr, NULL))
		return ARCHIVE_EOF;

	if(file_flags & UTIME) {
		if(!read_u32(a, &mtime))
			return ARCHIVE_EOF;
	}

	if(file_flags & CRC32) {
		if(!read_u32(a, &crc))
			return ARCHIVE_EOF;
	}

	if(!read_var_sized(a, &compression_info, NULL))
		return ARCHIVE_EOF;

	c_method = (int) (compression_info >> 7) & 0x7;
	c_version = (int) (compression_info & 0x3f);

	/* RAR5 seems to limit the dictionary size to 64MB. */
	window_size = (rar->file.dir > 0) ?
		0 :
		g_unpack_window_size << ((compression_info >> 10) & 15);
	rar->cstate.method = c_method;
	rar->cstate.version = c_version + 50;

	/* Check if window_size is a sane value. Also, if the file is not
	 * declared as a directory, disallow window_size == 0. */
	if(window_size > (64 * 1024 * 1024) ||
	    (rar->file.dir == 0 && window_size == 0))
	{
		archive_set_error(&a->archive, ARCHIVE_ERRNO_FILE_FORMAT,
		    "Declared dictionary size is not supported.");
		return ARCHIVE_FATAL;
	}

	/* Values up to 64M should fit into ssize_t on every
	 * architecture. */
	rar->cstate.window_size = (ssize_t) window_size;

	rar->file.solid = (compression_info & SOLID) > 0;
	rar->file.service = 0;

	if(!read_var_sized(a, &host_os, NULL))
		return ARCHIVE_EOF;

	enum HOST_OS {
		HOST_WINDOWS = 0,
		HOST_UNIX = 1,
	};

	if(host_os == HOST_WINDOWS) {
		/* Host OS is Windows */

		__LA_MODE_T mode;

		if(file_attr & ATTR_DIRECTORY) {
			if (file_attr & ATTR_READONLY) {
				mode = 0555 | AE_IFDIR;
			} else {
				mode = 0755 | AE_IFDIR;
			}
		} else {
			if (file_attr & ATTR_READONLY) {
				mode = 0444 | AE_IFREG;
			} else {
				mode = 0644 | AE_IFREG;
			}
		}

		archive_entry_set_mode(entry, mode);

		if (file_attr & (ATTR_READONLY | ATTR_HIDDEN | ATTR_SYSTEM)) {
			char *fflags_text, *ptr;
			/* allocate for "rdonly,hidden,system," */
			fflags_text = malloc(22 * sizeof(char));
			if (fflags_text != NULL) {
				ptr = fflags_text;
				if (file_attr & ATTR_READONLY) {
					strcpy(ptr, "rdonly,");
					ptr = ptr + 7;
				}
				if (file_attr & ATTR_HIDDEN) {
					strcpy(ptr, "hidden,");
					ptr = ptr + 7;
				}
				if (file_attr & ATTR_SYSTEM) {
					strcpy(ptr, "system,");
					ptr = ptr + 7;
				}
				if (ptr > fflags_text) {
					/* Delete trailing comma */
					*(ptr - 1) = '\0';
					archive_entry_copy_fflags_text(entry,
					    fflags_text);
				}
				free(fflags_text);
			}
		}
	} else if(host_os == HOST_UNIX) {
		/* Host OS is Unix */
		archive_entry_set_mode(entry, (__LA_MODE_T) file_attr);
	} else {
		/* Unknown host OS */
		archive_set_error(&a->archive, ARCHIVE_ERRNO_FILE_FORMAT,
				"Unsupported Host OS: 0x%x", (int) host_os);

		return ARCHIVE_FATAL;
	}

	if(!read_var_sized(a, &name_size, NULL))
		return ARCHIVE_EOF;

	if(!read_ahead(a, name_size, &p))
		return ARCHIVE_EOF;

	if(name_size > (MAX_NAME_IN_CHARS - 1)) {
		archive_set_error(&a->archive, ARCHIVE_ERRNO_FILE_FORMAT,
				"Filename is too long");

		return ARCHIVE_FATAL;
	}

	if(name_size == 0) {
		archive_set_error(&a->archive, ARCHIVE_ERRNO_FILE_FORMAT,
				"No filename specified");

		return ARCHIVE_FATAL;
	}

	memcpy(name_utf8_buf, p, name_size);
	name_utf8_buf[name_size] = 0;
	if(ARCHIVE_OK != consume(a, name_size)) {
		return ARCHIVE_EOF;
	}

	archive_entry_update_pathname_utf8(entry, name_utf8_buf);

	if(extra_data_size > 0) {
		int ret = process_head_file_extra(a, entry, rar,
		    extra_data_size);

		/* Sanity check. */
		if(extra_data_size < 0) {
			archive_set_error(&a->archive, ARCHIVE_ERRNO_PROGRAMMER,
			    "File extra data size is not zero");
			return ARCHIVE_FATAL;
		}

		if(ret != ARCHIVE_OK)
			return ret;
	}

	if((file_flags & UNKNOWN_UNPACKED_SIZE) == 0) {
		rar->file.unpacked_size = (ssize_t) unpacked_size;
		if(rar->file.redir_type == REDIR_TYPE_NONE)
			archive_entry_set_size(entry, unpacked_size);
	}

	if(file_flags & UTIME) {
		archive_entry_set_mtime(entry, (time_t) mtime, 0);
	}

	if(file_flags & CRC32) {
		rar->file.stored_crc32 = crc;
	}

	if(!rar->cstate.switch_multivolume) {
		/* Do not reinitialize unpacking state if we're switching
		 * archives. */
		rar->cstate.block_parsing_finished = 1;
		rar->cstate.all_filters_applied = 1;
		rar->cstate.initialized = 0;
	}

	if(rar->generic.split_before > 0) {
		/* If now we're standing on a header that has a 'split before'
		 * mark, it means we're standing on a 'continuation' file
		 * header. Signal the caller that if it wants to move to
		 * another file, it must call rar5_read_header() function
		 * again. */

		return ARCHIVE_RETRY;
	} else {
		return ARCHIVE_OK;
	}
}

static int process_head_service(struct archive_read* a, struct rar5* rar,
    struct archive_entry* entry, size_t block_flags)
{
	/* Process this SERVICE block the same way as FILE blocks. */
	int ret = process_head_file(a, rar, entry, block_flags);
	if(ret != ARCHIVE_OK)
		return ret;

	rar->file.service = 1;

	/* But skip the data part automatically. It's no use for the user
	 * anyway.  It contains only service data, not even needed to
	 * properly unpack the file. */
	ret = rar5_read_data_skip(a);
	if(ret != ARCHIVE_OK)
		return ret;

	/* After skipping, try parsing another block automatically. */
	return ARCHIVE_RETRY;
}

static int process_head_main(struct archive_read* a, struct rar5* rar,
    struct archive_entry* entry, size_t block_flags)
{
	(void) entry;

	int ret;
	size_t extra_data_size = 0;
	size_t extra_field_size = 0;
	size_t extra_field_id = 0;
	size_t archive_flags = 0;

	if(block_flags & HFL_EXTRA_DATA) {
		if(!read_var_sized(a, &extra_data_size, NULL))
			return ARCHIVE_EOF;
	} else {
		extra_data_size = 0;
	}

	if(!read_var_sized(a, &archive_flags, NULL)) {
		return ARCHIVE_EOF;
	}

	enum MAIN_FLAGS {
		VOLUME = 0x0001,         /* multi-volume archive */
		VOLUME_NUMBER = 0x0002,  /* volume number, first vol doesn't
					  * have it */
		SOLID = 0x0004,          /* solid archive */
		PROTECT = 0x0008,        /* contains Recovery info */
		LOCK = 0x0010,           /* readonly flag, not used */
	};

	rar->main.volume = (archive_flags & VOLUME) > 0;
	rar->main.solid = (archive_flags & SOLID) > 0;

	if(archive_flags & VOLUME_NUMBER) {
		size_t v = 0;
		if(!read_var_sized(a, &v, NULL)) {
			return ARCHIVE_EOF;
		}

		if (v > UINT_MAX) {
			archive_set_error(&a->archive,
			    ARCHIVE_ERRNO_FILE_FORMAT,
			    "Invalid volume number");
			return ARCHIVE_FATAL;
		}

		rar->main.vol_no = (unsigned int) v;
	} else {
		rar->main.vol_no = 0;
	}

	if(rar->vol.expected_vol_no > 0 &&
		rar->main.vol_no != rar->vol.expected_vol_no)
	{
		/* Returning EOF instead of FATAL because of strange
		 * libarchive behavior. When opening multiple files via
		 * archive_read_open_filenames(), after reading up the whole
		 * last file, the __archive_read_ahead function wraps up to
		 * the first archive instead of returning EOF. */
		return ARCHIVE_EOF;
	}

	if(extra_data_size == 0) {
		/* Early return. */
		return ARCHIVE_OK;
	}

	if(!read_var_sized(a, &extra_field_size, NULL)) {
		return ARCHIVE_EOF;
	}

	if(!read_var_sized(a, &extra_field_id, NULL)) {
		return ARCHIVE_EOF;
	}

	if(extra_field_size == 0) {
		archive_set_error(&a->archive, ARCHIVE_ERRNO_FILE_FORMAT,
		    "Invalid extra field size");
		return ARCHIVE_FATAL;
	}

	enum MAIN_EXTRA {
		// Just one attribute here.
		LOCATOR = 0x01,
	};

	switch(extra_field_id) {
		case LOCATOR:
			ret = process_main_locator_extra_block(a, rar);
			if(ret != ARCHIVE_OK) {
				/* Error while parsing main locator extra
				 * block. */
				return ret;
			}

			break;
		default:
			archive_set_error(&a->archive,
			    ARCHIVE_ERRNO_FILE_FORMAT,
			    "Unsupported extra type (0x%x)",
			    (int) extra_field_id);
			return ARCHIVE_FATAL;
	}

	return ARCHIVE_OK;
}

static int skip_unprocessed_bytes(struct archive_read* a) {
	struct rar5* rar = get_context(a);
	int ret;

	if(rar->file.bytes_remaining) {
		/* Use different skipping method in block merging mode than in
		 * normal mode. If merge mode is active, rar5_read_data_skip
		 * can't be used, because it could allow recursive use of
		 * merge_block() * function, and this function doesn't support
		 * recursive use. */
		if(rar->merge_mode) {
			/* Discard whole merged block. This is valid in solid
			 * mode as well, because the code will discard blocks
			 * only if those blocks are safe to discard (i.e.
			 * they're not FILE blocks).  */
			ret = consume(a, rar->file.bytes_remaining);
			if(ret != ARCHIVE_OK) {
				return ret;
			}
			rar->file.bytes_remaining = 0;
		} else {
			/* If we're not in merge mode, use safe skipping code.
			 * This will ensure we'll handle solid archives
			 * properly. */
			ret = rar5_read_data_skip(a);
			if(ret != ARCHIVE_OK) {
				return ret;
			}
		}
	}

	return ARCHIVE_OK;
}

static int scan_for_signature(struct archive_read* a);

/* Base block processing function. A 'base block' is a RARv5 header block
 * that tells the reader what kind of data is stored inside the block.
 *
 * From the birds-eye view a RAR file looks file this:
 *
 * <magic><base_block_1><base_block_2>...<base_block_n>
 *
 * There are a few types of base blocks. Those types are specified inside
 * the 'switch' statement in this function. For example purposes, I'll write
 * how a standard RARv5 file could look like here:
 *
 * <magic><MAIN><FILE><FILE><FILE><SERVICE><ENDARC>
 *
 * The structure above could describe an archive file with 3 files in it,
 * one service "QuickOpen" block (that is ignored by this parser), and an
 * end of file base block marker.
 *
 * If the file is stored in multiple archive files ("multiarchive"), it might
 * look like this:
 *
 * .part01.rar: <magic><MAIN><FILE><ENDARC>
 * .part02.rar: <magic><MAIN><FILE><ENDARC>
 * .part03.rar: <magic><MAIN><FILE><ENDARC>
 *
 * This example could describe 3 RAR files that contain ONE archived file.
 * Or it could describe 3 RAR files that contain 3 different files. Or 3
 * RAR files than contain 2 files. It all depends what metadata is stored in
 * the headers of <FILE> blocks.
 *
 * Each <FILE> block contains info about its size, the name of the file it's
 * storing inside, and whether this FILE block is a continuation block of
 * previous archive ('split before'), and is this FILE block should be
 * continued in another archive ('split after'). By parsing the 'split before'
 * and 'split after' flags, we're able to tell if multiple <FILE> base blocks
 * are describing one file, or multiple files (with the same filename, for
 * example).
 *
 * One thing to note is that if we're parsing the first <FILE> block, and
 * we see 'split after' flag, then we need to jump over to another <FILE>
 * block to be able to decompress rest of the data. To do this, we need
 * to skip the <ENDARC> block, then switch to another file, then skip the
 * <magic> block, <MAIN> block, and then we're standing on the proper
 * <FILE> block.
 */

static int process_base_block(struct archive_read* a,
    struct archive_entry* entry)
{
	struct rar5* rar = get_context(a);
	uint32_t hdr_crc, computed_crc;
	size_t raw_hdr_size = 0, hdr_size_len, hdr_size;
	size_t header_id = 0;
	size_t header_flags = 0;
	const uint8_t* p;
	int ret;

	/* Skip any unprocessed data for this file. */
	ret = skip_unprocessed_bytes(a);
	if(ret != ARCHIVE_OK)
		return ret;

	/* Read the expected CRC32 checksum. */
	if(!read_u32(a, &hdr_crc)) {
		return ARCHIVE_EOF;
	}

	/* Read header size. */
	if(!read_var_sized(a, &raw_hdr_size, &hdr_size_len)) {
		return ARCHIVE_EOF;
	}

	/* Sanity check, maximum header size for RAR5 is 2MB. */
	if(raw_hdr_size > (2 * 1024 * 1024)) {
		archive_set_error(&a->archive, ARCHIVE_ERRNO_FILE_FORMAT,
		    "Base block header is too large");

		return ARCHIVE_FATAL;
	}

	hdr_size = raw_hdr_size + hdr_size_len;

	/* Read the whole header data into memory, maximum memory use here is
	 * 2MB. */
	if(!read_ahead(a, hdr_size, &p)) {
		return ARCHIVE_EOF;
	}

	/* Verify the CRC32 of the header data. */
	computed_crc = (uint32_t) crc32(0, p, (int) hdr_size);
	if(computed_crc != hdr_crc) {
		archive_set_error(&a->archive, ARCHIVE_ERRNO_FILE_FORMAT,
		    "Header CRC error");

		return ARCHIVE_FATAL;
	}

	/* If the checksum is OK, we proceed with parsing. */
	if(ARCHIVE_OK != consume(a, hdr_size_len)) {
		return ARCHIVE_EOF;
	}

	if(!read_var_sized(a, &header_id, NULL))
		return ARCHIVE_EOF;

	if(!read_var_sized(a, &header_flags, NULL))
		return ARCHIVE_EOF;

	rar->generic.split_after = (header_flags & HFL_SPLIT_AFTER) > 0;
	rar->generic.split_before = (header_flags & HFL_SPLIT_BEFORE) > 0;
	rar->generic.size = (int)hdr_size;
	rar->generic.last_header_id = (int)header_id;
	rar->main.endarc = 0;

	/* Those are possible header ids in RARv5. */
	enum HEADER_TYPE {
		HEAD_MARK    = 0x00, HEAD_MAIN  = 0x01, HEAD_FILE   = 0x02,
		HEAD_SERVICE = 0x03, HEAD_CRYPT = 0x04, HEAD_ENDARC = 0x05,
		HEAD_UNKNOWN = 0xff,
	};

	switch(header_id) {
		case HEAD_MAIN:
			ret = process_head_main(a, rar, entry, header_flags);

			/* Main header doesn't have any files in it, so it's
			 * pointless to return to the caller. Retry to next
			 * header, which should be HEAD_FILE/HEAD_SERVICE. */
			if(ret == ARCHIVE_OK)
				return ARCHIVE_RETRY;

			return ret;
		case HEAD_SERVICE:
			ret = process_head_service(a, rar, entry, header_flags);
			return ret;
		case HEAD_FILE:
			ret = process_head_file(a, rar, entry, header_flags);
			return ret;
		case HEAD_CRYPT:
			archive_set_error(&a->archive,
			    ARCHIVE_ERRNO_FILE_FORMAT,
			    "Encryption is not supported");
			return ARCHIVE_FATAL;
		case HEAD_ENDARC:
			rar->main.endarc = 1;

			/* After encountering an end of file marker, we need
			 * to take into consideration if this archive is
			 * continued in another file (i.e. is it part01.rar:
			 * is there a part02.rar?) */
			if(rar->main.volume) {
				/* In case there is part02.rar, position the
				 * read pointer in a proper place, so we can
				 * resume parsing. */
				ret = scan_for_signature(a);
				if(ret == ARCHIVE_FATAL) {
					return ARCHIVE_EOF;
				} else {
					if(rar->vol.expected_vol_no ==
					    UINT_MAX) {
						archive_set_error(&a->archive,
						    ARCHIVE_ERRNO_FILE_FORMAT,
						    "Header error");
							return ARCHIVE_FATAL;
					}

					rar->vol.expected_vol_no =
					    rar->main.vol_no + 1;
					return ARCHIVE_OK;
				}
			} else {
				return ARCHIVE_EOF;
			}
		case HEAD_MARK:
			return ARCHIVE_EOF;
		default:
			if((header_flags & HFL_SKIP_IF_UNKNOWN) == 0) {
				archive_set_error(&a->archive,
				    ARCHIVE_ERRNO_FILE_FORMAT,
				    "Header type error");
				return ARCHIVE_FATAL;
			} else {
				/* If the block is marked as 'skip if unknown',
				 * do as the flag says: skip the block
				 * instead on failing on it. */
				return ARCHIVE_RETRY;
			}
	}

#if !defined WIN32
	// Not reached.
	archive_set_error(&a->archive, ARCHIVE_ERRNO_PROGRAMMER,
	    "Internal unpacker error");
	return ARCHIVE_FATAL;
#endif
}

static int skip_base_block(struct archive_read* a) {
	int ret;
	struct rar5* rar = get_context(a);

	/* Create a new local archive_entry structure that will be operated on
	 * by header reader; operations on this archive_entry will be discarded.
	 */
	struct archive_entry* entry = archive_entry_new();
	ret = process_base_block(a, entry);

	/* Discard operations on this archive_entry structure. */
	archive_entry_free(entry);
	if(ret == ARCHIVE_FATAL)
		return ret;

	if(rar->generic.last_header_id == 2 && rar->generic.split_before > 0)
		return ARCHIVE_OK;

	if(ret == ARCHIVE_OK)
		return ARCHIVE_RETRY;
	else
		return ret;
}

static int rar5_read_header(struct archive_read *a,
    struct archive_entry *entry)
{
	struct rar5* rar = get_context(a);
	int ret;

	if(rar->header_initialized == 0) {
		init_header(a);
		rar->header_initialized = 1;
	}

	if(rar->skipped_magic == 0) {
		if(ARCHIVE_OK != consume(a, rar5_signature_size)) {
			return ARCHIVE_EOF;
		}

		rar->skipped_magic = 1;
	}

	do {
		ret = process_base_block(a, entry);
	} while(ret == ARCHIVE_RETRY ||
			(rar->main.endarc > 0 && ret == ARCHIVE_OK));

	return ret;
}

static void init_unpack(struct rar5* rar) {
	rar->file.calculated_crc32 = 0;
	if (rar->cstate.window_size)
		rar->cstate.window_mask = rar->cstate.window_size - 1;
	else
		rar->cstate.window_mask = 0;

	free(rar->cstate.window_buf);
	free(rar->cstate.filtered_buf);

	if(rar->cstate.window_size > 0) {
		rar->cstate.window_buf = calloc(1, rar->cstate.window_size);
		rar->cstate.filtered_buf = calloc(1, rar->cstate.window_size);
	} else {
		rar->cstate.window_buf = NULL;
		rar->cstate.filtered_buf = NULL;
	}

	rar->cstate.write_ptr = 0;
	rar->cstate.last_write_ptr = 0;

	memset(&rar->cstate.bd, 0, sizeof(rar->cstate.bd));
	memset(&rar->cstate.ld, 0, sizeof(rar->cstate.ld));
	memset(&rar->cstate.dd, 0, sizeof(rar->cstate.dd));
	memset(&rar->cstate.ldd, 0, sizeof(rar->cstate.ldd));
	memset(&rar->cstate.rd, 0, sizeof(rar->cstate.rd));
}

static void update_crc(struct rar5* rar, const uint8_t* p, size_t to_read) {
    int verify_crc;

	if(rar->skip_mode) {
#if defined CHECK_CRC_ON_SOLID_SKIP
		verify_crc = 1;
#else
		verify_crc = 0;
#endif
	} else
		verify_crc = 1;

	if(verify_crc) {
		/* Don't update CRC32 if the file doesn't have the
		 * `stored_crc32` info filled in. */
		if(rar->file.stored_crc32 > 0) {
			rar->file.calculated_crc32 =
				crc32(rar->file.calculated_crc32, p, to_read);
		}

		/* Check if the file uses an optional BLAKE2sp checksum
		 * algorithm. */
		if(rar->file.has_blake2 > 0) {
			/* Return value of the `update` function is always 0,
			 * so we can explicitly ignore it here. */
			(void) blake2sp_update(&rar->file.b2state, p, to_read);
		}
	}
}

static int create_decode_tables(uint8_t* bit_length,
    struct decode_table* table, int size)
{
	int code, upper_limit = 0, i, lc[16];
	uint32_t decode_pos_clone[rar5_countof(table->decode_pos)];
	ssize_t cur_len, quick_data_size;

	memset(&lc, 0, sizeof(lc));
	memset(table->decode_num, 0, sizeof(table->decode_num));
	table->size = size;
	table->quick_bits = size == HUFF_NC ? 10 : 7;

	for(i = 0; i < size; i++) {
		lc[bit_length[i] & 15]++;
	}

	lc[0] = 0;
	table->decode_pos[0] = 0;
	table->decode_len[0] = 0;

	for(i = 1; i < 16; i++) {
		upper_limit += lc[i];

		table->decode_len[i] = upper_limit << (16 - i);
		table->decode_pos[i] = table->decode_pos[i - 1] + lc[i - 1];

		upper_limit <<= 1;
	}

	memcpy(decode_pos_clone, table->decode_pos, sizeof(decode_pos_clone));

	for(i = 0; i < size; i++) {
		uint8_t clen = bit_length[i] & 15;
		if(clen > 0) {
			int last_pos = decode_pos_clone[clen];
			table->decode_num[last_pos] = i;
			decode_pos_clone[clen]++;
		}
	}

	quick_data_size = (int64_t)1 << table->quick_bits;
	cur_len = 1;
	for(code = 0; code < quick_data_size; code++) {
		int bit_field = code << (16 - table->quick_bits);
		int dist, pos;

		while(cur_len < rar5_countof(table->decode_len) &&
				bit_field >= table->decode_len[cur_len]) {
			cur_len++;
		}

		table->quick_len[code] = (uint8_t) cur_len;

		dist = bit_field - table->decode_len[cur_len - 1];
		dist >>= (16 - cur_len);

		pos = table->decode_pos[cur_len & 15] + dist;
		if(cur_len < rar5_countof(table->decode_pos) && pos < size) {
			table->quick_num[code] = table->decode_num[pos];
		} else {
			table->quick_num[code] = 0;
		}
	}

	return ARCHIVE_OK;
}

static int decode_number(struct archive_read* a, struct decode_table* table,
    const uint8_t* p, uint16_t* num)
{
	int i, bits, dist;
	uint16_t bitfield;
	uint32_t pos;
	struct rar5* rar = get_context(a);

	if(ARCHIVE_OK != read_bits_16(rar, p, &bitfield)) {
		return ARCHIVE_EOF;
	}

	bitfield &= 0xfffe;

	if(bitfield < table->decode_len[table->quick_bits]) {
		int code = bitfield >> (16 - table->quick_bits);
		skip_bits(rar, table->quick_len[code]);
		*num = table->quick_num[code];
		return ARCHIVE_OK;
	}

	bits = 15;

	for(i = table->quick_bits + 1; i < 15; i++) {
		if(bitfield < table->decode_len[i]) {
			bits = i;
			break;
		}
	}

	skip_bits(rar, bits);

	dist = bitfield - table->decode_len[bits - 1];
	dist >>= (16 - bits);
	pos = table->decode_pos[bits] + dist;

	if(pos >= table->size)
		pos = 0;

	*num = table->decode_num[pos];
	return ARCHIVE_OK;
}

/* Reads and parses Huffman tables from the beginning of the block. */
static int parse_tables(struct archive_read* a, struct rar5* rar,
    const uint8_t* p)
{
	int ret, value, i, w, idx = 0;
	uint8_t bit_length[HUFF_BC],
		table[HUFF_TABLE_SIZE],
		nibble_mask = 0xF0,
		nibble_shift = 4;

	enum { ESCAPE = 15 };

	/* The data for table generation is compressed using a simple RLE-like
	 * algorithm when storing zeroes, so we need to unpack it first. */
	for(w = 0, i = 0; w < HUFF_BC;) {
		if(i >= rar->cstate.cur_block_size) {
			/* Truncated data, can't continue. */
			archive_set_error(&a->archive,
			    ARCHIVE_ERRNO_FILE_FORMAT,
			    "Truncated data in huffman tables");
			return ARCHIVE_FATAL;
		}

		value = (p[i] & nibble_mask) >> nibble_shift;

		if(nibble_mask == 0x0F)
			++i;

		nibble_mask ^= 0xFF;
		nibble_shift ^= 4;

		/* Values smaller than 15 is data, so we write it directly.
		 * Value 15 is a flag telling us that we need to unpack more
		 * bytes. */
		if(value == ESCAPE) {
			value = (p[i] & nibble_mask) >> nibble_shift;
			if(nibble_mask == 0x0F)
				++i;
			nibble_mask ^= 0xFF;
			nibble_shift ^= 4;

			if(value == 0) {
				/* We sometimes need to write the actual value
				 * of 15, so this case handles that. */
				bit_length[w++] = ESCAPE;
			} else {
				int k;

				/* Fill zeroes. */
				for(k = 0; (k < value + 2) && (w < HUFF_BC);
				    k++) {
					bit_length[w++] = 0;
				}
			}
		} else {
			bit_length[w++] = value;
		}
	}

	rar->bits.in_addr = i;
	rar->bits.bit_addr = nibble_shift ^ 4;

	ret = create_decode_tables(bit_length, &rar->cstate.bd, HUFF_BC);
	if(ret != ARCHIVE_OK) {
		archive_set_error(&a->archive, ARCHIVE_ERRNO_FILE_FORMAT,
		    "Decoding huffman tables failed");
		return ARCHIVE_FATAL;
	}

	for(i = 0; i < HUFF_TABLE_SIZE;) {
		uint16_t num;

		if((rar->bits.in_addr + 6) >= rar->cstate.cur_block_size) {
			/* Truncated data, can't continue. */
			archive_set_error(&a->archive,
			    ARCHIVE_ERRNO_FILE_FORMAT,
			    "Truncated data in huffman tables (#2)");
			return ARCHIVE_FATAL;
		}

		ret = decode_number(a, &rar->cstate.bd, p, &num);
		if(ret != ARCHIVE_OK) {
			archive_set_error(&a->archive,
			    ARCHIVE_ERRNO_FILE_FORMAT,
			    "Decoding huffman tables failed");
			return ARCHIVE_FATAL;
		}

		if(num < 16) {
			/* 0..15: store directly */
			table[i] = (uint8_t) num;
			i++;
			continue;
		}

		if(num < 18) {
			/* 16..17: repeat previous code */
			uint16_t n;
			if(ARCHIVE_OK != read_bits_16(rar, p, &n))
				return ARCHIVE_EOF;

			if(num == 16) {
				n >>= 13;
				n += 3;
				skip_bits(rar, 3);
			} else {
				n >>= 9;
				n += 11;
				skip_bits(rar, 7);
			}

			if(i > 0) {
				while(n-- > 0 && i < HUFF_TABLE_SIZE) {
					table[i] = table[i - 1];
					i++;
				}
			} else {
				archive_set_error(&a->archive,
				    ARCHIVE_ERRNO_FILE_FORMAT,
				    "Unexpected error when decoding "
				    "huffman tables");
				return ARCHIVE_FATAL;
			}

			continue;
		}

		/* other codes: fill with zeroes `n` times */
		uint16_t n;
		if(ARCHIVE_OK != read_bits_16(rar, p, &n))
			return ARCHIVE_EOF;

		if(num == 18) {
			n >>= 13;
			n += 3;
			skip_bits(rar, 3);
		} else {
			n >>= 9;
			n += 11;
			skip_bits(rar, 7);
		}

		while(n-- > 0 && i < HUFF_TABLE_SIZE)
			table[i++] = 0;
	}

	ret = create_decode_tables(&table[idx], &rar->cstate.ld, HUFF_NC);
	if(ret != ARCHIVE_OK) {
		archive_set_error(&a->archive, ARCHIVE_ERRNO_FILE_FORMAT,
		     "Failed to create literal table");
		return ARCHIVE_FATAL;
	}

	idx += HUFF_NC;

	ret = create_decode_tables(&table[idx], &rar->cstate.dd, HUFF_DC);
	if(ret != ARCHIVE_OK) {
		archive_set_error(&a->archive, ARCHIVE_ERRNO_FILE_FORMAT,
		    "Failed to create distance table");
		return ARCHIVE_FATAL;
	}

	idx += HUFF_DC;

	ret = create_decode_tables(&table[idx], &rar->cstate.ldd, HUFF_LDC);
	if(ret != ARCHIVE_OK) {
		archive_set_error(&a->archive, ARCHIVE_ERRNO_FILE_FORMAT,
		    "Failed to create lower bits of distances table");
		return ARCHIVE_FATAL;
	}

	idx += HUFF_LDC;

	ret = create_decode_tables(&table[idx], &rar->cstate.rd, HUFF_RC);
	if(ret != ARCHIVE_OK) {
		archive_set_error(&a->archive, ARCHIVE_ERRNO_FILE_FORMAT,
		    "Failed to create repeating distances table");
		return ARCHIVE_FATAL;
	}

	return ARCHIVE_OK;
}

/* Parses the block header, verifies its CRC byte, and saves the header
 * fields inside the `hdr` pointer. */
static int parse_block_header(struct archive_read* a, const uint8_t* p,
    ssize_t* block_size, struct compressed_block_header* hdr)
{
	memcpy(hdr, p, sizeof(struct compressed_block_header));

	if(bf_byte_count(hdr) > 2) {
		archive_set_error(&a->archive, ARCHIVE_ERRNO_FILE_FORMAT,
		    "Unsupported block header size (was %d, max is 2)",
		    bf_byte_count(hdr));
		return ARCHIVE_FATAL;
	}

	/* This should probably use bit reader interface in order to be more
	 * future-proof. */
	*block_size = 0;
	switch(bf_byte_count(hdr)) {
		/* 1-byte block size */
		case 0:
			*block_size = *(const uint8_t*) &p[2];
			break;

		/* 2-byte block size */
		case 1:
			*block_size = archive_le16dec(&p[2]);
			break;

		/* 3-byte block size */
		case 2:
			*block_size = archive_le32dec(&p[2]);
			*block_size &= 0x00FFFFFF;
			break;

		/* Other block sizes are not supported. This case is not
		 * reached, because we have an 'if' guard before the switch
		 * that makes sure of it. */
		default:
			return ARCHIVE_FATAL;
	}

	/* Verify the block header checksum. 0x5A is a magic value and is
	 * always * constant. */
	uint8_t calculated_cksum = 0x5A
	    ^ (uint8_t) hdr->block_flags_u8
	    ^ (uint8_t) *block_size
	    ^ (uint8_t) (*block_size >> 8)
	    ^ (uint8_t) (*block_size >> 16);

	if(calculated_cksum != hdr->block_cksum) {
		archive_set_error(&a->archive, ARCHIVE_ERRNO_FILE_FORMAT,
		    "Block checksum error: got 0x%x, expected 0x%x",
		    hdr->block_cksum, calculated_cksum);

		return ARCHIVE_FATAL;
	}

	return ARCHIVE_OK;
}

/* Convenience function used during filter processing. */
static int parse_filter_data(struct rar5* rar, const uint8_t* p,
    uint32_t* filter_data)
{
	int i, bytes;
	uint32_t data = 0;

	if(ARCHIVE_OK != read_consume_bits(rar, p, 2, &bytes))
		return ARCHIVE_EOF;

	bytes++;

	for(i = 0; i < bytes; i++) {
		uint16_t byte;

		if(ARCHIVE_OK != read_bits_16(rar, p, &byte)) {
			return ARCHIVE_EOF;
		}

		/* Cast to uint32_t will ensure the shift operation will not
		 * produce undefined result. */
		data += ((uint32_t) byte >> 8) << (i * 8);
		skip_bits(rar, 8);
	}

	*filter_data = data;
	return ARCHIVE_OK;
}

/* Function is used during sanity checking. */
static int is_valid_filter_block_start(struct rar5* rar,
    uint32_t start)
{
	const int64_t block_start = (ssize_t) start + rar->cstate.write_ptr;
	const int64_t last_bs = rar->cstate.last_block_start;
	const ssize_t last_bl = rar->cstate.last_block_length;

	if(last_bs == 0 || last_bl == 0) {
		/* We didn't have any filters yet, so accept this offset. */
		return 1;
	}

	if(block_start >= last_bs + last_bl) {
		/* Current offset is bigger than last block's end offset, so
		 * accept current offset. */
		return 1;
	}

	/* Any other case is not a normal situation and we should fail. */
	return 0;
}

/* The function will create a new filter, read its parameters from the input
 * stream and add it to the filter collection. */
static int parse_filter(struct archive_read* ar, const uint8_t* p) {
	uint32_t block_start, block_length;
	uint16_t filter_type;
	struct rar5* rar = get_context(ar);

	/* Read the parameters from the input stream. */
	if(ARCHIVE_OK != parse_filter_data(rar, p, &block_start))
		return ARCHIVE_EOF;

	if(ARCHIVE_OK != parse_filter_data(rar, p, &block_length))
		return ARCHIVE_EOF;

	if(ARCHIVE_OK != read_bits_16(rar, p, &filter_type))
		return ARCHIVE_EOF;

	filter_type >>= 13;
	skip_bits(rar, 3);

	/* Perform some sanity checks on this filter parameters. Note that we
	 * allow only DELTA, E8/E9 and ARM filters here, because rest of
	 * filters are not used in RARv5. */

	if(block_length < 4 ||
	    block_length > 0x400000 ||
	    filter_type > FILTER_ARM ||
	    !is_valid_filter_block_start(rar, block_start))
	{
		archive_set_error(&ar->archive, ARCHIVE_ERRNO_FILE_FORMAT,
		    "Invalid filter encountered");
		return ARCHIVE_FATAL;
	}

	/* Allocate a new filter. */
	struct filter_info* filt = add_new_filter(rar);
	if(filt == NULL) {
		archive_set_error(&ar->archive, ENOMEM,
		    "Can't allocate memory for a filter descriptor.");
		return ARCHIVE_FATAL;
	}

	filt->type = filter_type;
	filt->block_start = rar->cstate.write_ptr + block_start;
	filt->block_length = block_length;

	rar->cstate.last_block_start = filt->block_start;
	rar->cstate.last_block_length = filt->block_length;

	/* Read some more data in case this is a DELTA filter. Other filter
	 * types don't require any additional data over what was already
	 * read. */
	if(filter_type == FILTER_DELTA) {
		int channels;

		if(ARCHIVE_OK != read_consume_bits(rar, p, 5, &channels))
			return ARCHIVE_EOF;

		filt->channels = channels + 1;
	}

	return ARCHIVE_OK;
}

static int decode_code_length(struct rar5* rar, const uint8_t* p,
    uint16_t code)
{
	int lbits, length = 2;
	if(code < 8) {
		lbits = 0;
		length += code;
	} else {
		lbits = code / 4 - 1;
		length += (4 | (code & 3)) << lbits;
	}

	if(lbits > 0) {
		int add;

		if(ARCHIVE_OK != read_consume_bits(rar, p, lbits, &add))
			return -1;

		length += add;
	}

	return length;
}

static int copy_string(struct archive_read* a, int len, int dist) {
	struct rar5* rar = get_context(a);
	const uint64_t cmask = rar->cstate.window_mask;
	const uint64_t write_ptr = rar->cstate.write_ptr +
	    rar->cstate.solid_offset;
	int i;

	if (rar->cstate.window_buf == NULL)
		return ARCHIVE_FATAL;

	/* The unpacker spends most of the time in this function. It would be
	 * a good idea to introduce some optimizations here.
	 *
	 * Just remember that this loop treats buffers that overlap differently
	 * than buffers that do not overlap. This is why a simple memcpy(3)
	 * call will not be enough. */

	for(i = 0; i < len; i++) {
		const ssize_t write_idx = (write_ptr + i) & cmask;
		const ssize_t read_idx = (write_ptr + i - dist) & cmask;
		rar->cstate.window_buf[write_idx] =
		    rar->cstate.window_buf[read_idx];
	}

	rar->cstate.write_ptr += len;
	return ARCHIVE_OK;
}

static int do_uncompress_block(struct archive_read* a, const uint8_t* p) {
	struct rar5* rar = get_context(a);
	uint16_t num;
	int ret;

	const uint64_t cmask = rar->cstate.window_mask;
	const struct compressed_block_header* hdr = &rar->last_block_hdr;
	const uint8_t bit_size = 1 + bf_bit_size(hdr);

	while(1) {
		if(rar->cstate.write_ptr - rar->cstate.last_write_ptr >
		    (rar->cstate.window_size >> 1)) {
			/* Don't allow growing data by more than half of the
			 * window size at a time. In such case, break the loop;
			 *  next call to this function will continue processing
			 *  from this moment. */
			break;
		}

		if(rar->bits.in_addr > rar->cstate.cur_block_size - 1 ||
		    (rar->bits.in_addr == rar->cstate.cur_block_size - 1 &&
		    rar->bits.bit_addr >= bit_size))
		{
			/* If the program counter is here, it means the
			 * function has finished processing the block. */
			rar->cstate.block_parsing_finished = 1;
			break;
		}

		/* Decode the next literal. */
		if(ARCHIVE_OK != decode_number(a, &rar->cstate.ld, p, &num)) {
			return ARCHIVE_EOF;
		}

		/* Num holds a decompression literal, or 'command code'.
		 *
		 * - Values lower than 256 are just bytes. Those codes
		 *   can be stored in the output buffer directly.
		 *
		 * - Code 256 defines a new filter, which is later used to 
		 *   ransform the data block accordingly to the filter type.
		 *   The data block needs to be fully uncompressed first.
		 *
		 * - Code bigger than 257 and smaller than 262 define
		 *   a repetition pattern that should be copied from
		 *   an already uncompressed chunk of data.
		 */

		if(num < 256) {
			/* Directly store the byte. */
			int64_t write_idx = rar->cstate.solid_offset +
			    rar->cstate.write_ptr++;

			rar->cstate.window_buf[write_idx & cmask] =
			    (uint8_t) num;
			continue;
		} else if(num >= 262) {
			uint16_t dist_slot;
			int len = decode_code_length(rar, p, num - 262),
				dbits,
				dist = 1;

			if(len == -1) {
				archive_set_error(&a->archive,
				    ARCHIVE_ERRNO_PROGRAMMER,
				    "Failed to decode the code length");

				return ARCHIVE_FATAL;
			}

			if(ARCHIVE_OK != decode_number(a, &rar->cstate.dd, p,
			    &dist_slot))
			{
				archive_set_error(&a->archive,
				    ARCHIVE_ERRNO_PROGRAMMER,
				    "Failed to decode the distance slot");

				return ARCHIVE_FATAL;
			}

			if(dist_slot < 4) {
				dbits = 0;
				dist += dist_slot;
			} else {
				dbits = dist_slot / 2 - 1;

				/* Cast to uint32_t will make sure the shift
				 * left operation won't produce undefined
				 * result. Then, the uint32_t type will
				 * be implicitly casted to int. */
				dist += (uint32_t) (2 |
				    (dist_slot & 1)) << dbits;
			}

			if(dbits > 0) {
				if(dbits >= 4) {
					uint32_t add = 0;
					uint16_t low_dist;

					if(dbits > 4) {
						if(ARCHIVE_OK != read_bits_32(
						    rar, p, &add)) {
							/* Return EOF if we
							 * can't read more
							 * data. */
							return ARCHIVE_EOF;
						}

						skip_bits(rar, dbits - 4);
						add = (add >> (
						    36 - dbits)) << 4;
						dist += add;
					}

					if(ARCHIVE_OK != decode_number(a,
					    &rar->cstate.ldd, p, &low_dist))
					{
						archive_set_error(&a->archive,
						    ARCHIVE_ERRNO_PROGRAMMER,
						    "Failed to decode the "
						    "distance slot");

						return ARCHIVE_FATAL;
					}

					if(dist >= INT_MAX - low_dist - 1) {
						/* This only happens in
						 * invalid archives. */
						archive_set_error(&a->archive,
						    ARCHIVE_ERRNO_FILE_FORMAT,
						    "Distance pointer "
						    "overflow");
						return ARCHIVE_FATAL;
					}

					dist += low_dist;
				} else {
					/* dbits is one of [0,1,2,3] */
					int add;

					if(ARCHIVE_OK != read_consume_bits(rar,
					     p, dbits, &add)) {
						/* Return EOF if we can't read
						 * more data. */
						return ARCHIVE_EOF;
					}

					dist += add;
				}
			}

			if(dist > 0x100) {
				len++;

				if(dist > 0x2000) {
					len++;

					if(dist > 0x40000) {
						len++;
					}
				}
			}

			dist_cache_push(rar, dist);
			rar->cstate.last_len = len;

			if(ARCHIVE_OK != copy_string(a, len, dist))
				return ARCHIVE_FATAL;

			continue;
		} else if(num == 256) {
			/* Create a filter. */
			ret = parse_filter(a, p);
			if(ret != ARCHIVE_OK)
				return ret;

			continue;
		} else if(num == 257) {
			if(rar->cstate.last_len != 0) {
				if(ARCHIVE_OK != copy_string(a,
				    rar->cstate.last_len,
				    rar->cstate.dist_cache[0]))
				{
					return ARCHIVE_FATAL;
				}
			}

			continue;
		} else if(num < 262) {
			const int idx = num - 258;
			const int dist = dist_cache_touch(rar, idx);

			uint16_t len_slot;
			int len;

			if(ARCHIVE_OK != decode_number(a, &rar->cstate.rd, p,
			    &len_slot)) {
				return ARCHIVE_FATAL;
			}

			len = decode_code_length(rar, p, len_slot);
			rar->cstate.last_len = len;

			if(ARCHIVE_OK != copy_string(a, len, dist))
				return ARCHIVE_FATAL;

			continue;
		}

		/* The program counter shouldn't reach here. */
		archive_set_error(&a->archive, ARCHIVE_ERRNO_FILE_FORMAT,
		    "Unsupported block code: 0x%x", num);

		return ARCHIVE_FATAL;
	}

	return ARCHIVE_OK;
}

/* Binary search for the RARv5 signature. */
static int scan_for_signature(struct archive_read* a) {
	const uint8_t* p;
	const int chunk_size = 512;
	ssize_t i;

	/* If we're here, it means we're on an 'unknown territory' data.
	 * There's no indication what kind of data we're reading here.
	 * It could be some text comment, any kind of binary data,
	 * digital sign, dragons, etc.
	 *
	 * We want to find a valid RARv5 magic header inside this unknown
	 * data. */

	/* Is it possible in libarchive to just skip everything until the
	 * end of the file? If so, it would be a better approach than the
	 * current implementation of this function. */

	while(1) {
		if(!read_ahead(a, chunk_size, &p))
			return ARCHIVE_EOF;

		for(i = 0; i < chunk_size - rar5_signature_size; i++) {
			if(memcmp(&p[i], rar5_signature,
			    rar5_signature_size) == 0) {
				/* Consume the number of bytes we've used to
				 * search for the signature, as well as the
				 * number of bytes used by the signature
				 * itself. After this we should be standing
				 * on a valid base block header. */
				(void) consume(a, i + rar5_signature_size);
				return ARCHIVE_OK;
			}
		}

		consume(a, chunk_size);
	}

	return ARCHIVE_FATAL;
}

/* This function will switch the multivolume archive file to another file,
 * i.e. from part03 to part 04. */
static int advance_multivolume(struct archive_read* a) {
	int lret;
	struct rar5* rar = get_context(a);

	/* A small state machine that will skip unnecessary data, needed to
	 * switch from one multivolume to another. Such skipping is needed if
	 * we want to be an stream-oriented (instead of file-oriented)
	 * unpacker.
	 *
	 * The state machine starts with `rar->main.endarc` == 0. It also
	 * assumes that current stream pointer points to some base block
	 * header.
	 *
	 * The `endarc` field is being set when the base block parsing
	 * function encounters the 'end of archive' marker.
	 */

	while(1) {
		if(rar->main.endarc == 1) {
			int looping = 1;

			rar->main.endarc = 0;

			while(looping) {
				lret = skip_base_block(a);
				switch(lret) {
					case ARCHIVE_RETRY:
						/* Continue looping. */
						break;
					case ARCHIVE_OK:
						/* Break loop. */
						looping = 0;
						break;
					default:
						/* Forward any errors to the
						 * caller. */
						return lret;
				}
			}

			break;
		} else {
			/* Skip current base block. In order to properly skip
			 * it, we really need to simply parse it and discard
			 * the results. */

			lret = skip_base_block(a);
			if(lret == ARCHIVE_FATAL || lret == ARCHIVE_FAILED)
				return lret;

			/* The `skip_base_block` function tells us if we
			 * should continue with skipping, or we should stop
			 * skipping. We're trying to skip everything up to
			 * a base FILE block. */

			if(lret != ARCHIVE_RETRY) {
				/* If there was an error during skipping, or we
				 * have just skipped a FILE base block... */

				if(rar->main.endarc == 0) {
					return lret;
				} else {
					continue;
				}
			}
		}
	}

	return ARCHIVE_OK;
}

/* Merges the partial block from the first multivolume archive file, and
 * partial block from the second multivolume archive file. The result is
 * a chunk of memory containing the whole block, and the stream pointer
 * is advanced to the next block in the second multivolume archive file. */
static int merge_block(struct archive_read* a, ssize_t block_size,
    const uint8_t** p)
{
	struct rar5* rar = get_context(a);
	ssize_t cur_block_size, partial_offset = 0;
	const uint8_t* lp;
	int ret;

	if(rar->merge_mode) {
		archive_set_error(&a->archive, ARCHIVE_ERRNO_PROGRAMMER,
		    "Recursive merge is not allowed");

		return ARCHIVE_FATAL;
	}

	/* Set a flag that we're in the switching mode. */
	rar->cstate.switch_multivolume = 1;

	/* Reallocate the memory which will hold the whole block. */
	if(rar->vol.push_buf)
		free((void*) rar->vol.push_buf);

	/* Increasing the allocation block by 8 is due to bit reading functions,
	 * which are using additional 2 or 4 bytes. Allocating the block size
	 * by exact value would make bit reader perform reads from invalid
	 * memory block when reading the last byte from the buffer. */
	rar->vol.push_buf = malloc(block_size + 8);
	if(!rar->vol.push_buf) {
		archive_set_error(&a->archive, ENOMEM,
		    "Can't allocate memory for a merge block buffer.");
		return ARCHIVE_FATAL;
	}

	/* Valgrind complains if the extension block for bit reader is not
	 * initialized, so initialize it. */
	memset(&rar->vol.push_buf[block_size], 0, 8);

	/* A single block can span across multiple multivolume archive files,
	 * so we use a loop here. This loop will consume enough multivolume
	 * archive files until the whole block is read. */

	while(1) {
		/* Get the size of current block chunk in this multivolume
		 * archive file and read it. */
		cur_block_size = rar5_min(rar->file.bytes_remaining,
		    block_size - partial_offset);

		if(cur_block_size == 0) {
			archive_set_error(&a->archive,
			    ARCHIVE_ERRNO_FILE_FORMAT,
			    "Encountered block size == 0 during block merge");
			return ARCHIVE_FATAL;
		}

		if(!read_ahead(a, cur_block_size, &lp))
			return ARCHIVE_EOF;

		/* Sanity check; there should never be a situation where this
		 * function reads more data than the block's size. */
		if(partial_offset + cur_block_size > block_size) {
			archive_set_error(&a->archive,
			    ARCHIVE_ERRNO_PROGRAMMER,
			    "Consumed too much data when merging blocks.");
			return ARCHIVE_FATAL;
		}

		/* Merge previous block chunk with current block chunk,
		 * or create first block chunk if this is our first
		 * iteration. */
		memcpy(&rar->vol.push_buf[partial_offset], lp, cur_block_size);

		/* Advance the stream read pointer by this block chunk size. */
		if(ARCHIVE_OK != consume(a, cur_block_size))
			return ARCHIVE_EOF;

		/* Update the pointers. `partial_offset` contains information
		 * about the sum of merged block chunks. */
		partial_offset += cur_block_size;
		rar->file.bytes_remaining -= cur_block_size;

		/* If `partial_offset` is the same as `block_size`, this means
		 * we've merged all block chunks and we have a valid full
		 * block. */
		if(partial_offset == block_size) {
			break;
		}

		/* If we don't have any bytes to read, this means we should
		 * switch to another multivolume archive file. */
		if(rar->file.bytes_remaining == 0) {
			rar->merge_mode++;
			ret = advance_multivolume(a);
			rar->merge_mode--;
			if(ret != ARCHIVE_OK) {
				return ret;
			}
		}
	}

	*p = rar->vol.push_buf;

	/* If we're here, we can resume unpacking by processing the block
	 * pointed to by the `*p` memory pointer. */

	return ARCHIVE_OK;
}

static int process_block(struct archive_read* a) {
	const uint8_t* p;
	struct rar5* rar = get_context(a);
	int ret;

	/* If we don't have any data to be processed, this most probably means
	 * we need to switch to the next volume. */
	if(rar->main.volume && rar->file.bytes_remaining == 0) {
		ret = advance_multivolume(a);
		if(ret != ARCHIVE_OK)
			return ret;
	}

	if(rar->cstate.block_parsing_finished) {
		ssize_t block_size;

		/* The header size won't be bigger than 6 bytes. */
		if(!read_ahead(a, 6, &p)) {
			/* Failed to prefetch data block header. */
			return ARCHIVE_EOF;
		}

		/*
		 * Read block_size by parsing block header. Validate the header
		 * by calculating CRC byte stored inside the header. Size of
		 * the header is not constant (block size can be stored either
		 * in 1 or 2 bytes), that's why block size is left out from the
		 * `compressed_block_header` structure and returned by
		 * `parse_block_header` as the second argument. */

		ret = parse_block_header(a, p, &block_size,
		    &rar->last_block_hdr);
		if(ret != ARCHIVE_OK) {
			return ret;
		}

		/* Skip block header. Next data is huffman tables,
		 * if present. */
		ssize_t to_skip = sizeof(struct compressed_block_header) +
			bf_byte_count(&rar->last_block_hdr) + 1;

		if(ARCHIVE_OK != consume(a, to_skip))
			return ARCHIVE_EOF;

		rar->file.bytes_remaining -= to_skip;

		/* The block size gives information about the whole block size,
		 * but the block could be stored in split form when using
		 * multi-volume archives. In this case, the block size will be
		 * bigger than the actual data stored in this file. Remaining
		 * part of the data will be in another file. */

		ssize_t cur_block_size =
			rar5_min(rar->file.bytes_remaining, block_size);

		if(block_size > rar->file.bytes_remaining) {
			/* If current blocks' size is bigger than our data
			 * size, this means we have a multivolume archive.
			 * In this case, skip all base headers until the end
			 * of the file, proceed to next "partXXX.rar" volume,
			 * find its signature, skip all headers up to the first
			 * FILE base header, and continue from there.
			 *
			 * Note that `merge_block` will update the `rar`
			 * context structure quite extensively. */

			ret = merge_block(a, block_size, &p);
			if(ret != ARCHIVE_OK) {
				return ret;
			}

			cur_block_size = block_size;

			/* Current stream pointer should be now directly
			 * *after* the block that spanned through multiple
			 * archive files. `p` pointer should have the data of
			 * the *whole* block (merged from partial blocks
			 * stored in multiple archives files). */
		} else {
			rar->cstate.switch_multivolume = 0;

			/* Read the whole block size into memory. This can take
			 * up to  8 megabytes of memory in theoretical cases.
			 * Might be worth to optimize this and use a standard
			 * chunk of 4kb's. */
			if(!read_ahead(a, 4 + cur_block_size, &p)) {
				/* Failed to prefetch block data. */
				return ARCHIVE_EOF;
			}
		}

		rar->cstate.block_buf = p;
		rar->cstate.cur_block_size = cur_block_size;
		rar->cstate.block_parsing_finished = 0;

		rar->bits.in_addr = 0;
		rar->bits.bit_addr = 0;

		if(bf_is_table_present(&rar->last_block_hdr)) {
			/* Load Huffman tables. */
			ret = parse_tables(a, rar, p);
			if(ret != ARCHIVE_OK) {
				/* Error during decompression of Huffman
				 * tables. */
				return ret;
			}
		}
	} else {
		/* Block parsing not finished, reuse previous memory buffer. */
		p = rar->cstate.block_buf;
	}

	/* Uncompress the block, or a part of it, depending on how many bytes
	 * will be generated by uncompressing the block.
	 *
	 * In case too many bytes will be generated, calling this function
	 * again will resume the uncompression operation. */
	ret = do_uncompress_block(a, p);
	if(ret != ARCHIVE_OK) {
		return ret;
	}

	if(rar->cstate.block_parsing_finished &&
	    rar->cstate.switch_multivolume == 0 &&
	    rar->cstate.cur_block_size > 0)
	{
		/* If we're processing a normal block, consume the whole
		 * block. We can do this because we've already read the whole
		 * block to memory. */
		if(ARCHIVE_OK != consume(a, rar->cstate.cur_block_size))
			return ARCHIVE_FATAL;

		rar->file.bytes_remaining -= rar->cstate.cur_block_size;
	} else if(rar->cstate.switch_multivolume) {
		/* Don't consume the block if we're doing multivolume
		 * processing. The volume switching function will consume
		 * the proper count of bytes instead. */
		rar->cstate.switch_multivolume = 0;
	}

	return ARCHIVE_OK;
}

/* Pops the `buf`, `size` and `offset` from the "data ready" stack.
 *
 * Returns ARCHIVE_OK when those arguments can be used, ARCHIVE_RETRY
 * when there is no data on the stack. */
static int use_data(struct rar5* rar, const void** buf, size_t* size,
    int64_t* offset)
{
	int i;

	for(i = 0; i < rar5_countof(rar->cstate.dready); i++) {
		struct data_ready *d = &rar->cstate.dready[i];

		if(d->used) {
			if(buf)    *buf = d->buf;
			if(size)   *size = d->size;
			if(offset) *offset = d->offset;

			d->used = 0;
			return ARCHIVE_OK;
		}
	}

	return ARCHIVE_RETRY;
}

/* Pushes the `buf`, `size` and `offset` arguments to the rar->cstate.dready
 * FIFO stack. Those values will be popped from this stack by the `use_data`
 * function. */
static int push_data_ready(struct archive_read* a, struct rar5* rar,
    const uint8_t* buf, size_t size, int64_t offset)
{
	int i;

	/* Don't push if we're in skip mode. This is needed because solid
	 * streams need full processing even if we're skipping data. After
	 * fully processing the stream, we need to discard the generated bytes,
	 * because we're interested only in the side effect: building up the
	 * internal window circular buffer. This window buffer will be used
	 * later during unpacking of requested data. */
	if(rar->skip_mode)
		return ARCHIVE_OK;

	/* Sanity check. */
	if(offset != rar->file.last_offset + rar->file.last_size) {
		archive_set_error(&a->archive, ARCHIVE_ERRNO_PROGRAMMER,
		    "Sanity check error: output stream is not continuous");
		return ARCHIVE_FATAL;
	}

	for(i = 0; i < rar5_countof(rar->cstate.dready); i++) {
		struct data_ready* d = &rar->cstate.dready[i];
		if(!d->used) {
			d->used = 1;
			d->buf = buf;
			d->size = size;
			d->offset = offset;

			/* These fields are used only in sanity checking. */
			rar->file.last_offset = offset;
			rar->file.last_size = size;

			/* Calculate the checksum of this new block before
			 * submitting data to libarchive's engine. */
			update_crc(rar, d->buf, d->size);

			return ARCHIVE_OK;
		}
	}

	/* Program counter will reach this code if the `rar->cstate.data_ready`
	 * stack will be filled up so that no new entries will be allowed. The
	 * code shouldn't allow such situation to occur. So we treat this case
	 * as an internal error. */

	archive_set_error(&a->archive, ARCHIVE_ERRNO_PROGRAMMER,
	    "Error: premature end of data_ready stack");
	return ARCHIVE_FATAL;
}

/* This function uncompresses the data that is stored in the <FILE> base
 * block.
 *
 * The FILE base block looks like this:
 *
 * <header><huffman tables><block_1><block_2>...<block_n>
 *
 * The <header> is a block header, that is parsed in parse_block_header().
 * It's a "compressed_block_header" structure, containing metadata needed
 * to know when we should stop looking for more <block_n> blocks.
 *
 * <huffman tables> contain data needed to set up the huffman tables, needed
 * for the actual decompression.
 *
 * Each <block_n> consists of series of literals:
 *
 * <literal><literal><literal>...<literal>
 *
 * Those literals generate the uncompression data. They operate on a circular
 * buffer, sometimes writing raw data into it, sometimes referencing
 * some previous data inside this buffer, and sometimes declaring a filter
 * that will need to be executed on the data stored in the circular buffer.
 * It all depends on the literal that is used.
 *
 * Sometimes blocks produce output data, sometimes they don't. For example, for
 * some huge files that use lots of filters, sometimes a block is filled with
 * only filter declaration literals. Such blocks won't produce any data in the
 * circular buffer.
 *
 * Sometimes blocks will produce 4 bytes of data, and sometimes 1 megabyte,
 * because a literal can reference previously decompressed data. For example,
 * there can be a literal that says: 'append a byte 0xFE here', and after
 * it another literal can say 'append 1 megabyte of data from circular buffer
 * offset 0x12345'. This is how RAR format handles compressing repeated
 * patterns.
 *
 * The RAR compressor creates those literals and the actual efficiency of
 * compression depends on what those literals are. The literals can also
 * be seen as a kind of a non-turing-complete virtual machine that simply
 * tells the decompressor what it should do.
 * */

static int do_uncompress_file(struct archive_read* a) {
	struct rar5* rar = get_context(a);
	int ret;
	int64_t max_end_pos;

	if(!rar->cstate.initialized) {
		/* Don't perform full context reinitialization if we're
		 * processing a solid archive. */
		if(!rar->main.solid || !rar->cstate.window_buf) {
			init_unpack(rar);
		}

		rar->cstate.initialized = 1;
	}

	if(rar->cstate.all_filters_applied == 1) {
		/* We use while(1) here, but standard case allows for just 1
		 * iteration. The loop will iterate if process_block() didn't
		 * generate any data at all. This can happen if the block
		 * contains only filter definitions (this is common in big
		 * files). */
		while(1) {
			ret = process_block(a);
			if(ret == ARCHIVE_EOF || ret == ARCHIVE_FATAL)
				return ret;

			if(rar->cstate.last_write_ptr ==
			    rar->cstate.write_ptr) {
				/* The block didn't generate any new data,
				 * so just process a new block. */
				continue;
			}

			/* The block has generated some new data, so break
			 * the loop. */
			break;
		}
	}

	/* Try to run filters. If filters won't be applied, it means that
	 * insufficient data was generated. */
	ret = apply_filters(a);
	if(ret == ARCHIVE_RETRY) {
		return ARCHIVE_OK;
	} else if(ret == ARCHIVE_FATAL) {
		return ARCHIVE_FATAL;
	}

	/* If apply_filters() will return ARCHIVE_OK, we can continue here. */

	if(cdeque_size(&rar->cstate.filters) > 0) {
		/* Check if we can write something before hitting first
		 * filter. */
		struct filter_info* flt;

		/* Get the block_start offset from the first filter. */
		if(CDE_OK != cdeque_front(&rar->cstate.filters,
		    cdeque_filter_p(&flt)))
		{
			archive_set_error(&a->archive,
			    ARCHIVE_ERRNO_PROGRAMMER,
			    "Can't read first filter");
			return ARCHIVE_FATAL;
		}

		max_end_pos = rar5_min(flt->block_start,
		    rar->cstate.write_ptr);
	} else {
		/* There are no filters defined, or all filters were applied.
		 * This means we can just store the data without any
		 * postprocessing. */
		max_end_pos = rar->cstate.write_ptr;
	}

	if(max_end_pos == rar->cstate.last_write_ptr) {
		/* We can't write anything yet. The block uncompression
		 * function did not generate enough data, and no filter can be
		 * applied. At the same time we don't have any data that can be
		 *  stored without filter postprocessing. This means we need to
		 *  wait for more data to be generated, so we can apply the
		 * filters.
		 *
		 * Signal the caller that we need more data to be able to do
		 * anything.
		 */
		return ARCHIVE_RETRY;
	} else {
		/* We can write the data before hitting the first filter.
		 * So let's do it. The push_window_data() function will
		 * effectively return the selected data block to the user
		 * application. */
		push_window_data(a, rar, rar->cstate.last_write_ptr,
		    max_end_pos);
		rar->cstate.last_write_ptr = max_end_pos;
	}

	return ARCHIVE_OK;
}

static int uncompress_file(struct archive_read* a) {
	int ret;

	while(1) {
		/* Sometimes the uncompression function will return a
		 * 'retry' signal. If this will happen, we have to retry
		 * the function. */
		ret = do_uncompress_file(a);
		if(ret != ARCHIVE_RETRY)
			return ret;
	}
}


static int do_unstore_file(struct archive_read* a,
    struct rar5* rar, const void** buf, size_t* size, int64_t* offset)
{
	const uint8_t* p;

	if(rar->file.bytes_remaining == 0 && rar->main.volume > 0 &&
	    rar->generic.split_after > 0)
	{
		int ret;

		rar->cstate.switch_multivolume = 1;
		ret = advance_multivolume(a);
		rar->cstate.switch_multivolume = 0;

		if(ret != ARCHIVE_OK) {
			/* Failed to advance to next multivolume archive
			 * file. */
			return ret;
		}
	}

	size_t to_read = rar5_min(rar->file.bytes_remaining, 64 * 1024);
	if(to_read == 0) {
		return ARCHIVE_EOF;
	}

	if(!read_ahead(a, to_read, &p)) {
		archive_set_error(&a->archive, ARCHIVE_ERRNO_FILE_FORMAT,
		    "I/O error when unstoring file");
		return ARCHIVE_FATAL;
	}

	if(ARCHIVE_OK != consume(a, to_read)) {
		return ARCHIVE_EOF;
	}

	if(buf)    *buf = p;
	if(size)   *size = to_read;
	if(offset) *offset = rar->cstate.last_unstore_ptr;

	rar->file.bytes_remaining -= to_read;
	rar->cstate.last_unstore_ptr += to_read;

	update_crc(rar, p, to_read);
	return ARCHIVE_OK;
}

static int do_unpack(struct archive_read* a, struct rar5* rar,
    const void** buf, size_t* size, int64_t* offset)
{
	enum COMPRESSION_METHOD {
		STORE = 0, FASTEST = 1, FAST = 2, NORMAL = 3, GOOD = 4,
		BEST = 5
	};

	if(rar->file.service > 0) {
		return do_unstore_file(a, rar, buf, size, offset);
	} else {
		switch(rar->cstate.method) {
			case STORE:
				return do_unstore_file(a, rar, buf, size,
				    offset);
			case FASTEST:
				/* fallthrough */
			case FAST:
				/* fallthrough */
			case NORMAL:
				/* fallthrough */
			case GOOD:
				/* fallthrough */
			case BEST:
				return uncompress_file(a);
			default:
				archive_set_error(&a->archive,
				    ARCHIVE_ERRNO_FILE_FORMAT,
				    "Compression method not supported: 0x%x",
				    rar->cstate.method);

				return ARCHIVE_FATAL;
		}
	}

#if !defined WIN32
	/* Not reached. */
	return ARCHIVE_OK;
#endif
}

static int verify_checksums(struct archive_read* a) {
	int verify_crc;
	struct rar5* rar = get_context(a);

	/* Check checksums only when actually unpacking the data. There's no
	 * need to calculate checksum when we're skipping data in solid archives
	 * (skipping in solid archives is the same thing as unpacking compressed
	 * data and discarding the result). */

	if(!rar->skip_mode) {
		/* Always check checksums if we're not in skip mode */
		verify_crc = 1;
	} else {
		/* We can override the logic above with a compile-time option
		 * NO_CRC_ON_SOLID_SKIP. This option is used during debugging,
		 * and it will check checksums of unpacked data even when
		 * we're skipping it. */

#if defined CHECK_CRC_ON_SOLID_SKIP
		/* Debug case */
		verify_crc = 1;
#else
		/* Normal case */
		verify_crc = 0;
#endif
	}

	if(verify_crc) {
		/* During unpacking, on each unpacked block we're calling the
		 * update_crc() function. Since we are here, the unpacking
		 * process is already over and we can check if calculated
		 * checksum (CRC32 or BLAKE2sp) is the same as what is stored
		 * in the archive. */
		if(rar->file.stored_crc32 > 0) {
			/* Check CRC32 only when the file contains a CRC32
			 * value for this file. */

			if(rar->file.calculated_crc32 !=
			    rar->file.stored_crc32) {
				/* Checksums do not match; the unpacked file
				 * is corrupted. */

				DEBUG_CODE {
					printf("Checksum error: CRC32 "
					    "(was: %08x, expected: %08x)\n",
					    rar->file.calculated_crc32,
					    rar->file.stored_crc32);
				}

#ifndef DONT_FAIL_ON_CRC_ERROR
				archive_set_error(&a->archive,
				    ARCHIVE_ERRNO_FILE_FORMAT,
				    "Checksum error: CRC32");
				return ARCHIVE_FATAL;
#endif
			} else {
				DEBUG_CODE {
					printf("Checksum OK: CRC32 "
					    "(%08x/%08x)\n",
					    rar->file.stored_crc32,
					    rar->file.calculated_crc32);
				}
			}
		}

		if(rar->file.has_blake2 > 0) {
			/* BLAKE2sp is an optional checksum algorithm that is
			 * added to RARv5 archives when using the `-htb` switch
			 *  during creation of archive.
			 *
			 * We now finalize the hash calculation by calling the
			 * `final` function. This will generate the final hash
			 * value we can use to compare it with the BLAKE2sp
			 * checksum that is stored in the archive.
			 *
			 * The return value of this `final` function is not
			 * very helpful, as it guards only against improper use.
 			 * This is why we're explicitly ignoring it. */

			uint8_t b2_buf[32];
			(void) blake2sp_final(&rar->file.b2state, b2_buf, 32);

			if(memcmp(&rar->file.blake2sp, b2_buf, 32) != 0) {
#ifndef DONT_FAIL_ON_CRC_ERROR
				archive_set_error(&a->archive,
				    ARCHIVE_ERRNO_FILE_FORMAT,
				    "Checksum error: BLAKE2");

				return ARCHIVE_FATAL;
#endif
			}
		}
	}

	/* Finalization for this file has been successfully completed. */
	return ARCHIVE_OK;
}

static int verify_global_checksums(struct archive_read* a) {
	return verify_checksums(a);
}

static int rar5_read_data(struct archive_read *a, const void **buff,
    size_t *size, int64_t *offset) {
	int ret;
	struct rar5* rar = get_context(a);

	if(rar->file.dir > 0) {
		/* Don't process any data if this file entry was declared
		 * as a directory. This is needed, because entries marked as
		 * directory doesn't have any dictionary buffer allocated, so
		 * it's impossible to perform any decompression. */
		archive_set_error(&a->archive, ARCHIVE_ERRNO_FILE_FORMAT,
		    "Can't decompress an entry marked as a directory");
		return ARCHIVE_FAILED;
	}

	if(!rar->skip_mode && (rar->cstate.last_write_ptr > rar->file.unpacked_size)) {
		archive_set_error(&a->archive, ARCHIVE_ERRNO_PROGRAMMER,
		    "Unpacker has written too many bytes");
		return ARCHIVE_FATAL;
	}

	ret = use_data(rar, buff, size, offset);
	if(ret == ARCHIVE_OK) {
		return ret;
	}

	if(rar->file.eof == 1) {
		return ARCHIVE_EOF;
	}

	ret = do_unpack(a, rar, buff, size, offset);
	if(ret != ARCHIVE_OK) {
		return ret;
	}

	if(rar->file.bytes_remaining == 0 &&
			rar->cstate.last_write_ptr == rar->file.unpacked_size)
	{
		/* If all bytes of current file were processed, run
		 * finalization.
		 *
		 * Finalization will check checksum against proper values. If
		 * some of the checksums will not match, we'll return an error
		 * value in the last `archive_read_data` call to signal an error
		 * to the user. */

		rar->file.eof = 1;
		return verify_global_checksums(a);
	}

	return ARCHIVE_OK;
}

static int rar5_read_data_skip(struct archive_read *a) {
	struct rar5* rar = get_context(a);

	if(rar->main.solid) {
		/* In solid archives, instead of skipping the data, we need to
		 * extract it, and dispose the result. The side effect of this
		 * operation will be setting up the initial window buffer state
		 * needed to be able to extract the selected file. */

		int ret;

		/* Make sure to process all blocks in the compressed stream. */
		while(rar->file.bytes_remaining > 0) {
			/* Setting the "skip mode" will allow us to skip
			 * checksum checks during data skipping. Checking the
			 * checksum of skipped data isn't really necessary and
			 * it's only slowing things down.
			 *
			 * This is incremented instead of setting to 1 because
			 * this data skipping function can be called
			 * recursively. */
			rar->skip_mode++;

			/* We're disposing 1 block of data, so we use triple
			 * NULLs in arguments. */
			ret = rar5_read_data(a, NULL, NULL, NULL);

			/* Turn off "skip mode". */
			rar->skip_mode--;

			if(ret < 0) {
				/* Propagate any potential error conditions
				 * to the caller. */
				return ret;
			}
		}
	} else {
		/* In standard archives, we can just jump over the compressed
		 * stream. Each file in non-solid archives starts from an empty
		 * window buffer. */

		if(ARCHIVE_OK != consume(a, rar->file.bytes_remaining)) {
			return ARCHIVE_FATAL;
		}

		rar->file.bytes_remaining = 0;
	}

	return ARCHIVE_OK;
}

static int64_t rar5_seek_data(struct archive_read *a, int64_t offset,
    int whence)
{
	(void) a;
	(void) offset;
	(void) whence;

	/* We're a streaming unpacker, and we don't support seeking. */

	return ARCHIVE_FATAL;
}

static int rar5_cleanup(struct archive_read *a) {
	struct rar5* rar = get_context(a);

	free(rar->cstate.window_buf);
	free(rar->cstate.filtered_buf);

	free(rar->vol.push_buf);

	free_filters(rar);
	cdeque_free(&rar->cstate.filters);

	free(rar);
	a->format->data = NULL;

	return ARCHIVE_OK;
}

static int rar5_capabilities(struct archive_read * a) {
	(void) a;
	return 0;
}

static int rar5_has_encrypted_entries(struct archive_read *_a) {
	(void) _a;

	/* Unsupported for now. */
	return ARCHIVE_READ_FORMAT_ENCRYPTION_UNSUPPORTED;
}

static int rar5_init(struct rar5* rar) {
	ssize_t i;

	memset(rar, 0, sizeof(struct rar5));

	/* Decrypt the magic signature pattern. Check the comment near the
	 * `rar5_signature` symbol to read the rationale behind this. */

	if(rar5_signature[0] == 243) {
		for(i = 0; i < rar5_signature_size; i++) {
			rar5_signature[i] ^= 0xA1;
		}
	}

	if(CDE_OK != cdeque_init(&rar->cstate.filters, 8192))
		return ARCHIVE_FATAL;

	return ARCHIVE_OK;
}

int archive_read_support_format_rar5(struct archive *_a) {
	struct archive_read* ar;
	int ret;
	struct rar5* rar;

	if(ARCHIVE_OK != (ret = get_archive_read(_a, &ar)))
		return ret;

	rar = malloc(sizeof(*rar));
	if(rar == NULL) {
		archive_set_error(&ar->archive, ENOMEM,
		    "Can't allocate rar5 data");
		return ARCHIVE_FATAL;
	}

	if(ARCHIVE_OK != rar5_init(rar)) {
		archive_set_error(&ar->archive, ENOMEM,
		    "Can't allocate rar5 filter buffer");
		return ARCHIVE_FATAL;
	}

	ret = __archive_read_register_format(ar,
	    rar,
	    "rar5",
	    rar5_bid,
	    rar5_options,
	    rar5_read_header,
	    rar5_read_data,
	    rar5_read_data_skip,
	    rar5_seek_data,
	    rar5_cleanup,
	    rar5_capabilities,
	    rar5_has_encrypted_entries);

	if(ret != ARCHIVE_OK) {
		(void) rar5_cleanup(ar);
	}

	return ret;
}<|MERGE_RESOLUTION|>--- conflicted
+++ resolved
@@ -407,11 +407,7 @@
  * doesn't perform any bounds checking. If you need bounds checking, use
  * `cdeque_front()` function instead. */
 static void cdeque_front_fast(struct cdeque* d, void** value) {
-<<<<<<< HEAD
-    *value = (void*)(intptr_t) d->arr[d->beg_pos];
-=======
-	*value = (void*) d->arr[d->beg_pos];
->>>>>>> 404308eb
+	*value = (void*)(intptr_t) d->arr[d->beg_pos];
 }
 
 /* Returns the first element of current circular deque. This function
@@ -443,15 +439,9 @@
 /* Pops a front element of this circular deque object and returns its value.
  * This function doesn't perform any bounds checking. */
 static void cdeque_pop_front_fast(struct cdeque* d, void** value) {
-<<<<<<< HEAD
-    *value = (void*)(intptr_t) d->arr[d->beg_pos];
-    d->beg_pos = (d->beg_pos + 1) & d->cap_mask;
-    d->size--;
-=======
-	*value = (void*) d->arr[d->beg_pos];
+	*value = (void*)(intptr_t) d->arr[d->beg_pos];
 	d->beg_pos = (d->beg_pos + 1) & d->cap_mask;
 	d->size--;
->>>>>>> 404308eb
 }
 
 /* Pops a front element of this circular deque object and returns its value.
@@ -469,20 +459,12 @@
 
 /* Convenience function to cast filter_info** to void **. */
 static void** cdeque_filter_p(struct filter_info** f) {
-<<<<<<< HEAD
-    return (void**) (intptr_t) f;
-=======
-	return (void**) (size_t) f;
->>>>>>> 404308eb
+	return (void**) (intptr_t) f;
 }
 
 /* Convenience function to cast filter_info* to void *. */
 static void* cdeque_filter(struct filter_info* f) {
-<<<<<<< HEAD
-    return (void**) (intptr_t) f;
-=======
-	return (void**) (size_t) f;
->>>>>>> 404308eb
+	return (void**) (intptr_t) f;
 }
 
 /* Destroys this circular deque object. Deallocates the memory of the
