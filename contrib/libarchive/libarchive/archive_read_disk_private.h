/*-
 * Copyright (c) 2003-2009 Tim Kientzle
 * All rights reserved.
 *
 * Redistribution and use in source and binary forms, with or without
 * modification, are permitted provided that the following conditions
 * are met:
 * 1. Redistributions of source code must retain the above copyright
 *    notice, this list of conditions and the following disclaimer
 *    in this position and unchanged.
 * 2. Redistributions in binary form must reproduce the above copyright
 *    notice, this list of conditions and the following disclaimer in the
 *    documentation and/or other materials provided with the distribution.
 *
 * THIS SOFTWARE IS PROVIDED BY THE AUTHOR(S) ``AS IS'' AND ANY EXPRESS OR
 * IMPLIED WARRANTIES, INCLUDING, BUT NOT LIMITED TO, THE IMPLIED WARRANTIES
 * OF MERCHANTABILITY AND FITNESS FOR A PARTICULAR PURPOSE ARE DISCLAIMED.
 * IN NO EVENT SHALL THE AUTHOR(S) BE LIABLE FOR ANY DIRECT, INDIRECT,
 * INCIDENTAL, SPECIAL, EXEMPLARY, OR CONSEQUENTIAL DAMAGES (INCLUDING, BUT
 * NOT LIMITED TO, PROCUREMENT OF SUBSTITUTE GOODS OR SERVICES; LOSS OF USE,
 * DATA, OR PROFITS; OR BUSINESS INTERRUPTION) HOWEVER CAUSED AND ON ANY
 * THEORY OF LIABILITY, WHETHER IN CONTRACT, STRICT LIABILITY, OR TORT
 * (INCLUDING NEGLIGENCE OR OTHERWISE) ARISING IN ANY WAY OUT OF THE USE OF
 * THIS SOFTWARE, EVEN IF ADVISED OF THE POSSIBILITY OF SUCH DAMAGE.
 *
 * $FreeBSD$
 */
<<<<<<< HEAD
/*
 * CHERI CHANGES START
 * {
 *   "updated": 20190730,
 *   "target_type": "lib",
 *   "changes": [
 *     "subobject_bounds"
 *   ],
 *   "change_comment": "C inheritance addrof first member (archive_read_disk)"
 * }
 * CHERI CHANGES END
 */
=======

#ifndef ARCHIVE_READ_DISK_PRIVATE_H_INCLUDED
#define ARCHIVE_READ_DISK_PRIVATE_H_INCLUDED

>>>>>>> 43068e55
#ifndef __LIBARCHIVE_BUILD
#error This header is only to be used internally to libarchive.
#endif

#include "archive_platform_acl.h"

struct tree;
struct archive_entry;

struct archive_read_disk {
	struct archive	archive __subobject_member_used_for_c_inheritance;

	/* Reused by archive_read_next_header() */
	struct archive_entry *entry;

	/*
	 * Symlink mode is one of 'L'ogical, 'P'hysical, or 'H'ybrid,
	 * following an old BSD convention.  'L' follows all symlinks,
	 * 'P' follows none, 'H' follows symlinks only for the first
	 * item.
	 */
	char	symlink_mode;

	/*
	 * Since symlink interaction changes, we need to track whether
	 * we're following symlinks for the current item.  'L' mode above
	 * sets this true, 'P' sets it false, 'H' changes it as we traverse.
	 */
	char	follow_symlinks;  /* Either 'L' or 'P'. */

	/* Directory traversals. */
	struct tree *tree;
	int	(*open_on_current_dir)(struct tree*, const char *, int);
	int	(*tree_current_dir_fd)(struct tree*);
	int	(*tree_enter_working_dir)(struct tree*);

	/* Bitfield with ARCHIVE_READDISK_* tunables */
	int	flags;

	const char * (*lookup_gname)(void *private, int64_t gid);
	void	(*cleanup_gname)(void *private);
	void	 *lookup_gname_data;
	const char * (*lookup_uname)(void *private, int64_t uid);
	void	(*cleanup_uname)(void *private);
	void	 *lookup_uname_data;

	int	(*metadata_filter_func)(struct archive *, void *,
			struct archive_entry *);
	void	*metadata_filter_data;

	/* ARCHIVE_MATCH object. */
	struct archive	*matching;
	/* Callback function, this will be invoked when ARCHIVE_MATCH
	 * archive_match_*_excluded_ae return true. */
	void	(*excluded_cb_func)(struct archive *, void *,
			 struct archive_entry *);
	void	*excluded_cb_data;
};

const char *
archive_read_disk_entry_setup_path(struct archive_read_disk *,
    struct archive_entry *, int *);

int
archive_read_disk_entry_setup_acls(struct archive_read_disk *,
    struct archive_entry *, int *);
#endif<|MERGE_RESOLUTION|>--- conflicted
+++ resolved
@@ -25,7 +25,6 @@
  *
  * $FreeBSD$
  */
-<<<<<<< HEAD
 /*
  * CHERI CHANGES START
  * {
@@ -38,12 +37,10 @@
  * }
  * CHERI CHANGES END
  */
-=======
 
 #ifndef ARCHIVE_READ_DISK_PRIVATE_H_INCLUDED
 #define ARCHIVE_READ_DISK_PRIVATE_H_INCLUDED
 
->>>>>>> 43068e55
 #ifndef __LIBARCHIVE_BUILD
 #error This header is only to be used internally to libarchive.
 #endif
