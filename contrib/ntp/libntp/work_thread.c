--- conflicted
+++ resolved
@@ -88,11 +88,7 @@
 
 #else
 
-<<<<<<< HEAD
-# define thread_exit(c)	pthread_exit((void*)(uintptr_t)(c))
-=======
 # define thread_exit(c)	pthread_exit((void*)(UINTPTR_T)(c))
->>>>>>> 8bdefb7a
 # define tickle_sem	sem_post
 void *		blocking_thread(void *);
 static	void	block_thread_signals(sigset_t *);
