/****************************************************************
Copyright (C) Lucent Technologies 1997
All Rights Reserved

Permission to use, copy, modify, and distribute this software and
its documentation for any purpose and without fee is hereby
granted, provided that the above copyright notice appear in all
copies and that both that the copyright notice and this
permission notice and warranty disclaimer appear in supporting
documentation, and that the name Lucent Technologies or any of
its entities not be used in advertising or publicity pertaining
to distribution of the software without specific, written prior
permission.

LUCENT DISCLAIMS ALL WARRANTIES WITH REGARD TO THIS SOFTWARE,
INCLUDING ALL IMPLIED WARRANTIES OF MERCHANTABILITY AND FITNESS.
IN NO EVENT SHALL LUCENT OR ANY OF ITS ENTITIES BE LIABLE FOR ANY
SPECIAL, INDIRECT OR CONSEQUENTIAL DAMAGES OR ANY DAMAGES
WHATSOEVER RESULTING FROM LOSS OF USE, DATA OR PROFITS, WHETHER
IN AN ACTION OF CONTRACT, NEGLIGENCE OR OTHER TORTIOUS ACTION,
ARISING OUT OF OR IN CONNECTION WITH THE USE OR PERFORMANCE OF
THIS SOFTWARE.
****************************************************************/

#include <assert.h>
#include <stdint.h>
#include <stdbool.h>
#if __STDC_VERSION__ <= 199901L
#define noreturn
#else
#include <stdnoreturn.h>
#endif

typedef double	Awkfloat;

/* unsigned char is more trouble than it's worth */

typedef	unsigned char uschar;

#define	xfree(a)	{ if ((a) != NULL) { free((void *)(intptr_t)(a)); (a) = NULL; } }
/*
 * We sometimes cheat writing read-only pointers to NUL-terminate them
 * and then put back the original value
 */
#define setptr(ptr, a)	(*(char *)(intptr_t)(ptr)) = (a)

#define	NN(p)	((p) ? (p) : "(null)")	/* guaranteed non-null for DPRINTF
*/
#define	DEBUG
#ifdef	DEBUG
#	define	DPRINTF(...)	if (dbg) printf(__VA_ARGS__)
#else
#	define	DPRINTF(...)
#endif

extern enum compile_states {
	RUNNING,
	COMPILING,
	ERROR_PRINTING
} compile_time;

extern bool	safe;		/* false => unsafe, true => safe */

#define	RECSIZE	(8 * 1024)	/* sets limit on records, fields, etc., etc. */
extern int	recsize;	/* size of current record, orig RECSIZE */

extern char	EMPTY[];	/* this avoid -Wwritable-strings issues */
extern char	**FS;
extern char	**RS;
extern char	**ORS;
extern char	**OFS;
extern char	**OFMT;
extern Awkfloat *NR;
extern Awkfloat *FNR;
extern Awkfloat *NF;
extern char	**FILENAME;
extern char	**SUBSEP;
extern Awkfloat *RSTART;
extern Awkfloat *RLENGTH;

extern char	*record;	/* points to $0 */
extern int	lineno;		/* line number in awk program */
extern int	errorflag;	/* 1 if error has occurred */
extern bool	donefld;	/* true if record broken into fields */
extern bool	donerec;	/* true if record is valid (no fld has changed */
extern int	dbg;

extern const char *patbeg;	/* beginning of pattern matched */
extern	int	patlen;		/* length of pattern matched.  set in b.c */

/* Cell:  all information about a variable or constant */

typedef struct Cell {
	uschar	ctype;		/* OCELL, OBOOL, OJUMP, etc. */
	uschar	csub;		/* CCON, CTEMP, CFLD, etc. */
	char	*nval;		/* name, for variables only */
	char	*sval;		/* string value */
	Awkfloat fval;		/* value as number */
	int	 tval;		/* type info: STR|NUM|ARR|FCN|FLD|CON|DONTFREE|CONVC|CONVO */
	char	*fmt;		/* CONVFMT/OFMT value used to convert from number */
	struct Cell *cnext;	/* ptr to next if chained */
} Cell;

typedef struct Array {		/* symbol table array */
	int	nelem;		/* elements in table right now */
	int	size;		/* size of tab */
	Cell	**tab;		/* hash table pointers */
} Array;

#define	NSYMTAB	50	/* initial size of a symbol table */
extern Array	*symtab;

extern Cell	*nrloc;		/* NR */
extern Cell	*fnrloc;	/* FNR */
extern Cell	*fsloc;		/* FS */
extern Cell	*nfloc;		/* NF */
extern Cell	*ofsloc;	/* OFS */
extern Cell	*orsloc;	/* ORS */
extern Cell	*rsloc;		/* RS */
extern Cell	*rstartloc;	/* RSTART */
extern Cell	*rlengthloc;	/* RLENGTH */
extern Cell	*subseploc;	/* SUBSEP */
extern Cell	*symtabloc;	/* SYMTAB */

/* Cell.tval values: */
#define	NUM	01	/* number value is valid */
#define	STR	02	/* string value is valid */
#define DONTFREE 04	/* string space is not freeable */
#define	CON	010	/* this is a constant */
#define	ARR	020	/* this is an array */
#define	FCN	040	/* this is a function name */
#define FLD	0100	/* this is a field $1, $2, ... */
#define	REC	0200	/* this is $0 */
#define CONVC	0400	/* string was converted from number via CONVFMT */
#define CONVO	01000	/* string was converted from number via OFMT */


/* function types */
#define	FLENGTH	1
#define	FSQRT	2
#define	FEXP	3
#define	FLOG	4
#define	FINT	5
#define	FSYSTEM	6
#define	FRAND	7
#define	FSRAND	8
#define	FSIN	9
#define	FCOS	10
#define	FATAN	11
#define	FTOUPPER 12
#define	FTOLOWER 13
#define	FFLUSH	14
#define FAND	15
#define FFOR	16
#define FXOR	17
#define FCOMPL	18
#define FLSHIFT	19
#define FRSHIFT	20
#define FSYSTIME	21
#define FSTRFTIME	22

/* Node:  parse tree is made of nodes, with Cell's at bottom */

typedef struct Node {
	int	ntype;
	struct	Node *nnext;
	int	lineno;
	int	nobj;
	struct	Node *narg[1];	/* variable: actual size set by calling malloc */
} Node;

#define	NIL	((Node *) 0)

extern Node	*winner;
extern Node	*nullstat;
extern Node	*nullnode;

/* ctypes */
#define OCELL	1
#define OBOOL	2
#define OJUMP	3

/* Cell subtypes: csub */
#define	CFREE	7
#define CCOPY	6
#define CCON	5
#define CTEMP	4
#define CNAME	3
#define CVAR	2
#define CFLD	1
#define	CUNK	0

/* bool subtypes */
#define BTRUE	11
#define BFALSE	12

/* jump subtypes */
#define JEXIT	21
#define JNEXT	22
#define	JBREAK	23
#define	JCONT	24
#define	JRET	25
#define	JNEXTFILE	26

/* node types */
#define NVALUE	1
#define NSTAT	2
#define NEXPR	3


extern	int	pairstack[], paircnt;

#define notlegal(n)	(n <= FIRSTTOKEN || n >= LASTTOKEN || proctab[n-FIRSTTOKEN] == nullproc)
#define isvalue(n)	((n)->ntype == NVALUE)
#define isexpr(n)	((n)->ntype == NEXPR)
#define isjump(n)	((n)->ctype == OJUMP)
#define isexit(n)	((n)->csub == JEXIT)
#define	isbreak(n)	((n)->csub == JBREAK)
#define	iscont(n)	((n)->csub == JCONT)
#define	isnext(n)	((n)->csub == JNEXT || (n)->csub == JNEXTFILE)
#define	isret(n)	((n)->csub == JRET)
#define isrec(n)	((n)->tval & REC)
#define isfld(n)	((n)->tval & FLD)
#define isstr(n)	((n)->tval & STR)
#define isnum(n)	((n)->tval & NUM)
#define isarr(n)	((n)->tval & ARR)
#define isfcn(n)	((n)->tval & FCN)
#define istrue(n)	((n)->csub == BTRUE)
#define istemp(n)	((n)->csub == CTEMP)
#define	isargument(n)	((n)->nobj == ARG)
/* #define freeable(p)	(!((p)->tval & DONTFREE)) */
#define freeable(p)	( ((p)->tval & (STR|DONTFREE)) == STR )

/* structures used by regular expression matching machinery, mostly b.c: */

#define NCHARS	(256+3)		/* 256 handles 8-bit chars; 128 does 7-bit */
				/* watch out in match(), etc. */
#define	HAT	(NCHARS+2)	/* matches ^ in regular expr */
#define NSTATES	32
#define	HAT	(NCHARS+2)	/* matches ^ in regular expr */
				/* NCHARS is 2**n */

typedef struct rrow {
	long	ltype;	/* long avoids pointer warnings on 64-bit */
	union {
		int i;
		Node *np;
		uschar *up;
	} lval;		/* because Al stores a pointer in it! */
	int	*lfollow;
} rrow;

typedef struct fa {
<<<<<<< HEAD
	/*
	 * XXXAR: There was a sub-object bounds overflow here, the 2d array
	 * was previously defined as uschar	gototab[NSTATES][NCHARS];.
	 * When matching a regex with ^, it would attempt to access
	 * gototab[NSTATES][NCHARS+2], and therefore access the state for the
	 * \002 character instead.
	 */
	uschar	gototab[NSTATES][HAT + 1];
	uschar	out[NSTATES];
=======
	unsigned int	**gototab;
	uschar	*out;
>>>>>>> f39dd6a9
	uschar	*restr;
	int	**posns;
	int	state_count;
	bool	anchor;
	int	use;
	int	initstat;
	int	curstat;
	int	accept;
	struct	rrow re[1];	/* variable: actual size set by calling malloc */
} fa;


#include "proto.h"<|MERGE_RESOLUTION|>--- conflicted
+++ resolved
@@ -251,20 +251,8 @@
 } rrow;
 
 typedef struct fa {
-<<<<<<< HEAD
-	/*
-	 * XXXAR: There was a sub-object bounds overflow here, the 2d array
-	 * was previously defined as uschar	gototab[NSTATES][NCHARS];.
-	 * When matching a regex with ^, it would attempt to access
-	 * gototab[NSTATES][NCHARS+2], and therefore access the state for the
-	 * \002 character instead.
-	 */
-	uschar	gototab[NSTATES][HAT + 1];
-	uschar	out[NSTATES];
-=======
 	unsigned int	**gototab;
 	uschar	*out;
->>>>>>> f39dd6a9
 	uschar	*restr;
 	int	**posns;
 	int	state_count;
