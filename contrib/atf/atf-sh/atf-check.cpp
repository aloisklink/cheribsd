// Copyright (c) 2008 The NetBSD Foundation, Inc.
// All rights reserved.
//
// Redistribution and use in source and binary forms, with or without
// modification, are permitted provided that the following conditions
// are met:
// 1. Redistributions of source code must retain the above copyright
//    notice, this list of conditions and the following disclaimer.
// 2. Redistributions in binary form must reproduce the above copyright
//    notice, this list of conditions and the following disclaimer in the
//    documentation and/or other materials provided with the distribution.
//
// THIS SOFTWARE IS PROVIDED BY THE NETBSD FOUNDATION, INC. AND
// CONTRIBUTORS ``AS IS'' AND ANY EXPRESS OR IMPLIED WARRANTIES,
// INCLUDING, BUT NOT LIMITED TO, THE IMPLIED WARRANTIES OF
// MERCHANTABILITY AND FITNESS FOR A PARTICULAR PURPOSE ARE DISCLAIMED.
// IN NO EVENT SHALL THE FOUNDATION OR CONTRIBUTORS BE LIABLE FOR ANY
// DIRECT, INDIRECT, INCIDENTAL, SPECIAL, EXEMPLARY, OR CONSEQUENTIAL
// DAMAGES (INCLUDING, BUT NOT LIMITED TO, PROCUREMENT OF SUBSTITUTE
// GOODS OR SERVICES; LOSS OF USE, DATA, OR PROFITS; OR BUSINESS
// INTERRUPTION) HOWEVER CAUSED AND ON ANY THEORY OF LIABILITY, WHETHER
// IN CONTRACT, STRICT LIABILITY, OR TORT (INCLUDING NEGLIGENCE OR
// OTHERWISE) ARISING IN ANY WAY OUT OF THE USE OF THIS SOFTWARE, EVEN
// IF ADVISED OF THE POSSIBILITY OF SUCH DAMAGE.

extern "C" {
#include <sys/types.h>
#include <sys/wait.h>

#include <limits.h>
#include <signal.h>
#include <stdint.h>
#include <unistd.h>
}

#include <cerrno>
#include <cstdlib>
#include <cstring>
#include <fstream>
#include <ios>
#include <iostream>
#include <iterator>
#include <list>
#include <memory>
#include <utility>

#include "atf-c++/check.hpp"
#include "atf-c++/detail/application.hpp"
#include "atf-c++/detail/auto_array.hpp"
#include "atf-c++/detail/env.hpp"
#include "atf-c++/detail/exceptions.hpp"
#include "atf-c++/detail/fs.hpp"
#include "atf-c++/detail/process.hpp"
#include "atf-c++/detail/sanity.hpp"
#include "atf-c++/detail/text.hpp"

static const useconds_t seconds_in_useconds = (1000 * 1000);
static const useconds_t mseconds_in_useconds = 1000;
static const useconds_t useconds_in_nseconds = 1000;

// ------------------------------------------------------------------------
// Auxiliary functions.
// ------------------------------------------------------------------------

namespace {

enum status_check_t {
    sc_exit,
    sc_ignore,
    sc_signal,
};

struct status_check {
    status_check_t type;
    bool negated;
    int value;

    status_check(const status_check_t& p_type, const bool p_negated,
                 const int p_value) :
        type(p_type),
        negated(p_negated),
        value(p_value)
    {
    }
};

enum output_check_t {
    oc_ignore,
    oc_inline,
    oc_file,
    oc_empty,
    oc_match,
    oc_save
};

struct output_check {
    output_check_t type;
    bool negated;
    std::string value;

    output_check(const output_check_t& p_type, const bool p_negated,
                 const std::string& p_value) :
        type(p_type),
        negated(p_negated),
        value(p_value)
    {
    }
};

class temp_file : public std::ostream {
    std::unique_ptr< atf::fs::path > m_path;
    int m_fd;

public:
    temp_file(const char* pattern) :
        std::ostream(NULL),
        m_fd(-1)
    {
        const atf::fs::path file = atf::fs::path(
            atf::env::get("TMPDIR", "/tmp")) / pattern;

        atf::auto_array< char > buf(new char[file.str().length() + 1]);
        std::strcpy(buf.get(), file.c_str());

        m_fd = ::mkstemp(buf.get());
        if (m_fd == -1)
            throw atf::system_error("atf_check::temp_file::temp_file(" +
                                    file.str() + ")", "mkstemp(3) failed",
                                    errno);

        m_path.reset(new atf::fs::path(buf.get()));
    }

    ~temp_file(void)
    {
        close();
        try {
            remove(*m_path);
        } catch (const atf::system_error&) {
            // Ignore deletion errors.
        }
    }

    const atf::fs::path&
    get_path(void) const
    {
        return *m_path;
    }

    void
    write(const std::string& text)
    {
        if (::write(m_fd, text.c_str(), text.size()) == -1)
            throw atf::system_error("atf_check", "write(2) failed", errno);
    }

    void
    close(void)
    {
        if (m_fd != -1) {
            flush();
            ::close(m_fd);
            m_fd = -1;
        }
    }
};

} // anonymous namespace

static useconds_t
get_monotonic_useconds(void)
{
    struct timespec ts;
    useconds_t res;
    int rc;

    rc = clock_gettime(CLOCK_MONOTONIC, &ts);
    if (rc != 0)
        throw std::runtime_error("clock_gettime: " +
            std::string(strerror(errno)));

    res = ts.tv_sec * seconds_in_useconds;
    res += ts.tv_nsec / useconds_in_nseconds;
    return res;
}

static bool
timo_expired(useconds_t timeout)
{

    if (get_monotonic_useconds() >= timeout)
        return true;
    return false;
}


static int
parse_exit_code(const std::string& str)
{
    try {
        const int value = atf::text::to_type< int >(str);
        if (value < 0 || value > 255)
            throw std::runtime_error("Unused reason");
        return value;
    } catch (const std::runtime_error&) {
        throw atf::application::usage_error("Invalid exit code for -s option; "
            "must be an integer in range 0-255");
    }
}

static struct name_number {
    const char *name;
    int signo;
} signal_names_to_numbers[] = {
    { "hup", SIGHUP },
    { "int", SIGINT },
    { "quit", SIGQUIT },
    { "trap", SIGTRAP },
    { "abrt", SIGABRT },
    { "kill", SIGKILL },
    { "segv", SIGSEGV },
    { "pipe", SIGPIPE },
    { "alrm", SIGALRM },
    { "term", SIGTERM },
    { "usr1", SIGUSR1 },
    { "usr2", SIGUSR2 },
    { NULL, INT_MIN },
};

static int
signal_name_to_number(const std::string& str)
{
    struct name_number* iter = signal_names_to_numbers;
    int signo = INT_MIN;
    while (signo == INT_MIN && iter->name != NULL) {
        if (str == iter->name || str == std::string("sig") + iter->name)
            signo = iter->signo;
        else
            iter++;
    }
    return signo;
}

static int
parse_signal(const std::string& str)
{
    const int signo = signal_name_to_number(str);
    if (signo == INT_MIN) {
        try {
            return atf::text::to_type< int >(str);
        } catch (const std::runtime_error&) {
            throw atf::application::usage_error("Invalid signal name or number "
                "in -s option");
        }
    }
    INV(signo != INT_MIN);
    return signo;
}

static status_check
parse_status_check_arg(const std::string& arg)
{
    const std::string::size_type delimiter = arg.find(':');
    bool negated = (arg.compare(0, 4, "not-") == 0);
    const std::string action_str = arg.substr(0, delimiter);
    const std::string action = negated ? action_str.substr(4) : action_str;
    const std::string value_str = (
        delimiter == std::string::npos ? "" : arg.substr(delimiter + 1));
    int value;

    status_check_t type;
    if (action == "eq") {
        // Deprecated; use exit instead.  TODO: Remove after 0.10.
        type = sc_exit;
        if (negated)
            throw atf::application::usage_error("Cannot negate eq checker");
        negated = false;
        value = parse_exit_code(value_str);
    } else if (action == "exit") {
        type = sc_exit;
        if (value_str.empty())
            value = INT_MIN;
        else
            value = parse_exit_code(value_str);
    } else if (action == "ignore") {
        if (negated)
            throw atf::application::usage_error("Cannot negate ignore checker");
        type = sc_ignore;
        value = INT_MIN;
    } else if (action == "ne") {
        // Deprecated; use not-exit instead.  TODO: Remove after 0.10.
        type = sc_exit;
        if (negated)
            throw atf::application::usage_error("Cannot negate ne checker");
        negated = true;
        value = parse_exit_code(value_str);
    } else if (action == "signal") {
        type = sc_signal;
        if (value_str.empty())
            value = INT_MIN;
        else
            value = parse_signal(value_str);
    } else
        throw atf::application::usage_error("Invalid status checker");

    return status_check(type, negated, value);
}

static
output_check
parse_output_check_arg(const std::string& arg)
{
    const std::string::size_type delimiter = arg.find(':');
    const bool negated = (arg.compare(0, 4, "not-") == 0);
    const std::string action_str = arg.substr(0, delimiter);
    const std::string action = negated ? action_str.substr(4) : action_str;

    output_check_t type;
    if (action == "empty")
        type = oc_empty;
    else if (action == "file")
        type = oc_file;
    else if (action == "ignore") {
        if (negated)
            throw atf::application::usage_error("Cannot negate ignore checker");
        type = oc_ignore;
    } else if (action == "inline")
        type = oc_inline;
    else if (action == "match")
        type = oc_match;
    else if (action == "save") {
        if (negated)
            throw atf::application::usage_error("Cannot negate save checker");
        type = oc_save;
    } else
        throw atf::application::usage_error("Invalid output checker");

    return output_check(type, negated, arg.substr(delimiter + 1));
}

static void
parse_repeat_check_arg(const std::string& arg, useconds_t *m_timo,
    useconds_t *m_interval)
{
    const std::string::size_type delimiter = arg.find(':');
    const bool has_interval = (delimiter != std::string::npos);
    const std::string timo_str = arg.substr(0, delimiter);

    long l;
    char *end;

    // There is no reason this couldn't be a non-integer number of seconds,
    // this was just easy to do for now.
    errno = 0;
    l = strtol(timo_str.c_str(), &end, 10);
    if (errno == ERANGE)
        throw atf::application::usage_error("Bogus timeout in seconds");
    else if (errno != 0)
        throw atf::application::usage_error("Timeout must be a number");

    if (*end != 0)
        throw atf::application::usage_error("Timeout must be a number");

    *m_timo = get_monotonic_useconds() + (l * seconds_in_useconds);
    // 50 milliseconds is chosen arbitrarily.  There is a tradeoff between
    // longer and shorter poll times.  A shorter poll time makes for faster
    // tests.  A longer poll time makes for lower CPU overhead for the polled
    // operation.  50ms is chosen with these tradeoffs in mind: on
    // microcontrollers, the hope is that we can still avoid meaningful CPU use
    // with a small test every 50ms.  And on typical fast x86 hardware, our
    // tests can be much more precise with time wasted than they typically are
    // without this feature.
    *m_interval = 50 * mseconds_in_useconds;

    if (!has_interval)
        return;

    const std::string intv_str = arg.substr(delimiter + 1, std::string::npos);

    // Same -- this could be non-integer milliseconds.
    errno = 0;
    l = strtol(intv_str.c_str(), &end, 10);
    if (errno == ERANGE)
        throw atf::application::usage_error(
            "Bogus repeat interval in milliseconds");
    else if (errno != 0)
        throw atf::application::usage_error(
            "Repeat interval must be a number");

    if (*end != 0)
        throw atf::application::usage_error(
            "Repeat interval must be a number");

    *m_interval = l * mseconds_in_useconds;
}

static
std::string
flatten_argv(char* const* argv)
{
    std::string cmdline;

    char* const* arg = &argv[0];
    while (*arg != NULL) {
        if (arg != &argv[0])
            cmdline += ' ';

        cmdline += *arg;

        arg++;
    }

    return cmdline;
}

static
std::unique_ptr< atf::check::check_result >
execute(const char* const* argv)
{
    // TODO: This should go to stderr... but fixing it now may be hard as test
    // cases out there might be relying on stderr being silent.
    std::cout << "Executing command [ ";
    for (int i = 0; argv[i] != NULL; ++i)
        std::cout << argv[i] << " ";
    std::cout << "]\n";
    std::cout.flush();

    atf::process::argv_array argva(argv);
    return atf::check::exec(argva);
}

static
std::unique_ptr< atf::check::check_result >
execute_with_shell(char* const* argv)
{
    const std::string cmd = flatten_argv(argv);
    const std::string shell = atf::env::get("ATF_SHELL", ATF_SHELL);

    const char* sh_argv[4];
    sh_argv[0] = shell.c_str();
    sh_argv[1] = "-c";
    sh_argv[2] = cmd.c_str();
    sh_argv[3] = NULL;
    return execute(sh_argv);
}

static
void
cat_file(const atf::fs::path& path)
{
    std::ifstream stream(path.c_str());
    if (!stream)
        throw std::runtime_error("Failed to open " + path.str());

    stream >> std::noskipws;
    std::istream_iterator< char > begin(stream), end;
    std::ostream_iterator< char > out(std::cerr);
    std::copy(begin, end, out);

    stream.close();
}

static
bool
grep_file(const atf::fs::path& path, const std::string& regexp)
{
    std::ifstream stream(path.c_str());
    if (!stream)
        throw std::runtime_error("Failed to open " + path.str());

    bool found = false;

    std::string line;
    while (!found && !std::getline(stream, line).fail()) {
        if (atf::text::match(line, regexp))
            found = true;
    }

    stream.close();

    return found;
}

static
bool
file_empty(const atf::fs::path& p)
{
    atf::fs::file_info f(p);

    return (f.get_size() == 0);
}

static bool
compare_files(const atf::fs::path& p1, const atf::fs::path& p2)
{
    bool equal = false;

    std::ifstream f1(p1.c_str());
    if (!f1)
        throw std::runtime_error("Failed to open " + p1.str());

    std::ifstream f2(p2.c_str());
    if (!f2)
        throw std::runtime_error("Failed to open " + p1.str());

    for (;;) {
        char buf1[512], buf2[512];

        f1.read(buf1, sizeof(buf1));
        if (f1.bad())
            throw std::runtime_error("Failed to read from " + p1.str());

        f2.read(buf2, sizeof(buf2));
        if (f2.bad())
            throw std::runtime_error("Failed to read from " + p1.str());

        if ((f1.gcount() == 0) && (f2.gcount() == 0)) {
            equal = true;
            break;
        }

        if ((f1.gcount() != f2.gcount()) ||
            (std::memcmp(buf1, buf2, f1.gcount()) != 0)) {
            break;
        }
    }

    return equal;
}

static
void
print_diff(const atf::fs::path& p1, const atf::fs::path& p2)
{
    const atf::process::status s =
        atf::process::exec(atf::fs::path("diff"),
                           atf::process::argv_array("diff", "-u", p1.c_str(),
                                                    p2.c_str(), NULL),
                           atf::process::stream_connect(STDOUT_FILENO,
                                                        STDERR_FILENO),
                           atf::process::stream_inherit());

    if (!s.exited())
        std::cerr << "Failed to run diff(3)\n";

    if (s.exitstatus() != 1)
        std::cerr << "Error while running diff(3)\n";
}

static
std::string
decode(const std::string& s)
{
    size_t i;
    std::string res;

    res.reserve(s.length());

    i = 0;
    while (i < s.length()) {
        char c = s[i++];

        if (c == '\\') {
            switch (s[i++]) {
            case 'a': c = '\a'; break;
            case 'b': c = '\b'; break;
            case 'c': break;
            case 'e': c = 033; break;
            case 'f': c = '\f'; break;
            case 'n': c = '\n'; break;
            case 'r': c = '\r'; break;
            case 't': c = '\t'; break;
            case 'v': c = '\v'; break;
            case '\\': break;
            case '0':
                {
                    int count = 3;
                    c = 0;
                    while (--count >= 0 && (unsigned)(s[i] - '0') < 8)
                        c = (c << 3) + (s[i++] - '0');
                    break;
                }
            default:
                --i;
                break;
            }
        }

        res.push_back(c);
    }

    return res;
}

static
bool
run_status_check(const status_check& sc, const atf::check::check_result& cr)
{
    bool result;

    if (sc.type == sc_exit) {
        if (cr.exited() && sc.value != INT_MIN) {
            const int status = cr.exitcode();

            if (!sc.negated && sc.value != status) {
                std::cerr << "Fail: incorrect exit status: "
                          << status << ", expected: "
                          << sc.value << "\n";
                result = false;
            } else if (sc.negated && sc.value == status) {
                std::cerr << "Fail: incorrect exit status: "
                          << status << ", expected: "
                          << "anything else\n";
                result = false;
            } else
                result = true;
        } else if (cr.exited() && sc.value == INT_MIN) {
            result = true;
        } else {
            std::cerr << "Fail: program did not exit cleanly\n";
            result = false;
        }
    } else if (sc.type == sc_ignore) {
        result = true;
    } else if (sc.type == sc_signal) {
        if (cr.signaled() && sc.value != INT_MIN) {
            const int status = cr.termsig();

            if (!sc.negated && sc.value != status) {
                std::cerr << "Fail: incorrect signal received: "
                          << status << ", expected: " << sc.value << "\n";
                result = false;
            } else if (sc.negated && sc.value == status) {
                std::cerr << "Fail: incorrect signal received: "
                          << status << ", expected: "
                          << "anything else\n";
                result = false;
            } else
                result = true;
        } else if (cr.signaled() && sc.value == INT_MIN) {
            result = true;
        } else {
            std::cerr << "Fail: program did not receive a signal\n";
            result = false;
        }
    } else {
        UNREACHABLE;
        result = false;
    }

    if (result == false) {
        std::cerr << "stdout:\n";
        cat_file(atf::fs::path(cr.stdout_path()));
        std::cerr << "\n";

        std::cerr << "stderr:\n";
        cat_file(atf::fs::path(cr.stderr_path()));
        std::cerr << "\n";
    }

    return result;
}

static
bool
run_status_checks(const std::vector< status_check >& checks,
                  const atf::check::check_result& result)
{
    bool ok = false;

    for (std::vector< status_check >::const_iterator iter = checks.begin();
         !ok && iter != checks.end(); iter++) {
         ok |= run_status_check(*iter, result);
    }

    return ok;
}

static
bool
run_output_check(const output_check oc, const atf::fs::path& path,
                 const std::string& stdxxx)
{
    bool result;

    if (oc.type == oc_empty) {
        const bool is_empty = file_empty(path);
        if (!oc.negated && !is_empty) {
            std::cerr << "Fail: " << stdxxx << " not empty\n";
            print_diff(atf::fs::path("/dev/null"), path);
            result = false;
        } else if (oc.negated && is_empty) {
            std::cerr << "Fail: " << stdxxx << " is empty\n";
            result = false;
        } else
            result = true;
    } else if (oc.type == oc_file) {
        const bool equals = compare_files(path, atf::fs::path(oc.value));
        if (!oc.negated && !equals) {
            std::cerr << "Fail: " << stdxxx << " does not match golden "
                "output\n";
            print_diff(atf::fs::path(oc.value), path);
            result = false;
        } else if (oc.negated && equals) {
            std::cerr << "Fail: " << stdxxx << " matches golden output\n";
            cat_file(atf::fs::path(oc.value));
            result = false;
        } else
            result = true;
    } else if (oc.type == oc_ignore) {
        result = true;
    } else if (oc.type == oc_inline) {
        temp_file temp("atf-check.XXXXXX");
        temp.write(decode(oc.value));
        temp.close();

        const bool equals = compare_files(path, temp.get_path());
        if (!oc.negated && !equals) {
            std::cerr << "Fail: " << stdxxx << " does not match expected "
                "value\n";
            print_diff(temp.get_path(), path);
            result = false;
        } else if (oc.negated && equals) {
            std::cerr << "Fail: " << stdxxx << " matches expected value\n";
            cat_file(temp.get_path());
            result = false;
        } else
            result = true;
    } else if (oc.type == oc_match) {
        const bool matches = grep_file(path, oc.value);
        if (!oc.negated && !matches) {
            std::cerr << "Fail: regexp " + oc.value + " not in " << stdxxx
                      << "\n";
            cat_file(path);
            result = false;
        } else if (oc.negated && matches) {
            std::cerr << "Fail: regexp " + oc.value + " is in " << stdxxx
                      << "\n";
            cat_file(path);
            result = false;
        } else
            result = true;
    } else if (oc.type == oc_save) {
        INV(!oc.negated);
        std::ifstream ifs(path.c_str(), std::fstream::binary);
        ifs >> std::noskipws;
        std::istream_iterator< char > begin(ifs), end;

        std::ofstream ofs(oc.value.c_str(), std::fstream::binary
                                     | std::fstream::trunc);
        std::ostream_iterator <char> obegin(ofs);

        std::copy(begin, end, obegin);
        result = true;
    } else {
        UNREACHABLE;
        result = false;
    }

    return result;
}

static
bool
run_output_checks(const std::vector< output_check >& checks,
                  const atf::fs::path& path, const std::string& stdxxx)
{
    bool ok = true;

    for (std::vector< output_check >::const_iterator iter = checks.begin();
         iter != checks.end(); iter++) {
         ok &= run_output_check(*iter, path, stdxxx);
    }

    return ok;
}

// ------------------------------------------------------------------------
// The "atf_check" application.
// ------------------------------------------------------------------------

namespace {

class atf_check : public atf::application::app {
    bool m_rflag;
    bool m_xflag;

    useconds_t m_timo;
    useconds_t m_interval;

    std::vector< status_check > m_status_checks;
    std::vector< output_check > m_stdout_checks;
    std::vector< output_check > m_stderr_checks;

    static const char* m_description;

    bool run_output_checks(const atf::check::check_result&,
                           const std::string&) const;

    std::string specific_args(void) const;
    options_set specific_options(void) const;
    void process_option(int, const char*);
    void process_option_s(const std::string&);

public:
    atf_check(void);
    int main(void);
};

} // anonymous namespace

const char* atf_check::m_description =
    "atf-check executes given command and analyzes its results.";

atf_check::atf_check(void) :
    app(m_description, "atf-check(1)"),
    m_rflag(false),
    m_xflag(false)
{
}

bool
atf_check::run_output_checks(const atf::check::check_result& r,
                             const std::string& stdxxx)
    const
{
    if (stdxxx == "stdout") {
        return ::run_output_checks(m_stdout_checks,
            atf::fs::path(r.stdout_path()), "stdout");
    } else if (stdxxx == "stderr") {
        return ::run_output_checks(m_stderr_checks,
            atf::fs::path(r.stderr_path()), "stderr");
    } else {
        UNREACHABLE;
        return false;
    }
}

std::string
atf_check::specific_args(void)
    const
{
    return "<command>";
}

atf_check::options_set
atf_check::specific_options(void)
    const
{
    using atf::application::option;
    options_set opts;

    opts.insert(option('s', "qual:value", "Handle status. Qualifier "
                "must be one of: ignore exit:<num> signal:<name|num>"));
    opts.insert(option('o', "action:arg", "Handle stdout. Action must be "
                "one of: empty ignore file:<path> inline:<val> match:regexp "
                "save:<path>"));
    opts.insert(option('e', "action:arg", "Handle stderr. Action must be "
                "one of: empty ignore file:<path> inline:<val> match:regexp "
                "save:<path>"));
    opts.insert(option('r', "timeout[:interval]", "Repeat failed check until "
                "the timeout expires."));
    opts.insert(option('x', "", "Execute command as a shell command"));

    return opts;
}

void
atf_check::process_option(int ch, const char* arg)
{
    switch (ch) {
    case 's':
        m_status_checks.push_back(parse_status_check_arg(arg));
        break;

    case 'o':
        m_stdout_checks.push_back(parse_output_check_arg(arg));
        break;

    case 'e':
        m_stderr_checks.push_back(parse_output_check_arg(arg));
        break;

    case 'r':
        m_rflag = true;
        parse_repeat_check_arg(arg, &m_timo, &m_interval);
        break;

    case 'x':
        m_xflag = true;
        break;

    default:
        UNREACHABLE;
    }
}

int
atf_check::main(void)
{
    if (m_argc < 1)
        throw atf::application::usage_error("No command specified");

    int status = EXIT_FAILURE;

<<<<<<< HEAD
    std::unique_ptr< atf::check::check_result > r =
        m_xflag ? execute_with_shell(m_argv) : execute(m_argv);

=======
>>>>>>> c203bd70
    if (m_status_checks.empty())
        m_status_checks.push_back(status_check(sc_exit, false, EXIT_SUCCESS));
    else if (m_status_checks.size() > 1) {
        // TODO: Remove this restriction.
        throw atf::application::usage_error("Cannot specify -s more than once");
    }

    if (m_stdout_checks.empty())
        m_stdout_checks.push_back(output_check(oc_empty, false, ""));
    if (m_stderr_checks.empty())
        m_stderr_checks.push_back(output_check(oc_empty, false, ""));

    do {
        std::auto_ptr< atf::check::check_result > r =
            m_xflag ? execute_with_shell(m_argv) : execute(m_argv);

        if ((run_status_checks(m_status_checks, *r) == false) ||
            (run_output_checks(*r, "stderr") == false) ||
            (run_output_checks(*r, "stdout") == false))
            status = EXIT_FAILURE;
        else
            status = EXIT_SUCCESS;

        if (m_rflag && status == EXIT_FAILURE) {
            if (timo_expired(m_timo))
                break;
            usleep(m_interval);
        }
    } while (m_rflag && status == EXIT_FAILURE);

    return status;
}

int
main(int argc, char* const* argv)
{
    return atf_check().run(argc, argv);
}<|MERGE_RESOLUTION|>--- conflicted
+++ resolved
@@ -903,12 +903,9 @@
 
     int status = EXIT_FAILURE;
 
-<<<<<<< HEAD
     std::unique_ptr< atf::check::check_result > r =
         m_xflag ? execute_with_shell(m_argv) : execute(m_argv);
 
-=======
->>>>>>> c203bd70
     if (m_status_checks.empty())
         m_status_checks.push_back(status_check(sc_exit, false, EXIT_SUCCESS));
     else if (m_status_checks.size() > 1) {
@@ -922,7 +919,7 @@
         m_stderr_checks.push_back(output_check(oc_empty, false, ""));
 
     do {
-        std::auto_ptr< atf::check::check_result > r =
+        std::unique_ptr< atf::check::check_result > r =
             m_xflag ? execute_with_shell(m_argv) : execute(m_argv);
 
         if ((run_status_checks(m_status_checks, *r) == false) ||
