--- conflicted
+++ resolved
@@ -445,25 +445,12 @@
 ** Returns a pointer to the internal representation of an object.
 ** Note that ANSI C does not allow the conversion of a pointer to
 ** function to a 'void*', so the conversion here goes through
-** a 'size_t'. (As the returned pointer is only informative, this
-** conversion should not be a problem.)
+** a 'uintptr_t'.
 */
 LUA_API const void *lua_topointer (lua_State *L, int idx) {
-<<<<<<< HEAD
-  StkId o = index2addr(L, idx);
-  switch (ttype(o)) {
-    case LUA_TTABLE: return hvalue(o);
-    case LUA_TLCL: return clLvalue(o);
-    case LUA_TCCL: return clCvalue(o);
-    case LUA_TLCF: return cast(void *, cast(uintptr_t, fvalue(o)));
-    case LUA_TTHREAD: return thvalue(o);
-    case LUA_TUSERDATA: return getudatamem(uvalue(o));
-    case LUA_TLIGHTUSERDATA: return pvalue(o);
-    default: return NULL;
-=======
   const TValue *o = index2value(L, idx);
   switch (ttypetag(o)) {
-    case LUA_VLCF: return cast_voidp(cast_sizet(fvalue(o)));
+    case LUA_VLCF: return cast_voidp(cast(uintptr_t, fvalue(o)));
     case LUA_VUSERDATA: case LUA_VLIGHTUSERDATA:
       return touserdata(o);
     default: {
@@ -472,7 +459,6 @@
       else
         return NULL;
     }
->>>>>>> 0495ed39
   }
 }
 
