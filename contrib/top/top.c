--- conflicted
+++ resolved
@@ -81,11 +81,7 @@
 sigret_t leave(int i);
 sigret_t tstop(int i);
 #ifdef SIGWINCH
-<<<<<<< HEAD
-sigret_t winch(int i);
-=======
 sigret_t top_winch(int);
->>>>>>> 22b34e38
 #endif
 
 volatile sig_atomic_t leaveflag;
