--- conflicted
+++ resolved
@@ -33,11 +33,7 @@
 extern int  screen_width;
 
 /* a function that puts a single character on stdout */
-<<<<<<< HEAD
-int	putstdout(int ch);
-=======
 int		putstdout(int ch);
->>>>>>> 22b34e38
 int		clear_eol(int len);
 void	top_standout(char *msg);
 void	top_clear(void);
