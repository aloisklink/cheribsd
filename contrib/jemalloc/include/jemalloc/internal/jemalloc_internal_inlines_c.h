#ifndef JEMALLOC_INTERNAL_INLINES_C_H
#define JEMALLOC_INTERNAL_INLINES_C_H
/*
 * CHERI CHANGES START
 * {
 *   "updated": 20180530,
 *   "changes": [
 *     "monotonicity",
 *     "pointer_alignment",
 *     "virtual_address"
 *   ],
 *   "change_comment": "unbound_ptr()"
 * }
 * CHERI CHANGES END
 */

#include "jemalloc/internal/jemalloc_internal_types.h"
#include "jemalloc/internal/sz.h"
#include "jemalloc/internal/witness.h"

JEMALLOC_ALWAYS_INLINE void *
unbound_ptr(tsdn_t *tsdn, void *ptr) {
	void *ubptr;

#ifndef __CHERI_PURE_CAPABILITY__
	ubptr = ptr;
#else
	rtree_ctx_t *rtree_ctx;
	rtree_ctx_t rtree_ctx_fallback;
	extent_t *extent;

	rtree_ctx = tsdn_rtree_ctx(tsdn, &rtree_ctx_fallback);
	extent = rtree_extent_read(tsdn, &extents_rtree,
	    rtree_ctx, (vaddr_t)ptr, true);
	assert(extent != NULL);
	ubptr = cheri_incoffset(extent->e_addr,
	    (vaddr_t)ptr - (vaddr_t)extent->e_addr);
	assert((vaddr_t)ptr == (vaddr_t)ubptr);
	assert(cheri_getbase(ubptr) == cheri_getbase(extent->e_addr));
	assert(cheri_getlen(ubptr) == cheri_getlen(extent->e_addr));
#endif
	return (ubptr);
}

JEMALLOC_ALWAYS_INLINE arena_t *
iaalloc(tsdn_t *tsdn, const void *ptr) {
	assert(ptr != NULL);

	return arena_aalloc(tsdn, ptr);
}

JEMALLOC_ALWAYS_INLINE size_t
isalloc(tsdn_t *tsdn, const void *ptr) {
	assert(ptr != NULL);

	return arena_salloc(tsdn, ptr);
}

JEMALLOC_ALWAYS_INLINE void *
iallocztm(tsdn_t *tsdn, size_t size, szind_t ind, bool zero, tcache_t *tcache,
    bool is_internal, arena_t *arena, bool slow_path) {
	void *ret;

	assert(size != 0);
	assert(!is_internal || tcache == NULL);
	assert(!is_internal || arena == NULL || arena_is_auto(arena));
	witness_assert_depth_to_rank(tsdn_witness_tsdp_get(tsdn),
	    WITNESS_RANK_CORE, 0);

	ret = arena_malloc(tsdn, arena, size, ind, zero, tcache, slow_path);
	if (config_stats && is_internal && likely(ret != NULL)) {
		arena_internal_add(iaalloc(tsdn, ret), isalloc(tsdn, ret));
	}
	return ret;
}

JEMALLOC_ALWAYS_INLINE void *
ialloc(tsd_t *tsd, size_t size, szind_t ind, bool zero, bool slow_path) {
	return iallocztm(tsd_tsdn(tsd), size, ind, zero, tcache_get(tsd), false,
	    NULL, slow_path);
}

JEMALLOC_ALWAYS_INLINE void *
ipallocztm(tsdn_t *tsdn, size_t usize, size_t alignment, bool zero,
    tcache_t *tcache, bool is_internal, arena_t *arena) {
	void *ret;

	assert(usize != 0);
	assert(usize == sz_sa2u(usize, alignment));
	assert(!is_internal || tcache == NULL);
	assert(!is_internal || arena == NULL || arena_is_auto(arena));
	witness_assert_depth_to_rank(tsdn_witness_tsdp_get(tsdn),
	    WITNESS_RANK_CORE, 0);

	ret = arena_palloc(tsdn, arena, usize, alignment, zero, tcache);
	assert(ALIGNMENT_ADDR2BASE(ret, alignment) == (vaddr_t)ret);
	if (config_stats && is_internal && likely(ret != NULL)) {
		arena_internal_add(iaalloc(tsdn, ret), isalloc(tsdn, ret));
	}
	return ret;
}

JEMALLOC_ALWAYS_INLINE void *
ipalloct(tsdn_t *tsdn, size_t usize, size_t alignment, bool zero,
    tcache_t *tcache, arena_t *arena) {
	return ipallocztm(tsdn, usize, alignment, zero, tcache, false, arena);
}

JEMALLOC_ALWAYS_INLINE void *
ipalloc(tsd_t *tsd, size_t usize, size_t alignment, bool zero) {
	return ipallocztm(tsd_tsdn(tsd), usize, alignment, zero,
	    tcache_get(tsd), false, NULL);
}

JEMALLOC_ALWAYS_INLINE size_t
ivsalloc(tsdn_t *tsdn, const void *ptr) {
	return arena_vsalloc(tsdn, ptr);
}

JEMALLOC_ALWAYS_INLINE void
idalloctm(tsdn_t *tsdn, void *ptr, tcache_t *tcache, alloc_ctx_t *alloc_ctx,
    bool is_internal, bool slow_path) {
	assert(ptr != NULL);
	assert(!is_internal || tcache == NULL);
	assert(!is_internal || arena_is_auto(iaalloc(tsdn, ptr)));
	witness_assert_depth_to_rank(tsdn_witness_tsdp_get(tsdn),
	    WITNESS_RANK_CORE, 0);
	if (config_stats && is_internal) {
		arena_internal_sub(iaalloc(tsdn, ptr), isalloc(tsdn, ptr));
	}
	if (!is_internal && tsd_reentrancy_level_get(tsdn_tsd(tsdn)) != 0) {
		assert(tcache == NULL);
	}
<<<<<<< HEAD
#endif
	arena_dalloc(tsdn, unbound_ptr(tsdn, ptr), tcache, alloc_ctx,
	    slow_path);
=======
	arena_dalloc(tsdn, ptr, tcache, alloc_ctx, slow_path);
>>>>>>> 55fb1e40
}

JEMALLOC_ALWAYS_INLINE void
idalloc(tsd_t *tsd, void *ptr) {
	idalloctm(tsd_tsdn(tsd), ptr, tcache_get(tsd), NULL, false, true);
}

JEMALLOC_ALWAYS_INLINE void
isdalloct(tsdn_t *tsdn, void *ptr, size_t size, tcache_t *tcache,
    alloc_ctx_t *alloc_ctx, bool slow_path) {
	witness_assert_depth_to_rank(tsdn_witness_tsdp_get(tsdn),
	    WITNESS_RANK_CORE, 0);
	arena_sdalloc(tsdn, ptr, size, tcache, alloc_ctx, slow_path);
}

JEMALLOC_ALWAYS_INLINE void *
iralloct_realign(tsdn_t *tsdn, void *ptr, size_t oldsize, size_t size,
    size_t extra, size_t alignment, bool zero, tcache_t *tcache,
    arena_t *arena) {
	witness_assert_depth_to_rank(tsdn_witness_tsdp_get(tsdn),
	    WITNESS_RANK_CORE, 0);
	void *p;
	size_t usize, copysize;

	usize = sz_sa2u(size + extra, alignment);
	if (unlikely(usize == 0 || usize > LARGE_MAXCLASS)) {
		return NULL;
	}
	p = ipalloct(tsdn, usize, alignment, zero, tcache, arena);
	if (p == NULL) {
		if (extra == 0) {
			return NULL;
		}
		/* Try again, without extra this time. */
		usize = sz_sa2u(size, alignment);
		if (unlikely(usize == 0 || usize > LARGE_MAXCLASS)) {
			return NULL;
		}
		p = ipalloct(tsdn, usize, alignment, zero, tcache, arena);
		if (p == NULL) {
			return NULL;
		}
	}
	/*
	 * Copy at most size bytes (not size+extra), since the caller has no
	 * expectation that the extra bytes will be reliably preserved.
	 */
	copysize = (size < oldsize) ? size : oldsize;
	memcpy(p, ptr, copysize);
	isdalloct(tsdn, ptr, oldsize, tcache, NULL, true);
	return p;
}

JEMALLOC_ALWAYS_INLINE void *
iralloct(tsdn_t *tsdn, void *ptr, size_t oldsize, size_t size, size_t alignment,
    bool zero, tcache_t *tcache, arena_t *arena) {
	assert(ptr != NULL);
	assert(size != 0);
	witness_assert_depth_to_rank(tsdn_witness_tsdp_get(tsdn),
	    WITNESS_RANK_CORE, 0);

	if (alignment != 0 && ((vaddr_t)ptr & ((vaddr_t)alignment-1))
	    != 0) {
		/*
		 * Existing object alignment is inadequate; allocate new space
		 * and copy.
		 */
		return iralloct_realign(tsdn, ptr, oldsize, size, 0, alignment,
		    zero, tcache, arena);
	}

	return arena_ralloc(tsdn, arena, ptr, oldsize, size, alignment, zero,
	    tcache);
}

JEMALLOC_ALWAYS_INLINE void *
iralloc(tsd_t *tsd, void *ptr, size_t oldsize, size_t size, size_t alignment,
    bool zero) {
	return iralloct(tsd_tsdn(tsd), ptr, oldsize, size, alignment, zero,
	    tcache_get(tsd), NULL);
}

JEMALLOC_ALWAYS_INLINE bool
ixalloc(tsdn_t *tsdn, void *ptr, size_t oldsize, size_t size, size_t extra,
    size_t alignment, bool zero) {
	assert(ptr != NULL);
	assert(size != 0);
	witness_assert_depth_to_rank(tsdn_witness_tsdp_get(tsdn),
	    WITNESS_RANK_CORE, 0);

	if (alignment != 0 && ((vaddr_t)ptr & ((vaddr_t)alignment-1))
	    != 0) {
		/* Existing object alignment is inadequate. */
		return true;
	}

	return arena_ralloc_no_move(tsdn, ptr, oldsize, size, extra, zero);
}

#endif /* JEMALLOC_INTERNAL_INLINES_C_H */<|MERGE_RESOLUTION|>--- conflicted
+++ resolved
@@ -131,13 +131,8 @@
 	if (!is_internal && tsd_reentrancy_level_get(tsdn_tsd(tsdn)) != 0) {
 		assert(tcache == NULL);
 	}
-<<<<<<< HEAD
-#endif
 	arena_dalloc(tsdn, unbound_ptr(tsdn, ptr), tcache, alloc_ctx,
 	    slow_path);
-=======
-	arena_dalloc(tsdn, ptr, tcache, alloc_ctx, slow_path);
->>>>>>> 55fb1e40
 }
 
 JEMALLOC_ALWAYS_INLINE void
