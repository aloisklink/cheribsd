--- conflicted
+++ resolved
@@ -132,13 +132,9 @@
 	if (!is_internal && tsd_reentrancy_level_get(tsdn_tsd(tsdn)) != 0) {
 		assert(tcache == NULL);
 	}
-<<<<<<< HEAD
+#endif
 	arena_dalloc(tsdn, unbound_ptr(tsdn, ptr), tcache, alloc_ctx,
 	    slow_path);
-=======
-#endif
-	arena_dalloc(tsdn, ptr, tcache, alloc_ctx, slow_path);
->>>>>>> e45a62b8
 }
 
 JEMALLOC_ALWAYS_INLINE void
