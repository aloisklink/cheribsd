--- conflicted
+++ resolved
@@ -598,13 +598,8 @@
 
 static inline void
 rtree_szind_slab_update(tsdn_t *tsdn, rtree_t *rtree, rtree_ctx_t *rtree_ctx,
-<<<<<<< HEAD
     vaddr_t key, szind_t szind, bool slab) {
-	assert(!slab || szind < NBINS);
-=======
-    uintptr_t key, szind_t szind, bool slab) {
 	assert(!slab || szind < SC_NBINS);
->>>>>>> 9cea565f
 
 	rtree_leaf_elm_t *elm = rtree_read(tsdn, rtree, rtree_ctx, key, true);
 	rtree_leaf_elm_szind_slab_update(tsdn, rtree, elm, szind, slab);
