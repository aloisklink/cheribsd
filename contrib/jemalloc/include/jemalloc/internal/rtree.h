--- conflicted
+++ resolved
@@ -130,13 +130,8 @@
 #endif
 
 #if (defined(JEMALLOC_ENABLE_INLINE) || defined(JEMALLOC_RTREE_C_))
-<<<<<<< HEAD
-JEMALLOC_INLINE unsigned
+JEMALLOC_ALWAYS_INLINE unsigned
 rtree_start_level(rtree_t *rtree, vaddr_t key)
-=======
-JEMALLOC_ALWAYS_INLINE unsigned
-rtree_start_level(rtree_t *rtree, uintptr_t key)
->>>>>>> f89ac807
 {
 	unsigned start_level;
 
@@ -149,13 +144,8 @@
 	return (start_level);
 }
 
-<<<<<<< HEAD
-JEMALLOC_INLINE vaddr_t
+JEMALLOC_ALWAYS_INLINE vaddr_t
 rtree_subkey(rtree_t *rtree, vaddr_t key, unsigned level)
-=======
-JEMALLOC_ALWAYS_INLINE uintptr_t
-rtree_subkey(rtree_t *rtree, uintptr_t key, unsigned level)
->>>>>>> f89ac807
 {
 
 	return ((key >> ((ZU(1) << (LG_SIZEOF_PTR+3)) -
@@ -250,21 +240,12 @@
 	return (subtree);
 }
 
-<<<<<<< HEAD
-JEMALLOC_INLINE extent_node_t *
+JEMALLOC_ALWAYS_INLINE extent_node_t *
 rtree_get(rtree_t *rtree, vaddr_t key, bool dependent)
 {
 	vaddr_t subkey;
-	unsigned i, start_level;
-	rtree_node_elm_t *node, *child;
-=======
-JEMALLOC_ALWAYS_INLINE extent_node_t *
-rtree_get(rtree_t *rtree, uintptr_t key, bool dependent)
-{
-	uintptr_t subkey;
 	unsigned start_level;
 	rtree_node_elm_t *node;
->>>>>>> f89ac807
 
 	start_level = rtree_start_level(rtree, key);
 
