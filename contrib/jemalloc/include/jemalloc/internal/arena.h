/******************************************************************************/
#ifdef JEMALLOC_H_TYPES

#define	LARGE_MINCLASS		(ZU(1) << LG_LARGE_MINCLASS)

/* Maximum number of regions in one run. */
#define	LG_RUN_MAXREGS		(LG_PAGE - LG_TINY_MIN)
#define	RUN_MAXREGS		(1U << LG_RUN_MAXREGS)

/*
 * Minimum redzone size.  Redzones may be larger than this if necessary to
 * preserve region alignment.
 */
#define	REDZONE_MINSIZE		16

/*
 * The minimum ratio of active:dirty pages per arena is computed as:
 *
 *   (nactive >> lg_dirty_mult) >= ndirty
 *
 * So, supposing that lg_dirty_mult is 3, there can be no less than 8 times as
 * many active pages as dirty pages.
 */
#define	LG_DIRTY_MULT_DEFAULT	3

typedef enum {
	purge_mode_ratio = 0,
	purge_mode_decay = 1,

	purge_mode_limit = 2
} purge_mode_t;
#define	PURGE_DEFAULT		purge_mode_ratio
/* Default decay time in seconds. */
#define	DECAY_TIME_DEFAULT	10
/* Number of event ticks between time checks. */
#define	DECAY_NTICKS_PER_UPDATE	1000

typedef struct arena_runs_dirty_link_s arena_runs_dirty_link_t;
typedef struct arena_avail_links_s arena_avail_links_t;
typedef struct arena_run_s arena_run_t;
typedef struct arena_chunk_map_bits_s arena_chunk_map_bits_t;
typedef struct arena_chunk_map_misc_s arena_chunk_map_misc_t;
typedef struct arena_chunk_s arena_chunk_t;
typedef struct arena_bin_info_s arena_bin_info_t;
typedef struct arena_bin_s arena_bin_t;
typedef struct arena_s arena_t;
typedef struct arena_tdata_s arena_tdata_t;

#endif /* JEMALLOC_H_TYPES */
/******************************************************************************/
#ifdef JEMALLOC_H_STRUCTS

#ifdef JEMALLOC_ARENA_STRUCTS_A
struct arena_run_s {
	/* Index of bin this run is associated with. */
	szind_t		binind;

	/* Number of free regions in run. */
	unsigned	nfree;

	/* Per region allocated/deallocated bitmap. */
	bitmap_t	bitmap[BITMAP_GROUPS_MAX];
};

/* Each element of the chunk map corresponds to one page within the chunk. */
struct arena_chunk_map_bits_s {
	/*
	 * Run address (or size) and various flags are stored together.  The bit
	 * layout looks like (assuming 32-bit system):
	 *
	 *   ???????? ???????? ???nnnnn nnndumla
	 *
	 * ? : Unallocated: Run address for first/last pages, unset for internal
	 *                  pages.
	 *     Small: Run page offset.
	 *     Large: Run page count for first page, unset for trailing pages.
	 * n : binind for small size class, BININD_INVALID for large size class.
	 * d : dirty?
	 * u : unzeroed?
	 * m : decommitted?
	 * l : large?
	 * a : allocated?
	 *
	 * Following are example bit patterns for the three types of runs.
	 *
	 * p : run page offset
	 * s : run size
	 * n : binind for size class; large objects set these to BININD_INVALID
	 * x : don't care
	 * - : 0
	 * + : 1
	 * [DUMLA] : bit set
	 * [dumla] : bit unset
	 *
	 *   Unallocated (clean):
	 *     ssssssss ssssssss sss+++++ +++dum-a
	 *     xxxxxxxx xxxxxxxx xxxxxxxx xxx-Uxxx
	 *     ssssssss ssssssss sss+++++ +++dUm-a
	 *
	 *   Unallocated (dirty):
	 *     ssssssss ssssssss sss+++++ +++D-m-a
	 *     xxxxxxxx xxxxxxxx xxxxxxxx xxxxxxxx
	 *     ssssssss ssssssss sss+++++ +++D-m-a
	 *
	 *   Small:
	 *     pppppppp pppppppp pppnnnnn nnnd---A
	 *     pppppppp pppppppp pppnnnnn nnn----A
	 *     pppppppp pppppppp pppnnnnn nnnd---A
	 *
	 *   Large:
	 *     ssssssss ssssssss sss+++++ +++D--LA
	 *     xxxxxxxx xxxxxxxx xxxxxxxx xxxxxxxx
	 *     -------- -------- ---+++++ +++D--LA
	 *
	 *   Large (sampled, size <= LARGE_MINCLASS):
	 *     ssssssss ssssssss sssnnnnn nnnD--LA
	 *     xxxxxxxx xxxxxxxx xxxxxxxx xxxxxxxx
	 *     -------- -------- ---+++++ +++D--LA
	 *
	 *   Large (not sampled, size == LARGE_MINCLASS):
	 *     ssssssss ssssssss sss+++++ +++D--LA
	 *     xxxxxxxx xxxxxxxx xxxxxxxx xxxxxxxx
	 *     -------- -------- ---+++++ +++D--LA
	 */
	size_t				bits;
#define	CHUNK_MAP_ALLOCATED	((size_t)0x01U)
#define	CHUNK_MAP_LARGE		((size_t)0x02U)
#define	CHUNK_MAP_STATE_MASK	((size_t)0x3U)

#define	CHUNK_MAP_DECOMMITTED	((size_t)0x04U)
#define	CHUNK_MAP_UNZEROED	((size_t)0x08U)
#define	CHUNK_MAP_DIRTY		((size_t)0x10U)
#define	CHUNK_MAP_FLAGS_MASK	((size_t)0x1cU)

#define	CHUNK_MAP_BININD_SHIFT	5
#define	BININD_INVALID		((size_t)0xffU)
#define	CHUNK_MAP_BININD_MASK	(BININD_INVALID << CHUNK_MAP_BININD_SHIFT)
#define	CHUNK_MAP_BININD_INVALID CHUNK_MAP_BININD_MASK

#define	CHUNK_MAP_RUNIND_SHIFT	(CHUNK_MAP_BININD_SHIFT + 8)
#define	CHUNK_MAP_SIZE_SHIFT	(CHUNK_MAP_RUNIND_SHIFT - LG_PAGE)
#define	CHUNK_MAP_SIZE_MASK						\
    (~(CHUNK_MAP_BININD_MASK | CHUNK_MAP_FLAGS_MASK | CHUNK_MAP_STATE_MASK))
};

struct arena_runs_dirty_link_s {
	qr(arena_runs_dirty_link_t)	rd_link;
};

/*
 * Each arena_chunk_map_misc_t corresponds to one page within the chunk, just
 * like arena_chunk_map_bits_t.  Two separate arrays are stored within each
 * chunk header in order to improve cache locality.
 */
struct arena_chunk_map_misc_s {
	/*
	 * Linkage for run heaps.  There are two disjoint uses:
	 *
	 * 1) arena_t's runs_avail heaps.
	 * 2) arena_run_t conceptually uses this linkage for in-use non-full
	 *    runs, rather than directly embedding linkage.
	 */
	phn(arena_chunk_map_misc_t)		ph_link;

	union {
		/* Linkage for list of dirty runs. */
		arena_runs_dirty_link_t		rd;

		/* Profile counters, used for large object runs. */
		union {
			void			*prof_tctx_pun;
			prof_tctx_t		*prof_tctx;
		};

		/* Small region run metadata. */
		arena_run_t			run;
	};
};
typedef ph(arena_chunk_map_misc_t) arena_run_heap_t;
#endif /* JEMALLOC_ARENA_STRUCTS_A */

#ifdef JEMALLOC_ARENA_STRUCTS_B
/* Arena chunk header. */
struct arena_chunk_s {
	/*
	 * A pointer to the arena that owns the chunk is stored within the node.
	 * This field as a whole is used by chunks_rtree to support both
	 * ivsalloc() and core-based debugging.
	 */
	extent_node_t		node;

	/*
	 * Map of pages within chunk that keeps track of free/large/small.  The
	 * first map_bias entries are omitted, since the chunk header does not
	 * need to be tracked in the map.  This omission saves a header page
	 * for common chunk sizes (e.g. 4 MiB).
	 */
	arena_chunk_map_bits_t	map_bits[1]; /* Dynamically sized. */
};

/*
 * Read-only information associated with each element of arena_t's bins array
 * is stored separately, partly to reduce memory usage (only one copy, rather
 * than one per arena), but mainly to avoid false cacheline sharing.
 *
 * Each run has the following layout:
 *
 *               /--------------------\
 *               | pad?               |
 *               |--------------------|
 *               | redzone            |
 *   reg0_offset | region 0           |
 *               | redzone            |
 *               |--------------------| \
 *               | redzone            | |
 *               | region 1           |  > reg_interval
 *               | redzone            | /
 *               |--------------------|
 *               | ...                |
 *               | ...                |
 *               | ...                |
 *               |--------------------|
 *               | redzone            |
 *               | region nregs-1     |
 *               | redzone            |
 *               |--------------------|
 *               | alignment pad?     |
 *               \--------------------/
 *
 * reg_interval has at least the same minimum alignment as reg_size; this
 * preserves the alignment constraint that sa2u() depends on.  Alignment pad is
 * either 0 or redzone_size; it is present only if needed to align reg0_offset.
 */
struct arena_bin_info_s {
	/* Size of regions in a run for this bin's size class. */
	size_t			reg_size;

	/* Redzone size. */
	size_t			redzone_size;

	/* Interval between regions (reg_size + (redzone_size << 1)). */
	size_t			reg_interval;

	/* Total size of a run for this bin's size class. */
	size_t			run_size;

	/* Total number of regions in a run for this bin's size class. */
	uint32_t		nregs;

	/*
	 * Metadata used to manipulate bitmaps for runs associated with this
	 * bin.
	 */
	bitmap_info_t		bitmap_info;

	/* Offset of first region in a run for this bin's size class. */
	uint32_t		reg0_offset;
};

struct arena_bin_s {
	/*
	 * All operations on runcur, runs, and stats require that lock be
	 * locked.  Run allocation/deallocation are protected by the arena lock,
	 * which may be acquired while holding one or more bin locks, but not
	 * vise versa.
	 */
	malloc_mutex_t		lock;

	/*
	 * Current run being used to service allocations of this bin's size
	 * class.
	 */
	arena_run_t		*runcur;

	/*
	 * Heap of non-full runs.  This heap is used when looking for an
	 * existing run when runcur is no longer usable.  We choose the
	 * non-full run that is lowest in memory; this policy tends to keep
	 * objects packed well, and it can also help reduce the number of
	 * almost-empty chunks.
	 */
	arena_run_heap_t	runs;

	/* Bin statistics. */
	malloc_bin_stats_t	stats;
};

struct arena_s {
	/* This arena's index within the arenas array. */
	unsigned		ind;

	/*
	 * Number of threads currently assigned to this arena, synchronized via
	 * atomic operations.  Each thread has two distinct assignments, one for
	 * application-serving allocation, and the other for internal metadata
	 * allocation.  Internal metadata must not be allocated from arenas
	 * created via the arenas.extend mallctl, because the arena.<i>.reset
	 * mallctl indiscriminately discards all allocations for the affected
	 * arena.
	 *
	 *   0: Application allocation.
	 *   1: Internal metadata allocation.
	 */
	unsigned		nthreads[2];

	/*
	 * There are three classes of arena operations from a locking
	 * perspective:
	 * 1) Thread assignment (modifies nthreads) is synchronized via atomics.
	 * 2) Bin-related operations are protected by bin locks.
	 * 3) Chunk- and run-related operations are protected by this mutex.
	 */
	malloc_mutex_t		lock;

	arena_stats_t		stats;
	/*
	 * List of tcaches for extant threads associated with this arena.
	 * Stats from these are merged incrementally, and at exit if
	 * opt_stats_print is enabled.
	 */
	ql_head(tcache_t)	tcache_ql;

	uint64_t		prof_accumbytes;

	/*
	 * PRNG state for cache index randomization of large allocation base
	 * pointers.
	 */
	uint64_t		offset_state;

	dss_prec_t		dss_prec;


	/* Extant arena chunks. */
	ql_head(extent_node_t)	achunks;

	/*
	 * In order to avoid rapid chunk allocation/deallocation when an arena
	 * oscillates right on the cusp of needing a new chunk, cache the most
	 * recently freed chunk.  The spare is left in the arena's chunk trees
	 * until it is deleted.
	 *
	 * There is one spare chunk per arena, rather than one spare total, in
	 * order to avoid interactions between multiple threads that could make
	 * a single spare inadequate.
	 */
	arena_chunk_t		*spare;

	/* Minimum ratio (log base 2) of nactive:ndirty. */
	ssize_t			lg_dirty_mult;

	/* True if a thread is currently executing arena_purge_to_limit(). */
	bool			purging;

	/* Number of pages in active runs and huge regions. */
	size_t			nactive;

	/*
	 * Current count of pages within unused runs that are potentially
	 * dirty, and for which madvise(... MADV_DONTNEED) has not been called.
	 * By tracking this, we can institute a limit on how much dirty unused
	 * memory is mapped for each arena.
	 */
	size_t			ndirty;

	/*
	 * Unused dirty memory this arena manages.  Dirty memory is conceptually
	 * tracked as an arbitrarily interleaved LRU of dirty runs and cached
	 * chunks, but the list linkage is actually semi-duplicated in order to
	 * avoid extra arena_chunk_map_misc_t space overhead.
	 *
	 *   LRU-----------------------------------------------------------MRU
	 *
	 *        /-- arena ---\
	 *        |            |
	 *        |            |
	 *        |------------|                             /- chunk -\
	 *   ...->|chunks_cache|<--------------------------->|  /----\ |<--...
	 *        |------------|                             |  |node| |
	 *        |            |                             |  |    | |
	 *        |            |    /- run -\    /- run -\   |  |    | |
	 *        |            |    |       |    |       |   |  |    | |
	 *        |            |    |       |    |       |   |  |    | |
	 *        |------------|    |-------|    |-------|   |  |----| |
	 *   ...->|runs_dirty  |<-->|rd     |<-->|rd     |<---->|rd  |<----...
	 *        |------------|    |-------|    |-------|   |  |----| |
	 *        |            |    |       |    |       |   |  |    | |
	 *        |            |    |       |    |       |   |  \----/ |
	 *        |            |    \-------/    \-------/   |         |
	 *        |            |                             |         |
	 *        |            |                             |         |
	 *        \------------/                             \---------/
	 */
	arena_runs_dirty_link_t	runs_dirty;
	extent_node_t		chunks_cache;

	/*
	 * Approximate time in seconds from the creation of a set of unused
	 * dirty pages until an equivalent set of unused dirty pages is purged
	 * and/or reused.
	 */
	ssize_t			decay_time;
	/* decay_time / SMOOTHSTEP_NSTEPS. */
	nstime_t		decay_interval;
	/*
	 * Time at which the current decay interval logically started.  We do
	 * not actually advance to a new epoch until sometime after it starts
	 * because of scheduling and computation delays, and it is even possible
	 * to completely skip epochs.  In all cases, during epoch advancement we
	 * merge all relevant activity into the most recently recorded epoch.
	 */
	nstime_t		decay_epoch;
	/* decay_deadline randomness generator. */
	uint64_t		decay_jitter_state;
	/*
	 * Deadline for current epoch.  This is the sum of decay_interval and
	 * per epoch jitter which is a uniform random variable in
	 * [0..decay_interval).  Epochs always advance by precise multiples of
	 * decay_interval, but we randomize the deadline to reduce the
	 * likelihood of arenas purging in lockstep.
	 */
	nstime_t		decay_deadline;
	/*
	 * Number of dirty pages at beginning of current epoch.  During epoch
	 * advancement we use the delta between decay_ndirty and ndirty to
	 * determine how many dirty pages, if any, were generated, and record
	 * the result in decay_backlog.
	 */
	size_t			decay_ndirty;
	/*
	 * Memoized result of arena_decay_backlog_npages_limit() corresponding
	 * to the current contents of decay_backlog, i.e. the limit on how many
	 * pages are allowed to exist for the decay epochs.
	 */
	size_t			decay_backlog_npages_limit;
	/*
	 * Trailing log of how many unused dirty pages were generated during
	 * each of the past SMOOTHSTEP_NSTEPS decay epochs, where the last
	 * element is the most recent epoch.  Corresponding epoch times are
	 * relative to decay_epoch.
	 */
	size_t			decay_backlog[SMOOTHSTEP_NSTEPS];

	/* Extant huge allocations. */
	ql_head(extent_node_t)	huge;
	/* Synchronizes all huge allocation/update/deallocation. */
	malloc_mutex_t		huge_mtx;

	/*
	 * Trees of chunks that were previously allocated (trees differ only in
	 * node ordering).  These are used when allocating chunks, in an attempt
	 * to re-use address space.  Depending on function, different tree
	 * orderings are needed, which is why there are two trees with the same
	 * contents.
	 */
	extent_tree_t		chunks_szad_cached;
	extent_tree_t		chunks_ad_cached;
	extent_tree_t		chunks_szad_retained;
	extent_tree_t		chunks_ad_retained;

	malloc_mutex_t		chunks_mtx;
	/* Cache of nodes that were allocated via base_alloc(). */
	ql_head(extent_node_t)	node_cache;
	malloc_mutex_t		node_cache_mtx;

	/* User-configurable chunk hook functions. */
	chunk_hooks_t		chunk_hooks;

	/* bins is used to store trees of free regions. */
	arena_bin_t		bins[NBINS];

	/*
	 * Quantized address-ordered heaps of this arena's available runs.  The
	 * heaps are used for first-best-fit run allocation.
	 */
	arena_run_heap_t	runs_avail[1]; /* Dynamically sized. */
};

/* Used in conjunction with tsd for fast arena-related context lookup. */
struct arena_tdata_s {
	ticker_t		decay_ticker;
};
#endif /* JEMALLOC_ARENA_STRUCTS_B */

#endif /* JEMALLOC_H_STRUCTS */
/******************************************************************************/
#ifdef JEMALLOC_H_EXTERNS

static const size_t	large_pad =
#ifdef JEMALLOC_CACHE_OBLIVIOUS
    PAGE
#else
    0
#endif
    ;

extern purge_mode_t	opt_purge;
extern const char	*purge_mode_names[];
extern ssize_t		opt_lg_dirty_mult;
extern ssize_t		opt_decay_time;

extern arena_bin_info_t	arena_bin_info[NBINS];

extern size_t		map_bias; /* Number of arena chunk header pages. */
extern size_t		map_misc_offset;
extern size_t		arena_maxrun; /* Max run size for arenas. */
extern size_t		large_maxclass; /* Max large size class. */
extern size_t		run_quantize_max; /* Max run_quantize_*() input. */
extern unsigned		nlclasses; /* Number of large size classes. */
extern unsigned		nhclasses; /* Number of huge size classes. */

#ifdef JEMALLOC_JET
typedef size_t (run_quantize_t)(size_t);
extern run_quantize_t *run_quantize_floor;
extern run_quantize_t *run_quantize_ceil;
#endif
void	arena_chunk_cache_maybe_insert(arena_t *arena, extent_node_t *node,
    bool cache);
void	arena_chunk_cache_maybe_remove(arena_t *arena, extent_node_t *node,
    bool cache);
extent_node_t	*arena_node_alloc(tsdn_t *tsdn, arena_t *arena);
void	arena_node_dalloc(tsdn_t *tsdn, arena_t *arena, extent_node_t *node);
void	*arena_chunk_alloc_huge(tsdn_t *tsdn, arena_t *arena, size_t usize,
    size_t alignment, bool *zero);
void	arena_chunk_dalloc_huge(tsdn_t *tsdn, arena_t *arena, void *chunk,
    size_t usize);
void	arena_chunk_ralloc_huge_similar(tsdn_t *tsdn, arena_t *arena,
    void *chunk, size_t oldsize, size_t usize);
void	arena_chunk_ralloc_huge_shrink(tsdn_t *tsdn, arena_t *arena,
    void *chunk, size_t oldsize, size_t usize);
bool	arena_chunk_ralloc_huge_expand(tsdn_t *tsdn, arena_t *arena,
    void *chunk, size_t oldsize, size_t usize, bool *zero);
ssize_t	arena_lg_dirty_mult_get(tsdn_t *tsdn, arena_t *arena);
bool	arena_lg_dirty_mult_set(tsdn_t *tsdn, arena_t *arena,
    ssize_t lg_dirty_mult);
ssize_t	arena_decay_time_get(tsdn_t *tsdn, arena_t *arena);
bool	arena_decay_time_set(tsdn_t *tsdn, arena_t *arena, ssize_t decay_time);
void	arena_purge(tsdn_t *tsdn, arena_t *arena, bool all);
void	arena_maybe_purge(tsdn_t *tsdn, arena_t *arena);
void	arena_reset(tsd_t *tsd, arena_t *arena);
void	arena_tcache_fill_small(tsdn_t *tsdn, arena_t *arena,
    tcache_bin_t *tbin, szind_t binind, uint64_t prof_accumbytes);
void	arena_alloc_junk_small(void *ptr, arena_bin_info_t *bin_info,
    bool zero);
#ifdef JEMALLOC_JET
typedef void (arena_redzone_corruption_t)(void *, size_t, bool, size_t,
    uint8_t);
extern arena_redzone_corruption_t *arena_redzone_corruption;
typedef void (arena_dalloc_junk_small_t)(void *, arena_bin_info_t *);
extern arena_dalloc_junk_small_t *arena_dalloc_junk_small;
#else
void	arena_dalloc_junk_small(void *ptr, arena_bin_info_t *bin_info);
#endif
void	arena_quarantine_junk_small(void *ptr, size_t usize);
void	*arena_malloc_large(tsdn_t *tsdn, arena_t *arena, szind_t ind,
    bool zero);
void	*arena_malloc_hard(tsdn_t *tsdn, arena_t *arena, size_t size,
    szind_t ind, bool zero);
void	*arena_palloc(tsdn_t *tsdn, arena_t *arena, size_t usize,
    size_t alignment, bool zero, tcache_t *tcache);
void	arena_prof_promoted(tsdn_t *tsdn, const void *ptr, size_t size);
void	arena_dalloc_bin_junked_locked(tsdn_t *tsdn, arena_t *arena,
    arena_chunk_t *chunk, void *ptr, arena_chunk_map_bits_t *bitselm);
void	arena_dalloc_bin(tsdn_t *tsdn, arena_t *arena, arena_chunk_t *chunk,
    void *ptr, size_t pageind, arena_chunk_map_bits_t *bitselm);
void	arena_dalloc_small(tsdn_t *tsdn, arena_t *arena, arena_chunk_t *chunk,
    void *ptr, size_t pageind);
#ifdef JEMALLOC_JET
typedef void (arena_dalloc_junk_large_t)(void *, size_t);
extern arena_dalloc_junk_large_t *arena_dalloc_junk_large;
#else
void	arena_dalloc_junk_large(void *ptr, size_t usize);
#endif
void	arena_dalloc_large_junked_locked(tsdn_t *tsdn, arena_t *arena,
    arena_chunk_t *chunk, void *ptr);
void	arena_dalloc_large(tsdn_t *tsdn, arena_t *arena, arena_chunk_t *chunk,
    void *ptr);
#ifdef JEMALLOC_JET
typedef void (arena_ralloc_junk_large_t)(void *, size_t, size_t);
extern arena_ralloc_junk_large_t *arena_ralloc_junk_large;
#endif
bool	arena_ralloc_no_move(tsdn_t *tsdn, void *ptr, size_t oldsize,
    size_t size, size_t extra, bool zero);
void	*arena_ralloc(tsd_t *tsd, arena_t *arena, void *ptr, size_t oldsize,
    size_t size, size_t alignment, bool zero, tcache_t *tcache);
dss_prec_t	arena_dss_prec_get(tsdn_t *tsdn, arena_t *arena);
bool	arena_dss_prec_set(tsdn_t *tsdn, arena_t *arena, dss_prec_t dss_prec);
ssize_t	arena_lg_dirty_mult_default_get(void);
bool	arena_lg_dirty_mult_default_set(ssize_t lg_dirty_mult);
ssize_t	arena_decay_time_default_get(void);
bool	arena_decay_time_default_set(ssize_t decay_time);
void	arena_basic_stats_merge(tsdn_t *tsdn, arena_t *arena,
    unsigned *nthreads, const char **dss, ssize_t *lg_dirty_mult,
    ssize_t *decay_time, size_t *nactive, size_t *ndirty);
void	arena_stats_merge(tsdn_t *tsdn, arena_t *arena, unsigned *nthreads,
    const char **dss, ssize_t *lg_dirty_mult, ssize_t *decay_time,
    size_t *nactive, size_t *ndirty, arena_stats_t *astats,
    malloc_bin_stats_t *bstats, malloc_large_stats_t *lstats,
    malloc_huge_stats_t *hstats);
unsigned	arena_nthreads_get(arena_t *arena, bool internal);
void	arena_nthreads_inc(arena_t *arena, bool internal);
void	arena_nthreads_dec(arena_t *arena, bool internal);
arena_t	*arena_new(tsdn_t *tsdn, unsigned ind);
bool	arena_boot(void);
void	arena_prefork0(tsdn_t *tsdn, arena_t *arena);
void	arena_prefork1(tsdn_t *tsdn, arena_t *arena);
void	arena_prefork2(tsdn_t *tsdn, arena_t *arena);
void	arena_prefork3(tsdn_t *tsdn, arena_t *arena);
void	arena_postfork_parent(tsdn_t *tsdn, arena_t *arena);
void	arena_postfork_child(tsdn_t *tsdn, arena_t *arena);

#endif /* JEMALLOC_H_EXTERNS */
/******************************************************************************/
#ifdef JEMALLOC_H_INLINES

#ifndef JEMALLOC_ENABLE_INLINE
arena_chunk_map_bits_t	*arena_bitselm_get_mutable(arena_chunk_t *chunk,
    size_t pageind);
const arena_chunk_map_bits_t	*arena_bitselm_get_const(
    const arena_chunk_t *chunk, size_t pageind);
arena_chunk_map_misc_t	*arena_miscelm_get_mutable(arena_chunk_t *chunk,
    size_t pageind);
const arena_chunk_map_misc_t	*arena_miscelm_get_const(
    const arena_chunk_t *chunk, size_t pageind);
size_t	arena_miscelm_to_pageind(const arena_chunk_map_misc_t *miscelm);
void	*arena_miscelm_to_rpages(const arena_chunk_map_misc_t *miscelm);
arena_chunk_map_misc_t	*arena_rd_to_miscelm(arena_runs_dirty_link_t *rd);
arena_chunk_map_misc_t	*arena_run_to_miscelm(arena_run_t *run);
size_t	*arena_mapbitsp_get_mutable(arena_chunk_t *chunk, size_t pageind);
const size_t	*arena_mapbitsp_get_const(const arena_chunk_t *chunk,
    size_t pageind);
size_t	arena_mapbitsp_read(const size_t *mapbitsp);
size_t	arena_mapbits_get(const arena_chunk_t *chunk, size_t pageind);
size_t	arena_mapbits_size_decode(size_t mapbits);
size_t	arena_mapbits_unallocated_size_get(const arena_chunk_t *chunk,
    size_t pageind);
size_t	arena_mapbits_large_size_get(const arena_chunk_t *chunk,
    size_t pageind);
size_t	arena_mapbits_small_runind_get(const arena_chunk_t *chunk,
    size_t pageind);
szind_t	arena_mapbits_binind_get(const arena_chunk_t *chunk, size_t pageind);
size_t	arena_mapbits_dirty_get(const arena_chunk_t *chunk, size_t pageind);
size_t	arena_mapbits_unzeroed_get(const arena_chunk_t *chunk, size_t pageind);
size_t	arena_mapbits_decommitted_get(const arena_chunk_t *chunk,
    size_t pageind);
size_t	arena_mapbits_large_get(const arena_chunk_t *chunk, size_t pageind);
size_t	arena_mapbits_allocated_get(const arena_chunk_t *chunk, size_t pageind);
void	arena_mapbitsp_write(size_t *mapbitsp, size_t mapbits);
size_t	arena_mapbits_size_encode(size_t size);
void	arena_mapbits_unallocated_set(arena_chunk_t *chunk, size_t pageind,
    size_t size, size_t flags);
void	arena_mapbits_unallocated_size_set(arena_chunk_t *chunk, size_t pageind,
    size_t size);
void	arena_mapbits_internal_set(arena_chunk_t *chunk, size_t pageind,
    size_t flags);
void	arena_mapbits_large_set(arena_chunk_t *chunk, size_t pageind,
    size_t size, size_t flags);
void	arena_mapbits_large_binind_set(arena_chunk_t *chunk, size_t pageind,
    szind_t binind);
void	arena_mapbits_small_set(arena_chunk_t *chunk, size_t pageind,
    size_t runind, szind_t binind, size_t flags);
void	arena_metadata_allocated_add(arena_t *arena, size_t size);
void	arena_metadata_allocated_sub(arena_t *arena, size_t size);
size_t	arena_metadata_allocated_get(arena_t *arena);
bool	arena_prof_accum_impl(arena_t *arena, uint64_t accumbytes);
bool	arena_prof_accum_locked(arena_t *arena, uint64_t accumbytes);
bool	arena_prof_accum(tsdn_t *tsdn, arena_t *arena, uint64_t accumbytes);
szind_t	arena_ptr_small_binind_get(const void *ptr, size_t mapbits);
szind_t	arena_bin_index(arena_t *arena, arena_bin_t *bin);
size_t	arena_run_regind(arena_run_t *run, arena_bin_info_t *bin_info,
    const void *ptr);
prof_tctx_t	*arena_prof_tctx_get(tsdn_t *tsdn, const void *ptr);
void	arena_prof_tctx_set(tsdn_t *tsdn, const void *ptr, size_t usize,
    prof_tctx_t *tctx);
void	arena_prof_tctx_reset(tsdn_t *tsdn, const void *ptr, size_t usize,
    const void *old_ptr, prof_tctx_t *old_tctx);
void	arena_decay_ticks(tsdn_t *tsdn, arena_t *arena, unsigned nticks);
void	arena_decay_tick(tsdn_t *tsdn, arena_t *arena);
void	*arena_malloc(tsdn_t *tsdn, arena_t *arena, size_t size, szind_t ind,
    bool zero, tcache_t *tcache, bool slow_path);
arena_t	*arena_aalloc(const void *ptr);
size_t	arena_salloc(tsdn_t *tsdn, const void *ptr, bool demote);
void	arena_dalloc(tsdn_t *tsdn, void *ptr, tcache_t *tcache, bool slow_path);
void	arena_sdalloc(tsdn_t *tsdn, void *ptr, size_t size, tcache_t *tcache,
    bool slow_path);
#endif

#if (defined(JEMALLOC_ENABLE_INLINE) || defined(JEMALLOC_ARENA_C_))
#  ifdef JEMALLOC_ARENA_INLINE_A
JEMALLOC_ALWAYS_INLINE arena_chunk_map_bits_t *
arena_bitselm_get_mutable(arena_chunk_t *chunk, size_t pageind)
{

	assert(pageind >= map_bias);
	assert(pageind < chunk_npages);

	return (&chunk->map_bits[pageind-map_bias]);
}

JEMALLOC_ALWAYS_INLINE const arena_chunk_map_bits_t *
arena_bitselm_get_const(const arena_chunk_t *chunk, size_t pageind)
{

	return (arena_bitselm_get_mutable((arena_chunk_t *)chunk, pageind));
}

JEMALLOC_ALWAYS_INLINE arena_chunk_map_misc_t *
arena_miscelm_get_mutable(arena_chunk_t *chunk, size_t pageind)
{

	assert(pageind >= map_bias);
	assert(pageind < chunk_npages);

	return ((arena_chunk_map_misc_t *)((uintptr_t)chunk +
	    (uintptr_t)map_misc_offset) + pageind-map_bias);
}

JEMALLOC_ALWAYS_INLINE const arena_chunk_map_misc_t *
arena_miscelm_get_const(const arena_chunk_t *chunk, size_t pageind)
{
#if 1 /* Work around gcc bug. */
	arena_chunk_t *mchunk = (arena_chunk_t *)chunk;

<<<<<<< HEAD
	return (arena_miscelm_get_mutable(__DECONST(arena_chunk_t *, chunk), pageind));
=======
	return (arena_miscelm_get_mutable(mchunk, pageind));
#else
	return (arena_miscelm_get_mutable((arena_chunk_t *)chunk, pageind));
#endif
>>>>>>> 143d166d
}

JEMALLOC_ALWAYS_INLINE size_t
arena_miscelm_to_pageind(const arena_chunk_map_misc_t *miscelm)
{
	arena_chunk_t *chunk = (arena_chunk_t *)CHUNK_ADDR2BASE(miscelm);
	size_t pageind = ((vaddr_t)miscelm - ((vaddr_t)chunk +
	    map_misc_offset)) / sizeof(arena_chunk_map_misc_t) + map_bias;

	assert(pageind >= map_bias);
	assert(pageind < chunk_npages);

	return (pageind);
}

JEMALLOC_ALWAYS_INLINE void *
arena_miscelm_to_rpages(const arena_chunk_map_misc_t *miscelm)
{
	arena_chunk_t *chunk = (arena_chunk_t *)CHUNK_ADDR2BASE(miscelm);
	size_t pageind = arena_miscelm_to_pageind(miscelm);

	return ((void *)((uintptr_t)chunk + (pageind << LG_PAGE)));
}

JEMALLOC_ALWAYS_INLINE arena_chunk_map_misc_t *
arena_rd_to_miscelm(arena_runs_dirty_link_t *rd)
{
	arena_chunk_map_misc_t *miscelm = (arena_chunk_map_misc_t
	    *)((uintptr_t)rd - offsetof(arena_chunk_map_misc_t, rd));

	assert(arena_miscelm_to_pageind(miscelm) >= map_bias);
	assert(arena_miscelm_to_pageind(miscelm) < chunk_npages);

	return (miscelm);
}

JEMALLOC_ALWAYS_INLINE arena_chunk_map_misc_t *
arena_run_to_miscelm(arena_run_t *run)
{
	arena_chunk_map_misc_t *miscelm = (arena_chunk_map_misc_t
	    *)((uintptr_t)run - offsetof(arena_chunk_map_misc_t, run));

	assert(arena_miscelm_to_pageind(miscelm) >= map_bias);
	assert(arena_miscelm_to_pageind(miscelm) < chunk_npages);

	return (miscelm);
}

JEMALLOC_ALWAYS_INLINE size_t *
arena_mapbitsp_get_mutable(arena_chunk_t *chunk, size_t pageind)
{

	return (&arena_bitselm_get_mutable(chunk, pageind)->bits);
}

JEMALLOC_ALWAYS_INLINE const size_t *
arena_mapbitsp_get_const(const arena_chunk_t *chunk, size_t pageind)
{
#if 1 /* Work around gcc bug. */
	arena_chunk_t *mchunk = (arena_chunk_t *)chunk;

<<<<<<< HEAD
	return (arena_mapbitsp_get_mutable(__DECONST(arena_chunk_t *, chunk), pageind));
=======
	return (arena_mapbitsp_get_mutable(mchunk, pageind));
#else
	return (arena_mapbitsp_get_mutable((arena_chunk_t *)chunk, pageind));
#endif
>>>>>>> 143d166d
}

JEMALLOC_ALWAYS_INLINE size_t
arena_mapbitsp_read(const size_t *mapbitsp)
{

	return (*mapbitsp);
}

JEMALLOC_ALWAYS_INLINE size_t
arena_mapbits_get(const arena_chunk_t *chunk, size_t pageind)
{

	return (arena_mapbitsp_read(arena_mapbitsp_get_const(chunk, pageind)));
}

JEMALLOC_ALWAYS_INLINE size_t
arena_mapbits_size_decode(size_t mapbits)
{
	size_t size;

#if CHUNK_MAP_SIZE_SHIFT > 0
	size = (mapbits & CHUNK_MAP_SIZE_MASK) >> CHUNK_MAP_SIZE_SHIFT;
#elif CHUNK_MAP_SIZE_SHIFT == 0
	size = mapbits & CHUNK_MAP_SIZE_MASK;
#else
	size = (mapbits & CHUNK_MAP_SIZE_MASK) << -CHUNK_MAP_SIZE_SHIFT;
#endif

	return (size);
}

JEMALLOC_ALWAYS_INLINE size_t
arena_mapbits_unallocated_size_get(const arena_chunk_t *chunk, size_t pageind)
{
	size_t mapbits;

	mapbits = arena_mapbits_get(chunk, pageind);
	assert((mapbits & (CHUNK_MAP_LARGE|CHUNK_MAP_ALLOCATED)) == 0);
	return (arena_mapbits_size_decode(mapbits));
}

JEMALLOC_ALWAYS_INLINE size_t
arena_mapbits_large_size_get(const arena_chunk_t *chunk, size_t pageind)
{
	size_t mapbits;

	mapbits = arena_mapbits_get(chunk, pageind);
	assert((mapbits & (CHUNK_MAP_LARGE|CHUNK_MAP_ALLOCATED)) ==
	    (CHUNK_MAP_LARGE|CHUNK_MAP_ALLOCATED));
	return (arena_mapbits_size_decode(mapbits));
}

JEMALLOC_ALWAYS_INLINE size_t
arena_mapbits_small_runind_get(const arena_chunk_t *chunk, size_t pageind)
{
	size_t mapbits;

	mapbits = arena_mapbits_get(chunk, pageind);
	assert((mapbits & (CHUNK_MAP_LARGE|CHUNK_MAP_ALLOCATED)) ==
	    CHUNK_MAP_ALLOCATED);
	return (mapbits >> CHUNK_MAP_RUNIND_SHIFT);
}

JEMALLOC_ALWAYS_INLINE szind_t
arena_mapbits_binind_get(const arena_chunk_t *chunk, size_t pageind)
{
	size_t mapbits;
	szind_t binind;

	mapbits = arena_mapbits_get(chunk, pageind);
	binind = (mapbits & CHUNK_MAP_BININD_MASK) >> CHUNK_MAP_BININD_SHIFT;
	assert(binind < NBINS || binind == BININD_INVALID);
	return (binind);
}

JEMALLOC_ALWAYS_INLINE size_t
arena_mapbits_dirty_get(const arena_chunk_t *chunk, size_t pageind)
{
	size_t mapbits;

	mapbits = arena_mapbits_get(chunk, pageind);
	assert((mapbits & CHUNK_MAP_DECOMMITTED) == 0 || (mapbits &
	    (CHUNK_MAP_DIRTY|CHUNK_MAP_UNZEROED)) == 0);
	return (mapbits & CHUNK_MAP_DIRTY);
}

JEMALLOC_ALWAYS_INLINE size_t
arena_mapbits_unzeroed_get(const arena_chunk_t *chunk, size_t pageind)
{
	size_t mapbits;

	mapbits = arena_mapbits_get(chunk, pageind);
	assert((mapbits & CHUNK_MAP_DECOMMITTED) == 0 || (mapbits &
	    (CHUNK_MAP_DIRTY|CHUNK_MAP_UNZEROED)) == 0);
	return (mapbits & CHUNK_MAP_UNZEROED);
}

JEMALLOC_ALWAYS_INLINE size_t
arena_mapbits_decommitted_get(const arena_chunk_t *chunk, size_t pageind)
{
	size_t mapbits;

	mapbits = arena_mapbits_get(chunk, pageind);
	assert((mapbits & CHUNK_MAP_DECOMMITTED) == 0 || (mapbits &
	    (CHUNK_MAP_DIRTY|CHUNK_MAP_UNZEROED)) == 0);
	return (mapbits & CHUNK_MAP_DECOMMITTED);
}

JEMALLOC_ALWAYS_INLINE size_t
arena_mapbits_large_get(const arena_chunk_t *chunk, size_t pageind)
{
	size_t mapbits;

	mapbits = arena_mapbits_get(chunk, pageind);
	return (mapbits & CHUNK_MAP_LARGE);
}

JEMALLOC_ALWAYS_INLINE size_t
arena_mapbits_allocated_get(const arena_chunk_t *chunk, size_t pageind)
{
	size_t mapbits;

	mapbits = arena_mapbits_get(chunk, pageind);
	return (mapbits & CHUNK_MAP_ALLOCATED);
}

JEMALLOC_ALWAYS_INLINE void
arena_mapbitsp_write(size_t *mapbitsp, size_t mapbits)
{

	*mapbitsp = mapbits;
}

JEMALLOC_ALWAYS_INLINE size_t
arena_mapbits_size_encode(size_t size)
{
	size_t mapbits;

#if CHUNK_MAP_SIZE_SHIFT > 0
	mapbits = size << CHUNK_MAP_SIZE_SHIFT;
#elif CHUNK_MAP_SIZE_SHIFT == 0
	mapbits = size;
#else
	mapbits = size >> -CHUNK_MAP_SIZE_SHIFT;
#endif

	assert((mapbits & ~CHUNK_MAP_SIZE_MASK) == 0);
	return (mapbits);
}

JEMALLOC_ALWAYS_INLINE void
arena_mapbits_unallocated_set(arena_chunk_t *chunk, size_t pageind, size_t size,
    size_t flags)
{
	size_t *mapbitsp = arena_mapbitsp_get_mutable(chunk, pageind);

	assert((size & PAGE_MASK) == 0);
	assert((flags & CHUNK_MAP_FLAGS_MASK) == flags);
	assert((flags & CHUNK_MAP_DECOMMITTED) == 0 || (flags &
	    (CHUNK_MAP_DIRTY|CHUNK_MAP_UNZEROED)) == 0);
	arena_mapbitsp_write(mapbitsp, arena_mapbits_size_encode(size) |
	    CHUNK_MAP_BININD_INVALID | flags);
}

JEMALLOC_ALWAYS_INLINE void
arena_mapbits_unallocated_size_set(arena_chunk_t *chunk, size_t pageind,
    size_t size)
{
	size_t *mapbitsp = arena_mapbitsp_get_mutable(chunk, pageind);
	size_t mapbits = arena_mapbitsp_read(mapbitsp);

	assert((size & PAGE_MASK) == 0);
	assert((mapbits & (CHUNK_MAP_LARGE|CHUNK_MAP_ALLOCATED)) == 0);
	arena_mapbitsp_write(mapbitsp, arena_mapbits_size_encode(size) |
	    (mapbits & ~CHUNK_MAP_SIZE_MASK));
}

JEMALLOC_ALWAYS_INLINE void
arena_mapbits_internal_set(arena_chunk_t *chunk, size_t pageind, size_t flags)
{
	size_t *mapbitsp = arena_mapbitsp_get_mutable(chunk, pageind);

	assert((flags & CHUNK_MAP_UNZEROED) == flags);
	arena_mapbitsp_write(mapbitsp, flags);
}

JEMALLOC_ALWAYS_INLINE void
arena_mapbits_large_set(arena_chunk_t *chunk, size_t pageind, size_t size,
    size_t flags)
{
	size_t *mapbitsp = arena_mapbitsp_get_mutable(chunk, pageind);

	assert((size & PAGE_MASK) == 0);
	assert((flags & CHUNK_MAP_FLAGS_MASK) == flags);
	assert((flags & CHUNK_MAP_DECOMMITTED) == 0 || (flags &
	    (CHUNK_MAP_DIRTY|CHUNK_MAP_UNZEROED)) == 0);
	arena_mapbitsp_write(mapbitsp, arena_mapbits_size_encode(size) |
	    CHUNK_MAP_BININD_INVALID | flags | CHUNK_MAP_LARGE |
	    CHUNK_MAP_ALLOCATED);
}

JEMALLOC_ALWAYS_INLINE void
arena_mapbits_large_binind_set(arena_chunk_t *chunk, size_t pageind,
    szind_t binind)
{
	size_t *mapbitsp = arena_mapbitsp_get_mutable(chunk, pageind);
	size_t mapbits = arena_mapbitsp_read(mapbitsp);

	assert(binind <= BININD_INVALID);
	assert(arena_mapbits_large_size_get(chunk, pageind) == LARGE_MINCLASS +
	    large_pad);
	arena_mapbitsp_write(mapbitsp, (mapbits & ~CHUNK_MAP_BININD_MASK) |
	    (binind << CHUNK_MAP_BININD_SHIFT));
}

JEMALLOC_ALWAYS_INLINE void
arena_mapbits_small_set(arena_chunk_t *chunk, size_t pageind, size_t runind,
    szind_t binind, size_t flags)
{
	size_t *mapbitsp = arena_mapbitsp_get_mutable(chunk, pageind);

	assert(binind < BININD_INVALID);
	assert(pageind - runind >= map_bias);
	assert((flags & CHUNK_MAP_UNZEROED) == flags);
	arena_mapbitsp_write(mapbitsp, (runind << CHUNK_MAP_RUNIND_SHIFT) |
	    (binind << CHUNK_MAP_BININD_SHIFT) | flags | CHUNK_MAP_ALLOCATED);
}

JEMALLOC_INLINE void
arena_metadata_allocated_add(arena_t *arena, size_t size)
{

	atomic_add_z(&arena->stats.metadata_allocated, size);
}

JEMALLOC_INLINE void
arena_metadata_allocated_sub(arena_t *arena, size_t size)
{

	atomic_sub_z(&arena->stats.metadata_allocated, size);
}

JEMALLOC_INLINE size_t
arena_metadata_allocated_get(arena_t *arena)
{

	return (atomic_read_z(&arena->stats.metadata_allocated));
}

JEMALLOC_INLINE bool
arena_prof_accum_impl(arena_t *arena, uint64_t accumbytes)
{

	cassert(config_prof);
	assert(prof_interval != 0);

	arena->prof_accumbytes += accumbytes;
	if (arena->prof_accumbytes >= prof_interval) {
		arena->prof_accumbytes -= prof_interval;
		return (true);
	}
	return (false);
}

JEMALLOC_INLINE bool
arena_prof_accum_locked(arena_t *arena, uint64_t accumbytes)
{

	cassert(config_prof);

	if (likely(prof_interval == 0))
		return (false);
	return (arena_prof_accum_impl(arena, accumbytes));
}

JEMALLOC_INLINE bool
arena_prof_accum(tsdn_t *tsdn, arena_t *arena, uint64_t accumbytes)
{

	cassert(config_prof);

	if (likely(prof_interval == 0))
		return (false);

	{
		bool ret;

		malloc_mutex_lock(tsdn, &arena->lock);
		ret = arena_prof_accum_impl(arena, accumbytes);
		malloc_mutex_unlock(tsdn, &arena->lock);
		return (ret);
	}
}

JEMALLOC_ALWAYS_INLINE szind_t
arena_ptr_small_binind_get(const void *ptr, size_t mapbits)
{
	szind_t binind;

	binind = (mapbits & CHUNK_MAP_BININD_MASK) >> CHUNK_MAP_BININD_SHIFT;

	if (config_debug) {
		arena_chunk_t *chunk;
		arena_t *arena;
		size_t pageind;
		size_t actual_mapbits;
		size_t rpages_ind;
		const arena_run_t *run;
		arena_bin_t *bin;
		szind_t run_binind, actual_binind;
		arena_bin_info_t *bin_info;
		const arena_chunk_map_misc_t *miscelm;
		const void *rpages;

		assert(binind != BININD_INVALID);
		assert(binind < NBINS);
		chunk = (arena_chunk_t *)CHUNK_ADDR2BASE(ptr);
		arena = extent_node_arena_get(&chunk->node);
		pageind = ((vaddr_t)ptr - (vaddr_t)chunk) >> LG_PAGE;
		actual_mapbits = arena_mapbits_get(chunk, pageind);
		assert(mapbits == actual_mapbits);
		assert(arena_mapbits_large_get(chunk, pageind) == 0);
		assert(arena_mapbits_allocated_get(chunk, pageind) != 0);
		rpages_ind = pageind - arena_mapbits_small_runind_get(chunk,
		    pageind);
		miscelm = arena_miscelm_get_const(chunk, rpages_ind);
		run = &miscelm->run;
		run_binind = run->binind;
		bin = &arena->bins[run_binind];
		actual_binind = (szind_t)(bin - arena->bins);
		assert(run_binind == actual_binind);
		bin_info = &arena_bin_info[actual_binind];
		rpages = arena_miscelm_to_rpages(miscelm);
		assert(((vaddr_t)ptr - ((vaddr_t)rpages +
		    (vaddr_t)bin_info->reg0_offset)) % bin_info->reg_interval
		    == 0);
	}

	return (binind);
}
#  endif /* JEMALLOC_ARENA_INLINE_A */

#  ifdef JEMALLOC_ARENA_INLINE_B
JEMALLOC_INLINE szind_t
arena_bin_index(arena_t *arena, arena_bin_t *bin)
{
	szind_t binind = (szind_t)(bin - arena->bins);
	assert(binind < NBINS);
	return (binind);
}

JEMALLOC_INLINE size_t
arena_run_regind(arena_run_t *run, arena_bin_info_t *bin_info, const void *ptr)
{
	size_t diff, interval, shift, regind;
	arena_chunk_map_misc_t *miscelm = arena_run_to_miscelm(run);
	void *rpages = arena_miscelm_to_rpages(miscelm);

	/*
	 * Freeing a pointer lower than region zero can cause assertion
	 * failure.
	 */
	assert((uintptr_t)ptr >= (uintptr_t)rpages +
	    (uintptr_t)bin_info->reg0_offset);

	/*
	 * Avoid doing division with a variable divisor if possible.  Using
	 * actual division here can reduce allocator throughput by over 20%!
	 */
	diff = (size_t)((vaddr_t)ptr - (vaddr_t)rpages -
	    bin_info->reg0_offset);

	/* Rescale (factor powers of 2 out of the numerator and denominator). */
	interval = bin_info->reg_interval;
	shift = ffs_zu(interval) - 1;
	diff >>= shift;
	interval >>= shift;

	if (interval == 1) {
		/* The divisor was a power of 2. */
		regind = diff;
	} else {
		/*
		 * To divide by a number D that is not a power of two we
		 * multiply by (2^21 / D) and then right shift by 21 positions.
		 *
		 *   X / D
		 *
		 * becomes
		 *
		 *   (X * interval_invs[D - 3]) >> SIZE_INV_SHIFT
		 *
		 * We can omit the first three elements, because we never
		 * divide by 0, and 1 and 2 are both powers of two, which are
		 * handled above.
		 */
#define	SIZE_INV_SHIFT	((sizeof(size_t) << 3) - LG_RUN_MAXREGS)
#define	SIZE_INV(s)	(((ZU(1) << SIZE_INV_SHIFT) / (s)) + 1)
		static const size_t interval_invs[] = {
		    SIZE_INV(3),
		    SIZE_INV(4), SIZE_INV(5), SIZE_INV(6), SIZE_INV(7),
		    SIZE_INV(8), SIZE_INV(9), SIZE_INV(10), SIZE_INV(11),
		    SIZE_INV(12), SIZE_INV(13), SIZE_INV(14), SIZE_INV(15),
		    SIZE_INV(16), SIZE_INV(17), SIZE_INV(18), SIZE_INV(19),
		    SIZE_INV(20), SIZE_INV(21), SIZE_INV(22), SIZE_INV(23),
		    SIZE_INV(24), SIZE_INV(25), SIZE_INV(26), SIZE_INV(27),
		    SIZE_INV(28), SIZE_INV(29), SIZE_INV(30), SIZE_INV(31)
		};

		if (likely(interval <= ((sizeof(interval_invs) / sizeof(size_t))
		    + 2))) {
			regind = (diff * interval_invs[interval - 3]) >>
			    SIZE_INV_SHIFT;
		} else
			regind = diff / interval;
#undef SIZE_INV
#undef SIZE_INV_SHIFT
	}
	assert(diff == regind * interval);
	assert(regind < bin_info->nregs);

	return (regind);
}

JEMALLOC_INLINE prof_tctx_t *
arena_prof_tctx_get(tsdn_t *tsdn, const void *ptr)
{
	prof_tctx_t *ret;
	arena_chunk_t *chunk;

	cassert(config_prof);
	assert(ptr != NULL);

	chunk = (arena_chunk_t *)CHUNK_ADDR2BASE(ptr);
	if (likely(chunk != ptr)) {
		size_t pageind = ((vaddr_t)ptr - (vaddr_t)chunk) >> LG_PAGE;
		size_t mapbits = arena_mapbits_get(chunk, pageind);
		assert((mapbits & CHUNK_MAP_ALLOCATED) != 0);
		if (likely((mapbits & CHUNK_MAP_LARGE) == 0))
			ret = (prof_tctx_t *)(uintptr_t)1U;
		else {
			arena_chunk_map_misc_t *elm =
			    arena_miscelm_get_mutable(chunk, pageind);
			ret = atomic_read_p(&elm->prof_tctx_pun);
		}
	} else
		ret = huge_prof_tctx_get(tsdn, ptr);

	return (ret);
}

JEMALLOC_INLINE void
arena_prof_tctx_set(tsdn_t *tsdn, const void *ptr, size_t usize,
    prof_tctx_t *tctx)
{
	arena_chunk_t *chunk;

	cassert(config_prof);
	assert(ptr != NULL);

	chunk = (arena_chunk_t *)CHUNK_ADDR2BASE(ptr);
	if (likely(chunk != ptr)) {
		size_t pageind = ((vaddr_t)ptr - (vaddr_t)chunk) >> LG_PAGE;

		assert(arena_mapbits_allocated_get(chunk, pageind) != 0);

		if (unlikely(usize > SMALL_MAXCLASS || (uintptr_t)tctx >
		    (uintptr_t)1U)) {
			arena_chunk_map_misc_t *elm;

			assert(arena_mapbits_large_get(chunk, pageind) != 0);

			elm = arena_miscelm_get_mutable(chunk, pageind);
			atomic_write_p(&elm->prof_tctx_pun, tctx);
		} else {
			/*
			 * tctx must always be initialized for large runs.
			 * Assert that the surrounding conditional logic is
			 * equivalent to checking whether ptr refers to a large
			 * run.
			 */
			assert(arena_mapbits_large_get(chunk, pageind) == 0);
		}
	} else
		huge_prof_tctx_set(tsdn, ptr, tctx);
}

JEMALLOC_INLINE void
arena_prof_tctx_reset(tsdn_t *tsdn, const void *ptr, size_t usize,
    const void *old_ptr, prof_tctx_t *old_tctx)
{

	cassert(config_prof);
	assert(ptr != NULL);

	if (unlikely(usize > SMALL_MAXCLASS || (ptr == old_ptr &&
	    (uintptr_t)old_tctx > (uintptr_t)1U))) {
		arena_chunk_t *chunk = (arena_chunk_t *)CHUNK_ADDR2BASE(ptr);
		if (likely(chunk != ptr)) {
			size_t pageind;
			arena_chunk_map_misc_t *elm;

			pageind = ((vaddr_t)ptr - (vaddr_t)chunk) >>
			    LG_PAGE;
			assert(arena_mapbits_allocated_get(chunk, pageind) !=
			    0);
			assert(arena_mapbits_large_get(chunk, pageind) != 0);

			elm = arena_miscelm_get_mutable(chunk, pageind);
			atomic_write_p(&elm->prof_tctx_pun,
			    (prof_tctx_t *)(uintptr_t)1U);
		} else
			huge_prof_tctx_reset(tsdn, ptr);
	}
}

JEMALLOC_ALWAYS_INLINE void
arena_decay_ticks(tsdn_t *tsdn, arena_t *arena, unsigned nticks)
{
	tsd_t *tsd;
	ticker_t *decay_ticker;

	if (unlikely(tsdn_null(tsdn)))
		return;
	tsd = tsdn_tsd(tsdn);
	decay_ticker = decay_ticker_get(tsd, arena->ind);
	if (unlikely(decay_ticker == NULL))
		return;
	if (unlikely(ticker_ticks(decay_ticker, nticks)))
		arena_purge(tsdn, arena, false);
}

JEMALLOC_ALWAYS_INLINE void
arena_decay_tick(tsdn_t *tsdn, arena_t *arena)
{

	arena_decay_ticks(tsdn, arena, 1);
}

JEMALLOC_ALWAYS_INLINE void *
arena_malloc(tsdn_t *tsdn, arena_t *arena, size_t size, szind_t ind, bool zero,
    tcache_t *tcache, bool slow_path)
{

	assert(!tsdn_null(tsdn) || tcache == NULL);
	assert(size != 0);

	if (likely(tcache != NULL)) {
		if (likely(size <= SMALL_MAXCLASS)) {
			return (tcache_alloc_small(tsdn_tsd(tsdn), arena,
			    tcache, size, ind, zero, slow_path));
		}
		if (likely(size <= tcache_maxclass)) {
			return (tcache_alloc_large(tsdn_tsd(tsdn), arena,
			    tcache, size, ind, zero, slow_path));
		}
		/* (size > tcache_maxclass) case falls through. */
		assert(size > tcache_maxclass);
	}

	return (arena_malloc_hard(tsdn, arena, size, ind, zero));
}

JEMALLOC_ALWAYS_INLINE arena_t *
arena_aalloc(const void *ptr)
{
	arena_chunk_t *chunk;

	chunk = (arena_chunk_t *)CHUNK_ADDR2BASE(ptr);
	if (likely(chunk != ptr))
		return (extent_node_arena_get(&chunk->node));
	else
		return (huge_aalloc(ptr));
}

/* Return the size of the allocation pointed to by ptr. */
JEMALLOC_ALWAYS_INLINE size_t
arena_salloc(tsdn_t *tsdn, const void *ptr, bool demote)
{
	size_t ret;
	arena_chunk_t *chunk;
	size_t pageind;
	szind_t binind;

	assert(ptr != NULL);

	chunk = (arena_chunk_t *)CHUNK_ADDR2BASE(ptr);
	if (likely(chunk != ptr)) {
		pageind = ((vaddr_t)ptr - (vaddr_t)chunk) >> LG_PAGE;
		assert(arena_mapbits_allocated_get(chunk, pageind) != 0);
		binind = arena_mapbits_binind_get(chunk, pageind);
		if (unlikely(binind == BININD_INVALID || (config_prof && !demote
		    && arena_mapbits_large_get(chunk, pageind) != 0))) {
			/*
			 * Large allocation.  In the common case (demote), and
			 * as this is an inline function, most callers will only
			 * end up looking at binind to determine that ptr is a
			 * small allocation.
			 */
			assert(config_cache_oblivious ||
			    ((vaddr_t)ptr & PAGE_MASK) == 0);
			ret = arena_mapbits_large_size_get(chunk, pageind) -
			    large_pad;
			assert(ret != 0);
			assert(pageind + ((ret+large_pad)>>LG_PAGE) <=
			    chunk_npages);
			assert(arena_mapbits_dirty_get(chunk, pageind) ==
			    arena_mapbits_dirty_get(chunk,
			    pageind+((ret+large_pad)>>LG_PAGE)-1));
		} else {
			/*
			 * Small allocation (possibly promoted to a large
			 * object).
			 */
			assert(arena_mapbits_large_get(chunk, pageind) != 0 ||
			    arena_ptr_small_binind_get(ptr,
			    arena_mapbits_get(chunk, pageind)) == binind);
			ret = index2size(binind);
		}
	} else
		ret = huge_salloc(tsdn, ptr);

	return (ret);
}

JEMALLOC_ALWAYS_INLINE void
arena_dalloc(tsdn_t *tsdn, void *ptr, tcache_t *tcache, bool slow_path)
{
	arena_chunk_t *chunk;
	size_t pageind, mapbits;

	assert(!tsdn_null(tsdn) || tcache == NULL);
	assert(ptr != NULL);

	chunk = (arena_chunk_t *)CHUNK_ADDR2BASE(ptr);
	if (likely(chunk != ptr)) {
		pageind = ((vaddr_t)ptr - (vaddr_t)chunk) >> LG_PAGE;
		mapbits = arena_mapbits_get(chunk, pageind);
		assert(arena_mapbits_allocated_get(chunk, pageind) != 0);
		if (likely((mapbits & CHUNK_MAP_LARGE) == 0)) {
			/* Small allocation. */
			if (likely(tcache != NULL)) {
				szind_t binind = arena_ptr_small_binind_get(ptr,
				    mapbits);
				tcache_dalloc_small(tsdn_tsd(tsdn), tcache, ptr,
				    binind, slow_path);
			} else {
				arena_dalloc_small(tsdn,
				    extent_node_arena_get(&chunk->node), chunk,
				    ptr, pageind);
			}
		} else {
			size_t size = arena_mapbits_large_size_get(chunk,
			    pageind);

			assert(config_cache_oblivious ||
			    ((vaddr_t)ptr & PAGE_MASK) == 0);

			if (likely(tcache != NULL) && size - large_pad <=
			    tcache_maxclass) {
				tcache_dalloc_large(tsdn_tsd(tsdn), tcache, ptr,
				    size - large_pad, slow_path);
			} else {
				arena_dalloc_large(tsdn,
				    extent_node_arena_get(&chunk->node), chunk,
				    ptr);
			}
		}
	} else
		huge_dalloc(tsdn, ptr);
}

JEMALLOC_ALWAYS_INLINE void
arena_sdalloc(tsdn_t *tsdn, void *ptr, size_t size, tcache_t *tcache,
    bool slow_path)
{
	arena_chunk_t *chunk;

	assert(!tsdn_null(tsdn) || tcache == NULL);

	chunk = (arena_chunk_t *)CHUNK_ADDR2BASE(ptr);
	if (likely(chunk != ptr)) {
		if (config_prof && opt_prof) {
			size_t pageind = ((vaddr_t)ptr - (vaddr_t)chunk) >>
			    LG_PAGE;
			assert(arena_mapbits_allocated_get(chunk, pageind) !=
			    0);
			if (arena_mapbits_large_get(chunk, pageind) != 0) {
				/*
				 * Make sure to use promoted size, not request
				 * size.
				 */
				size = arena_mapbits_large_size_get(chunk,
				    pageind) - large_pad;
			}
		}
		assert(s2u(size) == s2u(arena_salloc(tsdn, ptr, false)));

		if (likely(size <= SMALL_MAXCLASS)) {
			/* Small allocation. */
			if (likely(tcache != NULL)) {
				szind_t binind = size2index(size);
				tcache_dalloc_small(tsdn_tsd(tsdn), tcache, ptr,
				    binind, slow_path);
			} else {
				size_t pageind = ((vaddr_t)ptr -
				    (vaddr_t)chunk) >> LG_PAGE;
				arena_dalloc_small(tsdn,
				    extent_node_arena_get(&chunk->node), chunk,
				    ptr, pageind);
			}
		} else {
			assert(config_cache_oblivious ||
			    ((vaddr_t)ptr & PAGE_MASK) == 0);

			if (likely(tcache != NULL) && size <= tcache_maxclass) {
				tcache_dalloc_large(tsdn_tsd(tsdn), tcache, ptr,
				    size, slow_path);
			} else {
				arena_dalloc_large(tsdn,
				    extent_node_arena_get(&chunk->node), chunk,
				    ptr);
			}
		}
	} else
		huge_dalloc(tsdn, ptr);
}
#  endif /* JEMALLOC_ARENA_INLINE_B */
#endif

#endif /* JEMALLOC_H_INLINES */
/******************************************************************************/<|MERGE_RESOLUTION|>--- conflicted
+++ resolved
@@ -721,14 +721,10 @@
 #if 1 /* Work around gcc bug. */
 	arena_chunk_t *mchunk = (arena_chunk_t *)chunk;
 
-<<<<<<< HEAD
-	return (arena_miscelm_get_mutable(__DECONST(arena_chunk_t *, chunk), pageind));
-=======
 	return (arena_miscelm_get_mutable(mchunk, pageind));
 #else
 	return (arena_miscelm_get_mutable((arena_chunk_t *)chunk, pageind));
 #endif
->>>>>>> 143d166d
 }
 
 JEMALLOC_ALWAYS_INLINE size_t
@@ -790,14 +786,10 @@
 #if 1 /* Work around gcc bug. */
 	arena_chunk_t *mchunk = (arena_chunk_t *)chunk;
 
-<<<<<<< HEAD
-	return (arena_mapbitsp_get_mutable(__DECONST(arena_chunk_t *, chunk), pageind));
-=======
 	return (arena_mapbitsp_get_mutable(mchunk, pageind));
 #else
 	return (arena_mapbitsp_get_mutable((arena_chunk_t *)chunk, pageind));
 #endif
->>>>>>> 143d166d
 }
 
 JEMALLOC_ALWAYS_INLINE size_t
