--- conflicted
+++ resolved
@@ -65,90 +65,6 @@
 /* Smallest size class to support. */
 #define TINY_MIN		(1U << LG_TINY_MIN)
 
-<<<<<<< HEAD
-/*
- * Minimum allocation alignment is 2^LG_QUANTUM bytes (ignoring tiny size
- * classes).
- */
-#ifndef LG_QUANTUM
-#  if (defined(__i386__) || defined(_M_IX86))
-#    define LG_QUANTUM		4
-#  endif
-#  ifdef __ia64__
-#    define LG_QUANTUM		4
-#  endif
-#  ifdef __alpha__
-#    define LG_QUANTUM		4
-#  endif
-#  if (defined(__sparc64__) || defined(__sparcv9) || defined(__sparc_v9__))
-#    define LG_QUANTUM		4
-#  endif
-#  if (defined(__amd64__) || defined(__x86_64__) || defined(_M_X64))
-#    define LG_QUANTUM		4
-#  endif
-#  ifdef __arm__
-#    define LG_QUANTUM		3
-#  endif
-#  ifdef __aarch64__
-#    define LG_QUANTUM		4
-#  endif
-#  ifdef __hppa__
-#    define LG_QUANTUM		4
-#  endif
-#  ifdef __m68k__
-#    define LG_QUANTUM		3
-#  endif
-#  ifdef __mips__
-#    if defined(__CHERI_PURE_CAPABILITY__) && _MIPS_SZCAP == 256
-#      define LG_QUANTUM	5
-#    elif defined(__CHERI_PURE_CAPABILITY__) && _MIPS_SZCAP == 128
-#      define LG_QUANTUM	4
-#    elif defined(__mips_n32) || defined(__mips_n64)
-#      define LG_QUANTUM	4
-#    else
-#      define LG_QUANTUM	3
-#    endif
-#  endif
-#  ifdef __nios2__
-#    define LG_QUANTUM		3
-#  endif
-#  ifdef __or1k__
-#    define LG_QUANTUM		3
-#  endif
-#  ifdef __powerpc__
-#    define LG_QUANTUM		4
-#  endif
-#  if defined(__riscv) || defined(__riscv__)
-#    define LG_QUANTUM		4
-#  endif
-#  ifdef __s390__
-#    define LG_QUANTUM		4
-#  endif
-#  if (defined (__SH3E__) || defined(__SH4_SINGLE__) || defined(__SH4__) || \
-	defined(__SH4_SINGLE_ONLY__))
-#    define LG_QUANTUM		4
-#  endif
-#  ifdef __tile__
-#    define LG_QUANTUM		4
-#  endif
-#  ifdef __le32__
-#    define LG_QUANTUM		4
-#  endif
-#  ifndef LG_QUANTUM
-#    error "Unknown minimum alignment for architecture; specify via "
-	 "--with-lg-quantum"
-#  endif
-#endif
-
-#define QUANTUM			((size_t)(1U << LG_QUANTUM))
-#define QUANTUM_MASK		(QUANTUM - 1)
-
-/* Return the smallest quantum multiple that is >= a. */
-#define QUANTUM_CEILING(a)						\
-	(((a) + QUANTUM_MASK) & ~QUANTUM_MASK)
-
-=======
->>>>>>> 9cea565f
 #define LONG			((size_t)(1U << LG_SIZEOF_LONG))
 #define LONG_MASK		(LONG - 1)
 
