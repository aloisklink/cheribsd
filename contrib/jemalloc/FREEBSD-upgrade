#!/bin/sh
# $FreeBSD$
#
# Usage: cd /usr/src/contrib/jemalloc
#        ./FREEBSD-upgrade <command> [args]
#
# At least the following ports are required when importing jemalloc:
# - devel/autoconf
# - devel/git
# - devel/gmake
# - textproc/docbook-xsl
# - textproc/libxslt
#
# The normal workflow for importing a new release is:
#
#   cd /usr/src/contrib/jemalloc
#
# Merge local changes that were made since the previous import:
#
#   ./FREEBSD-upgrade merge-changes
#   ./FREEBSD-upgrade rediff
#
# Extract latest jemalloc release.
#
#   ./FREEBSD-upgrade extract <rev>
#
# Fix patch conflicts as necessary, then regenerate diffs to update line
# offsets:
#
#   ./FREEBSD-upgrade rediff
#   ./FREEBSD-upgrade extract <rev>
#
# Do multiple buildworld/installworld rounds.  If problems arise and patches
# are needed, edit the code in ${work} as necessary, then:
#
#   ./FREEBSD-upgrade rediff
#   ./FREEBSD-upgrade extract <rev>
#
# The rediff/extract order is important because rediff saves the local
# changes, then extract blows away the work tree and re-creates it with the
# diffs applied.
#
# Finally, to clean up:
#
#  ./FREEBSD-upgrade clean

set -e
set -x

if [ ! -x "FREEBSD-upgrade" ] ; then
  echo "Run from within src/contrib/jemalloc/" >&2
  exit 1
fi

if [ "x${JEMALLOC_REPO}" = "x" ] ; then
  JEMALLOC_REPO=https://github.com/jemalloc/jemalloc.git
fi

src=`pwd`

jemalloc_tmp="jemalloc.tmp"
tmpdir="${src}/../${jemalloc_tmp}"
bare_repo="${tmpdir}/jemalloc_bare.git"
work="jemalloc_work.git"
work_repo="${tmpdir}/${work}"
namespace_repo="${tmpdir}/jemalloc_namespace.git"
changes="${src}/FREEBSD-changes"

do_fetch() {
  local rev=$1
  if [ ! -d "${bare_repo}" ] ; then
    mkdir -p "${bare_repo}"
    git clone --bare ${JEMALLOC_REPO} ${bare_repo}
  fi
  (
    cd ${bare_repo}
    git fetch origin ${rev}
  )
}

do_extract_helper() {
  local rev=$1
  local repo=$2
  do_fetch ${rev}
  rm -rf ${repo}
  git clone ${bare_repo} ${repo}
  (
    cd ${repo}
    if [ "x${rev}" != "x" ] ; then
      # Use optional rev argument to check out a revision other than HEAD on
      # master.
      git checkout ${rev}
    fi
  )
}

do_autogen() {
  ./autogen.sh --enable-xmalloc --enable-utrace \
    --with-xslroot=/usr/local/share/xsl/docbook --with-private-namespace=__ \
    --with-lg-page-sizes=12,13,14,16
}

do_extract_diff() {
  local rev=$1
  local repo=$2
  do_extract_helper ${rev} ${repo}
  (
    cd ${repo}
    # Apply diffs before generating files.
    patch -p1 < "${src}/FREEBSD-diffs"
    find . -name '*.orig' -delete
<<<<<<< HEAD
    # Generate various files.
    ./autogen.sh --enable-cc-silence --enable-xmalloc --enable-utrace \
      --with-xslroot=/usr/local/share/xsl/docbook --with-private-namespace=__ \
      --with-lg_quantum="3 4 5" --with-lg-page-sizes=12,13,14,16
=======
    # Generate files.
    do_autogen
>>>>>>> cc9dc86e
    gmake dist
  )
}

do_extract_namespace() {
  local rev=$1
  local repo=$2
  do_extract_helper ${rev} ${repo}
  (
    cd ${repo}
    # Generate files.
    do_autogen
    gmake include/jemalloc/internal/private_namespace.h
  )
}

do_extract() {
  local rev=$1
  do_fetch ${rev}
  do_extract_diff ${rev} ${work_repo}
  do_extract_namespace ${rev} ${namespace_repo}
}

do_diff() {
  (
    cd ${work_repo}
    find . -name '*.orig' -delete
    find . -name '*.rej' -delete
    git add -A
    git diff --cached
  ) > FREEBSD-diffs
}

command=$1
shift
case "${command}" in
  merge-changes) # Merge local changes that were made since the previous import.
    rev=`cat VERSION |tr 'g' ' ' |awk '{print $2}'`
    # Extract code corresponding to most recent import.
    do_extract ${rev}
    # Compute local differences to the upstream+patches and apply them.
    (
      cd ${tmpdir}
      diff -ru -X ${src}/FREEBSD-Xlist ${work} ../jemalloc > ${changes} || true
    )
    (
      cd ${work_repo}
      patch -p1 < ${changes} || true
      find . -name '*.orig' -delete
    )
    # Update diff.
    do_diff
    ;;
  extract) # Extract upstream sources, apply patches, copy to contrib/jemalloc.
    rev=$1
    do_extract ${rev}
    # Delete existing files so that cruft doesn't silently remain.
    rm -rf ChangeLog COPYING VERSION doc include src
    # Copy files over.
    tar cf - -C ${work_repo} -X FREEBSD-Xlist . |tar xvf -
    internal_dir="include/jemalloc/internal"
    grep -v ' isthreaded ' \
      "${namespace_repo}/${internal_dir}/private_namespace.h" \
      > "${internal_dir}/private_namespace.h"
    ;;
  rediff) # Regenerate diffs based on working tree.
    do_diff
    ;;
  clean) # Remove working tree and temporary files.
    rm -rf ${tmpdir} ${changes}
    ;;
  *)
    echo "Unsupported command: \"${command}\"" >&2
    exit 1
    ;;
esac<|MERGE_RESOLUTION|>--- conflicted
+++ resolved
@@ -94,6 +94,7 @@
   )
 }
 
+# XXX-CHERI: hack configure.ac to add 5 to LG_QUANTA
 do_autogen() {
   ./autogen.sh --enable-xmalloc --enable-utrace \
     --with-xslroot=/usr/local/share/xsl/docbook --with-private-namespace=__ \
@@ -109,15 +110,8 @@
     # Apply diffs before generating files.
     patch -p1 < "${src}/FREEBSD-diffs"
     find . -name '*.orig' -delete
-<<<<<<< HEAD
-    # Generate various files.
-    ./autogen.sh --enable-cc-silence --enable-xmalloc --enable-utrace \
-      --with-xslroot=/usr/local/share/xsl/docbook --with-private-namespace=__ \
-      --with-lg_quantum="3 4 5" --with-lg-page-sizes=12,13,14,16
-=======
     # Generate files.
     do_autogen
->>>>>>> cc9dc86e
     gmake dist
   )
 }
