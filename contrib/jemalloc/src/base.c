#define JEMALLOC_BASE_C_
#include "jemalloc/internal/jemalloc_preamble.h"
#include "jemalloc/internal/jemalloc_internal_includes.h"

#include "jemalloc/internal/assert.h"
#include "jemalloc/internal/extent_mmap.h"
#include "jemalloc/internal/mutex.h"
#include "jemalloc/internal/sz.h"

/******************************************************************************/
/* Data. */

static base_t	*b0;

/******************************************************************************/

static void *
base_map(extent_hooks_t *extent_hooks, unsigned ind, size_t size) {
	void *addr;
	bool zero = true;
	bool commit = true;

	assert(size == HUGEPAGE_CEILING(size));

	if (extent_hooks == &extent_hooks_default) {
		addr = extent_alloc_mmap(NULL, size, PAGE, &zero, &commit);
	} else {
		addr = extent_hooks->alloc(extent_hooks, NULL, size, PAGE,
		    &zero, &commit, ind);
	}

	return addr;
}

static void
base_unmap(extent_hooks_t *extent_hooks, unsigned ind, void *addr,
    size_t size) {
	/*
	 * Cascade through dalloc, decommit, purge_forced, and purge_lazy,
	 * stopping at first success.  This cascade is performed for consistency
	 * with the cascade in extent_dalloc_wrapper() because an application's
	 * custom hooks may not support e.g. dalloc.  This function is only ever
	 * called as a side effect of arena destruction, so although it might
	 * seem pointless to do anything besides dalloc here, the application
	 * may in fact want the end state of all associated virtual memory to be
	 * in some consistent-but-allocated state.
	 */
	if (extent_hooks == &extent_hooks_default) {
		if (!extent_dalloc_mmap(addr, size)) {
			return;
		}
		if (!pages_decommit(addr, size)) {
			return;
		}
		if (!pages_purge_forced(addr, size)) {
			return;
		}
		if (!pages_purge_lazy(addr, size)) {
			return;
		}
		/* Nothing worked.  This should never happen. */
		not_reached();
	} else {
		if (extent_hooks->dalloc != NULL &&
		    !extent_hooks->dalloc(extent_hooks, addr, size, true,
		    ind)) {
			return;
		}
		if (extent_hooks->decommit != NULL &&
		    !extent_hooks->decommit(extent_hooks, addr, size, 0, size,
		    ind)) {
			return;
		}
		if (extent_hooks->purge_forced != NULL &&
		    !extent_hooks->purge_forced(extent_hooks, addr, size, 0,
		    size, ind)) {
			return;
		}
		if (extent_hooks->purge_lazy != NULL &&
		    !extent_hooks->purge_lazy(extent_hooks, addr, size, 0, size,
		    ind)) {
			return;
		}
		/* Nothing worked.  That's the application's problem. */
	}
}

static void
base_extent_init(size_t *extent_sn_next, extent_t *extent, void *addr,
    size_t size) {
	size_t sn;

	sn = *extent_sn_next;
	(*extent_sn_next)++;

	extent_binit(extent, addr, size, sn);
}

static void *
base_extent_bump_alloc_helper(extent_t *extent, size_t *gap_size, size_t size,
    size_t alignment) {
	void *ret;

	assert(alignment == ALIGNMENT_CEILING(alignment, QUANTUM));
	assert(size == ALIGNMENT_CEILING(size, alignment));

	*gap_size = ALIGNMENT_CEILING((uintptr_t)extent_addr_get(extent),
	    alignment) - (uintptr_t)extent_addr_get(extent);
	ret = (void *)((uintptr_t)extent_addr_get(extent) + *gap_size);
	assert(extent_bsize_get(extent) >= *gap_size + size);
	extent_binit(extent, (void *)((uintptr_t)extent_addr_get(extent) +
	    *gap_size + size), extent_bsize_get(extent) - *gap_size - size,
	    extent_sn_get(extent));
	return ret;
}

static void
base_extent_bump_alloc_post(tsdn_t *tsdn, base_t *base, extent_t *extent,
    size_t gap_size, void *addr, size_t size) {
	if (extent_bsize_get(extent) > 0) {
		/*
		 * Compute the index for the largest size class that does not
		 * exceed extent's size.
		 */
		szind_t index_floor =
		    sz_size2index(extent_bsize_get(extent) + 1) - 1;
		extent_heap_insert(&base->avail[index_floor], extent);
	}

	if (config_stats) {
		base->allocated += size;
		/*
		 * Add one PAGE to base_resident for every page boundary that is
		 * crossed by the new allocation.
		 */
		base->resident += PAGE_CEILING((uintptr_t)addr + size) -
		    PAGE_CEILING((uintptr_t)addr - gap_size);
		assert(base->allocated <= base->resident);
		assert(base->resident <= base->mapped);
	}
}

static void *
base_extent_bump_alloc(tsdn_t *tsdn, base_t *base, extent_t *extent,
    size_t size, size_t alignment) {
	void *ret;
	size_t gap_size;

	ret = base_extent_bump_alloc_helper(extent, &gap_size, size, alignment);
	base_extent_bump_alloc_post(tsdn, base, extent, gap_size, ret, size);
	return ret;
}

/*
 * Allocate a block of virtual memory that is large enough to start with a
 * base_block_t header, followed by an object of specified size and alignment.
 * On success a pointer to the initialized base_block_t header is returned.
 */
static base_block_t *
base_block_alloc(extent_hooks_t *extent_hooks, unsigned ind,
    pszind_t *pind_last, size_t *extent_sn_next, size_t size,
    size_t alignment) {
	alignment = ALIGNMENT_CEILING(alignment, QUANTUM);
	size_t usize = ALIGNMENT_CEILING(size, alignment);
	size_t header_size = sizeof(base_block_t);
	size_t gap_size = ALIGNMENT_CEILING(header_size, alignment) -
	    header_size;
	/*
	 * Create increasingly larger blocks in order to limit the total number
	 * of disjoint virtual memory ranges.  Choose the next size in the page
	 * size class series (skipping size classes that are not a multiple of
	 * HUGEPAGE), or a size large enough to satisfy the requested size and
	 * alignment, whichever is larger.
	 */
	size_t min_block_size = HUGEPAGE_CEILING(sz_psz2u(header_size + gap_size
	    + usize));
	pszind_t pind_next = (*pind_last + 1 < NPSIZES) ? *pind_last + 1 :
	    *pind_last;
	size_t next_block_size = HUGEPAGE_CEILING(sz_pind2sz(pind_next));
	size_t block_size = (min_block_size > next_block_size) ? min_block_size
	    : next_block_size;
	base_block_t *block = (base_block_t *)base_map(extent_hooks, ind,
	    block_size);
	if (block == NULL) {
		return NULL;
	}
	*pind_last = sz_psz2ind(block_size);
	block->size = block_size;
	block->next = NULL;
	assert(block_size >= header_size);
	base_extent_init(extent_sn_next, &block->extent,
	    (void *)((uintptr_t)block + header_size), block_size - header_size);
	return block;
}

/*
 * Allocate an extent that is at least as large as specified size, with
 * specified alignment.
 */
static extent_t *
base_extent_alloc(tsdn_t *tsdn, base_t *base, size_t size, size_t alignment) {
	malloc_mutex_assert_owner(tsdn, &base->mtx);

	extent_hooks_t *extent_hooks = base_extent_hooks_get(base);
	/*
	 * Drop mutex during base_block_alloc(), because an extent hook will be
	 * called.
	 */
	malloc_mutex_unlock(tsdn, &base->mtx);
	base_block_t *block = base_block_alloc(extent_hooks, base_ind_get(base),
	    &base->pind_last, &base->extent_sn_next, size, alignment);
	malloc_mutex_lock(tsdn, &base->mtx);
	if (block == NULL) {
		return NULL;
	}
	block->next = base->blocks;
	base->blocks = block;
	if (config_stats) {
		base->allocated += sizeof(base_block_t);
		base->resident += PAGE_CEILING(sizeof(base_block_t));
		base->mapped += block->size;
		assert(base->allocated <= base->resident);
		assert(base->resident <= base->mapped);
	}
	return &block->extent;
}

base_t *
b0get(void) {
	return b0;
}

base_t *
base_new(tsdn_t *tsdn, unsigned ind, extent_hooks_t *extent_hooks) {
	pszind_t pind_last = 0;
	size_t extent_sn_next = 0;
	base_block_t *block = base_block_alloc(extent_hooks, ind, &pind_last,
	    &extent_sn_next, sizeof(base_t), QUANTUM);
	if (block == NULL) {
		return NULL;
	}

	size_t gap_size;
	size_t base_alignment = CACHELINE;
	size_t base_size = ALIGNMENT_CEILING(sizeof(base_t), base_alignment);
	base_t *base = (base_t *)base_extent_bump_alloc_helper(&block->extent,
	    &gap_size, base_size, base_alignment);
	base->ind = ind;
	atomic_store_p(&base->extent_hooks, extent_hooks, ATOMIC_RELAXED);
	if (malloc_mutex_init(&base->mtx, "base", WITNESS_RANK_BASE,
	    malloc_mutex_rank_exclusive)) {
		base_unmap(extent_hooks, ind, block, block->size);
		return NULL;
	}
	base->pind_last = pind_last;
	base->extent_sn_next = extent_sn_next;
	base->blocks = block;
	for (szind_t i = 0; i < NSIZES; i++) {
		extent_heap_new(&base->avail[i]);
	}
	if (config_stats) {
<<<<<<< HEAD
		base_allocated += csize;
		/*
		 * Add one PAGE to base_resident for every page boundary that is
		 * crossed by the new allocation.
		 */
		base_resident += PAGE_CEILING((vaddr_t)ret + csize) -
		    PAGE_CEILING((vaddr_t)ret);
=======
		base->allocated = sizeof(base_block_t);
		base->resident = PAGE_CEILING(sizeof(base_block_t));
		base->mapped = block->size;
		assert(base->allocated <= base->resident);
		assert(base->resident <= base->mapped);
>>>>>>> cc9dc86e
	}
	base_extent_bump_alloc_post(tsdn, base, &block->extent, gap_size, base,
	    base_size);

	return base;
}

void
base_delete(base_t *base) {
	extent_hooks_t *extent_hooks = base_extent_hooks_get(base);
	base_block_t *next = base->blocks;
	do {
		base_block_t *block = next;
		next = block->next;
		base_unmap(extent_hooks, base_ind_get(base), block,
		    block->size);
	} while (next != NULL);
}

extent_hooks_t *
base_extent_hooks_get(base_t *base) {
	return (extent_hooks_t *)atomic_load_p(&base->extent_hooks,
	    ATOMIC_ACQUIRE);
}

extent_hooks_t *
base_extent_hooks_set(base_t *base, extent_hooks_t *extent_hooks) {
	extent_hooks_t *old_extent_hooks = base_extent_hooks_get(base);
	atomic_store_p(&base->extent_hooks, extent_hooks, ATOMIC_RELEASE);
	return old_extent_hooks;
}

static void *
base_alloc_impl(tsdn_t *tsdn, base_t *base, size_t size, size_t alignment,
    size_t *esn) {
	alignment = QUANTUM_CEILING(alignment);
	size_t usize = ALIGNMENT_CEILING(size, alignment);
	size_t asize = usize + alignment - QUANTUM;

	extent_t *extent = NULL;
	malloc_mutex_lock(tsdn, &base->mtx);
	for (szind_t i = sz_size2index(asize); i < NSIZES; i++) {
		extent = extent_heap_remove_first(&base->avail[i]);
		if (extent != NULL) {
			/* Use existing space. */
			break;
		}
	}
	if (extent == NULL) {
		/* Try to allocate more space. */
		extent = base_extent_alloc(tsdn, base, usize, alignment);
	}
	void *ret;
	if (extent == NULL) {
		ret = NULL;
		goto label_return;
	}

	ret = base_extent_bump_alloc(tsdn, base, extent, usize, alignment);
	if (esn != NULL) {
		*esn = extent_sn_get(extent);
	}
label_return:
	malloc_mutex_unlock(tsdn, &base->mtx);
	return ret;
}

/*
 * base_alloc() returns zeroed memory, which is always demand-zeroed for the
 * auto arenas, in order to make multi-page sparse data structures such as radix
 * tree nodes efficient with respect to physical memory usage.  Upon success a
 * pointer to at least size bytes with specified alignment is returned.  Note
 * that size is rounded up to the nearest multiple of alignment to avoid false
 * sharing.
 */
void *
base_alloc(tsdn_t *tsdn, base_t *base, size_t size, size_t alignment) {
	return base_alloc_impl(tsdn, base, size, alignment, NULL);
}

extent_t *
base_alloc_extent(tsdn_t *tsdn, base_t *base) {
	size_t esn;
	extent_t *extent = base_alloc_impl(tsdn, base, sizeof(extent_t),
	    CACHELINE, &esn);
	if (extent == NULL) {
		return NULL;
	}
	extent_esn_set(extent, esn);
	return extent;
}

void
base_stats_get(tsdn_t *tsdn, base_t *base, size_t *allocated, size_t *resident,
    size_t *mapped) {
	cassert(config_stats);

	malloc_mutex_lock(tsdn, &base->mtx);
	assert(base->allocated <= base->resident);
	assert(base->resident <= base->mapped);
	*allocated = base->allocated;
	*resident = base->resident;
	*mapped = base->mapped;
	malloc_mutex_unlock(tsdn, &base->mtx);
}

void
base_prefork(tsdn_t *tsdn, base_t *base) {
	malloc_mutex_prefork(tsdn, &base->mtx);
}

void
base_postfork_parent(tsdn_t *tsdn, base_t *base) {
	malloc_mutex_postfork_parent(tsdn, &base->mtx);
}

void
base_postfork_child(tsdn_t *tsdn, base_t *base) {
	malloc_mutex_postfork_child(tsdn, &base->mtx);
}

bool
base_boot(tsdn_t *tsdn) {
	b0 = base_new(tsdn, 0, (extent_hooks_t *)&extent_hooks_default);
	return (b0 == NULL);
}<|MERGE_RESOLUTION|>--- conflicted
+++ resolved
@@ -104,8 +104,8 @@
 	assert(alignment == ALIGNMENT_CEILING(alignment, QUANTUM));
 	assert(size == ALIGNMENT_CEILING(size, alignment));
 
-	*gap_size = ALIGNMENT_CEILING((uintptr_t)extent_addr_get(extent),
-	    alignment) - (uintptr_t)extent_addr_get(extent);
+	*gap_size = ALIGNMENT_CEILING((vaddr_t)extent_addr_get(extent),
+	    alignment) - (vaddr_t)extent_addr_get(extent);
 	ret = (void *)((uintptr_t)extent_addr_get(extent) + *gap_size);
 	assert(extent_bsize_get(extent) >= *gap_size + size);
 	extent_binit(extent, (void *)((uintptr_t)extent_addr_get(extent) +
@@ -133,8 +133,8 @@
 		 * Add one PAGE to base_resident for every page boundary that is
 		 * crossed by the new allocation.
 		 */
-		base->resident += PAGE_CEILING((uintptr_t)addr + size) -
-		    PAGE_CEILING((uintptr_t)addr - gap_size);
+		base->resident += PAGE_CEILING((vaddr_t)addr + size) -
+		    PAGE_CEILING((vaddr_t)addr - gap_size);
 		assert(base->allocated <= base->resident);
 		assert(base->resident <= base->mapped);
 	}
@@ -259,21 +259,11 @@
 		extent_heap_new(&base->avail[i]);
 	}
 	if (config_stats) {
-<<<<<<< HEAD
-		base_allocated += csize;
-		/*
-		 * Add one PAGE to base_resident for every page boundary that is
-		 * crossed by the new allocation.
-		 */
-		base_resident += PAGE_CEILING((vaddr_t)ret + csize) -
-		    PAGE_CEILING((vaddr_t)ret);
-=======
 		base->allocated = sizeof(base_block_t);
 		base->resident = PAGE_CEILING(sizeof(base_block_t));
 		base->mapped = block->size;
 		assert(base->allocated <= base->resident);
 		assert(base->resident <= base->mapped);
->>>>>>> cc9dc86e
 	}
 	base_extent_bump_alloc_post(tsdn, base, &block->extent, gap_size, base,
 	    base_size);
