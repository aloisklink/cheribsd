#define	JEMALLOC_CHUNK_MMAP_C_
#include "jemalloc/internal/jemalloc_internal.h"

/******************************************************************************/

static void *
chunk_alloc_mmap_slow(size_t size, size_t alignment, bool *zero, bool *commit)
{
	void *ret;
	size_t alloc_size;

	alloc_size = size + alignment;
	/* Beware size_t wrap-around. */
	if (alloc_size < size)
		return (NULL);
	do {
		void *pages;
		size_t leadsize;
		pages = pages_map(NULL, alloc_size, commit);
		if (pages == NULL)
			return (NULL);
<<<<<<< HEAD
		leadsize = ALIGNMENT_CEILING((vaddr_t)pages, alignment) -
		    (vaddr_t)pages;
		ret = pages_trim(pages, alloc_size, leadsize, size);
=======
		leadsize = ALIGNMENT_CEILING((uintptr_t)pages, alignment) -
		    (uintptr_t)pages;
		ret = pages_trim(pages, alloc_size, leadsize, size, commit);
>>>>>>> f89ac807
	} while (ret == NULL);

	assert(ret != NULL);
	*zero = true;
	return (ret);
}

void *
chunk_alloc_mmap(void *new_addr, size_t size, size_t alignment, bool *zero,
    bool *commit)
{
	void *ret;
	size_t offset;

	/*
	 * Ideally, there would be a way to specify alignment to mmap() (like
	 * NetBSD has), but in the absence of such a feature, we have to work
	 * hard to efficiently create aligned mappings.  The reliable, but
	 * slow method is to create a mapping that is over-sized, then trim the
	 * excess.  However, that always results in one or two calls to
	 * pages_unmap().
	 *
	 * Optimistically try mapping precisely the right amount before falling
	 * back to the slow method, with the expectation that the optimistic
	 * approach works most of the time.
	 */

	assert(alignment != 0);
	assert((alignment & chunksize_mask) == 0);

	ret = pages_map(new_addr, size, commit);
	if (ret == NULL || ret == new_addr)
		return (ret);
	assert(new_addr == NULL);
	offset = ALIGNMENT_ADDR2OFFSET(ret, alignment);
	if (offset != 0) {
		pages_unmap(ret, size);
		return (chunk_alloc_mmap_slow(size, alignment, zero, commit));
	}

	assert(ret != NULL);
	*zero = true;
	return (ret);
}

bool
chunk_dalloc_mmap(void *chunk, size_t size)
{

	if (config_munmap)
		pages_unmap(chunk, size);

	return (!config_munmap);
}<|MERGE_RESOLUTION|>--- conflicted
+++ resolved
@@ -19,15 +19,9 @@
 		pages = pages_map(NULL, alloc_size, commit);
 		if (pages == NULL)
 			return (NULL);
-<<<<<<< HEAD
 		leadsize = ALIGNMENT_CEILING((vaddr_t)pages, alignment) -
 		    (vaddr_t)pages;
-		ret = pages_trim(pages, alloc_size, leadsize, size);
-=======
-		leadsize = ALIGNMENT_CEILING((uintptr_t)pages, alignment) -
-		    (uintptr_t)pages;
 		ret = pages_trim(pages, alloc_size, leadsize, size, commit);
->>>>>>> f89ac807
 	} while (ret == NULL);
 
 	assert(ret != NULL);
