--- conflicted
+++ resolved
@@ -1226,12 +1226,10 @@
 				CONF_HANDLE_BOOL(opt_prof_final, "prof_final")
 				CONF_HANDLE_BOOL(opt_prof_leak, "prof_leak")
 			}
-<<<<<<< HEAD
 #ifdef __CHERI_PURE_CAPABILITY__
 			CONF_HANDLE_BOOL(opt_cheri_setbounds,
 			    "cheri_setbounds");
 #endif
-=======
 			if (config_log) {
 				if (CONF_MATCH("log")) {
 					size_t cpylen = (
@@ -1263,7 +1261,6 @@
 				}
 				continue;
 			}
->>>>>>> c9624aad
 			malloc_conf_error("Invalid conf pair", k, klen, v,
 			    vlen);
 #undef CONF_MATCH
@@ -2288,7 +2285,7 @@
 	assert(malloc_initialized() || IS_INITIALIZER);
 
 	alloc_ctx_t alloc_ctx, *ctx;
-	if (!config_cache_oblivious && ((uintptr_t)ptr & PAGE_MASK) != 0) {
+	if (!config_cache_oblivious && !__builtin_is_aligned(ptr, PAGE)) {
 		/*
 		 * When cache_oblivious is disabled and ptr is not page aligned,
 		 * the allocation was not sampled -- usize can be used to
@@ -2410,13 +2407,8 @@
 	}
 	UTRACE(ptr, size, ret);
 	check_entry_exit_locking(tsdn);
-<<<<<<< HEAD
+	LOG("core.realloc.exit", "result: %p", ret);
 	return (BOUND_PTR(ret, size));
-=======
-
-	LOG("core.realloc.exit", "result: %p", ret);
-	return ret;
->>>>>>> c9624aad
 }
 
 JEMALLOC_EXPORT void JEMALLOC_NOTHROW
@@ -2785,13 +2777,9 @@
 	}
 	UTRACE(ptr, size, p);
 	check_entry_exit_locking(tsd_tsdn(tsd));
-<<<<<<< HEAD
+
+	LOG("core.rallocx.exit", "result: %p", p);
 	return BOUND_PTR(p, size);
-=======
-
-	LOG("core.rallocx.exit", "result: %p", p);
-	return p;
->>>>>>> c9624aad
 label_oom:
 	if (config_xmalloc && unlikely(opt_xmalloc)) {
 		malloc_write("<jemalloc>: Error in rallocx(): out of memory\n");
