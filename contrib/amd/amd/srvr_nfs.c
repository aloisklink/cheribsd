/*
 * Copyright (c) 1997-2014 Erez Zadok
 * Copyright (c) 1990 Jan-Simon Pendry
 * Copyright (c) 1990 Imperial College of Science, Technology & Medicine
 * Copyright (c) 1990 The Regents of the University of California.
 * All rights reserved.
 *
 * This code is derived from software contributed to Berkeley by
 * Jan-Simon Pendry at Imperial College, London.
 *
 * Redistribution and use in source and binary forms, with or without
 * modification, are permitted provided that the following conditions
 * are met:
 * 1. Redistributions of source code must retain the above copyright
 *    notice, this list of conditions and the following disclaimer.
 * 2. Redistributions in binary form must reproduce the above copyright
 *    notice, this list of conditions and the following disclaimer in the
 *    documentation and/or other materials provided with the distribution.
 * 3. Neither the name of the University nor the names of its contributors
 *    may be used to endorse or promote products derived from this software
 *    without specific prior written permission.
 *
 * THIS SOFTWARE IS PROVIDED BY THE REGENTS AND CONTRIBUTORS ``AS IS'' AND
 * ANY EXPRESS OR IMPLIED WARRANTIES, INCLUDING, BUT NOT LIMITED TO, THE
 * IMPLIED WARRANTIES OF MERCHANTABILITY AND FITNESS FOR A PARTICULAR PURPOSE
 * ARE DISCLAIMED.  IN NO EVENT SHALL THE REGENTS OR CONTRIBUTORS BE LIABLE
 * FOR ANY DIRECT, INDIRECT, INCIDENTAL, SPECIAL, EXEMPLARY, OR CONSEQUENTIAL
 * DAMAGES (INCLUDING, BUT NOT LIMITED TO, PROCUREMENT OF SUBSTITUTE GOODS
 * OR SERVICES; LOSS OF USE, DATA, OR PROFITS; OR BUSINESS INTERRUPTION)
 * HOWEVER CAUSED AND ON ANY THEORY OF LIABILITY, WHETHER IN CONTRACT, STRICT
 * LIABILITY, OR TORT (INCLUDING NEGLIGENCE OR OTHERWISE) ARISING IN ANY WAY
 * OUT OF THE USE OF THIS SOFTWARE, EVEN IF ADVISED OF THE POSSIBILITY OF
 * SUCH DAMAGE.
 *
 *
 * File: am-utils/amd/srvr_nfs.c
 *
 */

/*
 * NFS server modeling
 */

#ifdef HAVE_CONFIG_H
# include <config.h>
#endif /* HAVE_CONFIG_H */
#include <am_defs.h>
#include <amd.h>

/*
 * Number of pings allowed to fail before host is declared down
 * - three-fifths of the allowed mount time...
 */
#define	MAX_ALLOWED_PINGS	(3 + /* for luck ... */ 1)

/*
 * How often to ping when starting a new server
 */
#define	FAST_NFS_PING		3

#if (FAST_NFS_PING * MAX_ALLOWED_PINGS) >= ALLOWED_MOUNT_TIME
# error: sanity check failed in srvr_nfs.c
/*
 * you cannot do things this way...
 * sufficient fast pings must be given the chance to fail
 * within the allowed mount time
 */
#endif /* (FAST_NFS_PING * MAX_ALLOWED_PINGS) >= ALLOWED_MOUNT_TIME */

/* structures and typedefs */
typedef struct nfs_private {
  u_short np_mountd;		/* Mount daemon port number */
  char np_mountd_inval;		/* Port *may* be invalid */
  				/* 'Y' invalid, 'N' valid, 'P' permanent */
  int np_ping;			/* Number of failed ping attempts */
  time_t np_ttl;		/* Time when server is thought dead */
  int np_xid;			/* RPC transaction id for pings */
  int np_error;			/* Error during portmap request */
} nfs_private;

/* globals */
qelem nfs_srvr_list = {&nfs_srvr_list, &nfs_srvr_list};

/* statics */
static int global_xid;		/* For NFS pings */
#define	XID_ALLOC()		(++global_xid)

#if defined(HAVE_FS_NFS4)
# define NUM_NFS_VERS 3
#elif defined(HAVE_FS_NFS3)
# define NUM_NFS_VERS 2
#else  /* not HAVE_FS_NFS3 */
# define NUM_NFS_VERS 1
#endif /* not HAVE_FS_NFS3 */
static int ping_len[NUM_NFS_VERS];
static char ping_buf[NUM_NFS_VERS][sizeof(struct rpc_msg) + 32];

#if defined(MNTTAB_OPT_PROTO) || defined(HAVE_FS_NFS3)
/*
 * Protocols we know about, in order of preference.
 *
 * Note that Solaris 8 and newer NetBSD systems are switching to UDP first,
 * so this order may have to be adjusted for Amd in the future once more
 * vendors make that change. -Erez 11/24/2000
 *
 * Or we might simply make this is a platform-specific order. -Ion 09/13/2003
 */
static char *protocols[] = { "tcp", "udp", NULL };
#endif /* defined(MNTTAB_OPT_PROTO) || defined(HAVE_FS_NFS3) */

/* forward definitions */
static void nfs_keepalive(voidp);


/*
 * Flush cached data for an fserver (or for all, if fs==NULL)
 */
void
flush_srvr_nfs_cache(fserver *fs)
{
  fserver *fs2 = NULL;

  ITER(fs2, fserver, &nfs_srvr_list) {
    if (fs == NULL || fs == fs2) {
      nfs_private *np = (nfs_private *) fs2->fs_private;
      if (np && np->np_mountd_inval != 'P') {
	np->np_mountd_inval = 'Y';
	np->np_error = -1;
      }
    }
  }
}


/*
 * Startup the NFS ping for a particular version.
 */
static void
create_ping_payload(u_long nfs_version)
{
  XDR ping_xdr;
  struct rpc_msg ping_msg;

  /*
   * Non nfs mounts like /afs/glue.umd.edu have ended up here.
   */
  if (nfs_version == 0) {
    nfs_version = NFS_VERSION;
    plog(XLOG_WARNING, "%s: nfs_version = 0, changed to 2", __func__);
  } else
    plog(XLOG_INFO, "%s: nfs_version: %d", __func__, (int) nfs_version);

  rpc_msg_init(&ping_msg, NFS_PROGRAM, nfs_version, NFSPROC_NULL);

  /*
   * Create an XDR endpoint
   */
  xdrmem_create(&ping_xdr, ping_buf[nfs_version - NFS_VERSION], sizeof(ping_buf[0]), XDR_ENCODE);

  /*
   * Create the NFS ping message
   */
  if (!xdr_callmsg(&ping_xdr, &ping_msg)) {
    plog(XLOG_ERROR, "Couldn't create ping RPC message");
    going_down(3);
    return;
  }
  /*
   * Find out how long it is
   */
  ping_len[nfs_version - NFS_VERSION] = xdr_getpos(&ping_xdr);

  /*
   * Destroy the XDR endpoint - we don't need it anymore
   */
  xdr_destroy(&ping_xdr);
}


/*
 * Called when a portmap reply arrives
 */
static void
got_portmap(voidp pkt, int len, struct sockaddr_in *sa, struct sockaddr_in *ia, voidp idv, int done)
{
  fserver *fs2 = (fserver *) idv;
  fserver *fs = NULL;

  /*
   * Find which fileserver we are talking about
   */
  ITER(fs, fserver, &nfs_srvr_list)
    if (fs == fs2)
      break;

  if (fs == fs2) {
    u_long port = 0;	/* XXX - should be short but protocol is naff */
    int error = done ? pickup_rpc_reply(pkt, len, (voidp) &port, (XDRPROC_T_TYPE) xdr_u_long) : -1;
    nfs_private *np = (nfs_private *) fs->fs_private;

    if (!error && port) {
      dlog("got port (%d) for mountd on %s", (int) port, fs->fs_host);
      /*
       * Grab the port number.  Portmap sends back
       * an u_long in native ordering, so it
       * needs converting to a u_short in
       * network ordering.
       */
      np->np_mountd = htons((u_short) port);
      np->np_mountd_inval = 'N';
      np->np_error = 0;
    } else {
      dlog("Error fetching port for mountd on %s", fs->fs_host);
      dlog("\t error=%d, port=%d", error, (int) port);
      /*
       * Almost certainly no mountd running on remote host
       */
      np->np_error = error ? error : ETIMEDOUT;
    }

    if (fs->fs_flags & FSF_WANT)
      wakeup_srvr(fs);
  } else if (done) {
    dlog("Got portmap for old port request");
  } else {
    dlog("portmap request timed out");
  }
}


/*
 * Obtain portmap information
 */
static int
call_portmap(fserver *fs, AUTH *auth, u_long prog, u_long vers, u_long prot)
{
  struct rpc_msg pmap_msg;
  int len;
  char iobuf[UDPMSGSIZE];
  int error;
  struct pmap pmap;

  rpc_msg_init(&pmap_msg, PMAPPROG, PMAPVERS, PMAPPROC_NULL);
  pmap.pm_prog = prog;
  pmap.pm_vers = vers;
  pmap.pm_prot = prot;
  pmap.pm_port = 0;
  len = make_rpc_packet(iobuf,
			sizeof(iobuf),
			PMAPPROC_GETPORT,
			&pmap_msg,
			(voidp) &pmap,
			(XDRPROC_T_TYPE) xdr_pmap,
			auth);
  if (len > 0) {
    struct sockaddr_in sin;
    memset((voidp) &sin, 0, sizeof(sin));
    sin = *fs->fs_ip;
    sin.sin_port = htons(PMAPPORT);
    error = fwd_packet(RPC_XID_PORTMAP, iobuf, len,
		       &sin, &sin, (voidp) fs, got_portmap);
  } else {
    error = -len;
  }

  return error;
}


static void
recompute_portmap(fserver *fs)
{
  int error;
  u_long mnt_version;

  /*
   * No portmap calls for pure WebNFS servers.
   */
  if (fs->fs_flags & FSF_WEBNFS)
    return;

  if (nfs_auth)
    error = 0;
  else
    error = make_nfs_auth();

  if (error) {
    nfs_private *np = (nfs_private *) fs->fs_private;
    np->np_error = error;
    return;
  }

  if (fs->fs_version == 0)
    plog(XLOG_WARNING, "%s: nfs_version = 0 fixed", __func__);

  plog(XLOG_INFO, "%s: NFS version %d on %s", __func__,
       (int) fs->fs_version, fs->fs_host);
#ifdef HAVE_FS_NFS3
  if (fs->fs_version == NFS_VERSION3)
    mnt_version = AM_MOUNTVERS3;
  else
#endif /* HAVE_FS_NFS3 */
    mnt_version = MOUNTVERS;

  plog(XLOG_INFO, "Using MOUNT version: %d", (int) mnt_version);
  call_portmap(fs, nfs_auth, MOUNTPROG, mnt_version, (u_long) IPPROTO_UDP);
}


int
get_mountd_port(fserver *fs, u_short *port, wchan_t wchan)
{
  int error = -1;

  if (FSRV_ISDOWN(fs))
    return EWOULDBLOCK;

  if (FSRV_ISUP(fs)) {
    nfs_private *np = (nfs_private *) fs->fs_private;
    if (np->np_error == 0) {
      *port = np->np_mountd;
      error = 0;
    } else {
      error = np->np_error;
    }
    /*
     * Now go get the port mapping again in case it changed.
     * Note that it is used even if (np_mountd_inval)
     * is True.  The flag is used simply as an
     * indication that the mountd may be invalid, not
     * that it is known to be invalid.
     */
    switch (np->np_mountd_inval) {
    case 'Y':
      recompute_portmap(fs);
      break;
    case 'N':
      np->np_mountd_inval = 'Y';
      break;
    case 'P':
      break;
    default:
      abort();
    }
  }
  if (error < 0 && wchan && !(fs->fs_flags & FSF_WANT)) {
    /*
     * If a wait channel is supplied, and no
     * error has yet occurred, then arrange
     * that a wakeup is done on the wait channel,
     * whenever a wakeup is done on this fs node.
     * Wakeup's are done on the fs node whenever
     * it changes state - thus causing control to
     * come back here and new, better things to happen.
     */
    fs->fs_flags |= FSF_WANT;
    sched_task(wakeup_task, wchan, (wchan_t) fs);
  }
  return error;
}


/*
 * This is called when we get a reply to an RPC ping.
 * The value of id was taken from the nfs_private
 * structure when the ping was transmitted.
 */
static void
nfs_keepalive_callback(voidp pkt, int len, struct sockaddr_in *sp, struct sockaddr_in *tsp, voidp idv, int done)
{
  int xid = (long) idv;		/* cast needed for 64-bit archs */
  fserver *fs;
  int found_map = 0;

  if (!done)
    return;

  /*
   * For each node...
   */
  ITER(fs, fserver, &nfs_srvr_list) {
    nfs_private *np = (nfs_private *) fs->fs_private;
    if (np->np_xid == xid && (fs->fs_flags & FSF_PINGING)) {
      /*
       * Reset the ping counter.
       * Update the keepalive timer.
       * Log what happened.
       */
      if (fs->fs_flags & FSF_DOWN) {
	fs->fs_flags &= ~FSF_DOWN;
	if (fs->fs_flags & FSF_VALID) {
	  srvrlog(fs, "is up");
	} else {
	  if (np->np_ping > 1)
	    srvrlog(fs, "ok");
	  else
	    srvrlog(fs, "starts up");
	  fs->fs_flags |= FSF_VALID;
	}

	map_flush_srvr(fs);
      } else {
	if (fs->fs_flags & FSF_VALID) {
	  dlog("file server %s type nfs is still up", fs->fs_host);
	} else {
	  if (np->np_ping > 1)
	    srvrlog(fs, "ok");
	  fs->fs_flags |= FSF_VALID;
	}
      }

      /*
       * Adjust ping interval
       */
      untimeout(fs->fs_cid);
      fs->fs_cid = timeout(fs->fs_pinger, nfs_keepalive, (voidp) fs);

      /*
       * Update ttl for this server
       */
      np->np_ttl = clocktime(NULL) +
	(MAX_ALLOWED_PINGS - 1) * FAST_NFS_PING + fs->fs_pinger - 1;

      /*
       * New RPC xid...
       */
      np->np_xid = XID_ALLOC();

      /*
       * Failed pings is zero...
       */
      np->np_ping = 0;

      /*
       * Recompute portmap information if not known
       */
      if (np->np_mountd_inval == 'Y')
	recompute_portmap(fs);

      found_map++;
      break;
    }
  }

  if (found_map == 0)
    dlog("Spurious ping packet");
}


static void
check_fs_addr_change(fserver *fs)
{
  struct hostent *hp = NULL;
  struct in_addr ia;
  char *old_ipaddr, *new_ipaddr;

  hp = gethostbyname(fs->fs_host);
  if (!hp ||
      hp->h_addrtype != AF_INET ||
      !STREQ((char *) hp->h_name, fs->fs_host) ||
      memcmp((voidp) &fs->fs_ip->sin_addr,
	     (voidp) hp->h_addr,
	     sizeof(fs->fs_ip->sin_addr)) == 0)
    return;
  /* if got here: downed server changed IP address */
  old_ipaddr = xstrdup(inet_ntoa(fs->fs_ip->sin_addr));
  memmove((voidp) &ia, (voidp) hp->h_addr, sizeof(struct in_addr));
  new_ipaddr = inet_ntoa(ia);	/* ntoa uses static buf */
  plog(XLOG_WARNING, "EZK: down fileserver %s changed ip: %s -> %s",
       fs->fs_host, old_ipaddr, new_ipaddr);
  XFREE(old_ipaddr);
  /* copy new IP addr */
  memmove((voidp) &fs->fs_ip->sin_addr,
	  (voidp) hp->h_addr,
	  sizeof(fs->fs_ip->sin_addr));
  /* XXX: do we need to un/set these flags? */
  fs->fs_flags &= ~FSF_DOWN;
  fs->fs_flags |= FSF_VALID | FSF_WANT;
  map_flush_srvr(fs);		/* XXX: a race with flush_srvr_nfs_cache? */
  flush_srvr_nfs_cache(fs);
  fs->fs_flags |= FSF_FORCE_UNMOUNT;

#if 0
  flush_nfs_fhandle_cache(fs);	/* done in caller: nfs_keepalive_timeout */
  /* XXX: need to purge nfs_private so that somehow it will get re-initialized? */
#endif /* 0 */
}


/*
 * Called when no ping-reply received
 */
static void
nfs_keepalive_timeout(voidp v)
{
  fserver *fs = v;
  nfs_private *np = (nfs_private *) fs->fs_private;

  /*
   * Another ping has failed
   */
  np->np_ping++;
  if (np->np_ping > 1)
    srvrlog(fs, "not responding");

  /*
   * Not known to be up any longer
   */
  if (FSRV_ISUP(fs))
    fs->fs_flags &= ~FSF_VALID;

  /*
   * If ttl has expired then guess that it is dead
   */
  if (np->np_ttl < clocktime(NULL)) {
    int oflags = fs->fs_flags;
    dlog("ttl has expired");
    if ((fs->fs_flags & FSF_DOWN) == 0) {
      /*
       * Server was up, but is now down.
       */
      srvrlog(fs, "is down");
      fs->fs_flags |= FSF_DOWN | FSF_VALID;
      /*
       * Since the server is down, the portmap
       * information may now be wrong, so it
       * must be flushed from the local cache
       */
      flush_nfs_fhandle_cache(fs);
      np->np_error = -1;
      check_fs_addr_change(fs); /* check if IP addr of fserver changed */
    } else {
      /*
       * Known to be down
       */
      if ((fs->fs_flags & FSF_VALID) == 0)
	srvrlog(fs, "starts down");
      fs->fs_flags |= FSF_VALID;
    }
    if (oflags != fs->fs_flags && (fs->fs_flags & FSF_WANT))
      wakeup_srvr(fs);
    /*
     * Reset failed ping count
     */
    np->np_ping = 0;
  } else {
    if (np->np_ping > 1)
      dlog("%d pings to %s failed - at most %d allowed", np->np_ping, fs->fs_host, MAX_ALLOWED_PINGS);
  }

  /*
   * New RPC xid, so any late responses to the previous ping
   * get ignored...
   */
  np->np_xid = XID_ALLOC();

  /*
   * Run keepalive again
   */
  nfs_keepalive(fs);
}


/*
 * Keep track of whether a server is alive
 */
static void
nfs_keepalive(voidp v)
{
  fserver *fs = v;
  int error;
  nfs_private *np = (nfs_private *) fs->fs_private;
  int fstimeo = -1;
  int fs_version = nfs_valid_version(gopt.nfs_vers_ping) &&
    gopt.nfs_vers_ping < fs->fs_version ? gopt.nfs_vers_ping : fs->fs_version;

  /*
   * Send an NFS ping to this node
   */

  if (ping_len[fs_version - NFS_VERSION] == 0)
    create_ping_payload(fs_version);

  /*
   * Queue the packet...
   */
  error = fwd_packet(MK_RPC_XID(RPC_XID_NFSPING, np->np_xid),
		     ping_buf[fs_version - NFS_VERSION],
		     ping_len[fs_version - NFS_VERSION],
		     fs->fs_ip,
<<<<<<< HEAD
		     (struct sockaddr_in *) 0,
		     (voidp) ((intptr_t) np->np_xid),
=======
		     (struct sockaddr_in *) NULL,
		     (voidp) ((long) np->np_xid), /* cast needed for 64-bit archs */
>>>>>>> ec842518
		     nfs_keepalive_callback);

  /*
   * See if a hard error occurred
   */
  switch (error) {
  case ENETDOWN:
  case ENETUNREACH:
  case EHOSTDOWN:
  case EHOSTUNREACH:
    np->np_ping = MAX_ALLOWED_PINGS;	/* immediately down */
    np->np_ttl = (time_t) 0;
    /*
     * This causes an immediate call to nfs_keepalive_timeout
     * whenever the server was thought to be up.
     * See +++ below.
     */
    fstimeo = 0;
    break;

  case 0:
    dlog("Sent NFS ping to %s", fs->fs_host);
    break;
  }

  /*
   * Back off the ping interval if we are not getting replies and
   * the remote system is known to be down.
   */
  switch (fs->fs_flags & (FSF_DOWN | FSF_VALID)) {
  case FSF_VALID:		/* Up */
    if (fstimeo < 0)		/* +++ see above */
      fstimeo = FAST_NFS_PING;
    break;

  case FSF_VALID | FSF_DOWN:	/* Down */
    fstimeo = fs->fs_pinger;
    break;

  default:			/* Unknown */
    fstimeo = FAST_NFS_PING;
    break;
  }

  dlog("NFS timeout in %d seconds", fstimeo);

  fs->fs_cid = timeout(fstimeo, nfs_keepalive_timeout, (voidp) fs);
}


static void
start_nfs_pings(fserver *fs, int pingval)
{
  if (pingval == 0)	    /* could be because ping mnt option not found */
    pingval = AM_PINGER;
  /* if pings haven't been initalized, then init them for first time */
  if (fs->fs_flags & FSF_PING_UNINIT) {
    fs->fs_flags &= ~FSF_PING_UNINIT;
    plog(XLOG_INFO, "initializing %s's pinger to %d sec", fs->fs_host, pingval);
    goto do_pings;
  }

  if ((fs->fs_flags & FSF_PINGING)  &&  fs->fs_pinger == pingval) {
    dlog("already running pings to %s", fs->fs_host);
    return;
  }

  /* if got here, then we need to update the ping value */
  plog(XLOG_INFO, "changing %s's ping value from %d%s to %d%s",
       fs->fs_host,
       fs->fs_pinger, (fs->fs_pinger < 0 ? " (off)" : ""),
       pingval, (pingval < 0 ? " (off)" : ""));
 do_pings:
  fs->fs_pinger = pingval;

  if (fs->fs_cid)
    untimeout(fs->fs_cid);
  if (pingval < 0) {
    srvrlog(fs, "wired up (pings disabled)");
    fs->fs_flags |= FSF_VALID;
    fs->fs_flags &= ~FSF_DOWN;
  } else {
    fs->fs_flags |= FSF_PINGING;
    nfs_keepalive(fs);
  }
}


/*
 * Find an nfs server for a host.
 */
fserver *
find_nfs_srvr(mntfs *mf)
{
  char *host;
  fserver *fs;
  int pingval;
  mntent_t mnt;
  nfs_private *np;
  struct hostent *hp = NULL;
  struct sockaddr_in *ip = NULL;
  u_long nfs_version = 0;	/* default is no version specified */
  u_long best_nfs_version = 0;
  char *nfs_proto = NULL;	/* no IP protocol either */
  int nfs_port = 0;
  int nfs_port_opt = 0;
  int fserver_is_down = 0;

  if (mf->mf_fo == NULL) {
    plog(XLOG_ERROR, "%s: NULL mf_fo", __func__);
    return NULL;
  }
  host = mf->mf_fo->opt_rhost;
  /*
   * Get ping interval from mount options.
   * Current only used to decide whether pings
   * are required or not.  < 0 = no pings.
   */
  mnt.mnt_opts = mf->mf_mopts;
  pingval = hasmntval(&mnt, "ping");

  if (mf->mf_flags & MFF_NFS_SCALEDOWN) {
    /*
     * the server granted us a filehandle, but we were unable to mount it.
     * therefore, scale down to NFSv2/UDP and try again.
     */
    nfs_version = NFS_VERSION;
    nfs_proto = "udp";
    plog(XLOG_WARNING, "%s: NFS mount failed, trying again with NFSv2/UDP",
      __func__);
    mf->mf_flags &= ~MFF_NFS_SCALEDOWN;
  } else {
    /*
     * Get the NFS version from the mount options. This is used
     * to decide the highest NFS version to try.
     */
#ifdef MNTTAB_OPT_VERS
    nfs_version = hasmntval(&mnt, MNTTAB_OPT_VERS);
#endif /* MNTTAB_OPT_VERS */

#ifdef MNTTAB_OPT_PROTO
    {
      char *proto_opt = hasmnteq(&mnt, MNTTAB_OPT_PROTO);
      if (proto_opt) {
	char **p;
	for (p = protocols; *p; p++)
	  if (NSTREQ(proto_opt, *p, strlen(*p))) {
	    nfs_proto = *p;
	    break;
	  }
	if (*p == NULL)
	  plog(XLOG_WARNING, "ignoring unknown protocol option for %s:%s",
	       host, mf->mf_fo->opt_rfs);
      }
    }
#endif /* MNTTAB_OPT_PROTO */

#ifdef HAVE_NFS_NFSV2_H
    /* allow overriding if nfsv2 option is specified in mount options */
    if (amu_hasmntopt(&mnt, "nfsv2")) {
      nfs_version = NFS_VERSION;/* nullify any ``vers=X'' statements */
      nfs_proto = "udp";	/* nullify any ``proto=tcp'' statements */
      plog(XLOG_WARNING, "found compatibility option \"nfsv2\": set options vers=2,proto=udp for host %s", host);
    }
#endif /* HAVE_NFS_NFSV2_H */

    /* check if we've globally overridden the NFS version/protocol */
    if (gopt.nfs_vers) {
      nfs_version = gopt.nfs_vers;
      plog(XLOG_INFO, "%s: force NFS version to %d", __func__,
	   (int) nfs_version);
    }
    if (gopt.nfs_proto) {
      nfs_proto = gopt.nfs_proto;
      plog(XLOG_INFO, "%s: force NFS protocol transport to %s", __func__,
	nfs_proto);
    }
  }

  /*
   * lookup host address and canonical name
   */
  hp = gethostbyname(host);

  /*
   * New code from Bob Harris <harris@basil-rathbone.mit.edu>
   * Use canonical name to keep track of file server
   * information.  This way aliases do not generate
   * multiple NFS pingers.  (Except when we're normalizing
   * hosts.)
   */
  if (hp && !(gopt.flags & CFM_NORMALIZE_HOSTNAMES))
    host = (char *) hp->h_name;

  if (hp) {
    switch (hp->h_addrtype) {
    case AF_INET:
      ip = CALLOC(struct sockaddr_in);
      memset((voidp) ip, 0, sizeof(*ip));
      /* as per POSIX, sin_len need not be set (used internally by kernel) */
      ip->sin_family = AF_INET;
      memmove((voidp) &ip->sin_addr, (voidp) hp->h_addr, sizeof(ip->sin_addr));
      break;

    default:
      plog(XLOG_USER, "No IP address for host %s", host);
      goto no_dns;
    }
  } else {
    plog(XLOG_USER, "Unknown host: %s", host);
    goto no_dns;
  }

  /*
   * This may not be the best way to do things, but it really doesn't make
   * sense to query a file server which is marked as 'down' for any
   * version/proto combination.
   */
  ITER(fs, fserver, &nfs_srvr_list) {
    if (FSRV_ISDOWN(fs) &&
	STREQ(host, fs->fs_host)) {
      plog(XLOG_WARNING, "fileserver %s is already hung - not running NFS proto/version discovery", host);
      fs->fs_refc++;
      XFREE(ip);
      return fs;
    }
  }

  /*
   * Get the NFS Version, and verify server is up.
   * If the client only supports NFSv2, hardcode it but still try to
   * contact the remote portmapper to see if the service is running.
   */
#ifndef HAVE_FS_NFS3
  nfs_version = NFS_VERSION;
  nfs_proto = "udp";
  plog(XLOG_INFO, "The client supports only NFS(2,udp)");
#endif /* not HAVE_FS_NFS3 */


  if (amu_hasmntopt(&mnt, MNTTAB_OPT_PUBLIC)) {
    /*
     * Use WebNFS to obtain file handles.
     */
    mf->mf_flags |= MFF_WEBNFS;
    plog(XLOG_INFO, "%s option used, NOT contacting the portmapper on %s",
	 MNTTAB_OPT_PUBLIC, host);
    /*
     * Prefer NFSv4/tcp if the client supports it (cf. RFC 2054, 7).
     */
    if (!nfs_version) {
#if defined(HAVE_FS_NFS4)
      nfs_version = NFS_VERSION4;
#elif defined(HAVE_FS_NFS3)
      nfs_version = NFS_VERSION3;
#else /* not HAVE_FS_NFS3 */
      nfs_version = NFS_VERSION;
#endif /* not HAVE_FS_NFS3 */
      plog(XLOG_INFO, "No NFS version specified, will use NFSv%d",
	   (int) nfs_version);
    }
    if (!nfs_proto) {
#if defined(MNTTAB_OPT_PROTO) || defined(HAVE_FS_NFS3) || defined(HAVE_FS_NFS4)
      nfs_proto = "tcp";
#else /* not defined(MNTTAB_OPT_PROTO) || defined(HAVE_FS_NFS3) || defined(HAVE_FS_NFS4) */
      nfs_proto = "udp";
#endif /* not defined(MNTTAB_OPT_PROTO) || defined(HAVE_FS_NFS3) || defined(HAVE_FS_NFS4) */
      plog(XLOG_INFO, "No NFS protocol transport specified, will use %s",
	   nfs_proto);
    }
  } else {
    /*
     * Find the best combination of NFS version and protocol.
     * When given a choice, use the highest available version,
     * and use TCP over UDP if available.
     */
    if (check_pmap_up(host, ip)) {
      if (nfs_proto) {
	best_nfs_version = get_nfs_version(host, ip, nfs_version, nfs_proto,
	  gopt.nfs_vers);
	nfs_port = ip->sin_port;
      }
#ifdef MNTTAB_OPT_PROTO
      else {
	u_int proto_nfs_version;
	char **p;

	for (p = protocols; *p; p++) {
	  proto_nfs_version = get_nfs_version(host, ip, nfs_version, *p,
	    gopt.nfs_vers);
	  if (proto_nfs_version > best_nfs_version) {
	    best_nfs_version = proto_nfs_version;
	    nfs_proto = *p;
	    nfs_port = ip->sin_port;
	  }
	}
      }
#endif /* MNTTAB_OPT_PROTO */
    } else {
      plog(XLOG_INFO, "portmapper service not running on %s", host);
    }

    /* use the portmapper results only nfs_version is not set yet */
    if (!best_nfs_version) {
      /*
       * If the NFS server is down or does not support the portmapper call
       * (such as certain Novell NFS servers) we mark it as version 2 and we
       * let the nfs code deal with the case when it is down.  If/when the
       * server comes back up and it can support NFSv3 and/or TCP, it will
       * use those.
       */
      if (nfs_version == 0) {
	nfs_version = NFS_VERSION;
	nfs_proto = "udp";
      }
      plog(XLOG_INFO, "NFS service not running on %s", host);
      fserver_is_down = 1;
    } else {
      if (nfs_version == 0)
	nfs_version = best_nfs_version;
      plog(XLOG_INFO, "Using NFS version %d, protocol %s on host %s",
	   (int) nfs_version, nfs_proto, host);
    }
  }

  /*
   * Determine the NFS port.
   *
   * A valid "port" mount option overrides anything else.
   * If the port has been determined from the portmapper, use that.
   * Default to NFS_PORT otherwise (cf. RFC 2054, 3).
   */
  nfs_port_opt = hasmntval(&mnt, MNTTAB_OPT_PORT);
  if (nfs_port_opt > 0)
    nfs_port = htons(nfs_port_opt);
  if (!nfs_port)
    nfs_port = htons(NFS_PORT);

  dlog("%s: using port %d for nfs on %s", __func__,
    (int) ntohs(nfs_port), host);
  ip->sin_port = nfs_port;

no_dns:
  /*
   * Try to find an existing fs server structure for this host.
   * Note that differing versions or protocols have their own structures.
   * XXX: Need to fix the ping mechanism to actually use the NFS protocol
   * chosen here (right now it always uses datagram sockets).
   */
  ITER(fs, fserver, &nfs_srvr_list) {
    if (STREQ(host, fs->fs_host) &&
 	nfs_version == fs->fs_version &&
	STREQ(nfs_proto, fs->fs_proto)) {
      /*
       * fill in the IP address -- this is only needed
       * if there is a chance an IP address will change
       * between mounts.
       * Mike Mitchell, mcm@unx.sas.com, 09/08/93
       */
      if (hp && fs->fs_ip &&
	  memcmp((voidp) &fs->fs_ip->sin_addr,
		 (voidp) hp->h_addr,
		 sizeof(fs->fs_ip->sin_addr)) != 0) {
	struct in_addr ia;
	char *old_ipaddr, *new_ipaddr;
	old_ipaddr = xstrdup(inet_ntoa(fs->fs_ip->sin_addr));
	memmove((voidp) &ia, (voidp) hp->h_addr, sizeof(struct in_addr));
	new_ipaddr = inet_ntoa(ia);	/* ntoa uses static buf */
	plog(XLOG_WARNING, "fileserver %s changed ip: %s -> %s",
	     fs->fs_host, old_ipaddr, new_ipaddr);
	XFREE(old_ipaddr);
	flush_nfs_fhandle_cache(fs);
	memmove((voidp) &fs->fs_ip->sin_addr, (voidp) hp->h_addr, sizeof(fs->fs_ip->sin_addr));
      }

      /*
       * If the new file systems doesn't use WebNFS, the nfs pings may
       * try to contact the portmapper.
       */
      if (!(mf->mf_flags & MFF_WEBNFS))
	fs->fs_flags &= ~FSF_WEBNFS;

      /* check if pingval needs to be updated/set/reset */
      start_nfs_pings(fs, pingval);

      /*
       * Following if statement from Mike Mitchell <mcm@unx.sas.com>
       * Initialize the ping data if we aren't pinging now.  The np_ttl and
       * np_ping fields are especially important.
       */
      if (!(fs->fs_flags & FSF_PINGING)) {
	np = (nfs_private *) fs->fs_private;
	if (np->np_mountd_inval != 'P') {
	  np->np_mountd_inval = TRUE;
	  np->np_xid = XID_ALLOC();
	  np->np_error = -1;
	  np->np_ping = 0;
	  /*
	   * Initially the server will be deemed dead
	   * after MAX_ALLOWED_PINGS of the fast variety
	   * have failed.
	   */
	  np->np_ttl = MAX_ALLOWED_PINGS * FAST_NFS_PING + clocktime(NULL) - 1;
	  start_nfs_pings(fs, pingval);
	  if (fserver_is_down)
	    fs->fs_flags |= FSF_VALID | FSF_DOWN;
	} else {
	  fs->fs_flags = FSF_VALID;
	}

      }

      fs->fs_refc++;
      XFREE(ip);
      return fs;
    }
  }

  /*
   * Get here if we can't find an entry
   */

  /*
   * Allocate a new server
   */
  fs = ALLOC(struct fserver);
  fs->fs_refc = 1;
  fs->fs_host = xstrdup(hp ? hp->h_name : "unknown_hostname");
  if (gopt.flags & CFM_NORMALIZE_HOSTNAMES)
    host_normalize(&fs->fs_host);
  fs->fs_ip = ip;
  fs->fs_cid = 0;
  if (ip) {
    fs->fs_flags = FSF_DOWN;	/* Starts off down */
  } else {
    fs->fs_flags = FSF_ERROR | FSF_VALID;
    mf->mf_flags |= MFF_ERROR;
    mf->mf_error = ENOENT;
  }
  if (mf->mf_flags & MFF_WEBNFS)
    fs->fs_flags |= FSF_WEBNFS;
  fs->fs_version = nfs_version;
  fs->fs_proto = nfs_proto;
  fs->fs_type = MNTTAB_TYPE_NFS;
  fs->fs_pinger = AM_PINGER;
  fs->fs_flags |= FSF_PING_UNINIT; /* pinger hasn't been initialized */
  np = ALLOC(struct nfs_private);
  memset((voidp) np, 0, sizeof(*np));
  np->np_mountd = htons(hasmntval(&mnt, "mountport"));
  if (np->np_mountd == 0) {
    np->np_mountd_inval = 'Y';
    np->np_xid = XID_ALLOC();
    np->np_error = -1;
  } else {
    plog(XLOG_INFO, "%s: using mountport: %d", __func__,
      (int) ntohs(np->np_mountd));
    np->np_mountd_inval = 'P';
    np->np_xid = 0;
    np->np_error = 0;
  }

  /*
   * Initially the server will be deemed dead after
   * MAX_ALLOWED_PINGS of the fast variety have failed.
   */
  np->np_ttl = clocktime(NULL) + MAX_ALLOWED_PINGS * FAST_NFS_PING - 1;
  fs->fs_private = (voidp) np;
  fs->fs_prfree = (void (*)(voidp)) free;

  if (!FSRV_ERROR(fs)) {
    /* start of keepalive timer, first updating pingval */
    start_nfs_pings(fs, pingval);
    if (fserver_is_down)
      fs->fs_flags |= FSF_VALID | FSF_DOWN;
  }

  /*
   * Add to list of servers
   */
  ins_que(&fs->fs_q, &nfs_srvr_list);

  return fs;
}<|MERGE_RESOLUTION|>--- conflicted
+++ resolved
@@ -588,13 +588,8 @@
 		     ping_buf[fs_version - NFS_VERSION],
 		     ping_len[fs_version - NFS_VERSION],
 		     fs->fs_ip,
-<<<<<<< HEAD
-		     (struct sockaddr_in *) 0,
+		     (struct sockaddr_in *) NULL,
 		     (voidp) ((intptr_t) np->np_xid),
-=======
-		     (struct sockaddr_in *) NULL,
-		     (voidp) ((long) np->np_xid), /* cast needed for 64-bit archs */
->>>>>>> ec842518
 		     nfs_keepalive_callback);
 
   /*
