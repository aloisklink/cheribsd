//===-- asan_posix.cc -----------------------------------------------------===//
//
// Part of the LLVM Project, under the Apache License v2.0 with LLVM Exceptions.
// See https://llvm.org/LICENSE.txt for license information.
// SPDX-License-Identifier: Apache-2.0 WITH LLVM-exception
//
//===----------------------------------------------------------------------===//
//
// This file is a part of AddressSanitizer, an address sanity checker.
//
// Posix-specific details.
//===----------------------------------------------------------------------===//

#include "sanitizer_common/sanitizer_platform.h"
#if SANITIZER_POSIX

#include "asan_internal.h"
#include "asan_interceptors.h"
#include "asan_mapping.h"
#include "asan_report.h"
#include "asan_stack.h"
#include "sanitizer_common/sanitizer_libc.h"
#include "sanitizer_common/sanitizer_posix.h"
#include "sanitizer_common/sanitizer_procmaps.h"

#include <pthread.h>
#include <stdlib.h>
#include <sys/time.h>
#include <sys/resource.h>
#include <unistd.h>

namespace __asan {

void AsanOnDeadlySignal(int signo, void *siginfo, void *context) {
  StartReportDeadlySignal();
  SignalContext sig(siginfo, context);
  ReportDeadlySignal(sig);
}

// ---------------------- TSD ---------------- {{{1

<<<<<<< HEAD
#if SANITIZER_NETBSD
// Thread Static Data cannot be used in early init on NetBSD and FreeBSD.
=======
#if SANITIZER_NETBSD && !ASAN_DYNAMIC
// Thread Static Data cannot be used in early static ASan init on NetBSD.
>>>>>>> 1da7bc25
// Reuse the Asan TSD API for compatibility with existing code
// with an alternative implementation.

static void (*tsd_destructor)(void *tsd) = nullptr;

struct tsd_key {
  tsd_key() : key(nullptr) {}
  ~tsd_key() {
    CHECK(tsd_destructor);
    if (key)
      (*tsd_destructor)(key);
  }
  void *key;
};

static thread_local struct tsd_key key;

void AsanTSDInit(void (*destructor)(void *tsd)) {
  CHECK(!tsd_destructor);
  tsd_destructor = destructor;
}

void *AsanTSDGet() {
  CHECK(tsd_destructor);
  return key.key;
}

void AsanTSDSet(void *tsd) {
  CHECK(tsd_destructor);
  CHECK(tsd);
  CHECK(!key.key);
  key.key = tsd;
}

void PlatformTSDDtor(void *tsd) {
  CHECK(tsd_destructor);
  CHECK_EQ(key.key, tsd);
  key.key = nullptr;
  // Make sure that signal handler can not see a stale current thread pointer.
  atomic_signal_fence(memory_order_seq_cst);
  AsanThread::TSDDtor(tsd);
}
#else
static pthread_key_t tsd_key;
static bool tsd_key_inited = false;
void AsanTSDInit(void (*destructor)(void *tsd)) {
  CHECK(!tsd_key_inited);
  tsd_key_inited = true;
  CHECK_EQ(0, pthread_key_create(&tsd_key, destructor));
}

void *AsanTSDGet() {
  CHECK(tsd_key_inited);
  return pthread_getspecific(tsd_key);
}

void AsanTSDSet(void *tsd) {
  CHECK(tsd_key_inited);
  pthread_setspecific(tsd_key, tsd);
}

void PlatformTSDDtor(void *tsd) {
  AsanThreadContext *context = (AsanThreadContext*)tsd;
  if (context->destructor_iterations > 1) {
    context->destructor_iterations--;
    CHECK_EQ(0, pthread_setspecific(tsd_key, tsd));
    return;
  }
  AsanThread::TSDDtor(tsd);
}
#endif
}  // namespace __asan

#endif  // SANITIZER_POSIX<|MERGE_RESOLUTION|>--- conflicted
+++ resolved
@@ -39,13 +39,8 @@
 
 // ---------------------- TSD ---------------- {{{1
 
-<<<<<<< HEAD
-#if SANITIZER_NETBSD
-// Thread Static Data cannot be used in early init on NetBSD and FreeBSD.
-=======
 #if SANITIZER_NETBSD && !ASAN_DYNAMIC
 // Thread Static Data cannot be used in early static ASan init on NetBSD.
->>>>>>> 1da7bc25
 // Reuse the Asan TSD API for compatibility with existing code
 // with an alternative implementation.
 
