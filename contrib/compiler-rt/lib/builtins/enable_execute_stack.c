--- conflicted
+++ resolved
@@ -1,13 +1,10 @@
-<<<<<<< HEAD
-/* ===-- enable_execute_stack.c - Implement __enable_execute_stack ---------===
- *
- *                     The LLVM Compiler Infrastructure
- *
- * This file is dual licensed under the MIT and the University of Illinois Open
- * Source Licenses. See LICENSE.TXT for details.
- *
- * ===----------------------------------------------------------------------===
- */
+//===-- enable_execute_stack.c - Implement __enable_execute_stack ---------===//
+//
+// Part of the LLVM Project, under the Apache License v2.0 with LLVM Exceptions.
+// See https://llvm.org/LICENSE.txt for license information.
+// SPDX-License-Identifier: Apache-2.0 WITH LLVM-exception
+//
+//===----------------------------------------------------------------------===//
 /*
  * CHERI CHANGES START
  * {
@@ -21,15 +18,6 @@
  * }
  * CHERI CHANGES END
  */
-=======
-//===-- enable_execute_stack.c - Implement __enable_execute_stack ---------===//
-//
-// Part of the LLVM Project, under the Apache License v2.0 with LLVM Exceptions.
-// See https://llvm.org/LICENSE.txt for license information.
-// SPDX-License-Identifier: Apache-2.0 WITH LLVM-exception
-//
-//===----------------------------------------------------------------------===//
->>>>>>> 1da7bc25
 
 #include "int_lib.h"
 
@@ -57,27 +45,17 @@
 #define TRAMPOLINE_SIZE 40
 #endif
 
-<<<<<<< HEAD
 #ifdef __CHERI_PURE_CAPABILITY__
 static const char __enable_execute_stack_warning[]
     __attribute__((section(".gnu.warning.__enable_execute_stack"))) =
     "__enable_execute_stack is unimplemented for CheriABI";
 #endif
 
-/*
- * The compiler generates calls to __enable_execute_stack() when creating 
- * trampoline functions on the stack for use with nested functions.
- * It is expected to mark the page(s) containing the address 
- * and the next 48 bytes as executable.  Since the stack is normally rw-
- * that means changing the protection on those page(s) to rwx. 
- */
-=======
 // The compiler generates calls to __enable_execute_stack() when creating
 // trampoline functions on the stack for use with nested functions.
 // It is expected to mark the page(s) containing the address
 // and the next 48 bytes as executable.  Since the stack is normally rw-
 // that means changing the protection on those page(s) to rwx.
->>>>>>> 1da7bc25
 
 COMPILER_RT_ABI void __enable_execute_stack(void *addr) {
 
