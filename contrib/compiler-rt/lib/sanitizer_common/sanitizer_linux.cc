//===-- sanitizer_linux.cc ------------------------------------------------===//
//
// Part of the LLVM Project, under the Apache License v2.0 with LLVM Exceptions.
// See https://llvm.org/LICENSE.txt for license information.
// SPDX-License-Identifier: Apache-2.0 WITH LLVM-exception
//
//===----------------------------------------------------------------------===//
//
// This file is shared between AddressSanitizer and ThreadSanitizer
// run-time libraries and implements linux-specific functions from
// sanitizer_libc.h.
//===----------------------------------------------------------------------===//

#include "sanitizer_platform.h"

#if SANITIZER_FREEBSD || SANITIZER_LINUX || SANITIZER_NETBSD || \
    SANITIZER_OPENBSD || SANITIZER_SOLARIS

#include "sanitizer_common.h"
#include "sanitizer_flags.h"
#include "sanitizer_getauxval.h"
#include "sanitizer_internal_defs.h"
#include "sanitizer_libc.h"
#include "sanitizer_linux.h"
#include "sanitizer_mutex.h"
#include "sanitizer_placement_new.h"
#include "sanitizer_procmaps.h"

#if SANITIZER_LINUX
#include <asm/param.h>
#endif

// For mips64, syscall(__NR_stat) fills the buffer in the 'struct kernel_stat'
// format. Struct kernel_stat is defined as 'struct stat' in asm/stat.h. To
// access stat from asm/stat.h, without conflicting with definition in
// sys/stat.h, we use this trick.
#if defined(__mips64) && SANITIZER_LINUX
#include <asm/unistd.h>
#include <sys/types.h>
#define stat kernel_stat
#include <asm/stat.h>
#undef stat
#endif

#include <dlfcn.h>
#include <errno.h>
#include <fcntl.h>
#include <link.h>
#include <pthread.h>
#include <sched.h>
#include <signal.h>
#include <sys/mman.h>
#include <sys/param.h>
#if !SANITIZER_SOLARIS
#include <sys/ptrace.h>
#endif
#include <sys/resource.h>
#include <sys/stat.h>
#include <sys/syscall.h>
#include <sys/time.h>
#include <sys/types.h>
#if !SANITIZER_OPENBSD
#include <ucontext.h>
#endif
#if SANITIZER_OPENBSD
#include <sys/futex.h>
#include <sys/sysctl.h>
#endif
#include <unistd.h>

#if SANITIZER_LINUX
#include <sys/utsname.h>
#endif

#if SANITIZER_LINUX && !SANITIZER_ANDROID
#include <sys/personality.h>
#endif

#if SANITIZER_FREEBSD
#include <sys/exec.h>
#include <sys/sysctl.h>
#include <machine/atomic.h>
extern "C" {
// <sys/umtx.h> must be included after <errno.h> and <sys/types.h> on
// FreeBSD 9.2 and 10.0.
#include <sys/umtx.h>
}
#include <sys/thr.h>
#endif  // SANITIZER_FREEBSD

#if SANITIZER_NETBSD
#include <limits.h>  // For NAME_MAX
#include <sys/sysctl.h>
#include <sys/exec.h>
extern struct ps_strings *__ps_strings;
#endif  // SANITIZER_NETBSD

#if SANITIZER_SOLARIS
#include <stdlib.h>
#include <thread.h>
#define environ _environ
#endif

extern char **environ;

#if SANITIZER_LINUX
// <linux/time.h>
struct kernel_timeval {
  long tv_sec;
  long tv_usec;
};

// <linux/futex.h> is broken on some linux distributions.
const int FUTEX_WAIT = 0;
const int FUTEX_WAKE = 1;
const int FUTEX_PRIVATE_FLAG = 128;
const int FUTEX_WAIT_PRIVATE = FUTEX_WAIT | FUTEX_PRIVATE_FLAG;
const int FUTEX_WAKE_PRIVATE = FUTEX_WAKE | FUTEX_PRIVATE_FLAG;
#endif  // SANITIZER_LINUX

// Are we using 32-bit or 64-bit Linux syscalls?
// x32 (which defines __x86_64__) has SANITIZER_WORDSIZE == 32
// but it still needs to use 64-bit syscalls.
#if SANITIZER_LINUX && (defined(__x86_64__) || defined(__powerpc64__) ||       \
                        SANITIZER_WORDSIZE == 64)
# define SANITIZER_LINUX_USES_64BIT_SYSCALLS 1
#else
# define SANITIZER_LINUX_USES_64BIT_SYSCALLS 0
#endif

// Note : FreeBSD had implemented both
// Linux and OpenBSD apis, available from
// future 12.x version most likely
#if SANITIZER_LINUX && defined(__NR_getrandom)
# if !defined(GRND_NONBLOCK)
#  define GRND_NONBLOCK 1
# endif
# define SANITIZER_USE_GETRANDOM 1
#else
# define SANITIZER_USE_GETRANDOM 0
#endif  // SANITIZER_LINUX && defined(__NR_getrandom)

#if SANITIZER_OPENBSD
# define SANITIZER_USE_GETENTROPY 1
#else
# if SANITIZER_FREEBSD && __FreeBSD_version >= 1200000
#   define SANITIZER_USE_GETENTROPY 1
# else
#   define SANITIZER_USE_GETENTROPY 0
# endif
#endif // SANITIZER_USE_GETENTROPY

namespace __sanitizer {

#if SANITIZER_LINUX && defined(__x86_64__)
#include "sanitizer_syscall_linux_x86_64.inc"
#elif SANITIZER_LINUX && defined(__aarch64__)
#include "sanitizer_syscall_linux_aarch64.inc"
#elif SANITIZER_LINUX && defined(__arm__)
#include "sanitizer_syscall_linux_arm.inc"
#else
#include "sanitizer_syscall_generic.inc"
#endif

// --------------- sanitizer_libc.h
#if !SANITIZER_SOLARIS && !SANITIZER_NETBSD
#if !SANITIZER_S390 && !SANITIZER_OPENBSD
uptr internal_mmap(void *addr, uptr length, int prot, int flags, int fd,
                   OFF_T offset) {
#if SANITIZER_FREEBSD || SANITIZER_LINUX_USES_64BIT_SYSCALLS
  return internal_syscall(SYSCALL(mmap), (uptr)addr, length, prot, flags, fd,
                          offset);
#else
  // mmap2 specifies file offset in 4096-byte units.
  CHECK(IsAligned(offset, 4096));
  return internal_syscall(SYSCALL(mmap2), addr, length, prot, flags, fd,
                          offset / 4096);
#endif
}
#endif // !SANITIZER_S390 && !SANITIZER_OPENBSD

#if !SANITIZER_OPENBSD
uptr internal_munmap(void *addr, uptr length) {
  return internal_syscall(SYSCALL(munmap), (uptr)addr, length);
}

int internal_mprotect(void *addr, uptr length, int prot) {
  return internal_syscall(SYSCALL(mprotect), (uptr)addr, length, prot);
}
#endif

uptr internal_close(fd_t fd) {
  return internal_syscall(SYSCALL(close), fd);
}

uptr internal_open(const char *filename, int flags) {
#if SANITIZER_USES_CANONICAL_LINUX_SYSCALLS
  return internal_syscall(SYSCALL(openat), AT_FDCWD, (uptr)filename, flags);
#else
  return internal_syscall(SYSCALL(open), (uptr)filename, flags);
#endif
}

uptr internal_open(const char *filename, int flags, u32 mode) {
#if SANITIZER_USES_CANONICAL_LINUX_SYSCALLS
  return internal_syscall(SYSCALL(openat), AT_FDCWD, (uptr)filename, flags,
                          mode);
#else
  return internal_syscall(SYSCALL(open), (uptr)filename, flags, mode);
#endif
}

uptr internal_read(fd_t fd, void *buf, uptr count) {
  sptr res;
  HANDLE_EINTR(res,
               (sptr)internal_syscall(SYSCALL(read), fd, (uptr)buf, count));
  return res;
}

uptr internal_write(fd_t fd, const void *buf, uptr count) {
  sptr res;
  HANDLE_EINTR(res,
               (sptr)internal_syscall(SYSCALL(write), fd, (uptr)buf, count));
  return res;
}

uptr internal_ftruncate(fd_t fd, uptr size) {
  sptr res;
  HANDLE_EINTR(res, (sptr)internal_syscall(SYSCALL(ftruncate), fd,
               (OFF_T)size));
  return res;
}

#if !SANITIZER_LINUX_USES_64BIT_SYSCALLS && SANITIZER_LINUX
static void stat64_to_stat(struct stat64 *in, struct stat *out) {
  internal_memset(out, 0, sizeof(*out));
  out->st_dev = in->st_dev;
  out->st_ino = in->st_ino;
  out->st_mode = in->st_mode;
  out->st_nlink = in->st_nlink;
  out->st_uid = in->st_uid;
  out->st_gid = in->st_gid;
  out->st_rdev = in->st_rdev;
  out->st_size = in->st_size;
  out->st_blksize = in->st_blksize;
  out->st_blocks = in->st_blocks;
  out->st_atime = in->st_atime;
  out->st_mtime = in->st_mtime;
  out->st_ctime = in->st_ctime;
}
#endif

#if defined(__mips64) && SANITIZER_LINUX
// Undefine compatibility macros from <sys/stat.h>
// so that they would not clash with the kernel_stat
// st_[a|m|c]time fields
#undef st_atime
#undef st_mtime
#undef st_ctime
#if defined(SANITIZER_ANDROID)
// Bionic sys/stat.h defines additional macros
// for compatibility with the old NDKs and
// they clash with the kernel_stat structure
// st_[a|m|c]time_nsec fields.
#undef st_atime_nsec
#undef st_mtime_nsec
#undef st_ctime_nsec
#endif
static void kernel_stat_to_stat(struct kernel_stat *in, struct stat *out) {
  internal_memset(out, 0, sizeof(*out));
  out->st_dev = in->st_dev;
  out->st_ino = in->st_ino;
  out->st_mode = in->st_mode;
  out->st_nlink = in->st_nlink;
  out->st_uid = in->st_uid;
  out->st_gid = in->st_gid;
  out->st_rdev = in->st_rdev;
  out->st_size = in->st_size;
  out->st_blksize = in->st_blksize;
  out->st_blocks = in->st_blocks;
#if defined(__USE_MISC)     || \
    defined(__USE_XOPEN2K8) || \
    defined(SANITIZER_ANDROID)
  out->st_atim.tv_sec = in->st_atime;
  out->st_atim.tv_nsec = in->st_atime_nsec;
  out->st_mtim.tv_sec = in->st_mtime;
  out->st_mtim.tv_nsec = in->st_mtime_nsec;
  out->st_ctim.tv_sec = in->st_ctime;
  out->st_ctim.tv_nsec = in->st_ctime_nsec;
#else
  out->st_atime = in->st_atime;
  out->st_atimensec = in->st_atime_nsec;
  out->st_mtime = in->st_mtime;
  out->st_mtimensec = in->st_mtime_nsec;
  out->st_ctime = in->st_ctime;
  out->st_atimensec = in->st_ctime_nsec;
#endif
}
#endif

uptr internal_stat(const char *path, void *buf) {
#if SANITIZER_FREEBSD || SANITIZER_OPENBSD
  return internal_syscall(SYSCALL(fstatat), AT_FDCWD, (uptr)path, (uptr)buf, 0);
#elif SANITIZER_USES_CANONICAL_LINUX_SYSCALLS
  return internal_syscall(SYSCALL(newfstatat), AT_FDCWD, (uptr)path, (uptr)buf,
                          0);
#elif SANITIZER_LINUX_USES_64BIT_SYSCALLS
# if defined(__mips64)
  // For mips64, stat syscall fills buffer in the format of kernel_stat
  struct kernel_stat kbuf;
  int res = internal_syscall(SYSCALL(stat), path, &kbuf);
  kernel_stat_to_stat(&kbuf, (struct stat *)buf);
  return res;
# else
  return internal_syscall(SYSCALL(stat), (uptr)path, (uptr)buf);
# endif
#else
  struct stat64 buf64;
  int res = internal_syscall(SYSCALL(stat64), path, &buf64);
  stat64_to_stat(&buf64, (struct stat *)buf);
  return res;
#endif
}

uptr internal_lstat(const char *path, void *buf) {
#if SANITIZER_FREEBSD || SANITIZER_OPENBSD
  return internal_syscall(SYSCALL(fstatat), AT_FDCWD, (uptr)path, (uptr)buf,
                          AT_SYMLINK_NOFOLLOW);
#elif SANITIZER_USES_CANONICAL_LINUX_SYSCALLS
  return internal_syscall(SYSCALL(newfstatat), AT_FDCWD, (uptr)path, (uptr)buf,
                          AT_SYMLINK_NOFOLLOW);
#elif SANITIZER_LINUX_USES_64BIT_SYSCALLS
# if SANITIZER_MIPS64
  // For mips64, lstat syscall fills buffer in the format of kernel_stat
  struct kernel_stat kbuf;
  int res = internal_syscall(SYSCALL(lstat), path, &kbuf);
  kernel_stat_to_stat(&kbuf, (struct stat *)buf);
  return res;
# else
  return internal_syscall(SYSCALL(lstat), (uptr)path, (uptr)buf);
# endif
#else
  struct stat64 buf64;
  int res = internal_syscall(SYSCALL(lstat64), path, &buf64);
  stat64_to_stat(&buf64, (struct stat *)buf);
  return res;
#endif
}

uptr internal_fstat(fd_t fd, void *buf) {
#if SANITIZER_FREEBSD || SANITIZER_OPENBSD || \
    SANITIZER_LINUX_USES_64BIT_SYSCALLS
#if SANITIZER_MIPS64 && !SANITIZER_FREEBSD && !SANITIZER_OPENBSD
  // For mips64, fstat syscall fills buffer in the format of kernel_stat
  struct kernel_stat kbuf;
  int res = internal_syscall(SYSCALL(fstat), fd, &kbuf);
  kernel_stat_to_stat(&kbuf, (struct stat *)buf);
  return res;
# else
  return internal_syscall(SYSCALL(fstat), fd, (uptr)buf);
# endif
#else
  struct stat64 buf64;
  int res = internal_syscall(SYSCALL(fstat64), fd, &buf64);
  stat64_to_stat(&buf64, (struct stat *)buf);
  return res;
#endif
}

uptr internal_filesize(fd_t fd) {
  struct stat st;
  if (internal_fstat(fd, &st))
    return -1;
  return (uptr)st.st_size;
}

uptr internal_dup(int oldfd) {
  return internal_syscall(SYSCALL(dup), oldfd);
}

uptr internal_dup2(int oldfd, int newfd) {
#if SANITIZER_USES_CANONICAL_LINUX_SYSCALLS
  return internal_syscall(SYSCALL(dup3), oldfd, newfd, 0);
#else
  return internal_syscall(SYSCALL(dup2), oldfd, newfd);
#endif
}

uptr internal_readlink(const char *path, char *buf, uptr bufsize) {
#if SANITIZER_USES_CANONICAL_LINUX_SYSCALLS
  return internal_syscall(SYSCALL(readlinkat), AT_FDCWD, (uptr)path, (uptr)buf,
                          bufsize);
#elif SANITIZER_OPENBSD
  return internal_syscall(SYSCALL(readlinkat), AT_FDCWD, (uptr)path, (uptr)buf,
                          bufsize);
#else
  return internal_syscall(SYSCALL(readlink), (uptr)path, (uptr)buf, bufsize);
#endif
}

uptr internal_unlink(const char *path) {
#if SANITIZER_USES_CANONICAL_LINUX_SYSCALLS || SANITIZER_OPENBSD
  return internal_syscall(SYSCALL(unlinkat), AT_FDCWD, (uptr)path, 0);
#else
  return internal_syscall(SYSCALL(unlink), (uptr)path);
#endif
}

uptr internal_rename(const char *oldpath, const char *newpath) {
#if SANITIZER_USES_CANONICAL_LINUX_SYSCALLS || SANITIZER_OPENBSD
  return internal_syscall(SYSCALL(renameat), AT_FDCWD, (uptr)oldpath, AT_FDCWD,
                          (uptr)newpath);
#else
  return internal_syscall(SYSCALL(rename), (uptr)oldpath, (uptr)newpath);
#endif
}

uptr internal_sched_yield() {
  return internal_syscall(SYSCALL(sched_yield));
}

void internal__exit(int exitcode) {
#if SANITIZER_FREEBSD || SANITIZER_OPENBSD
  internal_syscall(SYSCALL(exit), exitcode);
#else
  internal_syscall(SYSCALL(exit_group), exitcode);
#endif
  Die();  // Unreachable.
}

unsigned int internal_sleep(unsigned int seconds) {
  struct timespec ts;
  ts.tv_sec = seconds;
  ts.tv_nsec = 0;
  int res = internal_syscall(SYSCALL(nanosleep), &ts, &ts);
  if (res) return ts.tv_sec;
  return 0;
}

uptr internal_execve(const char *filename, char *const argv[],
                     char *const envp[]) {
  return internal_syscall(SYSCALL(execve), (uptr)filename, (uptr)argv,
                          (uptr)envp);
}
#endif  // !SANITIZER_SOLARIS && !SANITIZER_NETBSD

// ----------------- sanitizer_common.h
bool FileExists(const char *filename) {
  if (ShouldMockFailureToOpen(filename))
    return false;
  struct stat st;
#if SANITIZER_USES_CANONICAL_LINUX_SYSCALLS
  if (internal_syscall(SYSCALL(newfstatat), AT_FDCWD, filename, &st, 0))
#else
  if (internal_stat(filename, &st))
#endif
    return false;
  // Sanity check: filename is a regular file.
  return S_ISREG(st.st_mode);
}

#if !SANITIZER_NETBSD
tid_t GetTid() {
#if SANITIZER_FREEBSD
  long Tid;
  thr_self(&Tid);
  return Tid;
#elif SANITIZER_OPENBSD
  return internal_syscall(SYSCALL(getthrid));
#elif SANITIZER_SOLARIS
  return thr_self();
#else
  return internal_syscall(SYSCALL(gettid));
#endif
}

int TgKill(pid_t pid, tid_t tid, int sig) {
#if SANITIZER_LINUX
  return internal_syscall(SYSCALL(tgkill), pid, tid, sig);
#elif SANITIZER_FREEBSD
  return internal_syscall(SYSCALL(thr_kill2), pid, tid, sig);
#elif SANITIZER_OPENBSD
  (void)pid;
  return internal_syscall(SYSCALL(thrkill), tid, sig, nullptr);
#elif SANITIZER_SOLARIS
  (void)pid;
  return thr_kill(tid, sig);
#endif
}
#endif

#if !SANITIZER_SOLARIS && !SANITIZER_NETBSD
u64 NanoTime() {
#if SANITIZER_FREEBSD || SANITIZER_OPENBSD
  timeval tv;
#else
  kernel_timeval tv;
#endif
  internal_memset(&tv, 0, sizeof(tv));
  internal_syscall(SYSCALL(gettimeofday), &tv, 0);
  return (u64)tv.tv_sec * 1000*1000*1000 + tv.tv_usec * 1000;
}

uptr internal_clock_gettime(__sanitizer_clockid_t clk_id, void *tp) {
  return internal_syscall(SYSCALL(clock_gettime), clk_id, tp);
}
#endif  // !SANITIZER_SOLARIS && !SANITIZER_NETBSD

// Like getenv, but reads env directly from /proc (on Linux) or parses the
// 'environ' array (on some others) and does not use libc. This function
// should be called first inside __asan_init.
const char *GetEnv(const char *name) {
#if SANITIZER_FREEBSD || SANITIZER_NETBSD || SANITIZER_OPENBSD || \
    SANITIZER_SOLARIS
  if (::environ != 0) {
    uptr NameLen = internal_strlen(name);
    for (char **Env = ::environ; *Env != 0; Env++) {
      if (internal_strncmp(*Env, name, NameLen) == 0 && (*Env)[NameLen] == '=')
        return (*Env) + NameLen + 1;
    }
  }
  return 0;  // Not found.
#elif SANITIZER_LINUX
  static char *environ;
  static uptr len;
  static bool inited;
  if (!inited) {
    inited = true;
    uptr environ_size;
    if (!ReadFileToBuffer("/proc/self/environ", &environ, &environ_size, &len))
      environ = nullptr;
  }
  if (!environ || len == 0) return nullptr;
  uptr namelen = internal_strlen(name);
  const char *p = environ;
  while (*p != '\0') {  // will happen at the \0\0 that terminates the buffer
    // proc file has the format NAME=value\0NAME=value\0NAME=value\0...
    const char* endp =
        (char*)internal_memchr(p, '\0', len - (p - environ));
    if (!endp)  // this entry isn't NUL terminated
      return nullptr;
    else if (!internal_memcmp(p, name, namelen) && p[namelen] == '=')  // Match.
      return p + namelen + 1;  // point after =
    p = endp + 1;
  }
  return nullptr;  // Not found.
#else
#error "Unsupported platform"
#endif
}

#if !SANITIZER_FREEBSD && !SANITIZER_NETBSD && !SANITIZER_OPENBSD
extern "C" {
SANITIZER_WEAK_ATTRIBUTE extern void *__libc_stack_end;
}
#endif

#if !SANITIZER_GO && !SANITIZER_FREEBSD && !SANITIZER_NETBSD &&                \
    !SANITIZER_OPENBSD
static void ReadNullSepFileToArray(const char *path, char ***arr,
                                   int arr_size) {
  char *buff;
  uptr buff_size;
  uptr buff_len;
  *arr = (char **)MmapOrDie(arr_size * sizeof(char *), "NullSepFileArray");
  if (!ReadFileToBuffer(path, &buff, &buff_size, &buff_len, 1024 * 1024)) {
    (*arr)[0] = nullptr;
    return;
  }
  (*arr)[0] = buff;
  int count, i;
  for (count = 1, i = 1; ; i++) {
    if (buff[i] == 0) {
      if (buff[i+1] == 0) break;
      (*arr)[count] = &buff[i+1];
      CHECK_LE(count, arr_size - 1);  // FIXME: make this more flexible.
      count++;
    }
  }
  (*arr)[count] = nullptr;
}
#endif

#if !SANITIZER_OPENBSD
static void GetArgsAndEnv(char ***argv, char ***envp) {
#if SANITIZER_FREEBSD
  // On FreeBSD, retrieving the argument and environment arrays is done via the
  // kern.ps_strings sysctl, which returns a pointer to a structure containing
  // this information. See also <sys/exec.h>.
  ps_strings *pss;
  uptr sz = sizeof(pss);
  if (internal_sysctlbyname("kern.ps_strings", &pss, &sz, NULL, 0) == -1) {
    Printf("sysctl kern.ps_strings failed\n");
    Die();
  }
  *argv = pss->ps_argvstr;
  *envp = pss->ps_envstr;
#elif SANITIZER_NETBSD
  *argv = __ps_strings->ps_argvstr;
  *envp = __ps_strings->ps_envstr;
#else // SANITIZER_FREEBSD
#if !SANITIZER_GO
  if (&__libc_stack_end) {
#endif // !SANITIZER_GO
    uptr* stack_end = (uptr*)__libc_stack_end;
    int argc = *stack_end;
    *argv = (char**)(stack_end + 1);
    *envp = (char**)(stack_end + argc + 2);
#if !SANITIZER_GO
  } else {
    static const int kMaxArgv = 2000, kMaxEnvp = 2000;
    ReadNullSepFileToArray("/proc/self/cmdline", argv, kMaxArgv);
    ReadNullSepFileToArray("/proc/self/environ", envp, kMaxEnvp);
  }
#endif // !SANITIZER_GO
#endif // SANITIZER_FREEBSD
}

char **GetArgv() {
  char **argv, **envp;
  GetArgsAndEnv(&argv, &envp);
  return argv;
}

char **GetEnviron() {
  char **argv, **envp;
  GetArgsAndEnv(&argv, &envp);
  return envp;
}

#endif  // !SANITIZER_OPENBSD

#if !SANITIZER_SOLARIS
enum MutexState {
  MtxUnlocked = 0,
  MtxLocked = 1,
  MtxSleeping = 2
};

BlockingMutex::BlockingMutex() {
  internal_memset(this, 0, sizeof(*this));
}

void BlockingMutex::Lock() {
  CHECK_EQ(owner_, 0);
  atomic_uint32_t *m = reinterpret_cast<atomic_uint32_t *>(&opaque_storage_);
  if (atomic_exchange(m, MtxLocked, memory_order_acquire) == MtxUnlocked)
    return;
  while (atomic_exchange(m, MtxSleeping, memory_order_acquire) != MtxUnlocked) {
#if SANITIZER_FREEBSD
    _umtx_op(m, UMTX_OP_WAIT_UINT, MtxSleeping, 0, 0);
#elif SANITIZER_NETBSD
    sched_yield(); /* No userspace futex-like synchronization */
#else
    internal_syscall(SYSCALL(futex), (uptr)m, FUTEX_WAIT_PRIVATE, MtxSleeping,
                     0, 0, 0);
#endif
  }
}

void BlockingMutex::Unlock() {
  atomic_uint32_t *m = reinterpret_cast<atomic_uint32_t *>(&opaque_storage_);
  u32 v = atomic_exchange(m, MtxUnlocked, memory_order_release);
  CHECK_NE(v, MtxUnlocked);
  if (v == MtxSleeping) {
#if SANITIZER_FREEBSD
    _umtx_op(m, UMTX_OP_WAKE, 1, 0, 0);
#elif SANITIZER_NETBSD
                   /* No userspace futex-like synchronization */
#else
    internal_syscall(SYSCALL(futex), (uptr)m, FUTEX_WAKE_PRIVATE, 1, 0, 0, 0);
#endif
  }
}

void BlockingMutex::CheckLocked() {
  atomic_uint32_t *m = reinterpret_cast<atomic_uint32_t *>(&opaque_storage_);
  CHECK_NE(MtxUnlocked, atomic_load(m, memory_order_relaxed));
}
#endif // !SANITIZER_SOLARIS

// ----------------- sanitizer_linux.h
// The actual size of this structure is specified by d_reclen.
// Note that getdents64 uses a different structure format. We only provide the
// 32-bit syscall here.
#if SANITIZER_NETBSD
// Not used
#elif SANITIZER_OPENBSD
// struct dirent is different for Linux and us. At this moment, we use only
// d_fileno (Linux call this d_ino), d_reclen, and d_name.
struct linux_dirent {
  u64 d_ino;  // d_fileno
  u16 d_reclen;
  u16 d_namlen;  // not used
  u8 d_type;     // not used
  char d_name[NAME_MAX + 1];
};
#else
struct linux_dirent {
#if SANITIZER_X32 || defined(__aarch64__)
  u64 d_ino;
  u64 d_off;
#else
  unsigned long      d_ino;
  unsigned long      d_off;
#endif
  unsigned short     d_reclen;
#ifdef __aarch64__
  unsigned char      d_type;
#endif
  char               d_name[256];
};
#endif

#if !SANITIZER_SOLARIS && !SANITIZER_NETBSD
// Syscall wrappers.
uptr internal_ptrace(int request, int pid, void *addr, void *data) {
  return internal_syscall(SYSCALL(ptrace), request, pid, (uptr)addr,
                          (uptr)data);
}

uptr internal_waitpid(int pid, int *status, int options) {
  return internal_syscall(SYSCALL(wait4), pid, (uptr)status, options,
                          0 /* rusage */);
}

uptr internal_getpid() {
  return internal_syscall(SYSCALL(getpid));
}

uptr internal_getppid() {
  return internal_syscall(SYSCALL(getppid));
}

uptr internal_getdents(fd_t fd, struct linux_dirent *dirp, unsigned int count) {
#if SANITIZER_FREEBSD
  return internal_syscall(SYSCALL(getdirentries), fd, (uptr)dirp, count, NULL);
#elif SANITIZER_USES_CANONICAL_LINUX_SYSCALLS
  return internal_syscall(SYSCALL(getdents64), fd, (uptr)dirp, count);
#else
  return internal_syscall(SYSCALL(getdents), fd, (uptr)dirp, count);
#endif
}

uptr internal_lseek(fd_t fd, OFF_T offset, int whence) {
  return internal_syscall(SYSCALL(lseek), fd, offset, whence);
}

#if SANITIZER_LINUX
uptr internal_prctl(int option, uptr arg2, uptr arg3, uptr arg4, uptr arg5) {
  return internal_syscall(SYSCALL(prctl), option, arg2, arg3, arg4, arg5);
}
#endif

uptr internal_sigaltstack(const void *ss, void *oss) {
  return internal_syscall(SYSCALL(sigaltstack), (uptr)ss, (uptr)oss);
}

int internal_fork() {
#if SANITIZER_USES_CANONICAL_LINUX_SYSCALLS
  return internal_syscall(SYSCALL(clone), SIGCHLD, 0);
#else
  return internal_syscall(SYSCALL(fork));
#endif
}

#if SANITIZER_FREEBSD || SANITIZER_OPENBSD
int internal_sysctl(const int *name, unsigned int namelen, void *oldp,
                    uptr *oldlenp, const void *newp, uptr newlen) {
#if SANITIZER_OPENBSD
  return sysctl(name, namelen, oldp, (size_t *)oldlenp, (void *)newp,
                (size_t)newlen);
#else
  return internal_syscall(SYSCALL(__sysctl), name, namelen, oldp,
                          (size_t *)oldlenp, newp, (size_t)newlen);
#endif
}

#if SANITIZER_FREEBSD
typedef int (*syctlbyname_ptr)(const char *sname, void *oldp, size_t *oldlenp,
                          const void *newp, size_t newlen);
int internal_sysctlbyname(const char *sname, void *oldp, uptr *oldlenp,
                          const void *newp, uptr newlen) {
<<<<<<< HEAD
  static syctlbyname_ptr real_sysctlbyname = nullptr;
  if (!real_sysctlbyname)
    real_sysctlbyname = (syctlbyname_ptr)dlfunc(RTLD_NEXT, "sysctlbyname");
  if (!real_sysctlbyname)
    real_sysctlbyname = (syctlbyname_ptr)dlfunc(RTLD_DEFAULT, "sysctlbyname");
  CHECK(real_sysctlbyname);
  return real_sysctlbyname(sname, oldp, (size_t *)oldlenp, newp, (size_t)newlen);
=======
  static decltype(sysctlbyname) *real = nullptr;
  if (!real)
    real = (decltype(sysctlbyname) *)dlsym(RTLD_NEXT, "sysctlbyname");
  CHECK(real);
  return real(sname, oldp, (size_t *)oldlenp, newp, (size_t)newlen);
>>>>>>> 1da7bc25
}
#endif
#endif

#if SANITIZER_LINUX
#define SA_RESTORER 0x04000000
// Doesn't set sa_restorer if the caller did not set it, so use with caution
//(see below).
int internal_sigaction_norestorer(int signum, const void *act, void *oldact) {
  __sanitizer_kernel_sigaction_t k_act, k_oldact;
  internal_memset(&k_act, 0, sizeof(__sanitizer_kernel_sigaction_t));
  internal_memset(&k_oldact, 0, sizeof(__sanitizer_kernel_sigaction_t));
  const __sanitizer_sigaction *u_act = (const __sanitizer_sigaction *)act;
  __sanitizer_sigaction *u_oldact = (__sanitizer_sigaction *)oldact;
  if (u_act) {
    k_act.handler = u_act->handler;
    k_act.sigaction = u_act->sigaction;
    internal_memcpy(&k_act.sa_mask, &u_act->sa_mask,
                    sizeof(__sanitizer_kernel_sigset_t));
    // Without SA_RESTORER kernel ignores the calls (probably returns EINVAL).
    k_act.sa_flags = u_act->sa_flags | SA_RESTORER;
    // FIXME: most often sa_restorer is unset, however the kernel requires it
    // to point to a valid signal restorer that calls the rt_sigreturn syscall.
    // If sa_restorer passed to the kernel is NULL, the program may crash upon
    // signal delivery or fail to unwind the stack in the signal handler.
    // libc implementation of sigaction() passes its own restorer to
    // rt_sigaction, so we need to do the same (we'll need to reimplement the
    // restorers; for x86_64 the restorer address can be obtained from
    // oldact->sa_restorer upon a call to sigaction(xxx, NULL, oldact).
#if !SANITIZER_ANDROID || !SANITIZER_MIPS32
    k_act.sa_restorer = u_act->sa_restorer;
#endif
  }

  uptr result = internal_syscall(SYSCALL(rt_sigaction), (uptr)signum,
      (uptr)(u_act ? &k_act : nullptr),
      (uptr)(u_oldact ? &k_oldact : nullptr),
      (uptr)sizeof(__sanitizer_kernel_sigset_t));

  if ((result == 0) && u_oldact) {
    u_oldact->handler = k_oldact.handler;
    u_oldact->sigaction = k_oldact.sigaction;
    internal_memcpy(&u_oldact->sa_mask, &k_oldact.sa_mask,
                    sizeof(__sanitizer_kernel_sigset_t));
    u_oldact->sa_flags = k_oldact.sa_flags;
#if !SANITIZER_ANDROID || !SANITIZER_MIPS32
    u_oldact->sa_restorer = k_oldact.sa_restorer;
#endif
  }
  return result;
}
#endif  // SANITIZER_LINUX

uptr internal_sigprocmask(int how, __sanitizer_sigset_t *set,
                          __sanitizer_sigset_t *oldset) {
#if SANITIZER_FREEBSD || SANITIZER_OPENBSD
  return internal_syscall(SYSCALL(sigprocmask), how, set, oldset);
#else
  __sanitizer_kernel_sigset_t *k_set = (__sanitizer_kernel_sigset_t *)set;
  __sanitizer_kernel_sigset_t *k_oldset = (__sanitizer_kernel_sigset_t *)oldset;
  return internal_syscall(SYSCALL(rt_sigprocmask), (uptr)how,
                          (uptr)&k_set->sig[0], (uptr)&k_oldset->sig[0],
                          sizeof(__sanitizer_kernel_sigset_t));
#endif
}

void internal_sigfillset(__sanitizer_sigset_t *set) {
  internal_memset(set, 0xff, sizeof(*set));
}

void internal_sigemptyset(__sanitizer_sigset_t *set) {
  internal_memset(set, 0, sizeof(*set));
}

#if SANITIZER_LINUX
void internal_sigdelset(__sanitizer_sigset_t *set, int signum) {
  signum -= 1;
  CHECK_GE(signum, 0);
  CHECK_LT(signum, sizeof(*set) * 8);
  __sanitizer_kernel_sigset_t *k_set = (__sanitizer_kernel_sigset_t *)set;
  const uptr idx = signum / (sizeof(k_set->sig[0]) * 8);
  const uptr bit = signum % (sizeof(k_set->sig[0]) * 8);
  k_set->sig[idx] &= ~(1 << bit);
}

bool internal_sigismember(__sanitizer_sigset_t *set, int signum) {
  signum -= 1;
  CHECK_GE(signum, 0);
  CHECK_LT(signum, sizeof(*set) * 8);
  __sanitizer_kernel_sigset_t *k_set = (__sanitizer_kernel_sigset_t *)set;
  const uptr idx = signum / (sizeof(k_set->sig[0]) * 8);
  const uptr bit = signum % (sizeof(k_set->sig[0]) * 8);
  return k_set->sig[idx] & (1 << bit);
}
#elif SANITIZER_FREEBSD
void internal_sigdelset(__sanitizer_sigset_t *set, int signum) {
  sigset_t *rset = reinterpret_cast<sigset_t *>(set);
  sigdelset(rset, signum);
}

bool internal_sigismember(__sanitizer_sigset_t *set, int signum) {
  sigset_t *rset = reinterpret_cast<sigset_t *>(set);
  return sigismember(rset, signum);
}
#endif
#endif // !SANITIZER_SOLARIS

#if !SANITIZER_NETBSD
// ThreadLister implementation.
ThreadLister::ThreadLister(pid_t pid) : pid_(pid), buffer_(4096) {
  char task_directory_path[80];
  internal_snprintf(task_directory_path, sizeof(task_directory_path),
                    "/proc/%d/task/", pid);
  descriptor_ = internal_open(task_directory_path, O_RDONLY | O_DIRECTORY);
  if (internal_iserror(descriptor_)) {
    Report("Can't open /proc/%d/task for reading.\n", pid);
  }
}

ThreadLister::Result ThreadLister::ListThreads(
    InternalMmapVector<tid_t> *threads) {
  if (internal_iserror(descriptor_))
    return Error;
  internal_lseek(descriptor_, 0, SEEK_SET);
  threads->clear();

  Result result = Ok;
  for (bool first_read = true;; first_read = false) {
    // Resize to max capacity if it was downsized by IsAlive.
    buffer_.resize(buffer_.capacity());
    CHECK_GE(buffer_.size(), 4096);
    uptr read = internal_getdents(
        descriptor_, (struct linux_dirent *)buffer_.data(), buffer_.size());
    if (!read)
      return result;
    if (internal_iserror(read)) {
      Report("Can't read directory entries from /proc/%d/task.\n", pid_);
      return Error;
    }

    for (uptr begin = (uptr)buffer_.data(), end = begin + read; begin < end;) {
      struct linux_dirent *entry = (struct linux_dirent *)begin;
      begin += entry->d_reclen;
      if (entry->d_ino == 1) {
        // Inode 1 is for bad blocks and also can be a reason for early return.
        // Should be emitted if kernel tried to output terminating thread.
        // See proc_task_readdir implementation in Linux.
        result = Incomplete;
      }
      if (entry->d_ino && *entry->d_name >= '0' && *entry->d_name <= '9')
        threads->push_back(internal_atoll(entry->d_name));
    }

    // Now we are going to detect short-read or early EOF. In such cases Linux
    // can return inconsistent list with missing alive threads.
    // Code will just remember that the list can be incomplete but it will
    // continue reads to return as much as possible.
    if (!first_read) {
      // The first one was a short-read by definition.
      result = Incomplete;
    } else if (read > buffer_.size() - 1024) {
      // Read was close to the buffer size. So double the size and assume the
      // worst.
      buffer_.resize(buffer_.size() * 2);
      result = Incomplete;
    } else if (!threads->empty() && !IsAlive(threads->back())) {
      // Maybe Linux early returned from read on terminated thread (!pid_alive)
      // and failed to restore read position.
      // See next_tid and proc_task_instantiate in Linux.
      result = Incomplete;
    }
  }
}

bool ThreadLister::IsAlive(int tid) {
  // /proc/%d/task/%d/status uses same call to detect alive threads as
  // proc_task_readdir. See task_state implementation in Linux.
  char path[80];
  internal_snprintf(path, sizeof(path), "/proc/%d/task/%d/status", pid_, tid);
  if (!ReadFileToVector(path, &buffer_) || buffer_.empty())
    return false;
  buffer_.push_back(0);
  static const char kPrefix[] = "\nPPid:";
  const char *field = internal_strstr(buffer_.data(), kPrefix);
  if (!field)
    return false;
  field += internal_strlen(kPrefix);
  return (int)internal_atoll(field) != 0;
}

ThreadLister::~ThreadLister() {
  if (!internal_iserror(descriptor_))
    internal_close(descriptor_);
}
#endif

#if SANITIZER_WORDSIZE == 32
// Take care of unusable kernel area in top gigabyte.
static uptr GetKernelAreaSize() {
#if SANITIZER_LINUX && !SANITIZER_X32
  const uptr gbyte = 1UL << 30;

  // Firstly check if there are writable segments
  // mapped to top gigabyte (e.g. stack).
  MemoryMappingLayout proc_maps(/*cache_enabled*/true);
  if (proc_maps.Error())
    return 0;
  MemoryMappedSegment segment;
  while (proc_maps.Next(&segment)) {
    if ((segment.end >= 3 * gbyte) && segment.IsWritable()) return 0;
  }

#if !SANITIZER_ANDROID
  // Even if nothing is mapped, top Gb may still be accessible
  // if we are running on 64-bit kernel.
  // Uname may report misleading results if personality type
  // is modified (e.g. under schroot) so check this as well.
  struct utsname uname_info;
  int pers = personality(0xffffffffUL);
  if (!(pers & PER_MASK)
      && uname(&uname_info) == 0
      && internal_strstr(uname_info.machine, "64"))
    return 0;
#endif  // SANITIZER_ANDROID

  // Top gigabyte is reserved for kernel.
  return gbyte;
#else
  return 0;
#endif  // SANITIZER_LINUX && !SANITIZER_X32
}
#endif  // SANITIZER_WORDSIZE == 32

uptr GetMaxVirtualAddress() {
#if (SANITIZER_NETBSD || SANITIZER_OPENBSD) && defined(__x86_64__)
  return 0x7f7ffffff000ULL;  // (0x00007f8000000000 - PAGE_SIZE)
#elif SANITIZER_WORDSIZE == 64
# if defined(__powerpc64__) || defined(__aarch64__)
  // On PowerPC64 we have two different address space layouts: 44- and 46-bit.
  // We somehow need to figure out which one we are using now and choose
  // one of 0x00000fffffffffffUL and 0x00003fffffffffffUL.
  // Note that with 'ulimit -s unlimited' the stack is moved away from the top
  // of the address space, so simply checking the stack address is not enough.
  // This should (does) work for both PowerPC64 Endian modes.
  // Similarly, aarch64 has multiple address space layouts: 39, 42 and 47-bit.
  return (1ULL << (MostSignificantSetBitIndex(GET_CURRENT_FRAME()) + 1)) - 1;
# elif defined(__mips64)
  return (1ULL << 40) - 1;  // 0x000000ffffffffffUL;
# elif defined(__s390x__)
  return (1ULL << 53) - 1;  // 0x001fffffffffffffUL;
#elif defined(__sparc__)
  return ~(uptr)0;
# else
  return (1ULL << 47) - 1;  // 0x00007fffffffffffUL;
# endif
#else  // SANITIZER_WORDSIZE == 32
# if defined(__s390__)
  return (1ULL << 31) - 1;  // 0x7fffffff;
# else
  return (1ULL << 32) - 1;  // 0xffffffff;
# endif
#endif  // SANITIZER_WORDSIZE
}

uptr GetMaxUserVirtualAddress() {
  uptr addr = GetMaxVirtualAddress();
#if SANITIZER_WORDSIZE == 32 && !defined(__s390__)
  if (!common_flags()->full_address_space)
    addr -= GetKernelAreaSize();
  CHECK_LT(reinterpret_cast<uptr>(&addr), addr);
#endif
  return addr;
}

#if !SANITIZER_ANDROID
uptr GetPageSize() {
#if SANITIZER_LINUX && (defined(__x86_64__) || defined(__i386__))
  return EXEC_PAGESIZE;
#elif SANITIZER_USE_GETAUXVAL
  return getauxval(AT_PAGESZ);
#elif SANITIZER_FREEBSD || SANITIZER_NETBSD
// Use sysctl as sysconf can trigger interceptors internally.
  int pz = 0;
  uptr pzl = sizeof(pz);
  int mib[2] = {CTL_HW, HW_PAGESIZE};
  int rv = internal_sysctl(mib, 2, &pz, &pzl, nullptr, 0);
  CHECK_EQ(rv, 0);
  return (uptr)pz;
#else
  return sysconf(_SC_PAGESIZE);  // EXEC_PAGESIZE may not be trustworthy.
#endif
}
#endif // !SANITIZER_ANDROID

#if !SANITIZER_OPENBSD
uptr ReadBinaryName(/*out*/char *buf, uptr buf_len) {
#if SANITIZER_SOLARIS
  const char *default_module_name = getexecname();
  CHECK_NE(default_module_name, NULL);
  return internal_snprintf(buf, buf_len, "%s", default_module_name);
#else
#if SANITIZER_FREEBSD || SANITIZER_NETBSD
#if SANITIZER_FREEBSD
  const int Mib[4] = {CTL_KERN, KERN_PROC, KERN_PROC_PATHNAME, -1};
#else
  const int Mib[4] = {CTL_KERN, KERN_PROC_ARGS, -1, KERN_PROC_PATHNAME};
#endif
  const char *default_module_name = "kern.proc.pathname";
  uptr Size = buf_len;
  bool IsErr =
      (internal_sysctl(Mib, ARRAY_SIZE(Mib), buf, &Size, NULL, 0) != 0);
  int readlink_error = IsErr ? errno : 0;
  uptr module_name_len = Size;
#else
  const char *default_module_name = "/proc/self/exe";
  uptr module_name_len = internal_readlink(
      default_module_name, buf, buf_len);
  int readlink_error;
  bool IsErr = internal_iserror(module_name_len, &readlink_error);
#endif  // SANITIZER_SOLARIS
  if (IsErr) {
    // We can't read binary name for some reason, assume it's unknown.
    Report("WARNING: reading executable name failed with errno %d, "
           "some stack frames may not be symbolized\n", readlink_error);
    module_name_len = internal_snprintf(buf, buf_len, "%s",
                                        default_module_name);
    CHECK_LT(module_name_len, buf_len);
  }
  return module_name_len;
#endif
}
#endif // !SANITIZER_OPENBSD

uptr ReadLongProcessName(/*out*/ char *buf, uptr buf_len) {
#if SANITIZER_LINUX
  char *tmpbuf;
  uptr tmpsize;
  uptr tmplen;
  if (ReadFileToBuffer("/proc/self/cmdline", &tmpbuf, &tmpsize, &tmplen,
                       1024 * 1024)) {
    internal_strncpy(buf, tmpbuf, buf_len);
    UnmapOrDie(tmpbuf, tmpsize);
    return internal_strlen(buf);
  }
#endif
  return ReadBinaryName(buf, buf_len);
}

// Match full names of the form /path/to/base_name{-,.}*
bool LibraryNameIs(const char *full_name, const char *base_name) {
  const char *name = full_name;
  // Strip path.
  while (*name != '\0') name++;
  while (name > full_name && *name != '/') name--;
  if (*name == '/') name++;
  uptr base_name_length = internal_strlen(base_name);
  if (internal_strncmp(name, base_name, base_name_length)) return false;
  return (name[base_name_length] == '-' || name[base_name_length] == '.');
}

#if !SANITIZER_ANDROID
// Call cb for each region mapped by map.
void ForEachMappedRegion(link_map *map, void (*cb)(const void *, uptr)) {
  CHECK_NE(map, nullptr);
#if !SANITIZER_FREEBSD && !SANITIZER_OPENBSD
  typedef ElfW(Phdr) Elf_Phdr;
  typedef ElfW(Ehdr) Elf_Ehdr;
#endif // !SANITIZER_FREEBSD && !SANITIZER_OPENBSD
  char *base = (char *)map->l_addr;
  Elf_Ehdr *ehdr = (Elf_Ehdr *)base;
  char *phdrs = base + ehdr->e_phoff;
  char *phdrs_end = phdrs + ehdr->e_phnum * ehdr->e_phentsize;

  // Find the segment with the minimum base so we can "relocate" the p_vaddr
  // fields.  Typically ET_DYN objects (DSOs) have base of zero and ET_EXEC
  // objects have a non-zero base.
  uptr preferred_base = (uptr)-1;
  for (char *iter = phdrs; iter != phdrs_end; iter += ehdr->e_phentsize) {
    Elf_Phdr *phdr = (Elf_Phdr *)iter;
    if (phdr->p_type == PT_LOAD && preferred_base > (uptr)phdr->p_vaddr)
      preferred_base = (uptr)phdr->p_vaddr;
  }

  // Compute the delta from the real base to get a relocation delta.
  sptr delta = (uptr)base - preferred_base;
  // Now we can figure out what the loader really mapped.
  for (char *iter = phdrs; iter != phdrs_end; iter += ehdr->e_phentsize) {
    Elf_Phdr *phdr = (Elf_Phdr *)iter;
    if (phdr->p_type == PT_LOAD) {
      uptr seg_start = phdr->p_vaddr + delta;
      uptr seg_end = seg_start + phdr->p_memsz;
      // None of these values are aligned.  We consider the ragged edges of the
      // load command as defined, since they are mapped from the file.
      seg_start = RoundDownTo(seg_start, GetPageSizeCached());
      seg_end = RoundUpTo(seg_end, GetPageSizeCached());
      cb((void *)seg_start, seg_end - seg_start);
    }
  }
}
#endif

#if defined(__x86_64__) && SANITIZER_LINUX
// We cannot use glibc's clone wrapper, because it messes with the child
// task's TLS. It writes the PID and TID of the child task to its thread
// descriptor, but in our case the child task shares the thread descriptor with
// the parent (because we don't know how to allocate a new thread
// descriptor to keep glibc happy). So the stock version of clone(), when
// used with CLONE_VM, would end up corrupting the parent's thread descriptor.
uptr internal_clone(int (*fn)(void *), void *child_stack, int flags, void *arg,
                    int *parent_tidptr, void *newtls, int *child_tidptr) {
  long long res;
  if (!fn || !child_stack)
    return -EINVAL;
  CHECK_EQ(0, (uptr)child_stack % 16);
  child_stack = (char *)child_stack - 2 * sizeof(unsigned long long);
  ((unsigned long long *)child_stack)[0] = (uptr)fn;
  ((unsigned long long *)child_stack)[1] = (uptr)arg;
  register void *r8 __asm__("r8") = newtls;
  register int *r10 __asm__("r10") = child_tidptr;
  __asm__ __volatile__(
                       /* %rax = syscall(%rax = SYSCALL(clone),
                        *                %rdi = flags,
                        *                %rsi = child_stack,
                        *                %rdx = parent_tidptr,
                        *                %r8  = new_tls,
                        *                %r10 = child_tidptr)
                        */
                       "syscall\n"

                       /* if (%rax != 0)
                        *   return;
                        */
                       "testq  %%rax,%%rax\n"
                       "jnz    1f\n"

                       /* In the child. Terminate unwind chain. */
                       // XXX: We should also terminate the CFI unwind chain
                       // here. Unfortunately clang 3.2 doesn't support the
                       // necessary CFI directives, so we skip that part.
                       "xorq   %%rbp,%%rbp\n"

                       /* Call "fn(arg)". */
                       "popq   %%rax\n"
                       "popq   %%rdi\n"
                       "call   *%%rax\n"

                       /* Call _exit(%rax). */
                       "movq   %%rax,%%rdi\n"
                       "movq   %2,%%rax\n"
                       "syscall\n"

                       /* Return to parent. */
                     "1:\n"
                       : "=a" (res)
                       : "a"(SYSCALL(clone)), "i"(SYSCALL(exit)),
                         "S"(child_stack),
                         "D"(flags),
                         "d"(parent_tidptr),
                         "r"(r8),
                         "r"(r10)
                       : "memory", "r11", "rcx");
  return res;
}
#elif defined(__mips__) && SANITIZER_LINUX
uptr internal_clone(int (*fn)(void *), void *child_stack, int flags, void *arg,
                    int *parent_tidptr, void *newtls, int *child_tidptr) {
  long long res;
  if (!fn || !child_stack)
    return -EINVAL;
  CHECK_EQ(0, (uptr)child_stack % 16);
  child_stack = (char *)child_stack - 2 * sizeof(unsigned long long);
  ((unsigned long long *)child_stack)[0] = (uptr)fn;
  ((unsigned long long *)child_stack)[1] = (uptr)arg;
  register void *a3 __asm__("$7") = newtls;
  register int *a4 __asm__("$8") = child_tidptr;
  // We don't have proper CFI directives here because it requires alot of code
  // for very marginal benefits.
  __asm__ __volatile__(
                       /* $v0 = syscall($v0 = __NR_clone,
                        * $a0 = flags,
                        * $a1 = child_stack,
                        * $a2 = parent_tidptr,
                        * $a3 = new_tls,
                        * $a4 = child_tidptr)
                        */
                       ".cprestore 16;\n"
                       "move $4,%1;\n"
                       "move $5,%2;\n"
                       "move $6,%3;\n"
                       "move $7,%4;\n"
                       /* Store the fifth argument on stack
                        * if we are using 32-bit abi.
                        */
#if SANITIZER_WORDSIZE == 32
                       "lw %5,16($29);\n"
#else
                       "move $8,%5;\n"
#endif
                       "li $2,%6;\n"
                       "syscall;\n"

                       /* if ($v0 != 0)
                        * return;
                        */
                       "bnez $2,1f;\n"

                       /* Call "fn(arg)". */
#if SANITIZER_WORDSIZE == 32
#ifdef __BIG_ENDIAN__
                       "lw $25,4($29);\n"
                       "lw $4,12($29);\n"
#else
                       "lw $25,0($29);\n"
                       "lw $4,8($29);\n"
#endif
#else
                       "ld $25,0($29);\n"
                       "ld $4,8($29);\n"
#endif
                       "jal $25;\n"

                       /* Call _exit($v0). */
                       "move $4,$2;\n"
                       "li $2,%7;\n"
                       "syscall;\n"

                       /* Return to parent. */
                     "1:\n"
                       : "=r" (res)
                       : "r"(flags),
                         "r"(child_stack),
                         "r"(parent_tidptr),
                         "r"(a3),
                         "r"(a4),
                         "i"(__NR_clone),
                         "i"(__NR_exit)
                       : "memory", "$29" );
  return res;
}
#elif defined(__aarch64__)
uptr internal_clone(int (*fn)(void *), void *child_stack, int flags, void *arg,
                    int *parent_tidptr, void *newtls, int *child_tidptr) {
  long long res;
  if (!fn || !child_stack)
    return -EINVAL;
  CHECK_EQ(0, (uptr)child_stack % 16);
  child_stack = (char *)child_stack - 2 * sizeof(unsigned long long);
  ((unsigned long long *)child_stack)[0] = (uptr)fn;
  ((unsigned long long *)child_stack)[1] = (uptr)arg;

  register int (*__fn)(void *)  __asm__("x0") = fn;
  register void *__stack __asm__("x1") = child_stack;
  register int   __flags __asm__("x2") = flags;
  register void *__arg   __asm__("x3") = arg;
  register int  *__ptid  __asm__("x4") = parent_tidptr;
  register void *__tls   __asm__("x5") = newtls;
  register int  *__ctid  __asm__("x6") = child_tidptr;

  __asm__ __volatile__(
                       "mov x0,x2\n" /* flags  */
                       "mov x2,x4\n" /* ptid  */
                       "mov x3,x5\n" /* tls  */
                       "mov x4,x6\n" /* ctid  */
                       "mov x8,%9\n" /* clone  */

                       "svc 0x0\n"

                       /* if (%r0 != 0)
                        *   return %r0;
                        */
                       "cmp x0, #0\n"
                       "bne 1f\n"

                       /* In the child, now. Call "fn(arg)". */
                       "ldp x1, x0, [sp], #16\n"
                       "blr x1\n"

                       /* Call _exit(%r0).  */
                       "mov x8, %10\n"
                       "svc 0x0\n"
                     "1:\n"

                       : "=r" (res)
                       : "i"(-EINVAL),
                         "r"(__fn), "r"(__stack), "r"(__flags), "r"(__arg),
                         "r"(__ptid), "r"(__tls), "r"(__ctid),
                         "i"(__NR_clone), "i"(__NR_exit)
                       : "x30", "memory");
  return res;
}
#elif defined(__powerpc64__)
uptr internal_clone(int (*fn)(void *), void *child_stack, int flags, void *arg,
                   int *parent_tidptr, void *newtls, int *child_tidptr) {
  long long res;
// Stack frame structure.
#if SANITIZER_PPC64V1
//   Back chain == 0        (SP + 112)
// Frame (112 bytes):
//   Parameter save area    (SP + 48), 8 doublewords
//   TOC save area          (SP + 40)
//   Link editor doubleword (SP + 32)
//   Compiler doubleword    (SP + 24)
//   LR save area           (SP + 16)
//   CR save area           (SP + 8)
//   Back chain             (SP + 0)
# define FRAME_SIZE 112
# define FRAME_TOC_SAVE_OFFSET 40
#elif SANITIZER_PPC64V2
//   Back chain == 0        (SP + 32)
// Frame (32 bytes):
//   TOC save area          (SP + 24)
//   LR save area           (SP + 16)
//   CR save area           (SP + 8)
//   Back chain             (SP + 0)
# define FRAME_SIZE 32
# define FRAME_TOC_SAVE_OFFSET 24
#else
# error "Unsupported PPC64 ABI"
#endif
  if (!fn || !child_stack)
    return -EINVAL;
  CHECK_EQ(0, (uptr)child_stack % 16);

  register int (*__fn)(void *) __asm__("r3") = fn;
  register void *__cstack      __asm__("r4") = child_stack;
  register int __flags         __asm__("r5") = flags;
  register void *__arg         __asm__("r6") = arg;
  register int *__ptidptr      __asm__("r7") = parent_tidptr;
  register void *__newtls      __asm__("r8") = newtls;
  register int *__ctidptr      __asm__("r9") = child_tidptr;

 __asm__ __volatile__(
           /* fn and arg are saved across the syscall */
           "mr 28, %5\n\t"
           "mr 27, %8\n\t"

           /* syscall
             r0 == __NR_clone
             r3 == flags
             r4 == child_stack
             r5 == parent_tidptr
             r6 == newtls
             r7 == child_tidptr */
           "mr 3, %7\n\t"
           "mr 5, %9\n\t"
           "mr 6, %10\n\t"
           "mr 7, %11\n\t"
           "li 0, %3\n\t"
           "sc\n\t"

           /* Test if syscall was successful */
           "cmpdi  cr1, 3, 0\n\t"
           "crandc cr1*4+eq, cr1*4+eq, cr0*4+so\n\t"
           "bne-   cr1, 1f\n\t"

           /* Set up stack frame */
           "li    29, 0\n\t"
           "stdu  29, -8(1)\n\t"
           "stdu  1, -%12(1)\n\t"
           /* Do the function call */
           "std   2, %13(1)\n\t"
#if SANITIZER_PPC64V1
           "ld    0, 0(28)\n\t"
           "ld    2, 8(28)\n\t"
           "mtctr 0\n\t"
#elif SANITIZER_PPC64V2
           "mr    12, 28\n\t"
           "mtctr 12\n\t"
#else
# error "Unsupported PPC64 ABI"
#endif
           "mr    3, 27\n\t"
           "bctrl\n\t"
           "ld    2, %13(1)\n\t"

           /* Call _exit(r3) */
           "li 0, %4\n\t"
           "sc\n\t"

           /* Return to parent */
           "1:\n\t"
           "mr %0, 3\n\t"
             : "=r" (res)
             : "0" (-1),
               "i" (EINVAL),
               "i" (__NR_clone),
               "i" (__NR_exit),
               "r" (__fn),
               "r" (__cstack),
               "r" (__flags),
               "r" (__arg),
               "r" (__ptidptr),
               "r" (__newtls),
               "r" (__ctidptr),
               "i" (FRAME_SIZE),
               "i" (FRAME_TOC_SAVE_OFFSET)
             : "cr0", "cr1", "memory", "ctr", "r0", "r27", "r28", "r29");
  return res;
}
#elif defined(__i386__) && SANITIZER_LINUX
uptr internal_clone(int (*fn)(void *), void *child_stack, int flags, void *arg,
                    int *parent_tidptr, void *newtls, int *child_tidptr) {
  int res;
  if (!fn || !child_stack)
    return -EINVAL;
  CHECK_EQ(0, (uptr)child_stack % 16);
  child_stack = (char *)child_stack - 7 * sizeof(unsigned int);
  ((unsigned int *)child_stack)[0] = (uptr)flags;
  ((unsigned int *)child_stack)[1] = (uptr)0;
  ((unsigned int *)child_stack)[2] = (uptr)fn;
  ((unsigned int *)child_stack)[3] = (uptr)arg;
  __asm__ __volatile__(
                       /* %eax = syscall(%eax = SYSCALL(clone),
                        *                %ebx = flags,
                        *                %ecx = child_stack,
                        *                %edx = parent_tidptr,
                        *                %esi  = new_tls,
                        *                %edi = child_tidptr)
                        */

                        /* Obtain flags */
                        "movl    (%%ecx), %%ebx\n"
                        /* Do the system call */
                        "pushl   %%ebx\n"
                        "pushl   %%esi\n"
                        "pushl   %%edi\n"
                        /* Remember the flag value.  */
                        "movl    %%ebx, (%%ecx)\n"
                        "int     $0x80\n"
                        "popl    %%edi\n"
                        "popl    %%esi\n"
                        "popl    %%ebx\n"

                        /* if (%eax != 0)
                         *   return;
                         */

                        "test    %%eax,%%eax\n"
                        "jnz    1f\n"

                        /* terminate the stack frame */
                        "xorl   %%ebp,%%ebp\n"
                        /* Call FN. */
                        "call    *%%ebx\n"
#ifdef PIC
                        "call    here\n"
                        "here:\n"
                        "popl    %%ebx\n"
                        "addl    $_GLOBAL_OFFSET_TABLE_+[.-here], %%ebx\n"
#endif
                        /* Call exit */
                        "movl    %%eax, %%ebx\n"
                        "movl    %2, %%eax\n"
                        "int     $0x80\n"
                        "1:\n"
                       : "=a" (res)
                       : "a"(SYSCALL(clone)), "i"(SYSCALL(exit)),
                         "c"(child_stack),
                         "d"(parent_tidptr),
                         "S"(newtls),
                         "D"(child_tidptr)
                       : "memory");
  return res;
}
#elif defined(__arm__) && SANITIZER_LINUX
uptr internal_clone(int (*fn)(void *), void *child_stack, int flags, void *arg,
                    int *parent_tidptr, void *newtls, int *child_tidptr) {
  unsigned int res;
  if (!fn || !child_stack)
    return -EINVAL;
  child_stack = (char *)child_stack - 2 * sizeof(unsigned int);
  ((unsigned int *)child_stack)[0] = (uptr)fn;
  ((unsigned int *)child_stack)[1] = (uptr)arg;
  register int r0 __asm__("r0") = flags;
  register void *r1 __asm__("r1") = child_stack;
  register int *r2 __asm__("r2") = parent_tidptr;
  register void *r3 __asm__("r3") = newtls;
  register int *r4 __asm__("r4") = child_tidptr;
  register int r7 __asm__("r7") = __NR_clone;

#if __ARM_ARCH > 4 || defined (__ARM_ARCH_4T__)
# define ARCH_HAS_BX
#endif
#if __ARM_ARCH > 4
# define ARCH_HAS_BLX
#endif

#ifdef ARCH_HAS_BX
# ifdef ARCH_HAS_BLX
#  define BLX(R) "blx "  #R "\n"
# else
#  define BLX(R) "mov lr, pc; bx " #R "\n"
# endif
#else
# define BLX(R)  "mov lr, pc; mov pc," #R "\n"
#endif

  __asm__ __volatile__(
                       /* %r0 = syscall(%r7 = SYSCALL(clone),
                        *               %r0 = flags,
                        *               %r1 = child_stack,
                        *               %r2 = parent_tidptr,
                        *               %r3  = new_tls,
                        *               %r4 = child_tidptr)
                        */

                       /* Do the system call */
                       "swi 0x0\n"

                       /* if (%r0 != 0)
                        *   return %r0;
                        */
                       "cmp r0, #0\n"
                       "bne 1f\n"

                       /* In the child, now. Call "fn(arg)". */
                       "ldr r0, [sp, #4]\n"
                       "ldr ip, [sp], #8\n"
                       BLX(ip)
                       /* Call _exit(%r0). */
                       "mov r7, %7\n"
                       "swi 0x0\n"
                       "1:\n"
                       "mov %0, r0\n"
                       : "=r"(res)
                       : "r"(r0), "r"(r1), "r"(r2), "r"(r3), "r"(r4), "r"(r7),
                         "i"(__NR_exit)
                       : "memory");
  return res;
}
#endif  // defined(__x86_64__) && SANITIZER_LINUX

#if SANITIZER_ANDROID
#if __ANDROID_API__ < 21
extern "C" __attribute__((weak)) int dl_iterate_phdr(
    int (*)(struct dl_phdr_info *, size_t, void *), void *);
#endif

static int dl_iterate_phdr_test_cb(struct dl_phdr_info *info, size_t size,
                                   void *data) {
  // Any name starting with "lib" indicates a bug in L where library base names
  // are returned instead of paths.
  if (info->dlpi_name && info->dlpi_name[0] == 'l' &&
      info->dlpi_name[1] == 'i' && info->dlpi_name[2] == 'b') {
    *(bool *)data = true;
    return 1;
  }
  return 0;
}

static atomic_uint32_t android_api_level;

static AndroidApiLevel AndroidDetectApiLevelStatic() {
#if __ANDROID_API__ <= 19
  return ANDROID_KITKAT;
#elif __ANDROID_API__ <= 22
  return ANDROID_LOLLIPOP_MR1;
#else
  return ANDROID_POST_LOLLIPOP;
#endif
}

static AndroidApiLevel AndroidDetectApiLevel() {
  if (!&dl_iterate_phdr)
    return ANDROID_KITKAT; // K or lower
  bool base_name_seen = false;
  dl_iterate_phdr(dl_iterate_phdr_test_cb, &base_name_seen);
  if (base_name_seen)
    return ANDROID_LOLLIPOP_MR1; // L MR1
  return ANDROID_POST_LOLLIPOP;   // post-L
  // Plain L (API level 21) is completely broken wrt ASan and not very
  // interesting to detect.
}

extern "C" __attribute__((weak)) void* _DYNAMIC;

AndroidApiLevel AndroidGetApiLevel() {
  AndroidApiLevel level =
      (AndroidApiLevel)atomic_load(&android_api_level, memory_order_relaxed);
  if (level) return level;
  level = &_DYNAMIC == nullptr ? AndroidDetectApiLevelStatic()
                               : AndroidDetectApiLevel();
  atomic_store(&android_api_level, level, memory_order_relaxed);
  return level;
}

#endif

static HandleSignalMode GetHandleSignalModeImpl(int signum) {
  switch (signum) {
    case SIGABRT:
      return common_flags()->handle_abort;
    case SIGILL:
      return common_flags()->handle_sigill;
    case SIGTRAP:
      return common_flags()->handle_sigtrap;
    case SIGFPE:
      return common_flags()->handle_sigfpe;
    case SIGSEGV:
      return common_flags()->handle_segv;
    case SIGBUS:
      return common_flags()->handle_sigbus;
  }
  return kHandleSignalNo;
}

HandleSignalMode GetHandleSignalMode(int signum) {
  HandleSignalMode result = GetHandleSignalModeImpl(signum);
  if (result == kHandleSignalYes && !common_flags()->allow_user_segv_handler)
    return kHandleSignalExclusive;
  return result;
}

#if !SANITIZER_GO
void *internal_start_thread(void(*func)(void *arg), void *arg) {
  // Start the thread with signals blocked, otherwise it can steal user signals.
  __sanitizer_sigset_t set, old;
  internal_sigfillset(&set);
#if SANITIZER_LINUX && !SANITIZER_ANDROID
  // Glibc uses SIGSETXID signal during setuid call. If this signal is blocked
  // on any thread, setuid call hangs (see test/tsan/setuid.c).
  internal_sigdelset(&set, 33);
#endif
  internal_sigprocmask(SIG_SETMASK, &set, &old);
  void *th;
  real_pthread_create(&th, nullptr, (void*(*)(void *arg))func, arg);
  internal_sigprocmask(SIG_SETMASK, &old, nullptr);
  return th;
}

void internal_join_thread(void *th) {
  real_pthread_join(th, nullptr);
}
#else
void *internal_start_thread(void (*func)(void *), void *arg) { return 0; }

void internal_join_thread(void *th) {}
#endif

#if defined(__aarch64__)
// Android headers in the older NDK releases miss this definition.
struct __sanitizer_esr_context {
  struct _aarch64_ctx head;
  uint64_t esr;
};

static bool Aarch64GetESR(ucontext_t *ucontext, u64 *esr) {
  static const u32 kEsrMagic = 0x45535201;
  u8 *aux = ucontext->uc_mcontext.__reserved;
  while (true) {
    _aarch64_ctx *ctx = (_aarch64_ctx *)aux;
    if (ctx->size == 0) break;
    if (ctx->magic == kEsrMagic) {
      *esr = ((__sanitizer_esr_context *)ctx)->esr;
      return true;
    }
    aux += ctx->size;
  }
  return false;
}
#endif

#if SANITIZER_OPENBSD
using Context = sigcontext;
#else
using Context = ucontext_t;
#endif

SignalContext::WriteFlag SignalContext::GetWriteFlag() const {
  Context *ucontext = (Context *)context;
#if defined(__x86_64__) || defined(__i386__)
  static const uptr PF_WRITE = 1U << 1;
#if SANITIZER_FREEBSD
  uptr err = ucontext->uc_mcontext.mc_err;
#elif SANITIZER_NETBSD
  uptr err = ucontext->uc_mcontext.__gregs[_REG_ERR];
#elif SANITIZER_OPENBSD
  uptr err = ucontext->sc_err;
#elif SANITIZER_SOLARIS && defined(__i386__)
  const int Err = 13;
  uptr err = ucontext->uc_mcontext.gregs[Err];
#else
  uptr err = ucontext->uc_mcontext.gregs[REG_ERR];
#endif // SANITIZER_FREEBSD
  return err & PF_WRITE ? WRITE : READ;
#elif defined(__mips__)
  uint32_t *exception_source;
  uint32_t faulty_instruction;
  uint32_t op_code;

#ifdef SANITIZER_FREEBSD
  exception_source = (uint32_t *)ucontext->uc_mcontext.mc_pc;
#else
  exception_source = (uint32_t *)ucontext->uc_mcontext.pc;
#endif
  faulty_instruction = (uint32_t)(*exception_source);

  op_code = (faulty_instruction >> 26) & 0x3f;

  // FIXME: Add support for FPU, microMIPS, DSP, MSA memory instructions.
  switch (op_code) {
    case 0x28:  // sb
    case 0x29:  // sh
    case 0x2b:  // sw
    case 0x3f:  // sd
#if __mips_isa_rev < 6
    case 0x2c:  // sdl
    case 0x2d:  // sdr
    case 0x2a:  // swl
    case 0x2e:  // swr
#endif
      return SignalContext::WRITE;

    case 0x20:  // lb
    case 0x24:  // lbu
    case 0x21:  // lh
    case 0x25:  // lhu
    case 0x23:  // lw
    case 0x27:  // lwu
    case 0x37:  // ld
#if __mips_isa_rev < 6
    case 0x1a:  // ldl
    case 0x1b:  // ldr
    case 0x22:  // lwl
    case 0x26:  // lwr
#endif
      return SignalContext::READ;
#if __mips_isa_rev == 6
    case 0x3b:  // pcrel
      op_code = (faulty_instruction >> 19) & 0x3;
      switch (op_code) {
        case 0x1:  // lwpc
        case 0x2:  // lwupc
          return SignalContext::READ;
      }
#endif
  }
  return SignalContext::UNKNOWN;
#elif defined(__arm__)
  static const uptr FSR_WRITE = 1U << 11;
  uptr fsr = ucontext->uc_mcontext.error_code;
  return fsr & FSR_WRITE ? WRITE : READ;
#elif defined(__aarch64__)
  static const u64 ESR_ELx_WNR = 1U << 6;
  u64 esr;
  if (!Aarch64GetESR(ucontext, &esr)) return UNKNOWN;
  return esr & ESR_ELx_WNR ? WRITE : READ;
#elif defined(__sparc__)
  // Decode the instruction to determine the access type.
  // From OpenSolaris $SRC/uts/sun4/os/trap.c (get_accesstype).
#if SANITIZER_SOLARIS
  uptr pc = ucontext->uc_mcontext.gregs[REG_PC];
#else
  // Historical BSDism here.
  struct sigcontext *scontext = (struct sigcontext *)context;
#if defined(__arch64__)
  uptr pc = scontext->sigc_regs.tpc;
#else
  uptr pc = scontext->si_regs.pc;
#endif
#endif
  u32 instr = *(u32 *)pc;
  return (instr >> 21) & 1 ? WRITE: READ;
#else
  (void)ucontext;
  return UNKNOWN;  // FIXME: Implement.
#endif
}

void SignalContext::DumpAllRegisters(void *context) {
  // FIXME: Implement this.
}

static void GetPcSpBp(void *context, uptr *pc, uptr *sp, uptr *bp) {
#if SANITIZER_NETBSD
  // This covers all NetBSD architectures
  ucontext_t *ucontext = (ucontext_t *)context;
  *pc = _UC_MACHINE_PC(ucontext);
  *bp = _UC_MACHINE_FP(ucontext);
  *sp = _UC_MACHINE_SP(ucontext);
#elif defined(__arm__)
  ucontext_t *ucontext = (ucontext_t*)context;
  *pc = ucontext->uc_mcontext.arm_pc;
  *bp = ucontext->uc_mcontext.arm_fp;
  *sp = ucontext->uc_mcontext.arm_sp;
#elif defined(__aarch64__)
  ucontext_t *ucontext = (ucontext_t*)context;
  *pc = ucontext->uc_mcontext.pc;
  *bp = ucontext->uc_mcontext.regs[29];
  *sp = ucontext->uc_mcontext.sp;
#elif defined(__hppa__)
  ucontext_t *ucontext = (ucontext_t*)context;
  *pc = ucontext->uc_mcontext.sc_iaoq[0];
  /* GCC uses %r3 whenever a frame pointer is needed.  */
  *bp = ucontext->uc_mcontext.sc_gr[3];
  *sp = ucontext->uc_mcontext.sc_gr[30];
#elif defined(__x86_64__)
# if SANITIZER_FREEBSD
  ucontext_t *ucontext = (ucontext_t*)context;
  *pc = ucontext->uc_mcontext.mc_rip;
  *bp = ucontext->uc_mcontext.mc_rbp;
  *sp = ucontext->uc_mcontext.mc_rsp;
#elif SANITIZER_OPENBSD
  sigcontext *ucontext = (sigcontext *)context;
  *pc = ucontext->sc_rip;
  *bp = ucontext->sc_rbp;
  *sp = ucontext->sc_rsp;
# else
  ucontext_t *ucontext = (ucontext_t*)context;
  *pc = ucontext->uc_mcontext.gregs[REG_RIP];
  *bp = ucontext->uc_mcontext.gregs[REG_RBP];
  *sp = ucontext->uc_mcontext.gregs[REG_RSP];
# endif
#elif defined(__i386__)
# if SANITIZER_FREEBSD
  ucontext_t *ucontext = (ucontext_t*)context;
  *pc = ucontext->uc_mcontext.mc_eip;
  *bp = ucontext->uc_mcontext.mc_ebp;
  *sp = ucontext->uc_mcontext.mc_esp;
#elif SANITIZER_OPENBSD
  sigcontext *ucontext = (sigcontext *)context;
  *pc = ucontext->sc_eip;
  *bp = ucontext->sc_ebp;
  *sp = ucontext->sc_esp;
# else
  ucontext_t *ucontext = (ucontext_t*)context;
# if SANITIZER_SOLARIS
  /* Use the numeric values: the symbolic ones are undefined by llvm
     include/llvm/Support/Solaris.h.  */
# ifndef REG_EIP
#  define REG_EIP 14 // REG_PC
# endif
# ifndef REG_EBP
#  define REG_EBP  6 // REG_FP
# endif
# ifndef REG_ESP
#  define REG_ESP 17 // REG_SP
# endif
# endif
  *pc = ucontext->uc_mcontext.gregs[REG_EIP];
  *bp = ucontext->uc_mcontext.gregs[REG_EBP];
  *sp = ucontext->uc_mcontext.gregs[REG_ESP];
# endif
#elif defined(__powerpc__) || defined(__powerpc64__)
  ucontext_t *ucontext = (ucontext_t*)context;
  *pc = ucontext->uc_mcontext.regs->nip;
  *sp = ucontext->uc_mcontext.regs->gpr[PT_R1];
  // The powerpc{,64}-linux ABIs do not specify r31 as the frame
  // pointer, but GCC always uses r31 when we need a frame pointer.
  *bp = ucontext->uc_mcontext.regs->gpr[PT_R31];
#elif defined(__sparc__)
#if defined(__arch64__) || defined(__sparcv9)
#define STACK_BIAS 2047
#else
#define STACK_BIAS 0
# endif
# if SANITIZER_SOLARIS
  ucontext_t *ucontext = (ucontext_t *)context;
  *pc = ucontext->uc_mcontext.gregs[REG_PC];
  *sp = ucontext->uc_mcontext.gregs[REG_O6] + STACK_BIAS;
#else
  // Historical BSDism here.
  struct sigcontext *scontext = (struct sigcontext *)context;
#if defined(__arch64__)
  *pc = scontext->sigc_regs.tpc;
  *sp = scontext->sigc_regs.u_regs[14] + STACK_BIAS;
#else
  *pc = scontext->si_regs.pc;
  *sp = scontext->si_regs.u_regs[14];
#endif
# endif
  *bp = (uptr)((uhwptr *)*sp)[14] + STACK_BIAS;
#elif defined(__mips__)
# if SANITIZER_FREEBSD
  ucontext_t *ucontext = (ucontext_t*)context;
  *pc = ucontext->uc_mcontext.mc_pc;
  *bp = ucontext->uc_mcontext.mc_regs[30];
  *sp = ucontext->uc_mcontext.mc_regs[29];
# else
  ucontext_t *ucontext = (ucontext_t*)context;
  *pc = ucontext->uc_mcontext.pc;
  *bp = ucontext->uc_mcontext.gregs[30];
  *sp = ucontext->uc_mcontext.gregs[29];
# endif
#elif defined(__s390__)
  ucontext_t *ucontext = (ucontext_t*)context;
# if defined(__s390x__)
  *pc = ucontext->uc_mcontext.psw.addr;
# else
  *pc = ucontext->uc_mcontext.psw.addr & 0x7fffffff;
# endif
  *bp = ucontext->uc_mcontext.gregs[11];
  *sp = ucontext->uc_mcontext.gregs[15];
#else
# error "Unsupported arch"
#endif
}

void SignalContext::InitPcSpBp() { GetPcSpBp(context, &pc, &sp, &bp); }

void InitializePlatformEarly() {
  // Do nothing.
}

void MaybeReexec() {
  // No need to re-exec on Linux.
}

void CheckASLR() {
#if SANITIZER_NETBSD
  int mib[3];
  int paxflags;
  uptr len = sizeof(paxflags);

  mib[0] = CTL_PROC;
  mib[1] = internal_getpid();
  mib[2] = PROC_PID_PAXFLAGS;

  if (UNLIKELY(internal_sysctl(mib, 3, &paxflags, &len, NULL, 0) == -1)) {
    Printf("sysctl failed\n");
    Die();
  }

  if (UNLIKELY(paxflags & CTL_PROC_PAXFLAGS_ASLR)) {
    Printf("This sanitizer is not compatible with enabled ASLR\n");
    Die();
  }
#elif SANITIZER_PPC64V2
  // Disable ASLR for Linux PPC64LE.
  int old_personality = personality(0xffffffff);
  if (old_personality != -1 && (old_personality & ADDR_NO_RANDOMIZE) == 0) {
    VReport(1, "WARNING: Program is being run with address space layout "
               "randomization (ASLR) enabled which prevents the thread and "
               "memory sanitizers from working on powerpc64le.\n"
               "ASLR will be disabled and the program re-executed.\n");
    CHECK_NE(personality(old_personality | ADDR_NO_RANDOMIZE), -1);
    ReExec();
  }
#elif SANITIZER_FREEBSD
  int aslr_pie;
  uptr len = sizeof(aslr_pie);
#if SANITIZER_WORDSIZE == 64
  if (UNLIKELY(internal_sysctlbyname("kern.elf64.aslr.pie_enable",
      &aslr_pie, &len, NULL, 0) == -1)) {
    // We're making things less 'dramatic' here since
    // the OID is not necessarily guaranteed to be here
    // just yet regarding FreeBSD release
    return;
  }

  if (aslr_pie > 0) {
    Printf("This sanitizer is not compatible with enabled ASLR "
           "and binaries compiled with PIE\n");
    Die();
  }
#endif
  // there might be 32 bits compat for 64 bits
  if (UNLIKELY(internal_sysctlbyname("kern.elf32.aslr.pie_enable",
      &aslr_pie, &len, NULL, 0) == -1)) {
    return;
  }

  if (aslr_pie > 0) {
    Printf("This sanitizer is not compatible with enabled ASLR "
           "and binaries compiled with PIE\n");
    Die();
  }
#else
  // Do nothing
#endif
}

void CheckMPROTECT() {
#if SANITIZER_NETBSD
  int mib[3];
  int paxflags;
  uptr len = sizeof(paxflags);

  mib[0] = CTL_PROC;
  mib[1] = internal_getpid();
  mib[2] = PROC_PID_PAXFLAGS;

  if (UNLIKELY(internal_sysctl(mib, 3, &paxflags, &len, NULL, 0) == -1)) {
    Printf("sysctl failed\n");
    Die();
  }

  if (UNLIKELY(paxflags & CTL_PROC_PAXFLAGS_MPROTECT)) {
    Printf("This sanitizer is not compatible with enabled MPROTECT\n");
    Die();
  }
#else
  // Do nothing
#endif
}

void PrintModuleMap() { }

void CheckNoDeepBind(const char *filename, int flag) {
#ifdef RTLD_DEEPBIND
  if (flag & RTLD_DEEPBIND) {
    Report(
        "You are trying to dlopen a %s shared library with RTLD_DEEPBIND flag"
        " which is incompatibe with sanitizer runtime "
        "(see https://github.com/google/sanitizers/issues/611 for details"
        "). If you want to run %s library under sanitizers please remove "
        "RTLD_DEEPBIND from dlopen flags.\n",
        filename, filename);
    Die();
  }
#endif
}

uptr FindAvailableMemoryRange(uptr size, uptr alignment, uptr left_padding,
                              uptr *largest_gap_found,
                              uptr *max_occupied_addr) {
  UNREACHABLE("FindAvailableMemoryRange is not available");
  return 0;
}

bool GetRandom(void *buffer, uptr length, bool blocking) {
  if (!buffer || !length || length > 256)
    return false;
#if SANITIZER_USE_GETENTROPY
  uptr rnd = getentropy(buffer, length);
  int rverrno = 0;
  if (internal_iserror(rnd, &rverrno) && rverrno == EFAULT)
    return false;
  else if (rnd == 0)
    return true;
#endif // SANITIZER_USE_GETENTROPY

#if SANITIZER_USE_GETRANDOM
  static atomic_uint8_t skip_getrandom_syscall;
  if (!atomic_load_relaxed(&skip_getrandom_syscall)) {
    // Up to 256 bytes, getrandom will not be interrupted.
    uptr res = internal_syscall(SYSCALL(getrandom), buffer, length,
                                blocking ? 0 : GRND_NONBLOCK);
    int rverrno = 0;
    if (internal_iserror(res, &rverrno) && rverrno == ENOSYS)
      atomic_store_relaxed(&skip_getrandom_syscall, 1);
    else if (res == length)
      return true;
  }
#endif // SANITIZER_USE_GETRANDOM
  // Up to 256 bytes, a read off /dev/urandom will not be interrupted.
  // blocking is moot here, O_NONBLOCK has no effect when opening /dev/urandom.
  uptr fd = internal_open("/dev/urandom", O_RDONLY);
  if (internal_iserror(fd))
    return false;
  uptr res = internal_read(fd, buffer, length);
  if (internal_iserror(res))
    return false;
  internal_close(fd);
  return true;
}

} // namespace __sanitizer

#endif<|MERGE_RESOLUTION|>--- conflicted
+++ resolved
@@ -781,21 +781,11 @@
                           const void *newp, size_t newlen);
 int internal_sysctlbyname(const char *sname, void *oldp, uptr *oldlenp,
                           const void *newp, uptr newlen) {
-<<<<<<< HEAD
-  static syctlbyname_ptr real_sysctlbyname = nullptr;
-  if (!real_sysctlbyname)
-    real_sysctlbyname = (syctlbyname_ptr)dlfunc(RTLD_NEXT, "sysctlbyname");
-  if (!real_sysctlbyname)
-    real_sysctlbyname = (syctlbyname_ptr)dlfunc(RTLD_DEFAULT, "sysctlbyname");
-  CHECK(real_sysctlbyname);
-  return real_sysctlbyname(sname, oldp, (size_t *)oldlenp, newp, (size_t)newlen);
-=======
   static decltype(sysctlbyname) *real = nullptr;
   if (!real)
-    real = (decltype(sysctlbyname) *)dlsym(RTLD_NEXT, "sysctlbyname");
+    real = (decltype(sysctlbyname) *)dlfunc(RTLD_NEXT, "sysctlbyname");
   CHECK(real);
   return real(sname, oldp, (size_t *)oldlenp, newp, (size_t)newlen);
->>>>>>> 1da7bc25
 }
 #endif
 #endif
