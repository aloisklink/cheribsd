//===-- sanitizer_syscall_generic.inc ---------------------------*- C++ -*-===//
//
//                     The LLVM Compiler Infrastructure
//
// This file is distributed under the University of Illinois Open Source
// License. See LICENSE.TXT for details.
//
//===----------------------------------------------------------------------===//
//
// Generic implementations of internal_syscall* and internal_iserror.
//
//===----------------------------------------------------------------------===//

// NetBSD uses libc calls directly
#if !SANITIZER_NETBSD

#if SANITIZER_FREEBSD || SANITIZER_MAC || SANITIZER_OPENBSD || SANITIZER_SOLARIS
# define SYSCALL(name) SYS_ ## name
#else
# define SYSCALL(name) __NR_ ## name
#endif

<<<<<<< HEAD
#if SANITIZER_NETBSD
// We use 3 kinds of internal_syscall's for different types of retval in order
// to address differences in calling conventions (e.g. registers to place the
// return value in).
//   - internal_syscall     for 32-bit length (int, pid_t)
//   - internal_syscall64   for 64-bit length (off_t)
//   - internal_syscall_ptr for pointer and (s)size_t
# define  internal_syscall      syscall
# define  internal_syscall64    __syscall
// Handle syscall renames manually
# define SYS_stat SYS___stat50
# define SYS_lstat SYS___lstat50
# define SYS_fstat SYS___fstat50
# define SYS_gettimeofday SYS___gettimeofday50
# define SYS_wait4 SYS___wait450
# define SYS_getdents SYS___getdents30
# define SYS_sigaltstack SYS___sigaltstack14
# define SYS_sigprocmask SYS___sigprocmask14
# define SYS_nanosleep SYS___nanosleep50
# define SYS_clock_gettime SYS___clock_gettime50
# if SANITIZER_WORDSIZE == 64
#  define internal_syscall_ptr  __syscall
# else
#  define internal_syscall_ptr  syscall
# endif
#elif SANITIZER_FREEBSD || (defined(__x86_64__) && SANITIZER_MAC)
=======
#if defined(__x86_64__) && (SANITIZER_FREEBSD || SANITIZER_MAC)
>>>>>>> 4c8d798c
# define internal_syscall __syscall
# else
# define internal_syscall syscall
#endif

#endif

bool internal_iserror(uptr retval, int *rverrno) {
  if (retval == (uptr)-1) {
    if (rverrno)
      *rverrno = errno;
    return true;
  } else {
    return false;
  }
}<|MERGE_RESOLUTION|>--- conflicted
+++ resolved
@@ -20,36 +20,7 @@
 # define SYSCALL(name) __NR_ ## name
 #endif
 
-<<<<<<< HEAD
-#if SANITIZER_NETBSD
-// We use 3 kinds of internal_syscall's for different types of retval in order
-// to address differences in calling conventions (e.g. registers to place the
-// return value in).
-//   - internal_syscall     for 32-bit length (int, pid_t)
-//   - internal_syscall64   for 64-bit length (off_t)
-//   - internal_syscall_ptr for pointer and (s)size_t
-# define  internal_syscall      syscall
-# define  internal_syscall64    __syscall
-// Handle syscall renames manually
-# define SYS_stat SYS___stat50
-# define SYS_lstat SYS___lstat50
-# define SYS_fstat SYS___fstat50
-# define SYS_gettimeofday SYS___gettimeofday50
-# define SYS_wait4 SYS___wait450
-# define SYS_getdents SYS___getdents30
-# define SYS_sigaltstack SYS___sigaltstack14
-# define SYS_sigprocmask SYS___sigprocmask14
-# define SYS_nanosleep SYS___nanosleep50
-# define SYS_clock_gettime SYS___clock_gettime50
-# if SANITIZER_WORDSIZE == 64
-#  define internal_syscall_ptr  __syscall
-# else
-#  define internal_syscall_ptr  syscall
-# endif
-#elif SANITIZER_FREEBSD || (defined(__x86_64__) && SANITIZER_MAC)
-=======
-#if defined(__x86_64__) && (SANITIZER_FREEBSD || SANITIZER_MAC)
->>>>>>> 4c8d798c
+#if SANITIZER_FREEBSD || (defined(__x86_64__) && SANITIZER_MAC)
 # define internal_syscall __syscall
 # else
 # define internal_syscall syscall
