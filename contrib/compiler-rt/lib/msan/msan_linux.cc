--- conflicted
+++ resolved
@@ -175,11 +175,7 @@
 // ---------------------- TSD ---------------- {{{1
 
 #if SANITIZER_NETBSD
-<<<<<<< HEAD
-// Thread Static Data cannot be used in early init on NetBSD and FreeBSD.
-=======
 // Thread Static Data cannot be used in early init on NetBSD.
->>>>>>> 1da7bc25
 // Reuse the MSan TSD API for compatibility with existing code
 // with an alternative implementation.
 
