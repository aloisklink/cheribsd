/*
 * Copyright (c) 1989, 1993
 *	The Regents of the University of California.  All rights reserved.
 *
 * Redistribution and use in source and binary forms, with or without
 * modification, are permitted provided that the following conditions
 * are met:
 * 1. Redistributions of source code must retain the above copyright
 *    notice, this list of conditions and the following disclaimer.
 * 2. Redistributions in binary form must reproduce the above copyright
 *    notice, this list of conditions and the following disclaimer in the
 *    documentation and/or other materials provided with the distribution.
 * 3. All advertising materials mentioning features or use of this software
 *    must display the following acknowledgement:
 *	This product includes software developed by the University of
 *	California, Berkeley and its contributors.
 * 4. Neither the name of the University nor the names of its contributors
 *    may be used to endorse or promote products derived from this software
 *    without specific prior written permission.
 *
 * THIS SOFTWARE IS PROVIDED BY THE REGENTS AND CONTRIBUTORS ``AS IS'' AND
 * ANY EXPRESS OR IMPLIED WARRANTIES, INCLUDING, BUT NOT LIMITED TO, THE
 * IMPLIED WARRANTIES OF MERCHANTABILITY AND FITNESS FOR A PARTICULAR PURPOSE
 * ARE DISCLAIMED.  IN NO EVENT SHALL THE REGENTS OR CONTRIBUTORS BE LIABLE
 * FOR ANY DIRECT, INDIRECT, INCIDENTAL, SPECIAL, EXEMPLARY, OR CONSEQUENTIAL
 * DAMAGES (INCLUDING, BUT NOT LIMITED TO, PROCUREMENT OF SUBSTITUTE GOODS
 * OR SERVICES; LOSS OF USE, DATA, OR PROFITS; OR BUSINESS INTERRUPTION)
 * HOWEVER CAUSED AND ON ANY THEORY OF LIABILITY, WHETHER IN CONTRACT, STRICT
 * LIABILITY, OR TORT (INCLUDING NEGLIGENCE OR OTHERWISE) ARISING IN ANY WAY
 * OUT OF THE USE OF THIS SOFTWARE, EVEN IF ADVISED OF THE POSSIBILITY OF
 * SUCH DAMAGE.
 */

#if 0
#ifndef lint
static const char sccsid[] = "@(#)sys_term.c	8.4+1 (Berkeley) 5/30/95";
#endif
#endif
#include <sys/cdefs.h>
__FBSDID("$FreeBSD$");

#include <sys/types.h>
#include <sys/tty.h>
#include <libutil.h>
#include <stdlib.h>

#include "telnetd.h"
#include "pathnames.h"
#include "types.h"
#include "baud.h"

#ifdef	AUTHENTICATION
#include <libtelnet/auth.h>
#endif

int cleanopen(char *);
void scrub_env(void);

char	*envinit[3];
extern char **environ;

#define SCPYN(a, b)	(void) strncpy(a, b, sizeof(a))
#define SCMPN(a, b)	strncmp(a, b, sizeof(a))

#ifdef	t_erase
#undef	t_erase
#undef	t_kill
#undef	t_intrc
#undef	t_quitc
#undef	t_startc
#undef	t_stopc
#undef	t_eofc
#undef	t_brkc
#undef	t_suspc
#undef	t_dsuspc
#undef	t_rprntc
#undef	t_flushc
#undef	t_werasc
#undef	t_lnextc
#endif

#ifndef	USE_TERMIO
struct termbuf {
	struct sgttyb sg;
	struct tchars tc;
	struct ltchars ltc;
	int state;
	int lflags;
} termbuf, termbuf2;
# define	cfsetospeed(tp, val)	(tp)->sg.sg_ospeed = (val)
# define	cfsetispeed(tp, val)	(tp)->sg.sg_ispeed = (val)
# define	cfgetospeed(tp)		(tp)->sg.sg_ospeed
# define	cfgetispeed(tp)		(tp)->sg.sg_ispeed
#else	/* USE_TERMIO */
# ifndef	TCSANOW
#  ifdef TCSETS
#   define	TCSANOW		TCSETS
#   define	TCSADRAIN	TCSETSW
#   define	tcgetattr(f, t)	ioctl(f, TCGETS, (char *)t)
#  else
#   ifdef TCSETA
#    define	TCSANOW		TCSETA
#    define	TCSADRAIN	TCSETAW
#    define	tcgetattr(f, t)	ioctl(f, TCGETA, (char *)t)
#   else
#    define	TCSANOW		TIOCSETA
#    define	TCSADRAIN	TIOCSETAW
#    define	tcgetattr(f, t)	ioctl(f, TIOCGETA, (char *)t)
#   endif
#  endif
#  define	tcsetattr(f, a, t)	ioctl(f, a, t)
#  define	cfsetospeed(tp, val)	(tp)->c_cflag &= ~CBAUD; \
					(tp)->c_cflag |= (val)
#  define	cfgetospeed(tp)		((tp)->c_cflag & CBAUD)
#  ifdef CIBAUD
#   define	cfsetispeed(tp, val)	(tp)->c_cflag &= ~CIBAUD; \
					(tp)->c_cflag |= ((val)<<IBSHIFT)
#   define	cfgetispeed(tp)		(((tp)->c_cflag & CIBAUD)>>IBSHIFT)
#  else
#   define	cfsetispeed(tp, val)	(tp)->c_cflag &= ~CBAUD; \
					(tp)->c_cflag |= (val)
#   define	cfgetispeed(tp)		((tp)->c_cflag & CBAUD)
#  endif
# endif /* TCSANOW */
struct termios termbuf, termbuf2;	/* pty control structure */
#endif	/* USE_TERMIO */

#include <sys/types.h>
#include <libutil.h>

int cleanopen(char *);
void scrub_env(void);
static char **addarg(char **, const char *);

/*
 * init_termbuf()
 * copy_termbuf(cp)
 * set_termbuf()
 *
 * These three routines are used to get and set the "termbuf" structure
 * to and from the kernel.  init_termbuf() gets the current settings.
 * copy_termbuf() hands in a new "termbuf" to write to the kernel, and
 * set_termbuf() writes the structure into the kernel.
 */

void
init_termbuf(void)
{
#ifndef	USE_TERMIO
	(void) ioctl(pty, TIOCGETP, (char *)&termbuf.sg);
	(void) ioctl(pty, TIOCGETC, (char *)&termbuf.tc);
	(void) ioctl(pty, TIOCGLTC, (char *)&termbuf.ltc);
# ifdef	TIOCGSTATE
	(void) ioctl(pty, TIOCGSTATE, (char *)&termbuf.state);
# endif
#else
	(void) tcgetattr(pty, &termbuf);
#endif
	termbuf2 = termbuf;
}

#if	defined(LINEMODE) && defined(TIOCPKT_IOCTL)
void
copy_termbuf(char *cp, size_t len)
{
	if (len > sizeof(termbuf))
		len = sizeof(termbuf);
	memmove((char *)&termbuf, cp, len);
	termbuf2 = termbuf;
}
#endif	/* defined(LINEMODE) && defined(TIOCPKT_IOCTL) */

void
set_termbuf(void)
{
	/*
	 * Only make the necessary changes.
	 */
#ifndef	USE_TERMIO
	if (memcmp((char *)&termbuf.sg, (char *)&termbuf2.sg,
							sizeof(termbuf.sg)))
		(void) ioctl(pty, TIOCSETN, (char *)&termbuf.sg);
	if (memcmp((char *)&termbuf.tc, (char *)&termbuf2.tc,
							sizeof(termbuf.tc)))
		(void) ioctl(pty, TIOCSETC, (char *)&termbuf.tc);
	if (memcmp((char *)&termbuf.ltc, (char *)&termbuf2.ltc,
							sizeof(termbuf.ltc)))
		(void) ioctl(pty, TIOCSLTC, (char *)&termbuf.ltc);
	if (termbuf.lflags != termbuf2.lflags)
		(void) ioctl(pty, TIOCLSET, (char *)&termbuf.lflags);
#else	/* USE_TERMIO */
	if (memcmp((char *)&termbuf, (char *)&termbuf2, sizeof(termbuf)))
		(void) tcsetattr(pty, TCSANOW, &termbuf);
#endif	/* USE_TERMIO */
}


/*
 * spcset(func, valp, valpp)
 *
 * This function takes various special characters (func), and
 * sets *valp to the current value of that character, and
 * *valpp to point to where in the "termbuf" structure that
 * value is kept.
 *
 * It returns the SLC_ level of support for this function.
 */

#ifndef	USE_TERMIO
int
spcset(int func, cc_t *valp, cc_t **valpp)
{
	switch(func) {
	case SLC_EOF:
		*valp = termbuf.tc.t_eofc;
		*valpp = (cc_t *)&termbuf.tc.t_eofc;
		return(SLC_VARIABLE);
	case SLC_EC:
		*valp = termbuf.sg.sg_erase;
		*valpp = (cc_t *)&termbuf.sg.sg_erase;
		return(SLC_VARIABLE);
	case SLC_EL:
		*valp = termbuf.sg.sg_kill;
		*valpp = (cc_t *)&termbuf.sg.sg_kill;
		return(SLC_VARIABLE);
	case SLC_IP:
		*valp = termbuf.tc.t_intrc;
		*valpp = (cc_t *)&termbuf.tc.t_intrc;
		return(SLC_VARIABLE|SLC_FLUSHIN|SLC_FLUSHOUT);
	case SLC_ABORT:
		*valp = termbuf.tc.t_quitc;
		*valpp = (cc_t *)&termbuf.tc.t_quitc;
		return(SLC_VARIABLE|SLC_FLUSHIN|SLC_FLUSHOUT);
	case SLC_XON:
		*valp = termbuf.tc.t_startc;
		*valpp = (cc_t *)&termbuf.tc.t_startc;
		return(SLC_VARIABLE);
	case SLC_XOFF:
		*valp = termbuf.tc.t_stopc;
		*valpp = (cc_t *)&termbuf.tc.t_stopc;
		return(SLC_VARIABLE);
	case SLC_AO:
		*valp = termbuf.ltc.t_flushc;
		*valpp = (cc_t *)&termbuf.ltc.t_flushc;
		return(SLC_VARIABLE);
	case SLC_SUSP:
		*valp = termbuf.ltc.t_suspc;
		*valpp = (cc_t *)&termbuf.ltc.t_suspc;
		return(SLC_VARIABLE);
	case SLC_EW:
		*valp = termbuf.ltc.t_werasc;
		*valpp = (cc_t *)&termbuf.ltc.t_werasc;
		return(SLC_VARIABLE);
	case SLC_RP:
		*valp = termbuf.ltc.t_rprntc;
		*valpp = (cc_t *)&termbuf.ltc.t_rprntc;
		return(SLC_VARIABLE);
	case SLC_LNEXT:
		*valp = termbuf.ltc.t_lnextc;
		*valpp = (cc_t *)&termbuf.ltc.t_lnextc;
		return(SLC_VARIABLE);
	case SLC_FORW1:
		*valp = termbuf.tc.t_brkc;
		*valpp = (cc_t *)&termbuf.ltc.t_lnextc;
		return(SLC_VARIABLE);
	case SLC_BRK:
	case SLC_SYNCH:
	case SLC_AYT:
	case SLC_EOR:
		*valp = (cc_t)0;
		*valpp = (cc_t *)0;
		return(SLC_DEFAULT);
	default:
		*valp = (cc_t)0;
		*valpp = (cc_t *)0;
		return(SLC_NOSUPPORT);
	}
}

#else	/* USE_TERMIO */


#define	setval(a, b)	*valp = termbuf.c_cc[a]; \
			*valpp = &termbuf.c_cc[a]; \
			return(b);
#define	defval(a) *valp = ((cc_t)a); *valpp = (cc_t *)0; return(SLC_DEFAULT);

int
spcset(int func, cc_t *valp, cc_t **valpp)
{
	switch(func) {
	case SLC_EOF:
		setval(VEOF, SLC_VARIABLE);
	case SLC_EC:
		setval(VERASE, SLC_VARIABLE);
	case SLC_EL:
		setval(VKILL, SLC_VARIABLE);
	case SLC_IP:
		setval(VINTR, SLC_VARIABLE|SLC_FLUSHIN|SLC_FLUSHOUT);
	case SLC_ABORT:
		setval(VQUIT, SLC_VARIABLE|SLC_FLUSHIN|SLC_FLUSHOUT);
	case SLC_XON:
#ifdef	VSTART
		setval(VSTART, SLC_VARIABLE);
#else
		defval(0x13);
#endif
	case SLC_XOFF:
#ifdef	VSTOP
		setval(VSTOP, SLC_VARIABLE);
#else
		defval(0x11);
#endif
	case SLC_EW:
#ifdef	VWERASE
		setval(VWERASE, SLC_VARIABLE);
#else
		defval(0);
#endif
	case SLC_RP:
#ifdef	VREPRINT
		setval(VREPRINT, SLC_VARIABLE);
#else
		defval(0);
#endif
	case SLC_LNEXT:
#ifdef	VLNEXT
		setval(VLNEXT, SLC_VARIABLE);
#else
		defval(0);
#endif
	case SLC_AO:
#if	!defined(VDISCARD) && defined(VFLUSHO)
# define VDISCARD VFLUSHO
#endif
#ifdef	VDISCARD
		setval(VDISCARD, SLC_VARIABLE|SLC_FLUSHOUT);
#else
		defval(0);
#endif
	case SLC_SUSP:
#ifdef	VSUSP
		setval(VSUSP, SLC_VARIABLE|SLC_FLUSHIN);
#else
		defval(0);
#endif
#ifdef	VEOL
	case SLC_FORW1:
		setval(VEOL, SLC_VARIABLE);
#endif
#ifdef	VEOL2
	case SLC_FORW2:
		setval(VEOL2, SLC_VARIABLE);
#endif
	case SLC_AYT:
#ifdef	VSTATUS
		setval(VSTATUS, SLC_VARIABLE);
#else
		defval(0);
#endif

	case SLC_BRK:
	case SLC_SYNCH:
	case SLC_EOR:
		defval(0);

	default:
		*valp = 0;
		*valpp = 0;
		return(SLC_NOSUPPORT);
	}
}
#endif	/* USE_TERMIO */

/*
 * getpty()
 *
 * Allocate a pty.  As a side effect, the external character
 * array "line" contains the name of the slave side.
 *
 * Returns the file descriptor of the opened pty.
 */
char line[32];

int
getpty(int *ptynum __unused)
{
	int p;
	const char *pn;

	p = posix_openpt(O_RDWR|O_NOCTTY);
	if (p < 0)
		return (-1);
	
	if (grantpt(p) == -1)
		return (-1);

	if (unlockpt(p) == -1)
		return (-1);
	
	pn = ptsname(p);
	if (pn == NULL)
		return (-1);
	
	if (strlcpy(line, pn, sizeof line) >= sizeof line)
		return (-1);

	return (p);
}

#ifdef	LINEMODE
/*
 * tty_flowmode()	Find out if flow control is enabled or disabled.
 * tty_linemode()	Find out if linemode (external processing) is enabled.
 * tty_setlinemod(on)	Turn on/off linemode.
 * tty_isecho()		Find out if echoing is turned on.
 * tty_setecho(on)	Enable/disable character echoing.
 * tty_israw()		Find out if terminal is in RAW mode.
 * tty_binaryin(on)	Turn on/off BINARY on input.
 * tty_binaryout(on)	Turn on/off BINARY on output.
 * tty_isediting()	Find out if line editing is enabled.
 * tty_istrapsig()	Find out if signal trapping is enabled.
 * tty_setedit(on)	Turn on/off line editing.
 * tty_setsig(on)	Turn on/off signal trapping.
 * tty_issofttab()	Find out if tab expansion is enabled.
 * tty_setsofttab(on)	Turn on/off soft tab expansion.
 * tty_islitecho()	Find out if typed control chars are echoed literally
 * tty_setlitecho()	Turn on/off literal echo of control chars
 * tty_tspeed(val)	Set transmit speed to val.
 * tty_rspeed(val)	Set receive speed to val.
 */


int
tty_linemode(void)
{
#ifndef	USE_TERMIO
	return(termbuf.state & TS_EXTPROC);
#else
	return(termbuf.c_lflag & EXTPROC);
#endif
}

void
tty_setlinemode(int on)
{
#ifdef	TIOCEXT
	set_termbuf();
	(void) ioctl(pty, TIOCEXT, (char *)&on);
	init_termbuf();
#else	/* !TIOCEXT */
# ifdef	EXTPROC
	if (on)
		termbuf.c_lflag |= EXTPROC;
	else
		termbuf.c_lflag &= ~EXTPROC;
# endif
#endif	/* TIOCEXT */
}
#endif	/* LINEMODE */

int
tty_isecho(void)
{
#ifndef USE_TERMIO
	return (termbuf.sg.sg_flags & ECHO);
#else
	return (termbuf.c_lflag & ECHO);
#endif
}

int
tty_flowmode(void)
{
#ifndef USE_TERMIO
	return(((termbuf.tc.t_startc) > 0 && (termbuf.tc.t_stopc) > 0) ? 1 : 0);
#else
	return((termbuf.c_iflag & IXON) ? 1 : 0);
#endif
}

int
tty_restartany(void)
{
#ifndef USE_TERMIO
# ifdef	DECCTQ
	return((termbuf.lflags & DECCTQ) ? 0 : 1);
# else
	return(-1);
# endif
#else
	return((termbuf.c_iflag & IXANY) ? 1 : 0);
#endif
}

void
tty_setecho(int on)
{
#ifndef	USE_TERMIO
	if (on)
		termbuf.sg.sg_flags |= ECHO|CRMOD;
	else
		termbuf.sg.sg_flags &= ~(ECHO|CRMOD);
#else
	if (on)
		termbuf.c_lflag |= ECHO;
	else
		termbuf.c_lflag &= ~ECHO;
#endif
}

int
tty_israw(void)
{
#ifndef USE_TERMIO
	return(termbuf.sg.sg_flags & RAW);
#else
	return(!(termbuf.c_lflag & ICANON));
#endif
}

#ifdef	AUTHENTICATION
#if	defined(NO_LOGIN_F) && defined(LOGIN_R)
int
tty_setraw(int on)
{
#  ifndef USE_TERMIO
	if (on)
		termbuf.sg.sg_flags |= RAW;
	else
		termbuf.sg.sg_flags &= ~RAW;
#  else
	if (on)
		termbuf.c_lflag &= ~ICANON;
	else
		termbuf.c_lflag |= ICANON;
#  endif
}
#endif
#endif /* AUTHENTICATION */

void
tty_binaryin(int on)
{
#ifndef	USE_TERMIO
	if (on)
		termbuf.lflags |= LPASS8;
	else
		termbuf.lflags &= ~LPASS8;
#else
	if (on) {
		termbuf.c_iflag &= ~ISTRIP;
	} else {
		termbuf.c_iflag |= ISTRIP;
	}
#endif
}

void
tty_binaryout(int on)
{
#ifndef	USE_TERMIO
	if (on)
		termbuf.lflags |= LLITOUT;
	else
		termbuf.lflags &= ~LLITOUT;
#else
	if (on) {
		termbuf.c_cflag &= ~(CSIZE|PARENB);
		termbuf.c_cflag |= CS8;
		termbuf.c_oflag &= ~OPOST;
	} else {
		termbuf.c_cflag &= ~CSIZE;
		termbuf.c_cflag |= CS7|PARENB;
		termbuf.c_oflag |= OPOST;
	}
#endif
}

int
tty_isbinaryin(void)
{
#ifndef	USE_TERMIO
	return(termbuf.lflags & LPASS8);
#else
	return(!(termbuf.c_iflag & ISTRIP));
#endif
}

int
tty_isbinaryout(void)
{
#ifndef	USE_TERMIO
	return(termbuf.lflags & LLITOUT);
#else
	return(!(termbuf.c_oflag&OPOST));
#endif
}

#ifdef	LINEMODE
int
tty_isediting(void)
{
#ifndef USE_TERMIO
	return(!(termbuf.sg.sg_flags & (CBREAK|RAW)));
#else
	return(termbuf.c_lflag & ICANON);
#endif
}

int
tty_istrapsig(void)
{
#ifndef USE_TERMIO
	return(!(termbuf.sg.sg_flags&RAW));
#else
	return(termbuf.c_lflag & ISIG);
#endif
}

void
tty_setedit(int on)
{
#ifndef USE_TERMIO
	if (on)
		termbuf.sg.sg_flags &= ~CBREAK;
	else
		termbuf.sg.sg_flags |= CBREAK;
#else
	if (on)
		termbuf.c_lflag |= ICANON;
	else
		termbuf.c_lflag &= ~ICANON;
#endif
}

void
tty_setsig(int on)
{
#ifndef	USE_TERMIO
	if (on)
		;
#else
	if (on)
		termbuf.c_lflag |= ISIG;
	else
		termbuf.c_lflag &= ~ISIG;
#endif
}
#endif	/* LINEMODE */

int
tty_issofttab(void)
{
#ifndef	USE_TERMIO
	return (termbuf.sg.sg_flags & XTABS);
#else
# ifdef	OXTABS
	return (termbuf.c_oflag & OXTABS);
# endif
# ifdef	TABDLY
	return ((termbuf.c_oflag & TABDLY) == TAB3);
# endif
#endif
}

void
tty_setsofttab(int on)
{
#ifndef	USE_TERMIO
	if (on)
		termbuf.sg.sg_flags |= XTABS;
	else
		termbuf.sg.sg_flags &= ~XTABS;
#else
	if (on) {
# ifdef	OXTABS
		termbuf.c_oflag |= OXTABS;
# endif
# ifdef	TABDLY
		termbuf.c_oflag &= ~TABDLY;
		termbuf.c_oflag |= TAB3;
# endif
	} else {
# ifdef	OXTABS
		termbuf.c_oflag &= ~OXTABS;
# endif
# ifdef	TABDLY
		termbuf.c_oflag &= ~TABDLY;
		termbuf.c_oflag |= TAB0;
# endif
	}
#endif
}

int
tty_islitecho(void)
{
#ifndef	USE_TERMIO
	return (!(termbuf.lflags & LCTLECH));
#else
# ifdef	ECHOCTL
	return (!(termbuf.c_lflag & ECHOCTL));
# endif
# ifdef	TCTLECH
	return (!(termbuf.c_lflag & TCTLECH));
# endif
# if	!defined(ECHOCTL) && !defined(TCTLECH)
	return (0);	/* assumes ctl chars are echoed '^x' */
# endif
#endif
}

void
tty_setlitecho(int on)
{
#ifndef	USE_TERMIO
	if (on)
		termbuf.lflags &= ~LCTLECH;
	else
		termbuf.lflags |= LCTLECH;
#else
# ifdef	ECHOCTL
	if (on)
		termbuf.c_lflag &= ~ECHOCTL;
	else
		termbuf.c_lflag |= ECHOCTL;
# endif
# ifdef	TCTLECH
	if (on)
		termbuf.c_lflag &= ~TCTLECH;
	else
		termbuf.c_lflag |= TCTLECH;
# endif
#endif
}

int
tty_iscrnl(void)
{
#ifndef	USE_TERMIO
	return (termbuf.sg.sg_flags & CRMOD);
#else
	return (termbuf.c_iflag & ICRNL);
#endif
}

void
tty_tspeed(int val)
{
#ifdef	DECODE_BAUD
	struct termspeeds *tp;

	for (tp = termspeeds; (tp->speed != -1) && (val > tp->speed); tp++)
		;
	if (tp->speed == -1)	/* back up to last valid value */
		--tp;
	cfsetospeed(&termbuf, tp->value);
#else	/* DECODE_BAUD */
	cfsetospeed(&termbuf, val);
#endif	/* DECODE_BAUD */
}

void
tty_rspeed(int val)
{
#ifdef	DECODE_BAUD
	struct termspeeds *tp;

	for (tp = termspeeds; (tp->speed != -1) && (val > tp->speed); tp++)
		;
	if (tp->speed == -1)	/* back up to last valid value */
		--tp;
	cfsetispeed(&termbuf, tp->value);
#else	/* DECODE_BAUD */
	cfsetispeed(&termbuf, val);
#endif	/* DECODE_BAUD */
}

/*
 * getptyslave()
 *
 * Open the slave side of the pty, and do any initialization
 * that is necessary.
 */
static void
getptyslave(void)
{
	int t = -1;
	char erase;

# ifdef	LINEMODE
	int waslm;
# endif
# ifdef	TIOCGWINSZ
	struct winsize ws;
	extern int def_row, def_col;
# endif
	extern int def_tspeed, def_rspeed;
	/*
	 * Opening the slave side may cause initilization of the
	 * kernel tty structure.  We need remember the state of
	 * 	if linemode was turned on
	 *	terminal window size
	 *	terminal speed
	 *	erase character
	 * so that we can re-set them if we need to.
	 */
# ifdef	LINEMODE
	waslm = tty_linemode();
# endif
	erase = termbuf.c_cc[VERASE];

	/*
	 * Make sure that we don't have a controlling tty, and
	 * that we are the session (process group) leader.
	 */
# ifdef	TIOCNOTTY
	t = open(_PATH_TTY, O_RDWR);
	if (t >= 0) {
		(void) ioctl(t, TIOCNOTTY, (char *)0);
		(void) close(t);
	}
# endif

	t = cleanopen(line);
	if (t < 0)
		fatalperror(net, line);


	/*
	 * set up the tty modes as we like them to be.
	 */
	init_termbuf();
# ifdef	TIOCGWINSZ
	if (def_row || def_col) {
		memset((char *)&ws, 0, sizeof(ws));
		ws.ws_col = def_col;
		ws.ws_row = def_row;
		(void)ioctl(t, TIOCSWINSZ, (char *)&ws);
	}
# endif

	/*
	 * Settings for sgtty based systems
	 */
# ifndef	USE_TERMIO
	termbuf.sg.sg_flags |= CRMOD|ANYP|ECHO|XTABS;
# endif	/* USE_TERMIO */

	/*
	 * Settings for all other termios/termio based
	 * systems, other than 4.4BSD.  In 4.4BSD the
	 * kernel does the initial terminal setup.
	 */
	tty_rspeed((def_rspeed > 0) ? def_rspeed : 9600);
	tty_tspeed((def_tspeed > 0) ? def_tspeed : 9600);
	if (erase)
		termbuf.c_cc[VERASE] = erase;
# ifdef	LINEMODE
	if (waslm)
		tty_setlinemode(1);
# endif	/* LINEMODE */

	/*
	 * Set the tty modes, and make this our controlling tty.
	 */
	set_termbuf();
	if (login_tty(t) == -1)
		fatalperror(net, "login_tty");
	if (net > 2)
		(void) close(net);
#ifdef	AUTHENTICATION
#if	defined(NO_LOGIN_F) && defined(LOGIN_R)
	/*
	 * Leave the pty open so that we can write out the rlogin
	 * protocol for /bin/login, if the authentication works.
	 */
#else
	if (pty > 2) {
		(void) close(pty);
		pty = -1;
	}
#endif
#endif /* AUTHENTICATION */
}

#ifndef	O_NOCTTY
#define	O_NOCTTY	0
#endif
/*
 * Open the specified slave side of the pty,
 * making sure that we have a clean tty.
 */
int
cleanopen(char *li)
{
	int t;

	/*
	 * Make sure that other people can't open the
	 * slave side of the connection.
	 */
	(void) chown(li, 0, 0);
	(void) chmod(li, 0600);

	(void) revoke(li);

	t = open(line, O_RDWR|O_NOCTTY);

	if (t < 0)
		return(-1);

	return(t);
}

/*
 * startslave(host)
 *
 * Given a hostname, do whatever
 * is necessary to startup the login process on the slave side of the pty.
 */

/* ARGSUSED */
void
startslave(char *host, int autologin, char *autoname)
{
	int i;

#ifdef	AUTHENTICATION
	if (!autoname || !autoname[0])
		autologin = 0;

	if (autologin < auth_level) {
		fatal(net, "Authorization failed");
		exit(1);
	}
#endif


	if ((i = fork()) < 0)
		fatalperror(net, "fork");
	if (i) {
	} else {
		getptyslave();
		start_login(host, autologin, autoname);
		/*NOTREACHED*/
	}
}

void
init_env(void)
{
	char **envp;

	envp = envinit;
	if ((*envp = getenv("TZ")))
		*envp++ -= 3;
	*envp = 0;
	environ = envinit;
}


/*
 * start_login(host)
 *
 * Assuming that we are now running as a child processes, this
 * function will turn us into the login process.
 */

#ifndef AUTHENTICATION
#define undef1 __unused
#else
#define undef1
#endif

void
start_login(char *host undef1, int autologin undef1, char *name undef1)
{
	char **argv;
	char *user;

	user = getenv("USER");
	user = (user != NULL) ? strdup(user) : NULL;

	scrub_env();

	/*
	 * -h : pass on name of host.
	 *		WARNING:  -h is accepted by login if and only if
	 *			getuid() == 0.
	 * -p : don't clobber the environment (so terminal type stays set).
	 *
	 * -f : force this login, he has already been authenticated
	 */
	argv = addarg(0, "login");

#if	!defined(NO_LOGIN_H)
#ifdef	AUTHENTICATION
# if	defined(NO_LOGIN_F) && defined(LOGIN_R)
	/*
	 * Don't add the "-h host" option if we are going
	 * to be adding the "-r host" option down below...
	 */
	if ((auth_level < 0) || (autologin != AUTH_VALID))
# endif
#endif /* AUTHENTICATION */
	{
		argv = addarg(argv, "-h");
		argv = addarg(argv, host);
	}
#endif
#if	!defined(NO_LOGIN_P)
	argv = addarg(argv, "-p");
#endif
#ifdef	LINEMODE
	/*
	 * Set the environment variable "LINEMODE" to either
	 * "real" or "kludge" if we are operating in either
	 * real or kludge linemode.
	 */
	if (lmodetype == REAL_LINEMODE)
		setenv("LINEMODE", "real", 1);
# ifdef KLUDGELINEMODE
	else if (lmodetype == KLUDGE_LINEMODE || lmodetype == KLUDGE_OK)
		setenv("LINEMODE", "kludge", 1);
# endif
#endif
#ifdef	BFTPDAEMON
	/*
	 * Are we working as the bftp daemon?  If so, then ask login
	 * to start bftp instead of shell.
	 */
	if (bftpd) {
		argv = addarg(argv, "-e");
		argv = addarg(argv, BFTPPATH);
	} else
#endif
#ifdef	AUTHENTICATION
	if (auth_level >= 0 && autologin == AUTH_VALID) {
# if	!defined(NO_LOGIN_F)
		argv = addarg(argv, "-f");
		argv = addarg(argv, "--");
		argv = addarg(argv, name);
# else
#  if defined(LOGIN_R)
		/*
		 * We don't have support for "login -f", but we
		 * can fool /bin/login into thinking that we are
		 * rlogind, and allow us to log in without a
		 * password.  The rlogin protocol expects
		 *	local-user\0remote-user\0term/speed\0
		 */

		if (pty > 2) {
			char *cp;
			char speed[128];
			int isecho, israw, xpty, len;
			extern int def_rspeed;
#  ifndef LOGIN_HOST
			/*
			 * Tell login that we are coming from "localhost".
			 * If we passed in the real host name, then the
			 * user would have to allow .rhost access from
			 * every machine that they want authenticated
			 * access to work from, which sort of defeats
			 * the purpose of an authenticated login...
			 * So, we tell login that the session is coming
			 * from "localhost", and the user will only have
			 * to have "localhost" in their .rhost file.
			 */
#			define LOGIN_HOST "localhost"
#  endif
			argv = addarg(argv, "-r");
			argv = addarg(argv, LOGIN_HOST);

			xpty = pty;
			pty = 0;
			init_termbuf();
			isecho = tty_isecho();
			israw = tty_israw();
			if (isecho || !israw) {
				tty_setecho(0);		/* Turn off echo */
				tty_setraw(1);		/* Turn on raw */
				set_termbuf();
			}
			len = strlen(name)+1;
			write(xpty, name, len);
			write(xpty, name, len);
			snprintf(speed, sizeof(speed),
				"%s/%d", (cp = getenv("TERM")) ? cp : "",
				(def_rspeed > 0) ? def_rspeed : 9600);
			len = strlen(speed)+1;
			write(xpty, speed, len);

			if (isecho || !israw) {
				init_termbuf();
				tty_setecho(isecho);
				tty_setraw(israw);
				set_termbuf();
				if (!israw) {
					/*
					 * Write a newline to ensure
					 * that login will be able to
					 * read the line...
					 */
					write(xpty, "\n", 1);
				}
			}
			pty = xpty;
		}
#  else
		argv = addarg(argv, "--");
		argv = addarg(argv, name);
#  endif
# endif
	} else
#endif
	if (user != NULL) {
 		argv = addarg(argv, "--");
		argv = addarg(argv, user);
#if	defined(LOGIN_ARGS) && defined(NO_LOGIN_P)
		{
			char **cpp;
			for (cpp = environ; *cpp; cpp++)
				argv = addarg(argv, *cpp);
		}
#endif
	}
#ifdef	AUTHENTICATION
#if	defined(NO_LOGIN_F) && defined(LOGIN_R)
	if (pty > 2)
		close(pty);
#endif
#endif /* AUTHENTICATION */
	closelog();

	if (user != NULL)
		free(user);

	if (altlogin == NULL) {
		altlogin = _PATH_LOGIN;
	}
	execv(altlogin, argv);

	syslog(LOG_ERR, "%s: %m", altlogin);
	fatalperror(net, altlogin);
	/*NOTREACHED*/
}

static char **
addarg(char **argv, const char *val)
{
	char **cpp;

	if (argv == NULL) {
		/*
		 * 10 entries, a leading length, and a null
		 */
		argv = (char **)malloc(sizeof(*argv) * 12);
		if (argv == NULL)
			fatal(net, "failure allocating argument space");
		*argv++ = (char *)10;
		*argv = NULL;
	}
	for (cpp = argv; *cpp != NULL; cpp++)
		;
	if (cpp == &argv[(intptr_t)argv[-1]]) {
		--argv;
		*argv = (char *)((intptr_t)(*argv) + 10);
		argv = (char **)realloc(argv,
		    sizeof(*argv)*((intptr_t)(*argv) + 2));
		if (argv == NULL)
			fatal(net, "failure allocating argument space");
		argv++;
		cpp = &argv[(intptr_t)argv[-1] - 10];
	}
<<<<<<< HEAD
	*cpp++ = strdup(val);
	*cpp = NULL;
=======
	if ((*cpp++ = strdup(val)) == NULL)
		fatal(net, "failure allocating argument space");
	*cpp = 0;
>>>>>>> 9777ffde
	return(argv);
}

/*
 * scrub_env()
 *
 * We only accept the environment variables listed below.
 */
void
scrub_env(void)
{
	static const char *rej[] = {
		"TERMCAP=/",
		NULL
	};

	static const char *acc[] = {
		"XAUTH=", "XAUTHORITY=", "DISPLAY=",
		"TERM=",
		"EDITOR=",
		"PAGER=",
		"LOGNAME=",
		"POSIXLY_CORRECT=",
		"PRINTER=",
		NULL
	};

	char **cpp, **cpp2;
	const char **p;
	char ** new_environ;
	size_t count;

	/* Allocate space for scrubbed environment. */
	for (count = 1, cpp = environ; *cpp; count++, cpp++)
		continue;
	if ((new_environ = malloc(count * sizeof(char *))) == NULL) {
		environ = NULL;
		return;
	}

 	for (cpp2 = new_environ, cpp = environ; *cpp; cpp++) {
		int reject_it = 0;

		for(p = rej; *p; p++)
			if(strncmp(*cpp, *p, strlen(*p)) == 0) {
				reject_it = 1;
				break;
			}
		if (reject_it)
			continue;

		for(p = acc; *p; p++)
			if(strncmp(*cpp, *p, strlen(*p)) == 0)
				break;
		if(*p != NULL) {
			if ((*cpp2++ = strdup(*cpp)) == NULL) {
				environ = new_environ;
				return;
			}
		}
 	}
	*cpp2 = NULL;
	environ = new_environ;
}

/*
 * cleanup()
 *
 * This is the routine to call when we are all through, to
 * clean up anything that needs to be cleaned up.
 */
/* ARGSUSED */
void
cleanup(int sig __unused)
{

	(void) shutdown(net, SHUT_RDWR);
	_exit(1);
}<|MERGE_RESOLUTION|>--- conflicted
+++ resolved
@@ -1175,14 +1175,9 @@
 		argv++;
 		cpp = &argv[(intptr_t)argv[-1] - 10];
 	}
-<<<<<<< HEAD
-	*cpp++ = strdup(val);
-	*cpp = NULL;
-=======
 	if ((*cpp++ = strdup(val)) == NULL)
 		fatal(net, "failure allocating argument space");
-	*cpp = 0;
->>>>>>> 9777ffde
+	*cpp = NULL;
 	return(argv);
 }
 
