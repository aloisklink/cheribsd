--- conflicted
+++ resolved
@@ -114,11 +114,7 @@
 	unsigned long vmin = 0;
 	size_t len = sizeof(vmin);
 #endif
-<<<<<<< HEAD
-#if !defined(__aarch64__) && !defined(__riscv__) && !defined(__CHERI_PURE_CAPABILITY__)
-=======
-#if !defined(__aarch64__) && !defined(__riscv)
->>>>>>> 3364e8ae
+#if !defined(__aarch64__) && !defined(__riscv) && !defined(__CHERI_PURE_CAPABILITY__)
 	void *invalid_ptr;
 #endif
 	int null_errno = ENOMEM;	/* error expected for NULL */
@@ -170,11 +166,7 @@
 	ATF_REQUIRE_ERRNO(ENOMEM, munlock(buf, page) == -1);
 
 /* There is no sbrk on AArch64 and RISC-V */
-<<<<<<< HEAD
-#if !defined(__aarch64__) && !defined(__riscv__) && !defined(__CHERI_PURE_CAPABILITY__)
-=======
-#if !defined(__aarch64__) && !defined(__riscv)
->>>>>>> 3364e8ae
+#if !defined(__aarch64__) && !defined(__riscv) && !defined(__CHERI_PURE_CAPABILITY__)
 	/*
 	 * These are permitted to fail (EINVAL) but do not on NetBSD
 	 */
