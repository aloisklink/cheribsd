/* $NetBSD: t_mlock.c,v 1.5 2014/02/26 20:49:26 martin Exp $ */

/*-
 * Copyright (c) 2012 The NetBSD Foundation, Inc.
 * All rights reserved.
 *
 * This code is derived from software contributed to The NetBSD Foundation
 * by Jukka Ruohonen.
 *
 * Redistribution and use in source and binary forms, with or without
 * modification, are permitted provided that the following conditions
 * are met:
 * 1. Redistributions of source code must retain the above copyright
 *    notice, this list of conditions and the following disclaimer.
 * 2. Redistributions in binary form must reproduce the above copyright
 *    notice, this list of conditions and the following disclaimer in the
 *    documentation and/or other materials provided with the distribution.
 *
 * THIS SOFTWARE IS PROVIDED BY THE NETBSD FOUNDATION, INC. AND CONTRIBUTORS
 * ``AS IS'' AND ANY EXPRESS OR IMPLIED WARRANTIES, INCLUDING, BUT NOT LIMITED
 * TO, THE IMPLIED WARRANTIES OF MERCHANTABILITY AND FITNESS FOR A PARTICULAR
 * PURPOSE ARE DISCLAIMED.  IN NO EVENT SHALL THE FOUNDATION OR CONTRIBUTORS
 * BE LIABLE FOR ANY DIRECT, INDIRECT, INCIDENTAL, SPECIAL, EXEMPLARY, OR
 * CONSEQUENTIAL DAMAGES (INCLUDING, BUT NOT LIMITED TO, PROCUREMENT OF
 * SUBSTITUTE GOODS OR SERVICES; LOSS OF USE, DATA, OR PROFITS; OR BUSINESS
 * INTERRUPTION) HOWEVER CAUSED AND ON ANY THEORY OF LIABILITY, WHETHER IN
 * CONTRACT, STRICT LIABILITY, OR TORT (INCLUDING NEGLIGENCE OR OTHERWISE)
 * ARISING IN ANY WAY OUT OF THE USE OF THIS SOFTWARE, EVEN IF ADVISED OF THE
 * POSSIBILITY OF SUCH DAMAGE.
 */
#include <sys/cdefs.h>
__RCSID("$NetBSD: t_mlock.c,v 1.5 2014/02/26 20:49:26 martin Exp $");

#ifdef __FreeBSD__
#include <sys/types.h>
#endif
#include <sys/mman.h>
#include <sys/resource.h>
#include <sys/sysctl.h>
#include <sys/wait.h>

#include <errno.h>
#include <atf-c.h>
#include <stdint.h>
#include <stdio.h>
#include <stdlib.h>
#include <unistd.h>

#ifdef __FreeBSD__
#include <limits.h>
#define _KMEMUSER
#include <machine/vmparam.h>
#endif

static long page = 0;

#ifdef __FreeBSD__
#define	VM_MAX_WIRED "vm.max_wired"

static void
vm_max_wired_sysctl(int *old_value, int *new_value)
{
	size_t old_len;
	size_t new_len = (new_value == NULL ? 0 : sizeof(int));

	if (old_value == NULL)
		printf("Setting the new value to %d\n", *new_value);
	else {
		ATF_REQUIRE_MSG(sysctlbyname(VM_MAX_WIRED, NULL, &old_len,
		    new_value, new_len) == 0,
		    "sysctlbyname(%s) failed: %s", VM_MAX_WIRED, strerror(errno));
	}

	ATF_REQUIRE_MSG(sysctlbyname(VM_MAX_WIRED, old_value, &old_len,
	    new_value, new_len) == 0,
	    "sysctlbyname(%s) failed: %s", VM_MAX_WIRED, strerror(errno));

	if (old_value != NULL)
		printf("Saved the old value (%d)\n", *old_value);
}

static void
set_vm_max_wired(int new_value)
{
	FILE *fp;
	int old_value;

	fp = fopen(VM_MAX_WIRED, "w");
	if (fp == NULL) {
		atf_tc_skip("could not open %s for writing: %s",
		    VM_MAX_WIRED, strerror(errno));
		return;
	}

	vm_max_wired_sysctl(&old_value, NULL);

	ATF_REQUIRE_MSG(fprintf(fp, "%d", old_value) > 0,
	    "saving %s failed", VM_MAX_WIRED);

	fclose(fp);

	vm_max_wired_sysctl(NULL, &new_value);
}

static void
restore_vm_max_wired(void)
{
	FILE *fp;
	int saved_max_wired;

	fp = fopen(VM_MAX_WIRED, "r");
	if (fp == NULL) {
		perror("fopen failed\n");
		return;
	}

	if (fscanf(fp, "%d", &saved_max_wired) != 1) {
		perror("fscanf failed\n");
		fclose(fp);
		return;
	}

	fclose(fp);
	printf("old value in %s: %d\n", VM_MAX_WIRED, saved_max_wired);

	if (saved_max_wired == 0) /* This will cripple the test host */
		return;

	vm_max_wired_sysctl(NULL, &saved_max_wired);
}
#endif

ATF_TC(mlock_clip);
ATF_TC_HEAD(mlock_clip, tc)
{
	atf_tc_set_md_var(tc, "descr", "Test with mlock(2) that UVM only "
	    "clips if the clip address is within the entry (PR kern/44788)");
}

ATF_TC_BODY(mlock_clip, tc)
{
	void *buf;

	buf = malloc(page);
	ATF_REQUIRE(buf != NULL);

	if (page < 1024)
		atf_tc_skip("page size too small");

	for (size_t i = page; i >= 1; i = i - 1024) {
		(void)mlock(buf, page - i);
		(void)munlock(buf, page - i);
	}

	free(buf);
}

#ifdef __FreeBSD__
ATF_TC_WITH_CLEANUP(mlock_err);
#else
ATF_TC(mlock_err);
#endif
ATF_TC_HEAD(mlock_err, tc)
{
	atf_tc_set_md_var(tc, "descr",
	    "Test error conditions in mlock(2) and munlock(2)");
#ifdef __FreeBSD__
	atf_tc_set_md_var(tc, "require.config", "allow_sysctl_side_effects");
	atf_tc_set_md_var(tc, "require.user", "root");
#endif
}

ATF_TC_BODY(mlock_err, tc)
{
#ifdef __NetBSD__
	unsigned long vmin = 0;
	size_t len = sizeof(vmin);
#endif
<<<<<<< HEAD
#if defined(__aarch64__) || defined(__CHERI_PURE_CAPABILITY__)
=======
#if !defined(__aarch64__) && !defined(__riscv__)
>>>>>>> 010eabe6
	void *invalid_ptr;
#endif
	int null_errno = ENOMEM;	/* error expected for NULL */

#ifdef __FreeBSD__
#ifdef VM_MIN_ADDRESS
	if ((uintptr_t)VM_MIN_ADDRESS > 0)
		null_errno = EINVAL;	/* NULL is not inside user VM */
#endif
	/* Set max_wired really really high to avoid EAGAIN */
	set_vm_max_wired(INT_MAX);
#else
	if (sysctlbyname("vm.minaddress", &vmin, &len, NULL, 0) != 0)
		atf_tc_fail("failed to read vm.minaddress");

	if (vmin > 0)
		null_errno = EINVAL;	/* NULL is not inside user VM */
#endif

	errno = 0;
	ATF_REQUIRE_ERRNO(null_errno, mlock(NULL, page) == -1);

	errno = 0;
	ATF_REQUIRE_ERRNO(null_errno, mlock((char *)0, page) == -1);

	errno = 0;
	ATF_REQUIRE_ERRNO(EINVAL, mlock((char *)-1, page) == -1);

	errno = 0;
	ATF_REQUIRE_ERRNO(null_errno, munlock(NULL, page) == -1);

	errno = 0;
	ATF_REQUIRE_ERRNO(null_errno, munlock((char *)0, page) == -1);

	errno = 0;
	ATF_REQUIRE_ERRNO(EINVAL, munlock((char *)-1, page) == -1);

<<<<<<< HEAD
#if defined(__aarch64__) || defined (__CHERI_PURE_CAPABILITY__)
=======
/* There is no sbrk on AArch64 and RISC-V */
#if !defined(__aarch64__) && !defined(__riscv__)
>>>>>>> 010eabe6
	/*
	 * Try to create a pointer to an unmapped page - first after current
	 * brk will likely do.
	 */
	invalid_ptr = (void*)(((uintptr_t)sbrk(0)+page) & ~(page-1));
	printf("testing with (hopefully) invalid pointer %p\n", invalid_ptr);

	errno = 0;
	ATF_REQUIRE_ERRNO(ENOMEM, mlock(invalid_ptr, page) == -1);

	errno = 0;
	ATF_REQUIRE_ERRNO(ENOMEM, munlock(invalid_ptr, page) == -1);
#endif
}

#ifdef __FreeBSD__
ATF_TC_CLEANUP(mlock_err, tc)
{

	restore_vm_max_wired();
}
#endif

ATF_TC(mlock_limits);
ATF_TC_HEAD(mlock_limits, tc)
{
	atf_tc_set_md_var(tc, "descr", "Test system limits with mlock(2)");
}

ATF_TC_BODY(mlock_limits, tc)
{
	struct rlimit res;
	void *buf;
	pid_t pid;
	int sta;

	buf = malloc(page);
	ATF_REQUIRE(buf != NULL);

	pid = fork();
	ATF_REQUIRE(pid >= 0);

	if (pid == 0) {

		for (ssize_t i = page; i >= 2; i -= 100) {

			res.rlim_cur = i - 1;
			res.rlim_max = i - 1;

			(void)fprintf(stderr, "trying to lock %zd bytes "
			    "with %zu byte limit\n", i, (size_t)res.rlim_cur);

			if (setrlimit(RLIMIT_MEMLOCK, &res) != 0)
				_exit(EXIT_FAILURE);

			errno = 0;

#ifdef __FreeBSD__
			/*
			 * NetBSD doesn't conform to POSIX with ENOMEM requirement;
			 * FreeBSD does.
			 *
			 * See: NetBSD PR # kern/48962 for more details.
			 */
			if (mlock(buf, i) != -1 || errno != ENOMEM) {
#else
			if (mlock(buf, i) != -1 || errno != EAGAIN) {
#endif
				(void)munlock(buf, i);
				_exit(EXIT_FAILURE);
			}
		}

		_exit(EXIT_SUCCESS);
	}

	(void)wait(&sta);

	if (WIFEXITED(sta) == 0 || WEXITSTATUS(sta) != EXIT_SUCCESS)
		atf_tc_fail("mlock(2) locked beyond system limits");

	free(buf);
}

#ifdef __FreeBSD__
ATF_TC_WITH_CLEANUP(mlock_mmap);
#else
ATF_TC(mlock_mmap);
#endif
ATF_TC_HEAD(mlock_mmap, tc)
{
	atf_tc_set_md_var(tc, "descr", "Test mlock(2)-mmap(2) interaction");
#ifdef __FreeBSD__
	atf_tc_set_md_var(tc, "require.config", "allow_sysctl_side_effects");
	atf_tc_set_md_var(tc, "require.user", "root");
#endif
}

ATF_TC_BODY(mlock_mmap, tc)
{
#ifdef __NetBSD__
	static const int flags = MAP_ANON | MAP_PRIVATE | MAP_WIRED;
#else
	static const int flags = MAP_ANON | MAP_PRIVATE;
#endif
	void *buf;

#ifdef __FreeBSD__
	/* Set max_wired really really high to avoid EAGAIN */
	set_vm_max_wired(INT_MAX);
#endif

	/*
	 * Make a wired RW mapping and check that mlock(2)
	 * does not fail for the (already locked) mapping.
	 */
	buf = mmap(NULL, page, PROT_READ | PROT_WRITE, flags, -1, 0);

	ATF_REQUIRE(buf != MAP_FAILED);
#ifdef __FreeBSD__
	/*
	 * The duplicate mlock call is added to ensure that the call works
	 * as described above without MAP_WIRED support.
	 */
	ATF_REQUIRE(mlock(buf, page) == 0);
#endif
	ATF_REQUIRE(mlock(buf, page) == 0);
	ATF_REQUIRE(munlock(buf, page) == 0);
	ATF_REQUIRE(munmap(buf, page) == 0);
	ATF_REQUIRE(munlock(buf, page) != 0);

	/*
	 * But it should be impossible to mlock(2) a PROT_NONE mapping.
	 */
	buf = mmap(NULL, page, PROT_NONE, flags, -1, 0);

	ATF_REQUIRE(buf != MAP_FAILED);
#ifdef __FreeBSD__
	ATF_REQUIRE_ERRNO(ENOMEM, mlock(buf, page) != 0);
#else
	ATF_REQUIRE(mlock(buf, page) != 0);
#endif
	ATF_REQUIRE(munmap(buf, page) == 0);
}

#ifdef __FreeBSD__
ATF_TC_CLEANUP(mlock_mmap, tc)
{

	restore_vm_max_wired();
}
#endif

#ifdef __FreeBSD__
ATF_TC_WITH_CLEANUP(mlock_nested);
#else
ATF_TC(mlock_nested);
#endif
ATF_TC_HEAD(mlock_nested, tc)
{
	atf_tc_set_md_var(tc, "descr",
	    "Test that consecutive mlock(2) calls succeed");
#ifdef __FreeBSD__
	atf_tc_set_md_var(tc, "require.config", "allow_sysctl_side_effects");
	atf_tc_set_md_var(tc, "require.user", "root");
#endif
}

ATF_TC_BODY(mlock_nested, tc)
{
	const size_t maxiter = 100;
	void *buf;

#ifdef __FreeBSD__
	/* Set max_wired really really high to avoid EAGAIN */
	set_vm_max_wired(INT_MAX);
#endif

	buf = malloc(page);
	ATF_REQUIRE(buf != NULL);

	for (size_t i = 0; i < maxiter; i++)
		ATF_REQUIRE(mlock(buf, page) == 0);

	ATF_REQUIRE(munlock(buf, page) == 0);
	free(buf);
}

#ifdef __FreeBSD__
ATF_TC_CLEANUP(mlock_nested, tc)
{

	restore_vm_max_wired();
}
#endif

ATF_TP_ADD_TCS(tp)
{

	page = sysconf(_SC_PAGESIZE);
	ATF_REQUIRE(page >= 0);

	ATF_TP_ADD_TC(tp, mlock_clip);
	ATF_TP_ADD_TC(tp, mlock_err);
	ATF_TP_ADD_TC(tp, mlock_limits);
	ATF_TP_ADD_TC(tp, mlock_mmap);
	ATF_TP_ADD_TC(tp, mlock_nested);

	return atf_no_error();
}<|MERGE_RESOLUTION|>--- conflicted
+++ resolved
@@ -176,11 +176,7 @@
 	unsigned long vmin = 0;
 	size_t len = sizeof(vmin);
 #endif
-<<<<<<< HEAD
-#if defined(__aarch64__) || defined(__CHERI_PURE_CAPABILITY__)
-=======
-#if !defined(__aarch64__) && !defined(__riscv__)
->>>>>>> 010eabe6
+#if !defined(__aarch64__) && !defined(__riscv__) && !defined(__CHERI_PURE_CAPABILITY__)
 	void *invalid_ptr;
 #endif
 	int null_errno = ENOMEM;	/* error expected for NULL */
@@ -218,12 +214,8 @@
 	errno = 0;
 	ATF_REQUIRE_ERRNO(EINVAL, munlock((char *)-1, page) == -1);
 
-<<<<<<< HEAD
-#if defined(__aarch64__) || defined (__CHERI_PURE_CAPABILITY__)
-=======
 /* There is no sbrk on AArch64 and RISC-V */
-#if !defined(__aarch64__) && !defined(__riscv__)
->>>>>>> 010eabe6
+#if !defined(__aarch64__) && !defined(__riscv__) && !defined(__CHERI_PURE_CAPABILITY__)
 	/*
 	 * Try to create a pointer to an unmapped page - first after current
 	 * brk will likely do.
