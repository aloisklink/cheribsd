--- conflicted
+++ resolved
@@ -5,7 +5,6 @@
  *
  * See the IPFILTER.LICENCE file for details on licencing.
  */
-<<<<<<< HEAD
 /*
  * CHERI CHANGES START
  * {
@@ -17,17 +16,6 @@
  * }
  * CHERI CHANGES END
  */
-#ifdef __FreeBSD__
-# ifndef __FreeBSD_cc_version
-#  include <osreldate.h>
-# else
-#  if __FreeBSD_cc_version < 430000
-#   include <osreldate.h>
-#  endif
-# endif
-#endif
-=======
->>>>>>> b523d380
 #include <sys/ioctl.h>
 #include <ctype.h>
 #include <fcntl.h>
