/*	$NetBSD: arch.c,v 1.177 2020/11/14 21:29:44 rillig Exp $	*/

/*
 * Copyright (c) 1988, 1989, 1990, 1993
 *	The Regents of the University of California.  All rights reserved.
 *
 * This code is derived from software contributed to Berkeley by
 * Adam de Boor.
 *
 * Redistribution and use in source and binary forms, with or without
 * modification, are permitted provided that the following conditions
 * are met:
 * 1. Redistributions of source code must retain the above copyright
 *    notice, this list of conditions and the following disclaimer.
 * 2. Redistributions in binary form must reproduce the above copyright
 *    notice, this list of conditions and the following disclaimer in the
 *    documentation and/or other materials provided with the distribution.
 * 3. Neither the name of the University nor the names of its contributors
 *    may be used to endorse or promote products derived from this software
 *    without specific prior written permission.
 *
 * THIS SOFTWARE IS PROVIDED BY THE REGENTS AND CONTRIBUTORS ``AS IS'' AND
 * ANY EXPRESS OR IMPLIED WARRANTIES, INCLUDING, BUT NOT LIMITED TO, THE
 * IMPLIED WARRANTIES OF MERCHANTABILITY AND FITNESS FOR A PARTICULAR PURPOSE
 * ARE DISCLAIMED.  IN NO EVENT SHALL THE REGENTS OR CONTRIBUTORS BE LIABLE
 * FOR ANY DIRECT, INDIRECT, INCIDENTAL, SPECIAL, EXEMPLARY, OR CONSEQUENTIAL
 * DAMAGES (INCLUDING, BUT NOT LIMITED TO, PROCUREMENT OF SUBSTITUTE GOODS
 * OR SERVICES; LOSS OF USE, DATA, OR PROFITS; OR BUSINESS INTERRUPTION)
 * HOWEVER CAUSED AND ON ANY THEORY OF LIABILITY, WHETHER IN CONTRACT, STRICT
 * LIABILITY, OR TORT (INCLUDING NEGLIGENCE OR OTHERWISE) ARISING IN ANY WAY
 * OUT OF THE USE OF THIS SOFTWARE, EVEN IF ADVISED OF THE POSSIBILITY OF
 * SUCH DAMAGE.
 */

/*
 * Copyright (c) 1989 by Berkeley Softworks
 * All rights reserved.
 *
 * This code is derived from software contributed to Berkeley by
 * Adam de Boor.
 *
 * Redistribution and use in source and binary forms, with or without
 * modification, are permitted provided that the following conditions
 * are met:
 * 1. Redistributions of source code must retain the above copyright
 *    notice, this list of conditions and the following disclaimer.
 * 2. Redistributions in binary form must reproduce the above copyright
 *    notice, this list of conditions and the following disclaimer in the
 *    documentation and/or other materials provided with the distribution.
 * 3. All advertising materials mentioning features or use of this software
 *    must display the following acknowledgement:
 *	This product includes software developed by the University of
 *	California, Berkeley and its contributors.
 * 4. Neither the name of the University nor the names of its contributors
 *    may be used to endorse or promote products derived from this software
 *    without specific prior written permission.
 *
 * THIS SOFTWARE IS PROVIDED BY THE REGENTS AND CONTRIBUTORS ``AS IS'' AND
 * ANY EXPRESS OR IMPLIED WARRANTIES, INCLUDING, BUT NOT LIMITED TO, THE
 * IMPLIED WARRANTIES OF MERCHANTABILITY AND FITNESS FOR A PARTICULAR PURPOSE
 * ARE DISCLAIMED.  IN NO EVENT SHALL THE REGENTS OR CONTRIBUTORS BE LIABLE
 * FOR ANY DIRECT, INDIRECT, INCIDENTAL, SPECIAL, EXEMPLARY, OR CONSEQUENTIAL
 * DAMAGES (INCLUDING, BUT NOT LIMITED TO, PROCUREMENT OF SUBSTITUTE GOODS
 * OR SERVICES; LOSS OF USE, DATA, OR PROFITS; OR BUSINESS INTERRUPTION)
 * HOWEVER CAUSED AND ON ANY THEORY OF LIABILITY, WHETHER IN CONTRACT, STRICT
 * LIABILITY, OR TORT (INCLUDING NEGLIGENCE OR OTHERWISE) ARISING IN ANY WAY
 * OUT OF THE USE OF THIS SOFTWARE, EVEN IF ADVISED OF THE POSSIBILITY OF
 * SUCH DAMAGE.
 */

/* Manipulate libraries, archives and their members.
 *
 * The first time an archive is referenced, all of its members' headers are
 * read and cached and the archive closed again.  All cached archives are kept
 * on a list which is searched each time an archive member is referenced.
 *
 * The interface to this module is:
 *
 *	Arch_Init	Initialize this module.
 *
 *	Arch_End	Clean up this module.
 *
 *	Arch_ParseArchive
 *			Parse an archive specification such as
 *			"archive.a(member1 member2)".
 *
 *	Arch_Touch	Alter the modification time of the archive
 *			member described by the given node to be
 *			the time when make was started.
 *
 *	Arch_TouchLib	Update the modification time of the library
 *			described by the given node. This is special
 *			because it also updates the modification time
 *			of the library's table of contents.
 *
 *	Arch_UpdateMTime
 *			Find the modification time of a member of
 *			an archive *in the archive* and place it in the
 *			member's GNode.
 *
 *	Arch_UpdateMemberMTime
 *			Find the modification time of a member of
 *			an archive. Called when the member doesn't
 *			already exist. Looks in the archive for the
 *			modification time. Returns the modification
 *			time.
 *
 *	Arch_FindLib	Search for a library along a path. The
 *			library name in the GNode should be in
 *			-l<name> format.
 *
 *	Arch_LibOODate	Decide if a library node is out-of-date.
 */

#ifdef HAVE_CONFIG_H
# include "config.h"
#endif
#include <sys/types.h>
#include <sys/stat.h>
#include <sys/time.h>
#include <sys/param.h>
#ifdef HAVE_AR_H
#include <ar.h>
#else
struct ar_hdr {
        char ar_name[16];               /* name */
        char ar_date[12];               /* modification time */
        char ar_uid[6];                 /* user id */
        char ar_gid[6];                 /* group id */
        char ar_mode[8];                /* octal file permissions */
        char ar_size[10];               /* size in bytes */
#ifndef ARFMAG
#define ARFMAG  "`\n"
#endif
        char ar_fmag[2];                /* consistency check */
};
#endif
#if defined(HAVE_RANLIB_H) && !(defined(__ELF__) || defined(NO_RANLIB))
#include <ranlib.h>
#endif
#ifdef HAVE_UTIME_H
#include <utime.h>
#endif

#include "make.h"
#include "dir.h"

/*	"@(#)arch.c	8.2 (Berkeley) 1/2/94"	*/
MAKE_RCSID("$NetBSD: arch.c,v 1.177 2020/11/14 21:29:44 rillig Exp $");

typedef struct List ArchList;
typedef struct ListNode ArchListNode;

static ArchList *archives;	/* The archives we've already examined */

typedef struct Arch {
    char *name;			/* Name of archive */
    HashTable members;		/* All the members of the archive described
				 * by <name, struct ar_hdr *> key/value pairs */
    char *fnametab;		/* Extended name table strings */
    size_t fnamesize;		/* Size of the string table */
} Arch;

static FILE *ArchFindMember(const char *, const char *,
			    struct ar_hdr *, const char *);
#if defined(__svr4__) || defined(__SVR4) || defined(__ELF__)
#define SVR4ARCHIVES
static int ArchSVR4Entry(Arch *, char *, size_t, FILE *);
#endif


#if defined(_AIX)
# define AR_NAME _ar_name.ar_name
# define AR_FMAG _ar_name.ar_fmag
# define SARMAG  SAIAMAG
# define ARMAG   AIAMAG
# define ARFMAG  AIAFMAG
#endif
#ifndef  AR_NAME
# define AR_NAME ar_name
#endif
#ifndef  AR_DATE
# define AR_DATE ar_date
#endif
#ifndef  AR_SIZE
# define AR_SIZE ar_size
#endif
#ifndef  AR_FMAG
# define AR_FMAG ar_fmag
#endif
#ifndef ARMAG
# define ARMAG	"!<arch>\n"
#endif
#ifndef SARMAG
# define SARMAG	8
#endif


#ifdef CLEANUP
static void
ArchFree(void *ap)
{
    Arch *a = ap;
    HashIter hi;

    /* Free memory from hash entries */
    HashIter_Init(&hi, &a->members);
    while (HashIter_Next(&hi) != NULL)
	free(hi.entry->value);

    free(a->name);
    free(a->fnametab);
    HashTable_Done(&a->members);
    free(a);
}
#endif


/*
 * Parse an archive specification such as "archive.a(member1 member2.${EXT})",
 * adding nodes for the expanded members to nodeLst.  Nodes are created as
 * necessary.
 *
 * Input:
 *	pp		The start of the specification.
 *	nodeLst		The list on which to place the nodes.
 *	ctxt		The context in which to expand variables.
 *
 * Output:
 *	return		TRUE if it was a valid specification.
 *	*pp		Points to the first non-space after the archive spec.
 *	*nodeLst	Nodes for the members have been added.
 */
Boolean
Arch_ParseArchive(char **pp, GNodeList *nodeLst, GNode *ctxt)
{
    char *cp;			/* Pointer into line */
    GNode *gn;			/* New node */
    char *libName;		/* Library-part of specification */
    char *libName_freeIt = NULL;
    char *memName;		/* Member-part of specification */
    char saveChar;		/* Ending delimiter of member-name */
    Boolean expandLibName;	/* Whether the parsed libName contains
				 * variable expressions that need to be
				 * expanded */

    libName = *pp;
    expandLibName = FALSE;

    for (cp = libName; *cp != '(' && *cp != '\0';) {
	if (*cp == '$') {
	    /*
	     * Variable spec, so call the Var module to parse the puppy
	     * so we can safely advance beyond it...
	     */
	    const char *nested_p = cp;
	    void *result_freeIt;
	    const char *result;
	    Boolean isError;

	    /* XXX: is expanded twice: once here and once below */
	    (void)Var_Parse(&nested_p, ctxt, VARE_WANTRES | VARE_UNDEFERR,
			    &result, &result_freeIt);
	    /* TODO: handle errors */
	    isError = result == var_Error;
	    free(result_freeIt);
	    if (isError)
		return FALSE;

	    expandLibName = TRUE;
	    cp += nested_p - cp;
	} else
	    cp++;
    }

    *cp++ = '\0';
    if (expandLibName) {
	(void)Var_Subst(libName, ctxt, VARE_WANTRES | VARE_UNDEFERR, &libName);
	/* TODO: handle errors */
	libName_freeIt = libName;
    }


    for (;;) {
	/*
	 * First skip to the start of the member's name, mark that
	 * place and skip to the end of it (either white-space or
	 * a close paren).
	 */
	Boolean doSubst = FALSE; /* TRUE if need to substitute in memName */

	pp_skip_whitespace(&cp);

	memName = cp;
	while (*cp != '\0' && *cp != ')' && !ch_isspace(*cp)) {
	    if (*cp == '$') {
		/*
		 * Variable spec, so call the Var module to parse the puppy
		 * so we can safely advance beyond it...
		 */
		void *freeIt;
		const char *result;
		Boolean isError;
		const char *nested_p = cp;

		(void)Var_Parse(&nested_p, ctxt, VARE_WANTRES | VARE_UNDEFERR,
				&result, &freeIt);
		/* TODO: handle errors */
		isError = result == var_Error;
		free(freeIt);

		if (isError)
		    return FALSE;

		doSubst = TRUE;
		cp += nested_p - cp;
	    } else {
		cp++;
	    }
	}

	/*
	 * If the specification ends without a closing parenthesis,
	 * chances are there's something wrong (like a missing backslash),
	 * so it's better to return failure than allow such things to happen
	 */
	if (*cp == '\0') {
	    Parse_Error(PARSE_FATAL, "No closing parenthesis in archive specification");
	    return FALSE;
	}

	/*
	 * If we didn't move anywhere, we must be done
	 */
	if (cp == memName) {
	    break;
	}

	saveChar = *cp;
	*cp = '\0';

	/*
	 * XXX: This should be taken care of intelligently by
	 * SuffExpandChildren, both for the archive and the member portions.
	 */
	/*
	 * If member contains variables, try and substitute for them.
	 * This will slow down archive specs with dynamic sources, of course,
	 * since we'll be (non-)substituting them three times, but them's
	 * the breaks -- we need to do this since SuffExpandChildren calls
	 * us, otherwise we could assume the thing would be taken care of
	 * later.
	 */
	if (doSubst) {
	    char *buf;
	    char *sacrifice;
	    char *oldMemName = memName;

	    (void)Var_Subst(memName, ctxt, VARE_WANTRES | VARE_UNDEFERR,
			    &memName);
	    /* TODO: handle errors */

	    /*
	     * Now form an archive spec and recurse to deal with nested
	     * variables and multi-word variable values.... The results
	     * are just placed at the end of the nodeLst we're returning.
	     */
	    buf = sacrifice = str_concat4(libName, "(", memName, ")");

	    if (strchr(memName, '$') != NULL &&
		strcmp(memName, oldMemName) == 0) {
		/*
		 * Must contain dynamic sources, so we can't deal with it now.
		 * Just create an ARCHV node for the thing and let
		 * SuffExpandChildren handle it...
		 */
		gn = Targ_GetNode(buf);
		gn->type |= OP_ARCHV;
		Lst_Append(nodeLst, gn);

	    } else if (!Arch_ParseArchive(&sacrifice, nodeLst, ctxt)) {
		/* Error in nested call. */
		free(buf);
		return FALSE;
	    }
	    free(buf);

	} else if (Dir_HasWildcards(memName)) {
	    StringList *members = Lst_New();
	    Dir_Expand(memName, dirSearchPath, members);

	    while (!Lst_IsEmpty(members)) {
		char *member = Lst_Dequeue(members);
		char *fullname = str_concat4(libName, "(", member, ")");
		free(member);

		gn = Targ_GetNode(fullname);
		free(fullname);

		gn->type |= OP_ARCHV;
		Lst_Append(nodeLst, gn);
	    }
	    Lst_Free(members);

	} else {
	    char *fullname = str_concat4(libName, "(", memName, ")");
	    gn = Targ_GetNode(fullname);
	    free(fullname);

	    /*
	     * We've found the node, but have to make sure the rest of the
	     * world knows it's an archive member, without having to
	     * constantly check for parentheses, so we type the thing with
	     * the OP_ARCHV bit before we place it on the end of the
	     * provided list.
	     */
	    gn->type |= OP_ARCHV;
	    Lst_Append(nodeLst, gn);
	}
	if (doSubst) {
	    free(memName);
	}

	*cp = saveChar;
    }

    free(libName_freeIt);

    cp++;			/* skip the ')' */
    /* We promised that pp would be set up at the next non-space. */
    pp_skip_whitespace(&cp);
    *pp = cp;
    return TRUE;
}

/* Locate a member of an archive, given the path of the archive and the path
 * of the desired member.
 *
 * Input:
 *	archive		Path to the archive
 *	member		Name of member; only its basename is used.
 *	addToCache	TRUE if archive should be cached if not already so.
 *
 * Results:
 *	The ar_hdr for the member, or NULL.
 *
 * See ArchFindMember for an almost identical copy of this code.
 */
static struct ar_hdr *
ArchStatMember(const char *archive, const char *member, Boolean addToCache)
{
#define AR_MAX_NAME_LEN (sizeof arh.AR_NAME - 1)
    FILE *arch;			/* Stream to archive */
    size_t size;		/* Size of archive member */
    char magic[SARMAG];
    ArchListNode *ln;
    Arch *ar;			/* Archive descriptor */
    struct ar_hdr arh;		/* archive-member header for reading archive */
    char memName[MAXPATHLEN + 1];
				/* Current member name while hashing. */

    /*
     * Because of space constraints and similar things, files are archived
     * using their basename, not the entire path.
     */
    const char *lastSlash = strrchr(member, '/');
    if (lastSlash != NULL)
	member = lastSlash + 1;

    for (ln = archives->first; ln != NULL; ln = ln->next) {
	const Arch *a = ln->datum;
	if (strcmp(a->name, archive) == 0)
	    break;
    }

    if (ln != NULL) {
	struct ar_hdr *hdr;

	ar = ln->datum;
	hdr = HashTable_FindValue(&ar->members, member);
	if (hdr != NULL)
	    return hdr;

	{
	    /* Try truncated name */
	    char copy[AR_MAX_NAME_LEN + 1];
	    size_t len = strlen(member);

	    if (len > AR_MAX_NAME_LEN) {
		len = AR_MAX_NAME_LEN;
		snprintf(copy, sizeof copy, "%s", member);
		hdr = HashTable_FindValue(&ar->members, copy);
	    }
	    return hdr;
	}
    }

    if (!addToCache) {
	/*
	 * Caller doesn't want the thing cached, just use ArchFindMember
	 * to read the header for the member out and close down the stream
	 * again. Since the archive is not to be cached, we assume there's
	 * no need to allocate extra room for the header we're returning,
	 * so just declare it static.
	 */
	static struct ar_hdr sarh;

	arch = ArchFindMember(archive, member, &sarh, "r");
	if (arch == NULL)
	    return NULL;

	fclose(arch);
	return &sarh;
    }

    /*
     * We don't have this archive on the list yet, so we want to find out
     * everything that's in it and cache it so we can get at it quickly.
     */
    arch = fopen(archive, "r");
    if (arch == NULL)
	return NULL;

    /*
     * We use the ARMAG string to make sure this is an archive we
     * can handle...
     */
    if (fread(magic, SARMAG, 1, arch) != 1 ||
	strncmp(magic, ARMAG, SARMAG) != 0) {
	(void)fclose(arch);
	return NULL;
    }

    ar = bmake_malloc(sizeof *ar);
    ar->name = bmake_strdup(archive);
    ar->fnametab = NULL;
    ar->fnamesize = 0;
    HashTable_Init(&ar->members);
    memName[AR_MAX_NAME_LEN] = '\0';

    while (fread(&arh, sizeof arh, 1, arch) == 1) {
	char *nameend;

	/* If the header is bogus, there's no way we can recover. */
	if (strncmp(arh.AR_FMAG, ARFMAG, sizeof arh.AR_FMAG) != 0)
	    goto badarch;

	/*
	 * We need to advance the stream's pointer to the start of the
	 * next header. Files are padded with newlines to an even-byte
	 * boundary, so we need to extract the size of the file from the
	 * 'size' field of the header and round it up during the seek.
	 */
	arh.AR_SIZE[sizeof arh.AR_SIZE - 1] = '\0';
	size = (size_t)strtol(arh.AR_SIZE, NULL, 10);

	memcpy(memName, arh.AR_NAME, sizeof arh.AR_NAME);
	nameend = memName + AR_MAX_NAME_LEN;
	while (nameend > memName && *nameend == ' ')
	    nameend--;
	nameend[1] = '\0';

#ifdef SVR4ARCHIVES
	/*
	 * svr4 names are slash terminated. Also svr4 extended AR format.
	 */
	if (memName[0] == '/') {
	    /*
	     * svr4 magic mode; handle it
	     */
	    switch (ArchSVR4Entry(ar, memName, size, arch)) {
	    case -1:	/* Invalid data */
		goto badarch;
	    case 0:		/* List of files entry */
		continue;
	    default:	/* Got the entry */
		break;
	    }
	} else {
	    if (nameend[0] == '/')
		nameend[0] = '\0';
	}
#endif

#ifdef AR_EFMT1
	/*
	 * BSD 4.4 extended AR format: #1/<namelen>, with name as the
	 * first <namelen> bytes of the file
	 */
	if (strncmp(memName, AR_EFMT1, sizeof AR_EFMT1 - 1) == 0 &&
	    ch_isdigit(memName[sizeof AR_EFMT1 - 1])) {

	    int elen = atoi(memName + sizeof AR_EFMT1 - 1);

	    if ((unsigned int)elen > MAXPATHLEN)
		goto badarch;
	    if (fread(memName, (size_t)elen, 1, arch) != 1)
		goto badarch;
	    memName[elen] = '\0';
	    if (fseek(arch, -elen, SEEK_CUR) != 0)
		goto badarch;
	    if (DEBUG(ARCH) || DEBUG(MAKE))
		debug_printf("ArchStatMember: Extended format entry for %s\n",
			     memName);
	}
#endif

	{
	    struct ar_hdr *cached_hdr = bmake_malloc(sizeof *cached_hdr);
	    memcpy(cached_hdr, &arh, sizeof arh);
	    HashTable_Set(&ar->members, memName, cached_hdr);
	}

	if (fseek(arch, ((long)size + 1) & ~1, SEEK_CUR) != 0)
	    goto badarch;
    }

    fclose(arch);

    Lst_Append(archives, ar);

    /*
     * Now that the archive has been read and cached, we can look into
     * the addToCache table to find the desired member's header.
     */
    return HashTable_FindValue(&ar->members, member);

badarch:
    fclose(arch);
    HashTable_Done(&ar->members);
    free(ar->fnametab);
    free(ar);
    return NULL;
}

#ifdef SVR4ARCHIVES
/*-
 *-----------------------------------------------------------------------
 * ArchSVR4Entry --
 *	Parse an SVR4 style entry that begins with a slash.
 *	If it is "//", then load the table of filenames
 *	If it is "/<offset>", then try to substitute the long file name
 *	from offset of a table previously read.
 *	If a table is read, the file pointer is moved to the next archive
 *	member.
 *
 * Results:
 *	-1: Bad data in archive
 *	 0: A table was loaded from the file
 *	 1: Name was successfully substituted from table
 *	 2: Name was not successfully substituted from table
 *-----------------------------------------------------------------------
 */
static int
ArchSVR4Entry(Arch *ar, char *inout_name, size_t size, FILE *arch)
{
#define ARLONGNAMES1 "//"
#define ARLONGNAMES2 "/ARFILENAMES"
    size_t entry;
    char *ptr, *eptr;

    if (strncmp(inout_name, ARLONGNAMES1, sizeof ARLONGNAMES1 - 1) == 0 ||
	strncmp(inout_name, ARLONGNAMES2, sizeof ARLONGNAMES2 - 1) == 0) {

	if (ar->fnametab != NULL) {
	    DEBUG0(ARCH, "Attempted to redefine an SVR4 name table\n");
	    return -1;
	}

	/*
	 * This is a table of archive names, so we build one for
	 * ourselves
	 */
	ar->fnametab = bmake_malloc(size);
	ar->fnamesize = size;

	if (fread(ar->fnametab, size, 1, arch) != 1) {
	    DEBUG0(ARCH, "Reading an SVR4 name table failed\n");
	    return -1;
	}
	eptr = ar->fnametab + size;
	for (entry = 0, ptr = ar->fnametab; ptr < eptr; ptr++)
	    if (*ptr == '/') {
		entry++;
		*ptr = '\0';
	    }
	DEBUG1(ARCH, "Found svr4 archive name table with %lu entries\n",
	       (unsigned long)entry);
	return 0;
    }

    if (inout_name[1] == ' ' || inout_name[1] == '\0')
	return 2;

    entry = (size_t)strtol(&inout_name[1], &eptr, 0);
    if ((*eptr != ' ' && *eptr != '\0') || eptr == &inout_name[1]) {
	DEBUG1(ARCH, "Could not parse SVR4 name %s\n", inout_name);
	return 2;
    }
    if (entry >= ar->fnamesize) {
	DEBUG2(ARCH, "SVR4 entry offset %s is greater than %lu\n",
	       inout_name, (unsigned long)ar->fnamesize);
	return 2;
    }

    DEBUG2(ARCH, "Replaced %s with %s\n", inout_name, &ar->fnametab[entry]);

    snprintf(inout_name, MAXPATHLEN + 1, "%s", &ar->fnametab[entry]);
    return 1;
}
#endif


static Boolean
ArchiveMember_HasName(const struct ar_hdr *hdr,
		      const char *name, size_t namelen)
{
    const size_t ar_name_len = sizeof hdr->AR_NAME;
    const char *ar_name = hdr->AR_NAME;

    if (strncmp(ar_name, name, namelen) != 0)
	return FALSE;

    if (namelen >= ar_name_len)
	return namelen == ar_name_len;

    /* hdr->AR_NAME is space-padded to the right. */
    if (ar_name[namelen] == ' ')
	return TRUE;

    /* In archives created by GNU binutils 2.27, the member names end with
     * a slash. */
    if (ar_name[namelen] == '/' &&
	(namelen == ar_name_len || ar_name[namelen + 1] == ' '))
	return TRUE;

    return FALSE;
}

/* Locate a member of an archive, given the path of the archive and the path
 * of the desired member.
 *
 * Input:
 *	archive		Path to the archive
 *	member		Name of member. If it is a path, only the last
 *			component is used.
 *	out_arh		Archive header to be filled in
 *	mode		"r" for read-only access, "r+" for read-write access
 *
 * Output:
 *	return		The archive file, positioned at the start of the
 *			member's struct ar_hdr, or NULL if the member doesn't
 *			exist.
 *	*out_arh	The current struct ar_hdr for member.
 *
 * See ArchStatMember for an almost identical copy of this code.
 */
static FILE *
ArchFindMember(const char *archive, const char *member, struct ar_hdr *out_arh,
	       const char *mode)
{
    FILE *arch;			/* Stream to archive */
    int size;			/* Size of archive member */
    char magic[SARMAG];
    size_t len, tlen;
    const char *lastSlash;

    arch = fopen(archive, mode);
    if (arch == NULL)
	return NULL;

    /*
     * We use the ARMAG string to make sure this is an archive we
     * can handle...
     */
    if (fread(magic, SARMAG, 1, arch) != 1 ||
	strncmp(magic, ARMAG, SARMAG) != 0) {
	fclose(arch);
	return NULL;
    }

    /*
     * Because of space constraints and similar things, files are archived
     * using their basename, not the entire path.
     */
    lastSlash = strrchr(member, '/');
    if (lastSlash != NULL)
	member = lastSlash + 1;

    len = tlen = strlen(member);
    if (len > sizeof out_arh->AR_NAME) {
	tlen = sizeof out_arh->AR_NAME;
    }

    while (fread(out_arh, sizeof *out_arh, 1, arch) == 1) {

	if (strncmp(out_arh->AR_FMAG, ARFMAG, sizeof out_arh->AR_FMAG) != 0) {
	    /*
	     * The header is bogus, so the archive is bad
	     * and there's no way we can recover...
	     */
	    fclose(arch);
	    return NULL;
	}

	DEBUG5(ARCH, "Reading archive %s member %.*s mtime %.*s\n",
	       archive,
	       (int)sizeof out_arh->AR_NAME, out_arh->AR_NAME,
	       (int)sizeof out_arh->ar_date, out_arh->ar_date);

	if (ArchiveMember_HasName(out_arh, member, len)) {
	    /*
	     * To make life easier for callers that want to update the
	     * archive, we reposition the file at the start
	     * of the header we just read before we return the stream.
	     * In a more general situation, it might be better to leave
	     * the file at the actual member, rather than its header, but
	     * not here.
	     */
	    if (fseek(arch, -(long)sizeof *out_arh, SEEK_CUR) != 0) {
		fclose(arch);
		return NULL;
	    }
	    return arch;
	}

#ifdef AR_EFMT1
	/*
	 * BSD 4.4 extended AR format: #1/<namelen>, with name as the
	 * first <namelen> bytes of the file
	 */
	if (strncmp(out_arh->AR_NAME, AR_EFMT1, sizeof AR_EFMT1 - 1) == 0 &&
	    ch_isdigit(out_arh->AR_NAME[sizeof AR_EFMT1 - 1]))
	{
	    int elen = atoi(&out_arh->AR_NAME[sizeof AR_EFMT1 - 1]);
	    char ename[MAXPATHLEN + 1];

	    if ((unsigned int)elen > MAXPATHLEN) {
		fclose(arch);
		return NULL;
	    }
	    if (fread(ename, (size_t)elen, 1, arch) != 1) {
		fclose(arch);
		return NULL;
	    }
	    ename[elen] = '\0';
	    if (DEBUG(ARCH) || DEBUG(MAKE))
		debug_printf("ArchFindMember: Extended format entry for %s\n",
			     ename);
	    if (strncmp(ename, member, len) == 0) {
		/* Found as extended name */
		if (fseek(arch, -(long)sizeof(struct ar_hdr) - elen,
			  SEEK_CUR) != 0) {
		    fclose(arch);
		    return NULL;
		}
		return arch;
	    }
	    if (fseek(arch, -elen, SEEK_CUR) != 0) {
		fclose(arch);
		return NULL;
	    }
	}
#endif

	/*
	 * This isn't the member we're after, so we need to advance the
	 * stream's pointer to the start of the next header. Files are
	 * padded with newlines to an even-byte boundary, so we need to
	 * extract the size of the file from the 'size' field of the
	 * header and round it up during the seek.
	 */
	out_arh->AR_SIZE[sizeof out_arh->AR_SIZE - 1] = '\0';
	size = (int)strtol(out_arh->AR_SIZE, NULL, 10);
	if (fseek(arch, (size + 1) & ~1, SEEK_CUR) != 0) {
	    fclose(arch);
	    return NULL;
	}
    }

    fclose(arch);
    return NULL;
}

/* Touch a member of an archive, on disk.
 * The GNode's modification time is left as-is.
 *
 * The st_mtime of the entire archive is also changed.
 * For a library, it may be required to run ranlib after this.
 *
 * Input:
 *	gn		Node of member to touch
 *
 * Results:
 *	The 'time' field of the member's header is updated.
 */
void
Arch_Touch(GNode *gn)
{
    FILE *f;
    struct ar_hdr arh;

<<<<<<< HEAD
#ifndef __clang__
#pragma GCC diagnostic ignored -Wformat-truncation
#endif
    snprintf(arh.AR_DATE, sizeof(arh.AR_DATE), "%-12ld", (long)now);
=======
    f = ArchFindMember(GNode_VarArchive(gn), GNode_VarMember(gn), &arh, "r+");
    if (f == NULL)
	return;
>>>>>>> dabacd01

    snprintf(arh.ar_date, sizeof arh.ar_date, "%-ld", (unsigned long)now);
    (void)fwrite(&arh, sizeof arh, 1, f);
    fclose(f);			/* TODO: handle errors */
}

/* Given a node which represents a library, touch the thing, making sure that
 * the table of contents is also touched.
 *
 * Both the modification time of the library and of the RANLIBMAG member are
 * set to 'now'. */
void
Arch_TouchLib(GNode *gn MAKE_ATTR_UNUSED)
{
#ifdef RANLIBMAG
    FILE *f;
    struct ar_hdr arh;		/* Header describing table of contents */
    struct utimbuf times;

    f = ArchFindMember(gn->path, RANLIBMAG, &arh, "r+");
    if (f == NULL)
	return;

    snprintf(arh.ar_date, sizeof arh.ar_date, "%-ld", (unsigned long)now);
    (void)fwrite(&arh, sizeof arh, 1, f);
    fclose(f);			/* TODO: handle errors */

    times.actime = times.modtime = now;
    utime(gn->path, &times);	/* TODO: handle errors */
#endif
}

/* Update the mtime of the GNode with the mtime from the archive member on
 * disk (or in the cache). */
void
Arch_UpdateMTime(GNode *gn)
{
    struct ar_hdr *arh;

    arh = ArchStatMember(GNode_VarArchive(gn), GNode_VarMember(gn), TRUE);
    if (arh != NULL)
	gn->mtime = (time_t)strtol(arh->ar_date, NULL, 10);
    else
	gn->mtime = 0;
}

/* Given a non-existent archive member's node, update gn->mtime from its
 * archived form, if it exists. */
void
Arch_UpdateMemberMTime(GNode *gn)
{
    GNodeListNode *ln;

    for (ln = gn->parents->first; ln != NULL; ln = ln->next) {
	GNode *pgn = ln->datum;

	if (pgn->type & OP_ARCHV) {
	    /*
	     * If the parent is an archive specification and is being made
	     * and its member's name matches the name of the node we were
	     * given, record the modification time of the parent in the
	     * child. We keep searching its parents in case some other
	     * parent requires this child to exist...
	     */
	    const char *nameStart = strchr(pgn->name, '(') + 1;
	    const char *nameEnd = strchr(nameStart, ')');
	    size_t nameLen = (size_t)(nameEnd - nameStart);

	    if ((pgn->flags & REMAKE) &&
		strncmp(nameStart, gn->name, nameLen) == 0) {
		Arch_UpdateMTime(pgn);
		gn->mtime = pgn->mtime;
	    }
	} else if (pgn->flags & REMAKE) {
	    /*
	     * Something which isn't a library depends on the existence of
	     * this target, so it needs to exist.
	     */
	    gn->mtime = 0;
	    break;
	}
    }
}

/* Search for a library along the given search path.
 *
 * The node's 'path' field is set to the found path (including the
 * actual file name, not -l...). If the system can handle the -L
 * flag when linking (or we cannot find the library), we assume that
 * the user has placed the .LIBS variable in the final linking
 * command (or the linker will know where to find it) and set the
 * TARGET variable for this node to be the node's name. Otherwise,
 * we set the TARGET variable to be the full path of the library,
 * as returned by Dir_FindFile.
 *
 * Input:
 *	gn		Node of library to find
 */
void
Arch_FindLib(GNode *gn, SearchPath *path)
{
    char *libName = str_concat3("lib", gn->name + 2, ".a");
    gn->path = Dir_FindFile(libName, path);
    free(libName);

#ifdef LIBRARIES
    Var_Set(TARGET, gn->name, gn);
#else
    Var_Set(TARGET, gn->path == NULL ? gn->name : gn->path, gn);
#endif
}

/* Decide if a node with the OP_LIB attribute is out-of-date. Called from
 * GNode_IsOODate to make its life easier.
 * The library is cached if it hasn't been already.
 *
 * There are several ways for a library to be out-of-date that are
 * not available to ordinary files. In addition, there are ways
 * that are open to regular files that are not available to
 * libraries.
 *
 * A library that is only used as a source is never
 * considered out-of-date by itself. This does not preclude the
 * library's modification time from making its parent be out-of-date.
 * A library will be considered out-of-date for any of these reasons,
 * given that it is a target on a dependency line somewhere:
 *
 *	Its modification time is less than that of one of its sources
 *	(gn->mtime < gn->youngestChild->mtime).
 *
 *	Its modification time is greater than the time at which the make
 *	began (i.e. it's been modified in the course of the make, probably
 *	by archiving).
 *
 *	The modification time of one of its sources is greater than the one
 *	of its RANLIBMAG member (i.e. its table of contents is out-of-date).
 *	We don't compare the archive time vs. TOC time because they can be
 *	too close. In my opinion we should not bother with the TOC at all
 *	since this is used by 'ar' rules that affect the data contents of the
 *	archive, not by ranlib rules, which affect the TOC.
 */
Boolean
Arch_LibOODate(GNode *gn)
{
    Boolean oodate;

    if (gn->type & OP_PHONY) {
	oodate = TRUE;
    } else if (!GNode_IsTarget(gn) && Lst_IsEmpty(gn->children)) {
	oodate = FALSE;
    } else if ((!Lst_IsEmpty(gn->children) && gn->youngestChild == NULL) ||
	       (gn->mtime > now) ||
	       (gn->youngestChild != NULL &&
		gn->mtime < gn->youngestChild->mtime)) {
	oodate = TRUE;
    } else {
#ifdef RANLIBMAG
	struct ar_hdr *arh;	/* Header for __.SYMDEF */
	int modTimeTOC;		/* The table-of-contents's mod time */

	arh = ArchStatMember(gn->path, RANLIBMAG, FALSE);

	if (arh != NULL) {
	    modTimeTOC = (int)strtol(arh->ar_date, NULL, 10);

	    if (DEBUG(ARCH) || DEBUG(MAKE))
		debug_printf("%s modified %s...",
			     RANLIBMAG, Targ_FmtTime(modTimeTOC));
	    oodate = gn->youngestChild == NULL ||
		     gn->youngestChild->mtime > modTimeTOC;
	} else {
	    /* A library without a table of contents is out-of-date. */
	    if (DEBUG(ARCH) || DEBUG(MAKE))
		debug_printf("no toc...");
	    oodate = TRUE;
	}
#else
	oodate = FALSE;
#endif
    }
    return oodate;
}

/* Initialize the archives module. */
void
Arch_Init(void)
{
    archives = Lst_New();
}

/* Clean up the archives module. */
void
Arch_End(void)
{
#ifdef CLEANUP
    Lst_Destroy(archives, ArchFree);
#endif
}

Boolean
Arch_IsLib(GNode *gn)
{
    static const char armag[] = "!<arch>\n";
    char buf[sizeof armag - 1];
    int fd;

    if ((fd = open(gn->path, O_RDONLY)) == -1)
	return FALSE;

    if (read(fd, buf, sizeof buf) != sizeof buf) {
	(void)close(fd);
	return FALSE;
    }

    (void)close(fd);

    return memcmp(buf, armag, sizeof buf) == 0;
}<|MERGE_RESOLUTION|>--- conflicted
+++ resolved
@@ -900,17 +900,13 @@
     FILE *f;
     struct ar_hdr arh;
 
-<<<<<<< HEAD
-#ifndef __clang__
-#pragma GCC diagnostic ignored -Wformat-truncation
-#endif
-    snprintf(arh.AR_DATE, sizeof(arh.AR_DATE), "%-12ld", (long)now);
-=======
     f = ArchFindMember(GNode_VarArchive(gn), GNode_VarMember(gn), &arh, "r+");
     if (f == NULL)
 	return;
->>>>>>> dabacd01
-
+
+#ifndef __clang__
+#pragma GCC diagnostic ignored -Wformat-truncation
+#endif
     snprintf(arh.ar_date, sizeof arh.ar_date, "%-ld", (unsigned long)now);
     (void)fwrite(&arh, sizeof arh, 1, f);
     fclose(f);			/* TODO: handle errors */
