# $FreeBSD$

.include <src.opts.mk>

<<<<<<< HEAD
CHERI_NO_SHARED=	appears to crash during scp
# Apr 24 23:13:59 qemu-cheri128-alr48 kernel: BAD_PAGE_FAULT: pid 637 tid 100050 (sshd), uid 0: pc 0x7c007c7d14 got a read fault (type 0x2) at 0x38af

=======
CONFS=	moduli sshd_config
CONFSDIR=	/etc/ssh
>>>>>>> faf44dcf
PROG=	sshd
SRCS=	sshd.c auth-rhosts.c auth-passwd.c \
	audit.c audit-bsm.c audit-linux.c platform.c \
	sshpty.c sshlogin.c servconf.c serverloop.c \
	auth.c auth2.c auth-options.c session.c \
	auth2-chall.c groupaccess.c \
	auth-skey.c auth-bsdauth.c auth2-hostbased.c auth2-kbdint.c \
	auth2-none.c auth2-passwd.c auth2-pubkey.c \
	monitor.c monitor_wrap.c auth-krb5.c \
	auth2-gss.c gss-serv.c gss-serv-krb5.c \
	loginrec.c auth-pam.c auth-shadow.c auth-sia.c md5crypt.c \
	sftp-server.c sftp-common.c \
	sandbox-null.c sandbox-rlimit.c sandbox-systrace.c sandbox-darwin.c \
	sandbox-seccomp-filter.c sandbox-capsicum.c sandbox-pledge.c \
	sandbox-solaris.c
PACKAGE=	ssh

# gss-genr.c really belongs in libssh; see src/secure/lib/libssh/Makefile
SRCS+=	gss-genr.c

MAN=	sshd.8 sshd_config.5
CFLAGS+=-I${SSHDIR} -include ssh_namespace.h
SRCS+=	ssh_namespace.h

# pam should always happen before ssh here for static linking
LIBADD=	pam ssh util

.if ${MK_LDNS} != "no"
CFLAGS+=	-DHAVE_LDNS=1
#DPADD+=	${LIBLDNS}
#LDADD+=	-lldns
.endif

.if ${MK_AUDIT} != "no"
CFLAGS+= -DUSE_BSM_AUDIT=1 -DHAVE_GETAUDIT_ADDR=1
LIBADD+=	bsm
.endif

.if ${MK_BLACKLIST_SUPPORT} != "no"
CFLAGS+= -DUSE_BLACKLIST=1 -I${SRCTOP}/contrib/blacklist/include
SRCS+=	blacklist.c
LIBADD+= blacklist
LDFLAGS+=-L${LIBBLACKLISTDIR}
.endif

.if ${MK_GSSAPI} != "no" && ${MK_KERBEROS_SUPPORT} != "no"
CFLAGS+= -include krb5_config.h
SRCS+=	krb5_config.h
LIBADD+=	gssapi_krb5 gssapi krb5
.endif

.if ${MK_TCP_WRAPPERS} != "no"
CFLAGS+=	-DLIBWRAP=1
LIBADD+=	wrap
.endif

LIBADD+=	crypto

.if defined(LOCALBASE)
CFLAGS+= -DXAUTH_PATH=\"${LOCALBASE}/bin/xauth\"
.endif

.include <bsd.prog.mk>

.PATH:	${SSHDIR}<|MERGE_RESOLUTION|>--- conflicted
+++ resolved
@@ -2,14 +2,11 @@
 
 .include <src.opts.mk>
 
-<<<<<<< HEAD
 CHERI_NO_SHARED=	appears to crash during scp
 # Apr 24 23:13:59 qemu-cheri128-alr48 kernel: BAD_PAGE_FAULT: pid 637 tid 100050 (sshd), uid 0: pc 0x7c007c7d14 got a read fault (type 0x2) at 0x38af
 
-=======
 CONFS=	moduli sshd_config
 CONFSDIR=	/etc/ssh
->>>>>>> faf44dcf
 PROG=	sshd
 SRCS=	sshd.c auth-rhosts.c auth-passwd.c \
 	audit.c audit-bsm.c audit-linux.c platform.c \
