--- conflicted
+++ resolved
@@ -1621,12 +1621,7 @@
 _sysent_PATH=	${TMPPATH}:/usr/libexec
 _sysent_dirs=	sys/kern
 _sysent_dirs+=	sys/compat/freebsd32
-<<<<<<< HEAD
 _sysent_dirs+=	sys/compat/freebsd64
-_sysent_dirs+=	sys/compat/cloudabi32	\
-		sys/compat/cloudabi64
-=======
->>>>>>> cf0ee873
 _sysent_dirs+=	sys/amd64/linux		\
 		sys/amd64/linux32	\
 		sys/arm/linux		\
