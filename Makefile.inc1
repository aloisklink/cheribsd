--- conflicted
+++ resolved
@@ -899,15 +899,8 @@
 	@echo Removing stale generated ${f} syscall files
 	@rm -f ${OBJTREE}${.CURDIR}/lib/libc/${f}.* \
 	    ${OBJTREE}${.CURDIR}/lib/libc/.depend.${f}.* \
-<<<<<<< HEAD
-	    ${OBJTREE}${.CURDIR}/world32/${.CURDIR}/lib/libc/${f}.* \
-	    ${OBJTREE}${.CURDIR}/world32/${.CURDIR}/lib/libc/.depend.${f}.* \
-	    ${OBJTREE}${.CURDIR}/worldcheri/${.CURDIR}/lib/libc/${f}.* \
-	    ${OBJTREE}${.CURDIR}/worldcheri/${.CURDIR}/lib/libc/.depend.${f}.*
-=======
 	    ${LIBCOMPAT:D${LIBCOMPAT_OBJTREE}${.CURDIR}/lib/libc/${f}.*} \
 	    ${LIBCOMPAT:D${LIBCOMPAT_OBJTREE}${.CURDIR}/lib/libc/.depend.${f}.*}
->>>>>>> bb02b59e
 .endif
 .endfor
 
