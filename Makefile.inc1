--- conflicted
+++ resolved
@@ -3117,19 +3117,12 @@
 # gnu/lib/csu, gnu/lib/libgcc, lib/csu and lib/libc must be built before
 # all shared libraries for ELF.
 #
-<<<<<<< HEAD
-
-.if ! ${MACHINE_ARCH:Mmips*c*}
-_startup_libs=	gnu/lib/csu
-.endif
-_startup_libs+=	lib/csu
-.if ${MK_CHERI} != "no"
-_startup_libs+= lib/libc_cheri
-=======
 _startup_libs=	lib/csu
 .if ${MK_BSD_CRTBEGIN} == "no"
 _startup_libs+=	gnu/lib/csu
->>>>>>> 00eae5cf
+.endif
+.if ${MK_CHERI} != "no"
+_startup_libs+= lib/libc_cheri
 .endif
 _startup_libs+=	lib/libcompiler_rt
 _startup_libs+=	lib/libc
