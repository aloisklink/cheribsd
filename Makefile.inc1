#
# $FreeBSD$
#
# Make command line options:
#	-DNO_CLEANDIR run ${MAKE} clean, instead of ${MAKE} cleandir
#	-DNO_CLEAN do not clean at all
#	-DDB_FROM_SRC use the user/group databases in src/etc instead of
#	    the system database when installing.
#	-DNO_SHARE do not go into share subdir
#	-DKERNFAST define NO_KERNEL{CONFIG,CLEAN,OBJ}
#	-DNO_KERNELCONFIG do not run config in ${MAKE} buildkernel
#	-DNO_KERNELCLEAN do not run ${MAKE} clean in ${MAKE} buildkernel
#	-DNO_KERNELOBJ do not run ${MAKE} obj in ${MAKE} buildkernel
#	-DNO_PORTSUPDATE do not update ports in ${MAKE} update
#	-DNO_ROOT install without using root privilege
#	-DNO_DOCUPDATE do not update doc in ${MAKE} update
#	-DWITHOUT_CTF do not run the DTrace CTF conversion tools on built objects
#	LOCAL_DIRS="list of dirs" to add additional dirs to the SUBDIR list
#	LOCAL_ITOOLS="list of tools" to add additional tools to the ITOOLS list
#	LOCAL_LIB_DIRS="list of dirs" to add additional dirs to libraries target
#	LOCAL_MTREE="list of mtree files" to process to allow local directories
#	    to be created before files are installed
#	LOCAL_TOOL_DIRS="list of dirs" to add additional dirs to the build-tools
#	    list
#	LOCAL_XTOOL_DIRS="list of dirs" to add additional dirs to the
#	    cross-tools target
#	METALOG="path to metadata log" to write permission and ownership
#	    when NO_ROOT is set.  (default: ${DESTDIR}/METALOG)
#	TARGET="machine" to crossbuild world for a different machine type
#	TARGET_ARCH= may be required when a TARGET supports multiple endians
#	BUILDENV_SHELL= shell to launch for the buildenv target (def:${SHELL})
#	WORLD_FLAGS= additional flags to pass to make(1) during buildworld
#	KERNEL_FLAGS= additional flags to pass to make(1) during buildkernel
#	SUBDIR_OVERRIDE="list of dirs" to build rather than everything.
#	    All libraries and includes, and some build tools will still build.

#
# The intended user-driven targets are:
# buildworld  - rebuild *everything*, including glue to help do upgrades
# installworld- install everything built by "buildworld"
# checkworld  - run test suite on installed world
# doxygen     - build API documentation of the kernel
# update      - convenient way to update your source tree (eg: svn/svnup)
#
# Standard targets (not defined here) are documented in the makefiles in
# /usr/share/mk.  These include:
#		obj depend all install clean cleandepend cleanobj

.if !defined(TARGET) || !defined(TARGET_ARCH)
.error "Both TARGET and TARGET_ARCH must be defined."
.endif

SRCDIR?=	${.CURDIR}
LOCALBASE?=	/usr/local

# Cross toolchain changes must be in effect before bsd.compiler.mk
# so that gets the right CC, and pass CROSS_TOOLCHAIN to submakes.
.if defined(CROSS_TOOLCHAIN)
.if exists(${LOCALBASE}/share/toolchains/${CROSS_TOOLCHAIN}.mk)
.include "${LOCALBASE}/share/toolchains/${CROSS_TOOLCHAIN}.mk"
.elif exists(${CROSS_TOOLCHAIN})
.include "${CROSS_TOOLCHAIN}"
.else
.error CROSS_TOOLCHAIN ${CROSS_TOOLCHAIN} not found
.endif
CROSSENV+=CROSS_TOOLCHAIN="${CROSS_TOOLCHAIN}"
.endif
.if defined(CROSS_TOOLCHAIN_PREFIX)
CROSS_COMPILER_PREFIX?=${CROSS_TOOLCHAIN_PREFIX}
.endif

XCOMPILERS=	CC CXX CPP
.for COMPILER in ${XCOMPILERS}
.if defined(CROSS_COMPILER_PREFIX)
X${COMPILER}?=	${CROSS_COMPILER_PREFIX}${${COMPILER}}
.else
X${COMPILER}?=	${${COMPILER}}
.endif
.endfor
# If a full path to an external cross compiler is given, don't build
# a cross compiler.
.if ${XCC:N${CCACHE_BIN}:M/*}
MK_CLANG_BOOTSTRAP=	no
MK_GCC_BOOTSTRAP=	no
.endif

# Pull in compiler metadata from buildworld/toolchain if possible to avoid
# running CC from bsd.compiler.mk.
.if make(installworld) || make(installsysroot) || make(install) || \
    make(distributeworld) || make(stageworld) || make(distribution)
.-include "${OBJTOP}/compiler-metadata.mk"
.if !defined(_LOADED_COMPILER_METADATA)
.error A build is required first.  You may have the wrong MAKEOBJDIRPREFIX set.
.endif
_TOOLCHAIN_VARS_SHOULD_BE_SET=yes
.else
# Computing the variables is fine in the toplevel makefile:
_TOOLCHAIN_VARS_SHOULD_BE_SET=
.endif

# Pull in COMPILER_TYPE and COMPILER_FREEBSD_VERSION early. Pull it from the
# tree to be friendlier to foreign OS builds. It's safe to do so unconditionally
# here since we will always have the right make, unlike in src/Makefile
# Also set _WANT_TOOLCHAIN_CROSS_VARS to tell bsd.compiler that it should
# populate the X_COMPILER_* variables if possible.
.if empty(_TOOLCHAIN_VARS_SHOULD_BE_SET)
_WANT_TOOLCHAIN_CROSS_VARS=yes
.endif
.include "share/mk/bsd.compiler.mk"
.include "share/mk/src.opts.mk"
# .info CC=${CC} LD=${LD} COMPILER_VERSION=${COMPILER_VERSION} COMPILER_TYPE=${COMPILER_TYPE} \
#		COMPILER_FEATURES="${COMPILER_FEATURES}" COMPILER_FREEBSD_VERSION=${COMPILER_FREEBSD_VERSION} \
#		LINKER_VERSION="${LINKER_VERSION}" LINKER_TYPE="${LINKER_TYPE}" \
#		LINKER_FEATURES="${LINKER_FEATURES}"
#.info XCC=${XCC} XLD=${XLD} X_COMPILER_VERSION=${X_COMPILER_VERSION} X_COMPILER_TYPE=${X_COMPILER_TYPE} \
#		X_COMPILER_FEATURES="${X_COMPILER_FEATURES}" X_COMPILER_FREEBSD_VERSION=${X_COMPILER_FREEBSD_VERSION} \
#		X_LINKER_VERSION="${X_LINKER_VERSION}" X_LINKER_TYPE="${X_LINKER_TYPE}" \
#		X_LINKER_FEATURES="${X_LINKER_FEATURES}"

# All sub-makes should have valid COMPILER_* variables so by setting this
# variable we can cause an error if bsd.compiler.mk has to invoke ${CC} again.
# Avoiding unncessary cc --version calls can noticeable speed up walking over
# the source tree (e.g. in the make includes step)
_TOOLCHAIN_VARS_SHOULD_BE_SET=yes
.if ${.TARGETS:N*buildenv:N*kernel*}
# It is fine to recompute the variables in the kernel and buildenv environment
# but otherwise they should be set for all submakes,
.export _TOOLCHAIN_VARS_SHOULD_BE_SET
.endif

# Check if there is a local compiler that can satisfy as an external compiler.
# Which compiler is expected to be used?
.if ${MK_CLANG_BOOTSTRAP} == "yes"
WANT_COMPILER_TYPE=	clang
.elif ${MK_GCC_BOOTSTRAP} == "yes"
WANT_COMPILER_TYPE=	gcc
.else
WANT_COMPILER_TYPE=
.endif
.if !defined(WANT_COMPILER_FREEBSD_VERSION)
.if ${WANT_COMPILER_TYPE} == "clang"
WANT_COMPILER_FREEBSD_VERSION_FILE= lib/clang/freebsd_cc_version.h
WANT_COMPILER_FREEBSD_VERSION!= \
	awk '$$2 == "FREEBSD_CC_VERSION" {printf("%d\n", $$3)}' \
	${SRCDIR}/${WANT_COMPILER_FREEBSD_VERSION_FILE} || echo unknown
WANT_COMPILER_VERSION_FILE= lib/clang/include/clang/Basic/Version.inc
WANT_COMPILER_VERSION!= \
	awk '$$2 == "CLANG_VERSION" {split($$3, a, "."); print a[1] * 10000 + a[2] * 100 + a[3]}' \
	${SRCDIR}/${WANT_COMPILER_VERSION_FILE} || echo unknown
.elif ${WANT_COMPILER_TYPE} == "gcc"
WANT_COMPILER_FREEBSD_VERSION_FILE= gnu/usr.bin/cc/cc_tools/freebsd-native.h
WANT_COMPILER_FREEBSD_VERSION!= \
	awk '$$2 == "FBSD_CC_VER" {printf("%d\n", $$3)}' \
	${SRCDIR}/${WANT_COMPILER_FREEBSD_VERSION_FILE} || echo unknown
WANT_COMPILER_VERSION_FILE= contrib/gcc/BASE-VER
WANT_COMPILER_VERSION!= \
	awk -F. '{print $$1 * 10000 + $$2 * 100 + $$3}' \
	${SRCDIR}/${WANT_COMPILER_VERSION_FILE} || echo unknown
.endif
.export WANT_COMPILER_FREEBSD_VERSION WANT_COMPILER_VERSION
.endif	# !defined(WANT_COMPILER_FREEBSD_VERSION)
# It needs to be the same revision as we would build for the bootstrap.
# If the expected vs CC is different then we can't skip.
# GCC cannot be used for cross-arch yet.  For clang we pass -target later if
# TARGET_ARCH!=MACHINE_ARCH.
.if ${MK_SYSTEM_COMPILER} == "yes" && \
    (${MK_CLANG_BOOTSTRAP} == "yes" || ${MK_GCC_BOOTSTRAP} == "yes") && \
    !make(showconfig) && !make(xdev*) && \
    ${WANT_COMPILER_TYPE} == ${COMPILER_TYPE} && \
    (${COMPILER_TYPE} == "clang" || ${TARGET_ARCH} == ${MACHINE_ARCH}) && \
    ${COMPILER_VERSION} == ${WANT_COMPILER_VERSION} && \
    ${COMPILER_FREEBSD_VERSION} == ${WANT_COMPILER_FREEBSD_VERSION}
# Everything matches, disable the bootstrap compiler.
MK_CLANG_BOOTSTRAP=	no
MK_GCC_BOOTSTRAP=	no
USING_SYSTEM_COMPILER=	yes
.endif	# ${WANT_COMPILER_TYPE} == ${COMPILER_TYPE}
USING_SYSTEM_COMPILER?=	no
TEST_SYSTEM_COMPILER_VARS= \
	USING_SYSTEM_COMPILER MK_SYSTEM_COMPILER \
	MK_CROSS_COMPILER MK_CLANG_BOOTSTRAP MK_GCC_BOOTSTRAP \
	WANT_COMPILER_TYPE WANT_COMPILER_VERSION WANT_COMPILER_VERSION_FILE \
	WANT_COMPILER_FREEBSD_VERSION WANT_COMPILER_FREEBSD_VERSION_FILE \
	CC COMPILER_TYPE COMPILER_FEATURES COMPILER_VERSION \
	COMPILER_FREEBSD_VERSION \
	X_COMPILER_TYPE X_COMPILER_FEATURES X_COMPILER_VERSION \
	X_COMPILER_FREEBSD_VERSION \
	LINKER_TYPE LINKER_FEATURES LINKER_VERSION \
	X_LINKER_TYPE X_LINKER_FEATURES X_LINKER_VERSION
test-system-compiler: .PHONY
.for v in ${TEST_SYSTEM_COMPILER_VARS}
	${_+_}@printf "%-35s= %s\n" "${v}" "${${v}}"
.endfor
.if ${USING_SYSTEM_COMPILER} == "yes" && \
    (make(buildworld) || make(buildkernel) || make(kernel-toolchain) || \
    make(toolchain) || make(_cross-tools))
.info SYSTEM_COMPILER: Determined that CC=${CC} matches the source tree.  Not bootstrapping a cross-compiler.
.endif

# For installworld need to ensure that the looked-up compiler metadata is
# passed along rather than trying to run cc from the restricted
# STRICTTMPPATH.
.if ${MK_CLANG_BOOTSTRAP} == "no" && ${MK_GCC_BOOTSTRAP} == "no" && 0
.if !defined(X_COMPILER_TYPE)
CROSSENV+=	COMPILER_VERSION=${COMPILER_VERSION} \
		COMPILER_TYPE=${COMPILER_TYPE} \
		COMPILER_FEATURES="${COMPILER_FEATURES}" \
		COMPILER_FREEBSD_VERSION=${COMPILER_FREEBSD_VERSION} \
		LINKER_VERSION="${LINKER_VERSION}" \
		LINKER_TYPE="${LINKER_TYPE}" \
		LINKER_FEATURES="${LINKER_FEATURES}"
.else
CROSSENV+=	COMPILER_VERSION=${X_COMPILER_VERSION} \
		COMPILER_FEATURES="${X_COMPILER_FEATURES}" \
		COMPILER_TYPE=${X_COMPILER_TYPE} \
		COMPILER_FREEBSD_VERSION=${X_COMPILER_FREEBSD_VERSION} \
		LINKER_VERSION="${X_LINKER_VERSION}" \
		LINKER_TYPE="${X_LINKER_TYPE}" \
		LINKER_FEATURES="${X_LINKER_FEATURES}"
.endif
.endif
# Store some compiler metadata for use in installworld where we don't
# want to invoke CC at all.
_COMPILER_METADATA_VARS=	COMPILER_VERSION \
				COMPILER_TYPE \
				COMPILER_FEATURES \
				COMPILER_FREEBSD_VERSION \
				LINKER_VERSION \
				LINKER_FEATURES \
				LINKER_TYPE
compiler-metadata.mk: .PHONY .META
	@: > ${.TARGET}
	@echo ".info Using cached compiler metadata from build at $$(hostname) on $$(date)" \
	    > ${.TARGET}
	@echo "_LOADED_COMPILER_METADATA=t" >> ${.TARGET}
.for v in ${_COMPILER_METADATA_VARS}
	@echo "${v}=${${v}}" >> ${.TARGET}
.endfor
	@echo ".export ${_COMPILER_METADATA_VARS}" >> ${.TARGET}

# Handle external binutils.
.if defined(CROSS_TOOLCHAIN_PREFIX)
CROSS_BINUTILS_PREFIX?=${CROSS_TOOLCHAIN_PREFIX}
.endif
# If we do not have a bootstrap binutils (because the in-tree one does not
# support the target architecture), provide a default cross-binutils prefix.
# This allows riscv64 builds, for example, to automatically use the
# riscv64-binutils port or package.
.if !make(showconfig)
.if !empty(BROKEN_OPTIONS:MBINUTILS_BOOTSTRAP) && \
    ${MK_LLD_BOOTSTRAP} == "no" && \
    !defined(CROSS_BINUTILS_PREFIX)
CROSS_BINUTILS_PREFIX=/usr/local/${TARGET_ARCH}-freebsd/bin/
.if !exists(${CROSS_BINUTILS_PREFIX})
.error In-tree binutils does not support the ${TARGET_ARCH} architecture. Install the ${TARGET_ARCH}-binutils port or package or set CROSS_BINUTILS_PREFIX.
.endif
.endif
.endif
XBINUTILS=	AS AR LD NM OBJCOPY OBJDUMP RANLIB SIZE STRINGS
.for BINUTIL in ${XBINUTILS}
.if defined(CROSS_BINUTILS_PREFIX) && \
    exists(${CROSS_BINUTILS_PREFIX}${${BINUTIL}})
X${BINUTIL}?=	${CROSS_BINUTILS_PREFIX}${${BINUTIL}}
.else
X${BINUTIL}?=	${${BINUTIL}}
.endif
.endfor


# We must do lib/ and libexec/ before bin/ in case of a mid-install error to
# keep the users system reasonably usable.  For static->dynamic root upgrades,
# we don't want to install a dynamic binary without rtld and the needed
# libraries.  More commonly, for dynamic root, we don't want to install a
# binary that requires a newer library version that hasn't been installed yet.
# This ordering is not a guarantee though.  The only guarantee of a working
# system here would require fine-grained ordering of all components based
# on their dependencies.
.if !empty(SUBDIR_OVERRIDE)
SUBDIR=	${SUBDIR_OVERRIDE}
.else
<<<<<<< HEAD
SUBDIR=	lib
.if !defined(SYSROOT_ONLY)
# We don't need libexec for just a sysroot
SUBDIR+=libexec
.endif

.if !defined(NO_ROOT) && (make(installworld) || make(installsysroot) || make(install))
=======
SUBDIR=	lib libexec
# Add LOCAL_LIB_DIRS, but only if they will not be picked up as a SUBDIR
# of a LOCAL_DIRS directory.  This allows LOCAL_DIRS=foo and
# LOCAL_LIB_DIRS=foo/lib to behave as expected.
.for _DIR in ${LOCAL_DIRS:M*/} ${LOCAL_DIRS:N*/:S|$|/|}
_REDUNDANT_LIB_DIRS+=    ${LOCAL_LIB_DIRS:M${_DIR}*}
.endfor
.for _DIR in ${LOCAL_LIB_DIRS}
.if ${_DIR} == ".WAIT" || (empty(_REDUNDANT_LIB_DIRS:M${_DIR}) && exists(${.CURDIR}/${_DIR}/Makefile))
SUBDIR+=	${_DIR}
.endif
.endfor
.if !defined(NO_ROOT) && (make(installworld) || make(install))
>>>>>>> 6480e3f2
# Ensure libraries are installed before progressing.
SUBDIR+=.WAIT
.endif
.if defined(SYSROOT_ONLY)
# Only install libraries and headers:
SUBDIR+=include
.if ${MK_CDDL} != "no"
SUBDIR+=cddl/lib
.endif
SUBDIR+=gnu/lib
.if ${MK_CRYPT} != "no"
SUBDIR+= secure/lib
.endif
.if ${MK_KERBEROS} != "no"
SUBDIR+=kerberos5/lib
.endif
.else # !defined(SYSROOT_ONLY)
SUBDIR+=bin
.if ${MK_CDDL} != "no"
SUBDIR+=cddl
.endif
SUBDIR+=gnu include
.if ${MK_KERBEROS} != "no"
SUBDIR+=kerberos5
.endif
.if ${MK_RESCUE} != "no"
SUBDIR+=rescue
.endif
SUBDIR+=sbin
.if ${MK_CRYPT} != "no"
SUBDIR+=secure
.endif
.if !defined(NO_SHARE)
SUBDIR+=share
.endif
.if ${MK_BOOT} != "no"
SUBDIR+=stand
.endif
SUBDIR+=sys usr.bin usr.sbin
.if ${MK_TESTS} != "no"
SUBDIR+=	tests
.endif
.endif # !defined(SYSROOT_ONLY)

# Local directories are built in parallel with the base system directories.
# Users may insert a .WAIT directive at the beginning or elsewhere within
# the LOCAL_DIRS and LOCAL_LIB_DIRS lists as needed.
SUBDIR+=.WAIT
.if !defined(SYSROOT_ONLY)
.for _DIR in ${LOCAL_DIRS}
.if ${_DIR} == ".WAIT" || exists(${.CURDIR}/${_DIR}/Makefile)
SUBDIR+=	${_DIR}
.endif
.endfor
<<<<<<< HEAD
# Add LOCAL_LIB_DIRS, but only if they will not be picked up as a SUBDIR
# of a LOCAL_DIRS directory.  This allows LOCAL_DIRS=foo and
# LOCAL_LIB_DIRS=foo/lib to behave as expected.
.for _DIR in ${LOCAL_DIRS:M*/} ${LOCAL_DIRS:N*/:S|$|/|}
_REDUNDANT_LIB_DIRS+=    ${LOCAL_LIB_DIRS:M${_DIR}*}
.endfor
.endif  # !defined(SYSROOT_ONLY)
.for _DIR in ${LOCAL_LIB_DIRS}
.if ${_DIR} == ".WAIT" || (empty(_REDUNDANT_LIB_DIRS:M${_DIR}) && exists(${.CURDIR}/${_DIR}/Makefile))
SUBDIR+=	${_DIR}
.endif
.endfor
=======
>>>>>>> 6480e3f2

# Finally build cheribsdbox if requested
.if ${MK_CHERIBSDBOX} != "no" && !defined(SYSROOT_ONLY)
SUBDIR+=	tools/cheribsdbox
.endif



# We must do etc/ last as it hooks into building the man whatis file
# by calling 'makedb' in share/man.  This is only relevant for
# install/distribute so they build the whatis file after every manpage is
# installed.
.if make(installworld) || make(install) || make(installsysroot)
SUBDIR+=.WAIT
.endif
.if !defined(SYSROOT_ONLY)
SUBDIR+=etc
.endif

.endif	# !empty(SUBDIR_OVERRIDE)

.if defined(NOCLEAN)
.warning NOCLEAN option is deprecated. Use NO_CLEAN instead.
NO_CLEAN=	${NOCLEAN}
.endif
.if defined(NO_CLEANDIR)
CLEANDIR=	clean cleandepend
.else
CLEANDIR=	cleandir
.endif

.if defined(WORLDFAST)
NO_CLEAN=	t
NO_OBJWALK=	t
.endif

.if ${MK_META_MODE} == "yes"
# If filemon is used then we can rely on the build being incremental-safe.
# The .meta files will also track the build command and rebuild should
# it change.
.if empty(.MAKE.MODE:Mnofilemon)
NO_CLEAN=	t
.endif
.endif
.if defined(NO_OBJWALK) || ${MK_AUTO_OBJ} == "yes"
NO_OBJWALK=	t
NO_KERNELOBJ=	t
.endif
.if !defined(NO_OBJWALK)
_obj=		obj
.endif

LOCAL_TOOL_DIRS?=
PACKAGEDIR?=	${DESTDIR}/${DISTDIR}

.if empty(SHELL:M*csh*)
BUILDENV_SHELL?=${SHELL}
.else
BUILDENV_SHELL?=/bin/sh
.endif

.if !defined(SVN_CMD) || empty(SVN_CMD)
. for _P in /usr/bin /usr/local/bin
.  for _S in svn svnlite
.   if exists(${_P}/${_S})
SVN_CMD=   ${_P}/${_S}
.   endif
.  endfor
. endfor
.export SVN_CMD
.endif
SVNFLAGS?=	-r HEAD
.if !defined(VCS_REVISION) || empty(VCS_REVISION)
.if !defined(SVNVERSION_CMD) || empty(SVNVERSION_CMD)
. for _D in ${PATH:S,:, ,g}
.  if exists(${_D}/svnversion)
SVNVERSION_CMD?=${_D}/svnversion
.  endif
.  if exists(${_D}/svnliteversion)
SVNVERSION_CMD?=${_D}/svnliteversion
.  endif
. endfor
.endif
_VCS_REVISION?=	$$(eval ${SVNVERSION_CMD} ${SRCDIR})
. if !empty(_VCS_REVISION)
VCS_REVISION=	$$(echo r${_VCS_REVISION})
. endif
.export VCS_REVISION
.endif

.if !defined(OSRELDATE)
.if exists(/usr/include/osreldate.h)
OSRELDATE!=	awk '/^\#define[[:space:]]*__FreeBSD_version/ { print $$3 }' \
		/usr/include/osreldate.h
.else
OSRELDATE=	0
.endif
.export OSRELDATE
.endif

# Set VERSION for CTFMERGE to use via the default CTFFLAGS=-L VERSION.
.if !defined(_REVISION)
_REVISION!=	${MAKE} -C ${SRCDIR}/release MK_AUTO_OBJ=no -V REVISION
.export _REVISION
.endif
.if !defined(_BRANCH)
_BRANCH!=	${MAKE} -C ${SRCDIR}/release MK_AUTO_OBJ=no -V BRANCH
.export _BRANCH
.endif
.if !defined(SRCRELDATE)
SRCRELDATE!=	awk '/^\#define[[:space:]]*__FreeBSD_version/ { print $$3 }' \
		${SRCDIR}/sys/sys/param.h
.export SRCRELDATE
.endif
.if !defined(VERSION)
VERSION=	FreeBSD ${_REVISION}-${_BRANCH:C/-p[0-9]+$//} ${TARGET_ARCH} ${SRCRELDATE}
.export VERSION
.endif

.if !defined(PKG_VERSION)
.if ${_BRANCH:MSTABLE*} || ${_BRANCH:MCURRENT*} || ${_BRANCH:MALPHA*}
TIMENOW=	%Y%m%d%H%M%S
EXTRA_REVISION=	.s${TIMENOW:gmtime}
.endif
.if ${_BRANCH:M*-p*}
EXTRA_REVISION=	_${_BRANCH:C/.*-p([0-9]+$)/\1/}
.endif
PKG_VERSION=	${_REVISION}${EXTRA_REVISION}
.endif

KNOWN_ARCHES?=	aarch64/arm64 \
		amd64 \
		arm \
		armeb/arm \
		armv6/arm \
		armv7/arm \
		i386 \
		mips \
		mipsel/mips \
		mips64el/mips \
		mipsn32el/mips \
		mips64/mips \
		mipsn32/mips \
		mipshf/mips \
		mipselhf/mips \
		mips64elhf/mips \
		mips64hf/mips \
		powerpc \
		powerpc64/powerpc \
		powerpcspe/powerpc \
		riscv64/riscv \
		riscv64sf/riscv \
		sparc64

.if ${TARGET} == ${TARGET_ARCH}
_t=		${TARGET}
.else
_t=		${TARGET_ARCH}/${TARGET}
.endif
.for _t in ${_t}
.if empty(KNOWN_ARCHES:M${_t})
.error Unknown target ${TARGET_ARCH}:${TARGET}.
.endif
.endfor

.if ${TARGET} == ${MACHINE}
TARGET_CPUTYPE?=${CPUTYPE}
.else
TARGET_CPUTYPE?=
.endif

.if !empty(TARGET_CPUTYPE)
_TARGET_CPUTYPE=${TARGET_CPUTYPE}
.else
_TARGET_CPUTYPE=dummy
.endif
_CPUTYPE!=	MAKEFLAGS= CPUTYPE=${_TARGET_CPUTYPE} ${MAKE} -f /dev/null \
		-m ${.CURDIR}/share/mk MK_AUTO_OBJ=no -V CPUTYPE
.if ${_CPUTYPE} != ${_TARGET_CPUTYPE}
.error CPUTYPE global should be set with ?=.
.endif
.if make(buildworld)
BUILD_ARCH!=	uname -p
.if ${MACHINE_ARCH} != ${BUILD_ARCH}
.error To cross-build, set TARGET_ARCH.
.endif
.endif
WORLDTMP?=	${OBJTOP}/tmp
BPATH=		${CCACHE_WRAPPER_PATH_PFX}${WORLDTMP}/legacy/usr/sbin:${WORLDTMP}/legacy/usr/bin:${WORLDTMP}/legacy/bin
XPATH=		${WORLDTMP}/bin:${WORLDTMP}/usr/sbin:${WORLDTMP}/usr/bin
STRICTTMPPATH=	${BPATH}:${XPATH}
TMPPATH=	${STRICTTMPPATH}:${PATH}

#
# Avoid running mktemp(1) unless actually needed.
# It may not be functional, e.g., due to new ABI
# when in the middle of installing over this system.
#
.if make(distributeworld) || make(installworld) || make(stageworld) || make(installsysroot)
INSTALLTMP!=	mktemp -d -u -t install
.endif

.if make(stagekernel) || make(distributekernel)
TAGS+=		kernel
PACKAGE=	kernel
.endif

#
# Building a world goes through the following stages
#
# 1. legacy stage [BMAKE]
#	This stage is responsible for creating compatibility
#	shims that are needed by the bootstrap-tools,
#	build-tools and cross-tools stages. These are generally
#	APIs that tools from one of those three stages need to
#	build that aren't present on the host.
# 1. bootstrap-tools stage [BMAKE]
#	This stage is responsible for creating programs that
#	are needed for backward compatibility reasons. They
#	are not built as cross-tools.
# 2. build-tools stage [TMAKE]
#	This stage is responsible for creating the object
#	tree and building any tools that are needed during
#	the build process. Some programs are listed during
#	this phase because they build binaries to generate
#	files needed to build these programs. This stage also
#	builds the 'build-tools' target rather than 'all'.
# 3. cross-tools stage [XMAKE]
#	This stage is responsible for creating any tools that
#	are needed for building the system. A cross-compiler is one
#	of them. This differs from build tools in two ways:
#	1. the 'all' target is built rather than 'build-tools'
#	2. these tools are installed into TMPPATH for stage 4.
# 4. world stage [WMAKE]
#	This stage actually builds the world.
# 5. install stage (optional) [IMAKE]
#	This stage installs a previously built world.
#

BOOTSTRAPPING?=	0
# Keep these in sync
MINIMUM_SUPPORTED_OSREL?= 1002501
MINIMUM_SUPPORTED_REL?= 10.3

# Common environment for world related stages
CROSSENV+=	\
		MACHINE_ARCH=${TARGET_ARCH} \
		MACHINE=${TARGET} \
		CPUTYPE=${TARGET_CPUTYPE}
.if ${MK_META_MODE} != "no"
# Don't rebuild build-tools targets during normal build.
CROSSENV+=	BUILD_TOOLS_META=.NOMETA
.endif
.if defined(TARGET_CFLAGS)
CROSSENV+=	${TARGET_CFLAGS}
.endif

# bootstrap-tools stage
BMAKEENV=	INSTALL="sh ${.CURDIR}/tools/install.sh" \
		TOOLS_PREFIX=${WORLDTMP} \
		PATH=${BPATH}:${PATH} \
		WORLDTMP=${WORLDTMP} \
		MAKEFLAGS="-m ${.CURDIR}/tools/build/mk ${.MAKEFLAGS}"

# need to keep this in sync with targets/pseudo/bootstrap-tools/Makefile
BSARGS= 	DESTDIR= \
		OBJTOP='${WORLDTMP}/obj-tools' \
		OBJROOT='$${OBJTOP}/' \
		MAKEOBJDIRPREFIX= \
		BOOTSTRAPPING=${OSRELDATE} \
		BWPHASE=${.TARGET:C,^_,,} \
		SSP_CFLAGS= \
		MK_HTML=no NO_LINT=yes MK_MAN=no \
		-DNO_PIC MK_PROFILE=no -DNO_SHARED \
		-DNO_CPU_CFLAGS MK_WARNS=no MK_CTF=no \
		MK_CLANG_EXTRAS=no MK_CLANG_FULL=no \
		MK_LLDB=no MK_TESTS=no \
		MK_LLD=${MK_LLD_BOOTSTRAP} \
		MK_INCLUDES=yes

BMAKE=		\
		${BMAKEENV} ${MAKE} ${WORLD_FLAGS} -f Makefile.inc1 \
		${BSARGS}

# build-tools stage
TMAKE=		\
		${BMAKEENV} ${MAKE} ${WORLD_FLAGS} -f Makefile.inc1 \
		TARGET=${TARGET} TARGET_ARCH=${TARGET_ARCH} \
		DESTDIR= \
		BOOTSTRAPPING=${OSRELDATE} \
		BWPHASE=${.TARGET:C,^_,,} \
		SSP_CFLAGS= \
		-DNO_LINT \
		-DNO_CPU_CFLAGS MK_WARNS=no MK_CTF=no \
		MK_CLANG_EXTRAS=no MK_CLANG_FULL=no \
		MK_LLDB=no MK_TESTS=no \
		BUILD_TOOLS_CC="${CC}"

# These get set in tools/build/mk/Makefile.boot
# BUILD_TOOLS_CLFAGS="${CFLAGS}" BUILD_TOOLS_LDFLAGS="${LDFLAGS}"

# cross-tools stage
# TOOLS_PREFIX set in BMAKE
XMAKE=		${BMAKE} \
		TARGET=${TARGET} TARGET_ARCH=${TARGET_ARCH} \
		MK_GDB=no MK_LLD_IS_LD=${MK_LLD_BOOTSTRAP} MK_TESTS=no

# kernel-tools stage
KTMAKEENV=	INSTALL="sh ${.CURDIR}/tools/install.sh" \
		PATH=${BPATH}:${PATH} \
		WORLDTMP=${WORLDTMP} \
		MAKEFLAGS="-m ${.CURDIR}/tools/build/mk ${.MAKEFLAGS}"

KTMAKE=		TOOLS_PREFIX=${WORLDTMP} \
		${KTMAKEENV} ${MAKE} ${WORLD_FLAGS} -f Makefile.inc1 \
		DESTDIR= \
		OBJTOP='${WORLDTMP}/obj-kernel-tools' \
		OBJROOT='$${OBJTOP}/' \
		MAKEOBJDIRPREFIX= \
		BOOTSTRAPPING=${OSRELDATE} \
		SSP_CFLAGS= \
		MK_HTML=no -DNO_LINT MK_MAN=no \
		-DNO_PIC MK_PROFILE=no -DNO_SHARED \
		-DNO_CPU_CFLAGS MK_WARNS=no MK_CTF=no

# world stage
WMAKEENV=	${CROSSENV} \
		INSTALL="sh ${.CURDIR}/tools/install.sh" \
		PATH=${TMPPATH} \
		SYSROOT=${WORLDTMP}

.if defined(CHERI_CC)
WMAKEENV+=	CHERI_CC=${CHERI_CC:Q} CHERI_CXX=${CHERI_CXX:Q}
.endif

# make hierarchy
HMAKE=		PATH=${TMPPATH} ${MAKE} LOCAL_MTREE=${LOCAL_MTREE:Q}
.if defined(NO_ROOT)
HMAKE+=		PATH=${TMPPATH} METALOG=${METALOG} -DNO_ROOT
.endif

CROSSENV+=	CC="${XCC} ${XCFLAGS}" CXX="${XCXX} ${XCXXFLAGS} ${XCFLAGS}" \
		CPP="${XCPP} ${XCFLAGS}" \
		AS="${XAS}" AR="${XAR}" LD="${XLD}" LLVM_LINK="${XLLVM_LINK}" \
		NM=${XNM} OBJCOPY="${XOBJCOPY}" \
		OBJDUMP="${XOBJDUMP}" \
		RANLIB=${XRANLIB} STRINGS=${XSTRINGS} \
		SIZE="${XSIZE}"

.if defined(CROSS_BINUTILS_PREFIX) && exists(${CROSS_BINUTILS_PREFIX})
# In the case of xdev-build tools, CROSS_BINUTILS_PREFIX won't be a
# directory, but the compiler will look in the right place for its
# tools so we don't need to tell it where to look.
BFLAGS+=	-B${CROSS_BINUTILS_PREFIX}
.endif


# The internal bootstrap compiler has a default sysroot set by TOOLS_PREFIX
# and target set by TARGET/TARGET_ARCH.  However, there are several needs to
# always pass an explicit --sysroot and -target.
# - External compiler needs sysroot and target flags.
# - External ld needs sysroot.
# - To be clear about the use of a sysroot when using the internal compiler.
# - Easier debugging.
# - Allowing WITH_SYSTEM_COMPILER+WITH_META_MODE to work together due to
#   the flip-flopping build command when sometimes using external and
#   sometimes using internal.
# - Allow using lld which has no support for default paths.
.if !defined(CROSS_BINUTILS_PREFIX) || !exists(${CROSS_BINUTILS_PREFIX})
BFLAGS+=	-B${WORLDTMP}/usr/bin
.endif
.if ${TARGET} == "arm"
.if ${TARGET_ARCH:Marmv[67]*} != "" && ${TARGET_CPUTYPE:M*soft*} == ""
TARGET_ABI=	gnueabihf
.else
TARGET_ABI=	gnueabi
.endif
.endif
.if ${WANT_COMPILER_TYPE} == gcc || \
    (defined(X_COMPILER_TYPE) && ${X_COMPILER_TYPE} == gcc)
# GCC requires -isystem and -L when using a cross-compiler.  --sysroot
# won't set header path and -L is used to ensure the base library path
# is added before the port PREFIX library path.
XCFLAGS+=	-isystem ${WORLDTMP}/usr/include -L${WORLDTMP}/usr/lib
# GCC requires -B to find /usr/lib/crti.o when using a cross-compiler
# combined with --sysroot.
XCFLAGS+=	-B${WORLDTMP}/usr/lib
# Force using libc++ for external GCC.
.if defined(X_COMPILER_TYPE) && \
    ${X_COMPILER_TYPE} == gcc && ${X_COMPILER_VERSION} >= 40800
XCXXFLAGS+=	-isystem ${WORLDTMP}/usr/include/c++/v1 -std=c++11 \
		-nostdinc++
.endif
.elif ${WANT_COMPILER_TYPE} == clang || \
    (defined(X_COMPILER_TYPE) && ${X_COMPILER_TYPE} == clang)
MACHINE_ABI?=	unknown
MACHINE_TRIPLE?=${MACHINE_ARCH:S/amd64/x86_64/:C/hf$//:S/mipsn32/mips64/}-${MACHINE_ABI}-freebsd12.0
TARGET_ABI?=	unknown
TARGET_TRIPLE?=	${TARGET_ARCH:S/amd64/x86_64/:C/hf$//:S/mipsn32/mips64/}-${TARGET_ABI}-freebsd12.0
XCFLAGS+=	-target ${TARGET_TRIPLE}
.endif
XCFLAGS+=	--sysroot=${WORLDTMP}

.if !empty(BFLAGS)
XCFLAGS+=	${BFLAGS}
.endif

.if ${MK_LIB32} != "no" && (${TARGET_ARCH} == "amd64" || \
    ${TARGET_ARCH} == "powerpc64" || ${TARGET_ARCH:Mmips64*} != "")
LIBCOMPAT= 32
.include "Makefile.libcompat"
.elif ${MK_LIBSOFT} != "no" && ${TARGET_ARCH:Marmv[67]*} != ""
LIBCOMPAT= SOFT
.include "Makefile.libcompat"
.endif
.if ${MK_CHERI} != "no"
# CHERI specific code isn't o32 compatible and other attempts to disable
# failed so use a big hammer for now.
.undef LIBCOMPAT
.endif

# META_MODE normally ignores host file changes since every build updates
# timestamps (see NO_META_IGNORE_HOST in sys.mk).  There are known times
# when the ABI breaks though that we want to force rebuilding WORLDTMP
# to get updated host tools.
.if ${MK_META_MODE} == "yes" && defined(NO_CLEAN) && \
    !defined(NO_META_IGNORE_HOST) && !defined(NO_META_IGNORE_HOST_HEADERS) && \
    !make(showconfig)
# r318736 - ino64 major ABI breakage
META_MODE_BAD_ABI_VERS+=	1200031

.if !defined(OBJDIR_HOST_OSRELDATE)
.if exists(${OBJTOP}/host-osreldate.h)
OBJDIR_HOST_OSRELDATE!=	\
    awk '/^\#define[[:space:]]*__FreeBSD_version/ { print $$3 }' \
    ${OBJTOP}/host-osreldate.h
.elif exists(${WORLDTMP}/usr/include/osreldate.h)
OBJDIR_HOST_OSRELDATE=	0
.endif
.export OBJDIR_HOST_OSRELDATE
.endif

# Note that this logic is the opposite of normal BOOTSTRAP handling.  We want
# to compare the WORLDTMP's OSRELDATE to the host's OSRELDATE.  If the WORLDTMP
# is older than the ABI-breakage OSRELDATE of the HOST then we rebuild.
.if defined(OBJDIR_HOST_OSRELDATE)
.for _ver in ${META_MODE_BAD_ABI_VERS}
.if ${OSRELDATE} >= ${_ver} && ${OBJDIR_HOST_OSRELDATE} < ${_ver}
_meta_mode_need_rebuild=	${_ver}
.endif
.endfor
.if defined(_meta_mode_need_rebuild)
.info META_MODE: Rebuilding host tools due to ABI breakage in __FreeBSD_version ${_meta_mode_need_rebuild}.
NO_META_IGNORE_HOST_HEADERS=	1
.export NO_META_IGNORE_HOST_HEADERS
.endif	# defined(_meta_mode_need_rebuild)
.endif	# defined(OBJDIR_HOST_OSRELDATE)
.endif	# ${MK_META_MODE} == "yes" && defined(NO_CLEAN) ...
# This is only used for META_MODE+filemon to track what the oldest
# __FreeBSD_version is in WORLDTMP.  This purposely does NOT have
# a make dependency on /usr/include/osreldate.h as the file should
# only be copied when it is missing or meta mode determines it has changed.
# Since host files are normally ignored without NO_META_IGNORE_HOST
# the file will never be updated unless that flag is specified.  This
# allows tracking the oldest osreldate to force rebuilds via
# META_MODE_BADABI_REVS above.
host-osreldate.h: # DO NOT ADD /usr/include/osreldate.h here
	@cp -f /usr/include/osreldate.h ${.TARGET}

WMAKE=		${WMAKEENV} ${MAKE} ${WORLD_FLAGS} -f Makefile.inc1 \
		BWPHASE=${.TARGET:C,^_,,} \
		DESTDIR=${WORLDTMP}

.if ${MK_CHERI} != "no"
# cheri world
LIBCHERI_OBJTOP=	${OBJTOP}/obj-libcheri
LIBCHERI_TESTSBASE=	${TESTSBASE}/cheri

# Yes, the flags are redundant.
LIBCHERIWMAKEENV= \
		NEED_CHERI=pure \
		LIBCHERI=yes \
		MK_PROFILE=no \
		SYSROOT=${WORLDTMP} \
		OBJTOP=${LIBCHERI_OBJTOP} \
		OBJROOT='$${OBJTOP}/' \
		VERSION="${VERSION}" \
		INSTALL="sh ${.CURDIR}/tools/install.sh" \
		PATH=${TMPPATH} \
		LIBDIR=/usr/libcheri \
		SHLIBDIR=/usr/libcheri \
		TESTSBASE=${LIBCHERI_TESTSBASE} \
		CC="${CHERI_CC}" \
		LD=${CHERI_LD:U${XLD}}

LIBCHERIWMAKEENV+=	MACHINE=mips MACHINE_ARCH=mips64
LIBCHERIWMAKEFLAGS= \
		DESTDIR=${WORLDTMP} \
		-DLIBRARIES_ONLY \
		-DNO_CPU_CFLAGS \
		MK_CTF=no \
		MK_TESTS_SUPPORT=${MK_TESTS} \
		-DNO_LINT

LIBCHERIWMAKE=	${LIBCHERIWMAKEENV} ${MAKE} ${LIBCHERIWMAKEFLAGS} \
		MK_MAN=no MK_HTML=no
LIBCHERIIMAKE=	${LIBCHERIWMAKE:NINSTALL=*:NDESTDIR=*} \
		MK_TOOLCHAIN=no ${IMAKE_INSTALL}
.endif

IMAKEENV=	${CROSSENV}
IMAKE=		${IMAKEENV} ${MAKE} -f Makefile.inc1 \
		${IMAKE_INSTALL} ${IMAKE_MTREE}
.if make(installsysroot)
# Don't try to install files that have not been built
# FIXME: MK_TESTS breaks installsysroot for some reason:
# ===> lib/libc/tests/tls_dso (install)
# install: libh_tls_dynamic.a: No such file or directory
IMAKE+=	-DSYSROOT_ONLY MK_TESTS=no
.endif

.if empty(.MAKEFLAGS:M-n)
IMAKEENV+=	PATH=${STRICTTMPPATH}:${INSTALLTMP} \
		LD_LIBRARY_PATH=${INSTALLTMP} \
		PATH_LOCALE=${INSTALLTMP}/locale
IMAKE+=		__MAKE_SHELL=${INSTALLTMP}/sh
.else
IMAKEENV+=	PATH=${TMPPATH}:${INSTALLTMP}
.endif
.if defined(DB_FROM_SRC)
INSTALLFLAGS+=	-N ${.CURDIR}/etc
MTREEFLAGS+=	-N ${.CURDIR}/etc
.endif
_INSTALL_DDIR=	${DESTDIR}/${DISTDIR}
INSTALL_DDIR=	${_INSTALL_DDIR:S://:/:g:C:/$::}
.if defined(NO_ROOT)
METALOG?=	${DESTDIR}/${DISTDIR}/METALOG
METALOG:=	${METALOG:C,//+,/,g}
IMAKE+=		-DNO_ROOT METALOG=${METALOG}
INSTALLFLAGS+=	-U -M ${METALOG} -D ${INSTALL_DDIR}
MTREEFLAGS+=	-W
.endif
.if defined(BUILD_PKGS)
INSTALLFLAGS+=	-h sha256
.endif
.if defined(DB_FROM_SRC) || defined(NO_ROOT)
IMAKE_INSTALL=	INSTALL="install ${INSTALLFLAGS}"
IMAKE_MTREE=	MTREE_CMD="mtree ${MTREEFLAGS}"
.endif

# kernel stage
KMAKEENV=	${WMAKEENV:NSYSROOT=*}
KMAKE=		${KMAKEENV} ${MAKE} ${.MAKEFLAGS} ${KERNEL_FLAGS} KERNEL=${INSTKERNNAME}

#
# buildworld
#
# Attempt to rebuild the entire system, with reasonable chance of
# success, regardless of how old your existing system is.
#
_sanity_check: .PHONY .MAKE
.if ${.CURDIR:C/[^,]//g} != ""
#	The m4 build of sendmail files doesn't like it if ',' is used
#	anywhere in the path of it's files.
	@echo
	@echo "*** Error: path to source tree contains a comma ','"
	@echo
	@false
.elif ${.CURDIR:M*\:*} != ""
#	Using ':' leaks into PATH and breaks finding cross-tools.
	@echo
	@echo "*** Error: path to source tree contains a colon ':'"
	@echo
	@false
.endif

# Our current approach to dependency tracking cannot cope with certain source
# tree changes, particularly with respect to removing source files and
# replacing generated files.  Handle these cases here in an ad-hoc fashion.
_cleanobj_fast_depend_hack: .PHONY
# Syscall stubs rewritten in C and obsolete MD assembly implementations
# Date      SVN Rev  Syscalls
# 20170624  r320278  fstat fstatat fstatfs getdirentries getfsstat statfs
# 20180404  r332048  sigreturn
# 20180405  r332080  shmat
# 20180406  r332119  setlogin
# 20180411  r332443  exect
# 20180525  r334224  vadvise
# 20180604  r334626  brk sbrk
.for f in brk exect fstat fstatat fstatfs getdirentries getfsstat sbrk setlogin shmat sigreturn statfs vadvise
.if exists(${OBJTOP}/lib/libc/.depend.${f}.o)
	@if egrep -qw '${f}\.[sS]' \
	    ${OBJTOP}/lib/libc/.depend.${f}.o; then \
		echo Removing stale dependencies for ${f} syscall wrappers; \
		rm -f ${OBJTOP}/lib/libc/.depend.${f}.* \
		   ${LIBCOMPAT:D${LIBCOMPAT_OBJTOP}/lib/libc/.depend.${f}.*}; \
	fi
.endif
.endfor
# 20170607 remove stale dependencies for utimens* wrappers removed in r319663
.for f in futimens utimensat
.if exists(${OBJTOP}/lib/libc/.depend.${f}.o)
	@if egrep -q '/${f}.c' \
	    ${OBJTOP}/lib/libc/.depend.${f}.o; then \
		echo Removing stale dependencies for ${f} syscall wrappers; \
		rm -f ${OBJTOP}/lib/libc/.depend.${f}.* \
		   ${LIBCOMPAT:D${LIBCOMPAT_OBJTOP}/lib/libc/.depend.${f}.*}; \
	fi
.endif
.endfor
# 20170523 remove stale generated asm files for functions which are no longer
# syscalls after r302092 (pipe) and r318736 (others)
.for f in getdents lstat mknod pipe stat
.if exists(${OBJTOP}/lib/libc/${f}.s) || \
    exists(${OBJTOP}/lib/libc/${f}.S)
	@echo Removing stale generated ${f} syscall files
	@rm -f ${OBJTOP}/lib/libc/${f}.* \
	    ${OBJTOP}/lib/libc/.depend.${f}.* \
	    ${LIBCOMPAT:D${LIBCOMPAT_OBJTOP}/lib/libc/${f}.*} \
	    ${LIBCOMPAT:D${LIBCOMPAT_OBJTOP}/lib/libc/.depend.${f}.*}
.endif
.endfor

_worldtmp: .PHONY
	@echo
	@echo "--------------------------------------------------------------"
	@echo ">>> Rebuilding the temporary build tree"
	@echo "--------------------------------------------------------------"
.if !defined(NO_CLEAN)
	rm -rf ${WORLDTMP}
.elif !defined(I_REALLY_MEAN_NO_CLEAN)
.if exists(${WORLDTMP})
	@echo ">>> Deleting stale files in build tree..."
	${_+_}cd ${.CURDIR}; time env ${WMAKE} -DBATCH_DELETE_OLD_FILES \
	    delete-old delete-old-libs >/dev/null
.endif
	rm -rf ${WORLDTMP}/legacy/usr/include
.if ${USING_SYSTEM_COMPILER} == "yes"
.for cc in cc c++
	if [ -x ${WORLDTMP}/usr/bin/${cc} ]; then \
		inum=$$(stat -f %i ${WORLDTMP}/usr/bin/${cc}); \
		find ${WORLDTMP}/usr/bin -inum $${inum} -delete; \
	fi
.endfor
.endif	# ${USING_SYSTEM_COMPILER} == "yes"
.endif	# !defined(NO_CLEAN)
	@mkdir -p ${WORLDTMP}
	@touch ${WORLDTMP}/${.TARGET}

.for _dir in \
    bin \
    lib lib/casper lib/geom usr legacy/bin legacy/usr
	mkdir -p ${WORLDTMP}/${_dir}
.endfor
	mtree -deU -f ${.CURDIR}/etc/mtree/BSD.usr.dist \
	    -p ${WORLDTMP}/legacy/usr >/dev/null
	mtree -deU -f ${.CURDIR}/etc/mtree/BSD.include.dist \
	    -p ${WORLDTMP}/legacy/usr/include >/dev/null
	mtree -deU -f ${.CURDIR}/etc/mtree/BSD.usr.dist \
	    -p ${WORLDTMP}/usr >/dev/null
	mtree -deU -f ${.CURDIR}/etc/mtree/BSD.include.dist \
	    -p ${WORLDTMP}/usr/include >/dev/null
	ln -sf ${.CURDIR}/sys ${WORLDTMP}
.if ${MK_DEBUG_FILES} != "no"
	mtree -deU -f ${.CURDIR}/etc/mtree/BSD.debug.dist \
	    -p ${WORLDTMP}/legacy/usr/lib >/dev/null
	mtree -deU -f ${.CURDIR}/etc/mtree/BSD.debug.dist \
	    -p ${WORLDTMP}/usr/lib >/dev/null
.endif
.if ${MK_CHERI} != "no"
	mtree -deU -f ${.CURDIR}/etc/mtree/BSD.libcheri.dist \
	    -p ${WORLDTMP}/usr >/dev/null
.if ${MK_DEBUG_FILES} != "no"
	mtree -deU -f ${.CURDIR}/etc/mtree/BSD.libcheri.dist \
	    -p ${WORLDTMP}/legacy/usr/lib/debug/usr >/dev/null
	mtree -deU -f ${.CURDIR}/etc/mtree/BSD.libcheri.dist \
	    -p ${WORLDTMP}/usr/lib/debug/usr >/dev/null
.endif
.if ${MK_TESTS} != "no"
	mkdir -p ${WORLDTMP}${LIBCHERI_TESTSBASE}
	mtree -deU -f ${.CURDIR}/etc/mtree/BSD.tests.dist \
	    -p ${WORLDTMP}${LIBCHERI_TESTSBASE} >/dev/null
.if ${MK_DEBUG_FILES} != "no"
	mkdir -p ${WORLDTMP}/usr/lib/debug/${LIBCHERI_TESTSBASE}
	mtree -deU -f ${.CURDIR}/etc/mtree/BSD.tests.dist \
	    -p ${WORLDTMP}/usr/lib/debug/${LIBCHERI_TESTSBASE} >/dev/null
.endif
.endif
.endif
.for _mtree in ${LOCAL_MTREE}
	mtree -deU -f ${.CURDIR}/${_mtree} -p ${WORLDTMP} > /dev/null
.endfor
_legacy:
	@echo
	@echo "--------------------------------------------------------------"
	@echo ">>> stage 1.1: legacy release compatibility shims"
	@echo "--------------------------------------------------------------"
	${_+_}cd ${.CURDIR}; ${BMAKE} legacy
_bootstrap-tools:
	@echo
	@echo "--------------------------------------------------------------"
	@echo ">>> stage 1.2: bootstrap tools"
	@echo "--------------------------------------------------------------"
	${_+_}cd ${.CURDIR}; ${BMAKE} bootstrap-tools
_cleanobj:
.if !defined(NO_CLEAN)
	@echo
	@echo "--------------------------------------------------------------"
	@echo ">>> stage 2.1: cleaning up the object tree"
	@echo "--------------------------------------------------------------"
	${_+_}cd ${.CURDIR}; ${WMAKE} ${CLEANDIR}
.if defined(LIBCOMPAT)
	${_+_}cd ${.CURDIR}; ${LIBCOMPATWMAKE} -f Makefile.inc1 ${CLEANDIR}
.endif
.if defined (CHERI)
	${_+_}cd ${.CURDIR}; ${LIBCHERIWMAKE} -f Makefile.inc1 ${CLEANDIR}
.endif
.else
	${_+_}cd ${.CURDIR}; ${WMAKE} _cleanobj_fast_depend_hack
.endif	# !defined(NO_CLEAN)
_obj:
	@echo
	@echo "--------------------------------------------------------------"
	@echo ">>> stage 2.2: rebuilding the object tree"
	@echo "--------------------------------------------------------------"
	${_+_}cd ${.CURDIR}; ${WMAKE} obj
_build-tools:
	@echo
	@echo "--------------------------------------------------------------"
	@echo ">>> stage 2.3: build tools"
	@echo "--------------------------------------------------------------"
	${_+_}cd ${.CURDIR}; ${TMAKE} build-tools
_cross-tools:
	@echo
	@echo "--------------------------------------------------------------"
	@echo ">>> stage 3: cross tools"
	@echo "--------------------------------------------------------------"
	@rm -f ${OBJTOP}/compiler-metadata.mk
	${_+_}cd ${.CURDIR}; ${XMAKE} cross-tools
	${_+_}cd ${.CURDIR}; ${XMAKE} kernel-tools
_build-metadata:
	@echo
	@echo "--------------------------------------------------------------"
	@echo ">>> stage 3.1: recording build metadata"
	@echo "--------------------------------------------------------------"
	${_+_}cd ${.CURDIR}; ${WMAKE} compiler-metadata.mk
	${_+_}cd ${.CURDIR}; ${WMAKE} host-osreldate.h
_includes:
	@echo
	@echo "--------------------------------------------------------------"
	@echo ">>> stage 4.1: building includes"
	@echo "--------------------------------------------------------------"
# Special handling for SUBDIR_OVERRIDE in buildworld as they most likely need
# headers from default SUBDIR.  Do SUBDIR_OVERRIDE includes last.
	${_+_}cd ${.CURDIR}; ${WMAKE} SUBDIR_OVERRIDE= SHARED=symlinks \
	    MK_INCLUDES=yes includes
.if !empty(SUBDIR_OVERRIDE) && make(buildworld)
	${_+_}cd ${.CURDIR}; ${WMAKE} MK_INCLUDES=yes SHARED=symlinks includes
.endif
_libraries:
	@echo
	@echo "--------------------------------------------------------------"
	@echo ">>> stage 4.2: building libraries"
	@echo "--------------------------------------------------------------"
	${_+_}cd ${.CURDIR}; \
	    ${WMAKE} -DNO_FSCHG MK_HTML=no -DNO_LINT MK_MAN=no \
	    MK_PROFILE=no MK_TESTS=no MK_TESTS_SUPPORT=${MK_TESTS} libraries
everything: .PHONY
	@echo
	@echo "--------------------------------------------------------------"
	@echo ">>> stage 4.3: building everything"
	@echo "--------------------------------------------------------------"
	${_+_}cd ${.CURDIR}; _PARALLEL_SUBDIR_OK=1 ${WMAKE} all

.if ${MK_CHERI} != "no"
.if ${MK_CHERI_PURE} != "no"
INTERNAL_INC_DIRS=				\
	include/rpcsvc				\
	usr.sbin/amd/include
INTERNAL_LIB_DIRS=				\
	gnu/usr.bin/binutils/libbfd		\
	gnu/usr.bin/binutils/libbinutils	\
	gnu/usr.bin/binutils/libiberty		\
	gnu/usr.bin/binutils/libopcodes		\
	sbin/ipf/libipf				\
	usr.sbin/amd/libamu			\
	usr.sbin/bsnmpd/tools/libbsnmptools	\
	usr.sbin/cron/lib			\
	usr.sbin/fifolog/lib			\
	usr.sbin/lpr/common_source		\
	usr.sbin/ntp/libntp			\
	usr.sbin/ntp/libntpevent		\
	usr.sbin/ntp/libopts			\
	usr.sbin/ntp/libopts			\
	usr.sbin/ntp/libopts			\
	usr.sbin/ntp/libparse
.endif

_cheri_libs=lib/csu lib/libgcc_eh lib/libcompiler_rt lib/libc \
	    lib/libc_nonshared lib/libgcc_s lib/libthr lib/libz lib/libbz2 \
	    lib/liblzma lib/libexpat secure/lib/libcrypto lib/libsbuf \
	    lib/libelf lib/libkvm lib/ncurses/ncurses lib/ncurses/ncursesw \
	    secure/lib/libssl lib/libmd lib/libutil lib/libprocstat \
	    lib/librtld_db cddl/lib/libctf lib/libkiconv lib/libpam/libpam \
	    lib/libcom_err lib/libcrypt lib/libufs

.if ${MK_KERBEROS} != "no"
_cheri_libs+=kerberos5/lib/libroken kerberos5/lib/libasn1 kerberos5/lib/libwind \
	     kerberos5/lib/libhx509 kerberos5/lib/libheimbase \
	     kerberos5/lib/libheimipcc kerberos5/lib/libkrb5
.endif

_cheri_libs+=lib/libopie lib/libradius lib/libtacplus lib/libypclnt \
	     lib/libldns secure/lib/libssh lib/msun lib/libnv lib/libcheri \
	     gnu/lib/libdialog lib/libfigpar
.if ${MK_KERBEROS} != "no"
_cheri_libs+=lib/libgssapi
.endif
.if ${MK_CDDL} != "no"
_cheri_libs+=cddl/lib/libnvpair cddl/lib/libumem cddl/lib/libuutil \
	     cddl/lib/libzfs_core cddl/lib/libavl
.endif
.if ${MK_KERBEROS} != "no"
_cheri_libs+=kerberos5/lib/libheimntlm
.endif
_cheri_libs+=lib/libsqlite3
.if ${MK_KERBEROS} != "no"
_cheri_libs+=kerberos5/lib/libhdb
.endif
_cheri_libs+=usr.bin/lex/lib lib/libcxxrt lib/libc++ lib ${LOCAL_LIB_DIRS}
.if ${MK_CDDL} != "no"
_cheri_libs+=cddl/lib
.endif
_cheri_libs+=gnu/lib secure/lib
.if ${MK_KERBEROS} != "no"
_cheri_libs+=kerberos5/lib
.endif
_cheri_libs+=${INTERNAL_INC_DIRS} ${INTERNAL_LIB_DIRS}

_cheri_test_libs=lib/csu lib ${LOCAL_LIB_DIRS}
.if ${MK_CDDL} != "no"
_cheri_test_libs+=cddl/lib
.endif
_cheri_test_libs+=gnu/lib secure/lib
.if ${MK_KERBEROS} != "no"
_cheri_test_libs+=kerberos5/lib
.endif

buildcheri:
	@echo
	@echo "--------------------------------------------------------------"
	@echo ">>> stage 4.2.1: building CHERI libraries"
	@echo "--------------------------------------------------------------"
.for _dir in lib/ncurses/ncurses lib/ncurses/ncursesw lib/libmagic
.for _t in ${_obj} build-tools
	cd ${.CURDIR}/${_dir}; \
	    WORLDTMP=${WORLDTMP} \
	    MAKEFLAGS="-m ${.CURDIR}/tools/build/mk ${.MAKEFLAGS}" \
	    MAKEOBJDIRPREFIX=${LIBCHERI_OBJTOP} ${MAKE} SSP_CFLAGS= DESTDIR= \
	    DIRPRFX=${_dir}/ -DNO_LINT -DNO_CPU_CFLAGS MK_WARNS=no MK_CTF=no \
	    ${_t}
.endfor
.endfor
# Add one extra recursive make call here to avoid computing the bsd.compiler.mk values
	${_+_}cd ${.CURDIR}; ${LIBCHERIWMAKE} -f Makefile.inc1 _buildcheri_impl

_buildcheri_impl:
	@echo CHERI_CC=${CHERI_CC}, COMPILER_TYPE=${COMPILER_TYPE} \
		COMPILER_VERSION=${COMPILER_VERSION} "COMPILER_FEATURES=${COMPILER_FEATURES}"
.for _lib in ${_cheri_libs}
	${_+_}@${ECHODIR} "===> ${_lib} (obj,all,install)"; \
		cd ${.CURDIR}/${_lib} && \
		    if [ -z "${NO_OBJ}" ]; then ${MAKE} DIRPRFX=${_lib}/ obj; fi && \
		    ${MAKE} MK_TESTS=no DIRPRFX=${_lib}/ all && \
		    ${MAKE} MK_TESTS=no DIRPRFX=${_lib}/ install
.endfor
.if ${MK_TESTS} == "yes"
.for _lib in ${_cheri_test_libs}
		cd ${.CURDIR}/${_lib} && \
		    ${MAKE} DIRPRFX=${_lib}/ all
.endfor
.endif

distributecheri installcheri:
.for _lib in lib ${LOCAL_LIB_DIRS} cddl/lib gnu/lib secure/lib kerberos5/lib
	cd ${.CURDIR}/${_lib}; ${LIBCHERIIMAKE} ${.TARGET:S/cheri$//}
.endfor
.endif

WMAKE_TGTS=
.if !defined(WORLDFAST)
WMAKE_TGTS+=	_sanity_check _worldtmp _legacy
.if empty(SUBDIR_OVERRIDE)
WMAKE_TGTS+=	_bootstrap-tools
.endif
WMAKE_TGTS+=	_cleanobj
.if !defined(NO_OBJWALK)
WMAKE_TGTS+=	_obj
.endif
WMAKE_TGTS+=	_build-tools _cross-tools
WMAKE_TGTS+=	_build-metadata
WMAKE_TGTS+=	_includes
.endif
.if !defined(NO_LIBS)
WMAKE_TGTS+=	_libraries
.if ${MK_CHERI} != "no" && empty(SUBDIR_OVERRIDE)
WMAKE_TGTS+=	buildcheri
.endif
.endif
.if !defined(SYSROOT_ONLY)
WMAKE_TGTS+=	everything
.endif # !defined(SYSROOT_ONLY)
.if defined(LIBCOMPAT) && empty(SUBDIR_OVERRIDE)
WMAKE_TGTS+=	build${libcompat}
.endif

buildworld: buildworld_prologue ${WMAKE_TGTS} buildworld_epilogue .PHONY
.ORDER: buildworld_prologue ${WMAKE_TGTS} buildworld_epilogue

buildworld_prologue: .PHONY
	@echo "--------------------------------------------------------------"
	@echo ">>> World build started on `LC_ALL=C date`"
	@echo "--------------------------------------------------------------"

buildworld_epilogue: .PHONY
	@echo
	@echo "--------------------------------------------------------------"
	@echo ">>> World build completed on `LC_ALL=C date`"
	@echo "--------------------------------------------------------------"

#
# We need to have this as a target because the indirection between Makefile
# and Makefile.inc1 causes the correct PATH to be used, rather than a
# modification of the current environment's PATH.  In addition, we need
# to quote multiword values.
#
buildenvvars: .PHONY
	@echo ${WMAKEENV:Q} ${.MAKE.EXPORTED:@v@$v=\"${$v}\"@}

.if ${.TARGETS:Mbuildenv}
.if ${.MAKEFLAGS:M-j}
.error The buildenv target is incompatible with -j
.endif
.endif
BUILDENV_DIR?=	${.CURDIR}
#
# Note: make will report any errors the shell reports. This can
# be odd if the last command in an interactive shell generates an
# error or is terminated by SIGINT. These reported errors look bad,
# but are harmless. Allowing them also allows BUIDLENV_SHELL to
# be a complex command whose status will be returned to the caller.
# Some scripts in tools rely on this behavior to report build errors.
#
buildenv: .PHONY
	@echo Entering world for ${TARGET_ARCH}:${TARGET}
.if ${BUILDENV_SHELL:M*zsh*}
	@echo For ZSH you must run: export CPUTYPE=${TARGET_CPUTYPE}
.endif
	@cd ${BUILDENV_DIR} && env ${WMAKEENV} BUILDENV=1 ${BUILDENV_SHELL}

.if ${MK_CHERI} != "no"
libcheribuildenvvars:
	@echo ${LIBCHERIWMAKEENV:Q} ${.MAKE.EXPORTED:@v@$v=\"${$v}\"@}

.if ${.TARGETS:Mlibcheribuildenv}
.if ${.MAKEFLAGS:M-j}
.error The libcheribuildenv target is incompatible with -j
.endif
.endif
libcheribuildenv:
	@echo "Entering world (CHERI${CHERI}) for ${TARGET_ARCH}:${TARGET}"
.if ${BUILDENV_SHELL:M*zsh*}
	@echo For ZSH you must run: export CPUTYPE=${TARGET_CPUTYPE}
.endif
	@cd ${BUILDENV_DIR} && env ${LIBCHERIWMAKEENV} BUILDENV=1 \
	    ${BUILDENV_SHELL} || true
.endif

TOOLCHAIN_TGTS=	${WMAKE_TGTS:Neverything:Nbuild${libcompat}:Nbuildcheri}
toolchain: ${TOOLCHAIN_TGTS} .PHONY
KERNEL_TOOLCHAIN_TGTS=	${TOOLCHAIN_TGTS:N_obj:N_cleanobj:N_includes:N_libraries}
.if make(kernel-toolchain)
.ORDER: ${KERNEL_TOOLCHAIN_TGTS}
.endif
kernel-toolchain: ${KERNEL_TOOLCHAIN_TGTS} .PHONY

BUILDSYSROOT_TGTS=	${WMAKE_TGTS:Neverything}

buildsysroot: buildworld_prologue ${BUILDSYSROOT_TGTS} buildworld_epilogue .PHONY
.if !empty(SUBDIR_OVERRIDE)
	@echo "buildsysroot is incompatible with SUBDIR_OVERRIDE"
.endif
	@echo "Built sysroot for ${TARGET}. Run installsysroot to install it."

#
# installcheck
#
# Checks to be sure system is ready for installworld/installkernel.
#
installcheck: _installcheck_world _installcheck_kernel .PHONY
_installcheck_world: .PHONY
_installcheck_kernel: .PHONY

#
# Require DESTDIR to be set if installing for a different architecture or
# using the user/group database in the source tree.
#
.if ${TARGET_ARCH} != ${MACHINE_ARCH} || ${TARGET} != ${MACHINE} || \
    defined(DB_FROM_SRC)
.if !make(distributeworld)
_installcheck_world: __installcheck_DESTDIR
_installcheck_kernel: __installcheck_DESTDIR
__installcheck_DESTDIR: .PHONY
.if !defined(DESTDIR) || empty(DESTDIR)
	@echo "ERROR: Please set DESTDIR!"; \
	false
.endif
.endif
.endif

.if !defined(DB_FROM_SRC)
#
# Check for missing UIDs/GIDs.
#
CHECK_UIDS=	auditdistd
CHECK_GIDS=	audit
.if ${MK_SENDMAIL} != "no"
CHECK_UIDS+=	smmsp
CHECK_GIDS+=	smmsp
.endif
.if ${MK_PF} != "no"
CHECK_UIDS+=	proxy
CHECK_GIDS+=	proxy authpf
.endif
.if ${MK_UNBOUND} != "no"
CHECK_UIDS+=	unbound
CHECK_GIDS+=	unbound
.endif
_installcheck_world: __installcheck_UGID
__installcheck_UGID: .PHONY
.for uid in ${CHECK_UIDS}
	@if ! `id -u ${uid} >/dev/null 2>&1`; then \
		echo "ERROR: Required ${uid} user is missing, see /usr/src/UPDATING."; \
		false; \
	fi
.endfor
.for gid in ${CHECK_GIDS}
	@if ! `find / -prune -group ${gid} >/dev/null 2>&1`; then \
		echo "ERROR: Required ${gid} group is missing, see /usr/src/UPDATING."; \
		false; \
	fi
.endfor
.endif
#
# If installing over the running system (DESTDIR is / or unset) and the install
# includes rescue, try running rescue from the objdir as a sanity check.  If
# rescue is not functional (e.g., because it depends on a system call not
# supported by the currently running kernel), abort the installation.
#
.if !make(distributeworld) && ${MK_RESCUE} != "no" && \
    (empty(DESTDIR) || ${DESTDIR} == "/") && empty(BYPASS_INSTALLCHECK_SH)
_installcheck_world: __installcheck_sh_check
__installcheck_sh_check: .PHONY
	@if [ "`${OBJTOP}/rescue/rescue/rescue sh -c 'echo OK'`" != \
	    OK ]; then \
		echo "rescue/sh check failed, installation aborted" >&2; \
		false; \
	fi
.endif

#
# Required install tools to be saved in a scratch dir for safety.
#
.if ${MK_ZONEINFO} != "no"
_zoneinfo=	zic tzsetup
.endif

ITOOLS=	[ awk cap_mkdb cat chflags chmod chown cmp cp \
	date echo egrep find grep id install ${_install-info} \
	ln make mkdir mtree mv pwd_mkdb \
	rm sed services_mkdb sh sort strip sysctl test true uname wc ${_zoneinfo} \
	${LOCAL_ITOOLS}

# Needed for share/man
.if ${MK_MAN_UTILS} != "no"
ITOOLS+=makewhatis
.endif

#
# distributeworld
#
# Distributes everything compiled by a `buildworld'.
#
# installworld
#
# Installs everything compiled by a 'buildworld'.
#

# Non-base distributions produced by the base system
EXTRA_DISTRIBUTIONS=	doc
.if defined(LIBCOMPAT)
EXTRA_DISTRIBUTIONS+=	lib${libcompat}
.endif
.if ${MK_TESTS} != "no"
EXTRA_DISTRIBUTIONS+=	tests
.endif

DEBUG_DISTRIBUTIONS=
.if ${MK_DEBUG_FILES} != "no"
DEBUG_DISTRIBUTIONS+=	base ${EXTRA_DISTRIBUTIONS:S,doc,,:S,tests,,}
.endif

MTREE_MAGIC?=	mtree 2.0

distributeworld installworld stageworld installsysroot: _installcheck_world .PHONY
	mkdir -p ${INSTALLTMP}
	progs=$$(for prog in ${ITOOLS}; do \
		if progpath=`which $$prog`; then \
			echo $$progpath; \
		else \
			echo "Required tool $$prog not found in PATH." >&2; \
			exit 1; \
		fi; \
	    done); \
	libs=$$(ldd -f "%o %p\n" -f "%o %p\n" $$progs 2>/dev/null | sort -u | \
	    while read line; do \
		set -- $$line; \
		if [ "$$2 $$3" != "not found" ]; then \
			echo $$2; \
		else \
			echo "Required library $$1 not found." >&2; \
			exit 1; \
		fi; \
	    done); \
	cp $$libs $$progs ${INSTALLTMP}
	cp -R $${PATH_LOCALE:-"/usr/share/locale"} ${INSTALLTMP}/locale
.if defined(NO_ROOT)
	-mkdir -p ${METALOG:H}
	echo "#${MTREE_MAGIC}" > ${METALOG}
.endif
.if make(distributeworld)
.for dist in ${EXTRA_DISTRIBUTIONS}
	-mkdir ${DESTDIR}/${DISTDIR}/${dist}
	mtree -deU -f ${.CURDIR}/etc/mtree/BSD.root.dist \
	    -p ${DESTDIR}/${DISTDIR}/${dist} >/dev/null
	mtree -deU -f ${.CURDIR}/etc/mtree/BSD.usr.dist \
	    -p ${DESTDIR}/${DISTDIR}/${dist}/usr >/dev/null
	mtree -deU -f ${.CURDIR}/etc/mtree/BSD.include.dist \
	    -p ${DESTDIR}/${DISTDIR}/${dist}/usr/include >/dev/null
.if ${MK_DEBUG_FILES} != "no"
	mtree -deU -f ${.CURDIR}/etc/mtree/BSD.debug.dist \
	    -p ${DESTDIR}/${DISTDIR}/${dist}/usr/lib >/dev/null
.endif
.if defined(LIBCOMPAT)
	mtree -deU -f ${.CURDIR}/etc/mtree/BSD.lib${libcompat}.dist \
	    -p ${DESTDIR}/${DISTDIR}/${dist}/usr >/dev/null
.if ${MK_DEBUG_FILES} != "no"
	mtree -deU -f ${.CURDIR}/etc/mtree/BSD.lib${libcompat}.dist \
	    -p ${DESTDIR}/${DISTDIR}/${dist}/usr/lib/debug/usr >/dev/null
.endif
.endif
.if ${MK_TESTS} != "no" && ${dist} == "tests"
	-mkdir -p ${DESTDIR}/${DISTDIR}/${dist}${TESTSBASE}
	mtree -deU -f ${.CURDIR}/etc/mtree/BSD.tests.dist \
	    -p ${DESTDIR}/${DISTDIR}/${dist}${TESTSBASE} >/dev/null
.if ${MK_DEBUG_FILES} != "no"
	mtree -deU -f ${.CURDIR}/etc/mtree/BSD.tests.dist \
	    -p ${DESTDIR}/${DISTDIR}/${dist}/usr/lib/debug/${TESTSBASE} >/dev/null
.endif
.endif
.if defined(NO_ROOT)
	${IMAKEENV} mtree -C -f ${.CURDIR}/etc/mtree/BSD.root.dist | \
	    sed -e 's#^\./#./${dist}/#' >> ${METALOG}
	${IMAKEENV} mtree -C -f ${.CURDIR}/etc/mtree/BSD.usr.dist | \
	    sed -e 's#^\./#./${dist}/usr/#' >> ${METALOG}
	${IMAKEENV} mtree -C -f ${.CURDIR}/etc/mtree/BSD.include.dist | \
	    sed -e 's#^\./#./${dist}/usr/include/#' >> ${METALOG}
.if defined(LIBCOMPAT)
	${IMAKEENV} mtree -C -f ${.CURDIR}/etc/mtree/BSD.lib${libcompat}.dist | \
	    sed -e 's#^\./#./${dist}/usr/#' >> ${METALOG}
.endif
.endif
.endfor
	-mkdir ${DESTDIR}/${DISTDIR}/base
	${_+_}cd ${.CURDIR}/etc; ${CROSSENV} PATH=${TMPPATH} ${MAKE} \
	    METALOG=${METALOG} ${IMAKE_INSTALL} ${IMAKE_MTREE} \
	    DISTBASE=/base DESTDIR=${DESTDIR}/${DISTDIR}/base \
	    LOCAL_MTREE=${LOCAL_MTREE:Q} distrib-dirs
	${INSTALL_SYMLINK} usr/src/sys ${DESTDIR}/sys
.endif
	${_+_}cd ${.CURDIR}; ${IMAKE} re${.TARGET:S/world$//}; \
	    ${IMAKEENV} rm -rf ${INSTALLTMP}
.if make(distributeworld)
.for dist in ${EXTRA_DISTRIBUTIONS}
	find ${DESTDIR}/${DISTDIR}/${dist} -mindepth 1 -type d -empty -delete
.endfor
.if defined(NO_ROOT)
.for dist in base ${EXTRA_DISTRIBUTIONS}
	@# For each file that exists in this dist, print the corresponding
	@# line from the METALOG.  This relies on the fact that
	@# a line containing only the filename will sort immediately before
	@# the relevant mtree line.
	cd ${DESTDIR}/${DISTDIR}; \
	find ./${dist} | sort -u ${METALOG} - | \
	awk 'BEGIN { print "#${MTREE_MAGIC}" } !/ type=/ { file = $$1 } / type=/ { if ($$1 == file) { sub(/^\.\/${dist}\//, "./"); print } }' > \
	${DESTDIR}/${DISTDIR}/${dist}.meta
.endfor
.for dist in ${DEBUG_DISTRIBUTIONS}
	@# For each file that exists in this dist, print the corresponding
	@# line from the METALOG.  This relies on the fact that
	@# a line containing only the filename will sort immediately before
	@# the relevant mtree line.
	cd ${DESTDIR}/${DISTDIR}; \
	find ./${dist}/usr/lib/debug | sort -u ${METALOG} - | \
	awk 'BEGIN { print "#${MTREE_MAGIC}" } !/ type=/ { file = $$1 } / type=/ { if ($$1 == file) { sub(/^\.\/${dist}\//, "./"); print } }' > \
	${DESTDIR}/${DISTDIR}/${dist}.debug.meta
.endfor
.endif
.endif

packageworld: .PHONY
.for dist in base ${EXTRA_DISTRIBUTIONS}
.if defined(NO_ROOT)
	${_+_}cd ${DESTDIR}/${DISTDIR}/${dist}; \
	    tar cvf - --exclude usr/lib/debug \
	    @${DESTDIR}/${DISTDIR}/${dist}.meta | \
	    ${XZ_CMD} > ${PACKAGEDIR}/${dist}.txz
.else
	${_+_}cd ${DESTDIR}/${DISTDIR}/${dist}; \
	    tar cvf - --exclude usr/lib/debug . | \
	    ${XZ_CMD} > ${PACKAGEDIR}/${dist}.txz
.endif
.endfor

.for dist in ${DEBUG_DISTRIBUTIONS}
. if defined(NO_ROOT)
	${_+_}cd ${DESTDIR}/${DISTDIR}/${dist}; \
	    tar cvf - @${DESTDIR}/${DISTDIR}/${dist}.debug.meta | \
	    ${XZ_CMD} > ${PACKAGEDIR}/${dist}-dbg.txz
. else
	${_+_}cd ${DESTDIR}/${DISTDIR}/${dist}; \
	    tar cvLf - usr/lib/debug | \
	    ${XZ_CMD} > ${PACKAGEDIR}/${dist}-dbg.txz
. endif
.endfor

#
# reinstall
#
# If you have a build server, you can NFS mount the source and obj directories
# and do a 'make reinstall' on the *client* to install new binaries from the
# most recent server build.
#
restage reinstall reinstallsysroot: .MAKE .PHONY
	@echo "--------------------------------------------------------------"
	@echo ">>> Making hierarchy"
	@echo "--------------------------------------------------------------"
	${_+_}cd ${.CURDIR}; ${MAKE} -f Makefile.inc1 \
	    LOCAL_MTREE=${LOCAL_MTREE:Q} hierarchy
.if make(restage)
	@echo "--------------------------------------------------------------"
	@echo ">>> Making distribution"
	@echo "--------------------------------------------------------------"
	${_+_}cd ${.CURDIR}; ${MAKE} -f Makefile.inc1 \
	    LOCAL_MTREE=${LOCAL_MTREE:Q} distribution
.endif
	@echo
	@echo "--------------------------------------------------------------"
	@echo ">>> Installing everything"
	@echo "--------------------------------------------------------------"
	${_+_}cd ${.CURDIR}; ${MAKE} -f Makefile.inc1 install
.if defined(LIBCOMPAT)
	${_+_}cd ${.CURDIR}; ${MAKE} -f Makefile.inc1 install${libcompat}
.endif
.if ${MK_CHERI} != "no"
	${_+_}cd ${.CURDIR}; ${MAKE} -f Makefile.inc1 installcheri
.endif
.if make(reinstallsysroot)
	@echo "Removing $$(find ${DESTDIR} -type d -empty -print | wc -l) empty directories from ${DESTDIR}"
	find ${DESTDIR} -type d -empty -delete
	@echo
	@echo "--------------------------------------------------------------"
	@echo ">>> Done installing sysroot"
	@echo "--------------------------------------------------------------"
.endif

redistribute: .MAKE .PHONY
	@echo "--------------------------------------------------------------"
	@echo ">>> Distributing everything"
	@echo "--------------------------------------------------------------"
	${_+_}cd ${.CURDIR}; ${MAKE} -f Makefile.inc1 distribute
.if defined(LIBCOMPAT)
	${_+_}cd ${.CURDIR}; ${MAKE} -f Makefile.inc1 distribute${libcompat} \
	    DISTRIBUTION=lib${libcompat}
.endif
.if ${MK_CHERI} != "no"
	${_+_}cd ${.CURDIR}; ${MAKE} -f Makefile.inc1 distributecheri \
	    DISTRIBUTION=libcheri
.endif

distrib-dirs distribution: .MAKE .PHONY
.if defined(SYSROOT_ONLY)
	@echo "Skipping make ${.TARGET} due to SYSROOT_ONLY=${SYSROOT_ONLY}"
.else
	${_+_}cd ${.CURDIR}/etc; ${CROSSENV} PATH=${TMPPATH} ${MAKE} \
	    ${IMAKE_INSTALL} ${IMAKE_MTREE} METALOG=${METALOG} ${.TARGET}
.if make(distribution)
	${_+_}cd ${.CURDIR}; ${CROSSENV} PATH=${TMPPATH} \
		${MAKE} -f Makefile.inc1 ${IMAKE_INSTALL} \
		METALOG=${METALOG} MK_TESTS=no installconfig
.endif
.endif  # !defined(SYSROOT_ONLY)

#
# buildkernel and installkernel
#
# Which kernels to build and/or install is specified by setting
# KERNCONF. If not defined a GENERIC kernel is built/installed.
# Only the existing (depending TARGET) config files are used
# for building kernels and only the first of these is designated
# as the one being installed.
#
# Note that we have to use TARGET instead of TARGET_ARCH when
# we're in kernel-land. Since only TARGET_ARCH is (expected) to
# be set to cross-build, we have to make sure TARGET is set
# properly.

.if defined(KERNFAST)
NO_KERNELCLEAN=	t
NO_KERNELCONFIG=	t
NO_KERNELOBJ=		t
# Shortcut for KERNCONF=Blah -DKERNFAST is now KERNFAST=Blah
.if !defined(KERNCONF) && ${KERNFAST} != "1"
KERNCONF=${KERNFAST}
.endif
.endif
.if ${TARGET_ARCH} == "powerpc64"
KERNCONF?=	GENERIC64
.else
KERNCONF?=	GENERIC
.endif
INSTKERNNAME?=	kernel

KERNSRCDIR?=	${.CURDIR}/sys
KRNLCONFDIR=	${KERNSRCDIR}/${TARGET}/conf
KRNLOBJDIR=	${OBJTOP}${KERNSRCDIR:C,^${.CURDIR},,}
KERNCONFDIR?=	${KRNLCONFDIR}

BUILDKERNELS=
INSTALLKERNEL=
.if defined(NO_INSTALLKERNEL)
# All of the BUILDKERNELS loops start at index 1.
BUILDKERNELS+= dummy
.endif
.for _kernel in ${KERNCONF}
.if exists(${KERNCONFDIR}/${_kernel})
BUILDKERNELS+=	${_kernel}
.if empty(INSTALLKERNEL) && !defined(NO_INSTALLKERNEL)
INSTALLKERNEL= ${_kernel}
.endif
.else
.if make(buildkernel)
.error Missing KERNCONF ${KERNCONFDIR}/${_kernel}
.endif
.endif
.endfor

_cleankernobj_fast_depend_hack: .PHONY
# 20180320 remove stale generated assym.s after renaming to .inc in r331254
.if exists(${OBJTOP}/sys/${KERNCONF}/assym.s)
	@echo Removing stale generated assym files
	@rm -f ${OBJTOP}/sys/${KERNCONF}/assym.* \
	    ${OBJTOP}/sys/${KERNCONF}/.depend.assym.*
.endif

${WMAKE_TGTS:N_worldtmp:Nbuild${libcompat}} ${.ALLTARGETS:M_*:N_worldtmp}: .MAKE .PHONY

#
# buildkernel
#
# Builds all kernels defined by BUILDKERNELS.
#
buildkernel: .MAKE .PHONY
.if empty(BUILDKERNELS:Ndummy)
	@echo "ERROR: Missing kernel configuration file(s) (${KERNCONF})."; \
	false
.endif
	@echo
.for _kernel in ${BUILDKERNELS:Ndummy}
	@echo "--------------------------------------------------------------"
	@echo ">>> Kernel build for ${_kernel} started on `LC_ALL=C date`"
	@echo "--------------------------------------------------------------"
	@echo "===> ${_kernel}"
	mkdir -p ${KRNLOBJDIR}
.if !defined(NO_KERNELCONFIG)
	@echo
	@echo "--------------------------------------------------------------"
	@echo ">>> stage 1: configuring the kernel"
	@echo "--------------------------------------------------------------"
	cd ${KRNLCONFDIR}; \
		PATH=${TMPPATH} \
		    config ${CONFIGARGS} -d ${KRNLOBJDIR}/${_kernel} \
			-I '${KERNCONFDIR}' '${KERNCONFDIR}/${_kernel}'
.endif
.if !defined(NO_CLEAN) && !defined(NO_KERNELCLEAN)
	@echo
	@echo "--------------------------------------------------------------"
	@echo ">>> stage 2.1: cleaning up the object tree"
	@echo "--------------------------------------------------------------"
	${_+_}cd ${KRNLOBJDIR}/${_kernel}; ${KMAKE} ${CLEANDIR}
.else
	${_+_}cd ${.CURDIR}; ${WMAKE} _cleankernobj_fast_depend_hack
.endif
.if !defined(NO_KERNELOBJ)
	@echo
	@echo "--------------------------------------------------------------"
	@echo ">>> stage 2.2: rebuilding the object tree"
	@echo "--------------------------------------------------------------"
	${_+_}cd ${KRNLOBJDIR}/${_kernel}; ${KMAKE} obj
.endif
	@echo
	@echo "--------------------------------------------------------------"
	@echo ">>> stage 2.3: build tools"
	@echo "--------------------------------------------------------------"
	${_+_}cd ${.CURDIR}; ${KTMAKE} kernel-tools
	@echo
	@echo "--------------------------------------------------------------"
	@echo ">>> stage 3.1: building everything"
	@echo "--------------------------------------------------------------"
	${_+_}cd ${KRNLOBJDIR}/${_kernel}; ${KMAKE} all -DNO_MODULES_OBJ
	@echo "--------------------------------------------------------------"
	@echo ">>> Kernel build for ${_kernel} completed on `LC_ALL=C date`"
	@echo "--------------------------------------------------------------"
.endfor

NO_INSTALLEXTRAKERNELS?=	yes

#
# installkernel, etc.
#
# Install the kernel defined by INSTALLKERNEL
#
installkernel installkernel.debug \
reinstallkernel reinstallkernel.debug: _installcheck_kernel .PHONY
.if !defined(NO_INSTALLKERNEL)
.if empty(INSTALLKERNEL)
	@echo "ERROR: No kernel \"${KERNCONF}\" to install."; \
	false
.endif
	@echo "--------------------------------------------------------------"
	@echo ">>> Installing kernel ${INSTALLKERNEL} on $$(LC_ALL=C date)"
	@echo "--------------------------------------------------------------"
	${_+_}cd ${KRNLOBJDIR}/${INSTALLKERNEL}; \
	    ${CROSSENV} PATH=${TMPPATH} \
	    ${MAKE} ${IMAKE_INSTALL} KERNEL=${INSTKERNNAME} ${.TARGET:S/kernel//}
	@echo "--------------------------------------------------------------"
	@echo ">>> Installing kernel ${INSTALLKERNEL} completed on $$(LC_ALL=C date)"
	@echo "--------------------------------------------------------------"
.endif
.if ${BUILDKERNELS:[#]} > 1 && ${NO_INSTALLEXTRAKERNELS} != "yes"
.for _kernel in ${BUILDKERNELS:[2..-1]}
	@echo "--------------------------------------------------------------"
	@echo ">>> Installing kernel ${_kernel} $$(LC_ALL=C date)"
	@echo "--------------------------------------------------------------"
	${_+_}cd ${KRNLOBJDIR}/${_kernel}; \
	    ${CROSSENV} PATH=${TMPPATH} \
	    ${MAKE} ${IMAKE_INSTALL} KERNEL=${INSTKERNNAME}.${_kernel} ${.TARGET:S/kernel//}
	@echo "--------------------------------------------------------------"
	@echo ">>> Installing kernel ${_kernel} completed on $$(LC_ALL=C date)"
	@echo "--------------------------------------------------------------"
.endfor
.endif

distributekernel distributekernel.debug: .PHONY
.if !defined(NO_INSTALLKERNEL)
.if empty(INSTALLKERNEL)
	@echo "ERROR: No kernel \"${KERNCONF}\" to install."; \
	false
.endif
	mkdir -p ${DESTDIR}/${DISTDIR}
.if defined(NO_ROOT)
	@echo "#${MTREE_MAGIC}" > ${DESTDIR}/${DISTDIR}/kernel.premeta
.endif
	${_+_}cd ${KRNLOBJDIR}/${INSTALLKERNEL}; \
	    ${IMAKEENV} ${IMAKE_INSTALL:S/METALOG/kernel.premeta/} \
	    ${IMAKE_MTREE} PATH=${TMPPATH} ${MAKE} KERNEL=${INSTKERNNAME} \
	    DESTDIR=${INSTALL_DDIR}/kernel \
	    ${.TARGET:S/distributekernel/install/}
.if defined(NO_ROOT)
	@sed -e 's|^./kernel|.|' ${DESTDIR}/${DISTDIR}/kernel.premeta > \
	    ${DESTDIR}/${DISTDIR}/kernel.meta
.endif
.endif
.if ${BUILDKERNELS:[#]} > 1 && ${NO_INSTALLEXTRAKERNELS} != "yes"
.for _kernel in ${BUILDKERNELS:[2..-1]}
.if defined(NO_ROOT)
	@echo "#${MTREE_MAGIC}" > ${DESTDIR}/${DISTDIR}/kernel.${_kernel}.premeta
.endif
	${_+_}cd ${KRNLOBJDIR}/${_kernel}; \
	    ${IMAKEENV} ${IMAKE_INSTALL:S/METALOG/kernel.${_kernel}.premeta/} \
	    ${IMAKE_MTREE} PATH=${TMPPATH} ${MAKE} \
	    KERNEL=${INSTKERNNAME}.${_kernel} \
	    DESTDIR=${INSTALL_DDIR}/kernel.${_kernel} \
	    ${.TARGET:S/distributekernel/install/}
.if defined(NO_ROOT)
	@sed -e "s|^./kernel.${_kernel}|.|" \
	    ${DESTDIR}/${DISTDIR}/kernel.${_kernel}.premeta > \
	    ${DESTDIR}/${DISTDIR}/kernel.${_kernel}.meta
.endif
.endfor
.endif

packagekernel: .PHONY
.if defined(NO_ROOT)
.if !defined(NO_INSTALLKERNEL)
	cd ${DESTDIR}/${DISTDIR}/kernel; \
	    tar cvf - --exclude '*.debug' \
	    @${DESTDIR}/${DISTDIR}/kernel.meta | \
	    ${XZ_CMD} > ${PACKAGEDIR}/kernel.txz
.endif
.if ${MK_DEBUG_FILES} != "no"
	cd ${DESTDIR}/${DISTDIR}/kernel; \
	    tar cvf - --include '*/*/*.debug' \
	    @${DESTDIR}/${DISTDIR}/kernel.meta | \
	    ${XZ_CMD} > ${DESTDIR}/${DISTDIR}/kernel-dbg.txz
.endif
.if ${BUILDKERNELS:[#]} > 1 && ${NO_INSTALLEXTRAKERNELS} != "yes"
.for _kernel in ${BUILDKERNELS:[2..-1]}
	cd ${DESTDIR}/${DISTDIR}/kernel.${_kernel}; \
	    tar cvf - --exclude '*.debug' \
	    @${DESTDIR}/${DISTDIR}/kernel.${_kernel}.meta | \
	    ${XZ_CMD} > ${PACKAGEDIR}/kernel.${_kernel}.txz
.if ${MK_DEBUG_FILES} != "no"
	cd ${DESTDIR}/${DISTDIR}/kernel.${_kernel}; \
	    tar cvf - --include '*/*/*.debug' \
	    @${DESTDIR}/${DISTDIR}/kernel.${_kernel}.meta | \
	    ${XZ_CMD} > ${DESTDIR}/${DISTDIR}/kernel.${_kernel}-dbg.txz
.endif
.endfor
.endif
.else
.if !defined(NO_INSTALLKERNEL)
	cd ${DESTDIR}/${DISTDIR}/kernel; \
	    tar cvf - --exclude '*.debug' . | \
	    ${XZ_CMD} > ${PACKAGEDIR}/kernel.txz
.endif
.if ${MK_DEBUG_FILES} != "no"
	cd ${DESTDIR}/${DISTDIR}/kernel; \
	    tar cvf - --include '*/*/*.debug' $$(eval find .) | \
	    ${XZ_CMD} > ${DESTDIR}/${DISTDIR}/kernel-dbg.txz
.endif
.if ${BUILDKERNELS:[#]} > 1 && ${NO_INSTALLEXTRAKERNELS} != "yes"
.for _kernel in ${BUILDKERNELS:[2..-1]}
	cd ${DESTDIR}/${DISTDIR}/kernel.${_kernel}; \
	    tar cvf - --exclude '*.debug' . | \
	    ${XZ_CMD} > ${PACKAGEDIR}/kernel.${_kernel}.txz
.if ${MK_DEBUG_FILES} != "no"
	cd ${DESTDIR}/${DISTDIR}/kernel.${_kernel}; \
	    tar cvf - --include '*/*/*.debug' $$(eval find .) | \
	    ${XZ_CMD} > ${DESTDIR}/${DISTDIR}/kernel.${_kernel}-dbg.txz
.endif
.endfor
.endif
.endif

stagekernel: .PHONY
	${_+_}${MAKE} -C ${.CURDIR} ${.MAKEFLAGS} distributekernel

PORTSDIR?=	/usr/ports
WSTAGEDIR?=	${OBJTOP}/worldstage
KSTAGEDIR?=	${OBJTOP}/kernelstage
REPODIR?=	${OBJROOT}repo
PKGSIGNKEY?=	# empty

.ORDER:		stage-packages create-packages
.ORDER:		create-packages create-world-packages
.ORDER:		create-packages create-kernel-packages
.ORDER:		create-packages sign-packages

_pkgbootstrap: .PHONY
.if !exists(${LOCALBASE}/sbin/pkg)
	@env ASSUME_ALWAYS_YES=YES pkg bootstrap
.endif

packages: .PHONY
	${_+_}${MAKE} -C ${.CURDIR} PKG_VERSION=${PKG_VERSION} real-packages

package-pkg: .PHONY
	rm -rf /tmp/ports.${TARGET} || :
	env ${WMAKEENV:Q} SRCDIR=${.CURDIR} PORTSDIR=${PORTSDIR} REVISION=${_REVISION} \
		PKG_CMD=${PKG_CMD} PKG_VERSION=${PKG_VERSION} REPODIR=${REPODIR} \
		WSTAGEDIR=${WSTAGEDIR} \
		sh ${.CURDIR}/release/scripts/make-pkg-package.sh

real-packages:	stage-packages create-packages sign-packages .PHONY

stage-packages-world: .PHONY
	@mkdir -p ${WSTAGEDIR}
	${_+_}@cd ${.CURDIR}; \
		${MAKE} DESTDIR=${WSTAGEDIR} -DNO_ROOT stageworld

stage-packages-kernel: .PHONY
	@mkdir -p ${KSTAGEDIR}
	${_+_}@cd ${.CURDIR}; \
		${MAKE} DESTDIR=${KSTAGEDIR} -DNO_ROOT stagekernel

stage-packages: .PHONY stage-packages-world stage-packages-kernel

_repodir: .PHONY
	@mkdir -p ${REPODIR}

create-packages-world:	_pkgbootstrap _repodir .PHONY
	${_+_}@cd ${.CURDIR}; \
		${MAKE} -f Makefile.inc1 \
			DESTDIR=${WSTAGEDIR} \
			PKG_VERSION=${PKG_VERSION} create-world-packages

create-packages-kernel:	_pkgbootstrap _repodir .PHONY
	${_+_}@cd ${.CURDIR}; \
		${MAKE} -f Makefile.inc1 \
			DESTDIR=${KSTAGEDIR} \
			PKG_VERSION=${PKG_VERSION} DISTDIR=kernel \
			create-kernel-packages

create-packages: .PHONY create-packages-world create-packages-kernel

create-world-packages:	_pkgbootstrap .PHONY
	@rm -f ${WSTAGEDIR}/*.plist 2>/dev/null || :
	@cd ${WSTAGEDIR} ; \
		env -i LC_COLLATE=C sort ${WSTAGEDIR}/METALOG | \
		awk -f ${SRCDIR}/release/scripts/mtree-to-plist.awk
	@for plist in ${WSTAGEDIR}/*.plist; do \
	  plist=$${plist##*/} ; \
	  pkgname=$${plist%.plist} ; \
	  echo "_PKGS+= $${pkgname}" ; \
	done > ${WSTAGEDIR}/packages.mk
	${_+_}@cd ${.CURDIR}; \
		${MAKE} -f Makefile.inc1 create-world-packages-jobs \
		.MAKE.JOB.PREFIX=

.if make(create-world-packages-jobs)
.include "${WSTAGEDIR}/packages.mk"
.endif

create-world-packages-jobs: .PHONY
.for pkgname in ${_PKGS}
create-world-packages-jobs: create-world-package-${pkgname}
create-world-package-${pkgname}: .PHONY
	@sh ${SRCDIR}/release/packages/generate-ucl.sh -o ${pkgname} \
		-s ${SRCDIR} -u ${WSTAGEDIR}/${pkgname}.ucl
	@awk -F\" ' \
		/^name/ { printf("===> Creating %s-", $$2); next } \
		/^version/ { print $$2; next } \
		' ${WSTAGEDIR}/${pkgname}.ucl
	@if [ "${pkgname}" == "runtime" ]; then \
		sed -i '' -e "s/%VCS_REVISION%/${VCS_REVISION}/" ${WSTAGEDIR}/${pkgname}.ucl ; \
	fi
	${PKG_CMD} -o ABI_FILE=${WSTAGEDIR}/bin/sh -o ALLOW_BASE_SHLIBS=yes \
		create -M ${WSTAGEDIR}/${pkgname}.ucl \
		-p ${WSTAGEDIR}/${pkgname}.plist \
		-r ${WSTAGEDIR} \
		-o ${REPODIR}/$$(${PKG_CMD} -o ABI_FILE=${WSTAGEDIR}/bin/sh config ABI)/${PKG_VERSION}
.endfor

create-kernel-packages:	.PHONY
_default_flavor=	-default
.if exists(${KSTAGEDIR}/kernel.meta)
. if ${MK_DEBUG_FILES} != "no"
_debug=-debug
. endif
. for flavor in "" ${_debug}
create-kernel-packages: create-kernel-packages-flavor${flavor:C,^""$,${_default_flavor},}
create-kernel-packages-flavor${flavor:C,^""$,${_default_flavor},}: _pkgbootstrap .PHONY
	@cd ${KSTAGEDIR}/${DISTDIR} ; \
	env -i LC_COLLATE=C sort ${KSTAGEDIR}/kernel.meta | \
	awk -f ${SRCDIR}/release/scripts/mtree-to-plist.awk \
		-v kernel=yes -v _kernconf=${INSTALLKERNEL} ; \
	cap_arg=`cd ${SRCDIR}/etc ; ${MAKE} -VCAP_MKDB_ENDIAN` ; \
	pwd_arg=`cd ${SRCDIR}/etc ; ${MAKE} -VPWD_MKDB_ENDIAN` ; \
	sed -e "s/%VERSION%/${PKG_VERSION}/" \
		-e "s/%PKGNAME%/kernel-${INSTALLKERNEL:tl}${flavor}/" \
		-e "s/%KERNELDIR%/kernel/" \
		-e "s/%COMMENT%/FreeBSD ${INSTALLKERNEL} kernel ${flavor}/" \
		-e "s/%DESC%/FreeBSD ${INSTALLKERNEL} kernel ${flavor}/" \
		-e "s/%CAP_MKDB_ENDIAN%/$${cap_arg}/g" \
		-e "s/%PWD_MKDB_ENDIAN%/$${pwd_arg}/g" \
		-e "s/ %VCS_REVISION%/${VCS_REVISION}/" \
		${SRCDIR}/release/packages/kernel.ucl \
		> ${KSTAGEDIR}/${DISTDIR}/kernel.${INSTALLKERNEL}${flavor}.ucl ; \
	awk -F\" ' \
		/name/ { printf("===> Creating %s-", $$2); next } \
		/version/ {print $$2; next } ' \
		${KSTAGEDIR}/${DISTDIR}/kernel.${INSTALLKERNEL}${flavor}.ucl ; \
	${PKG_CMD} -o ABI_FILE=${WSTAGEDIR}/bin/sh -o ALLOW_BASE_SHLIBS=yes \
		create -M ${KSTAGEDIR}/${DISTDIR}/kernel.${INSTALLKERNEL}${flavor}.ucl \
		-p ${KSTAGEDIR}/${DISTDIR}/kernel.${INSTALLKERNEL}${flavor}.plist \
		-r ${KSTAGEDIR}/${DISTDIR} \
		-o ${REPODIR}/$$(${PKG_CMD} -o ABI_FILE=${WSTAGEDIR}/bin/sh config ABI)/${PKG_VERSION}
. endfor
.endif
.if ${BUILDKERNELS:[#]} > 1 && ${NO_INSTALLEXTRAKERNELS} != "yes"
. for _kernel in ${BUILDKERNELS:[2..-1]}
.  if exists(${KSTAGEDIR}/kernel.${_kernel}.meta)
.   if ${MK_DEBUG_FILES} != "no"
_debug=-debug
.   endif
.   for flavor in "" ${_debug}
create-kernel-packages: create-kernel-packages-extra-flavor${flavor:C,^""$,${_default_flavor},}-${_kernel}
create-kernel-packages-extra-flavor${flavor:C,^""$,${_default_flavor},}-${_kernel}: _pkgbootstrap .PHONY
	@cd ${KSTAGEDIR}/kernel.${_kernel} ; \
	env -i LC_COLLATE=C sort ${KSTAGEDIR}/kernel.${_kernel}.meta | \
	awk -f ${SRCDIR}/release/scripts/mtree-to-plist.awk \
		-v kernel=yes -v _kernconf=${_kernel} ; \
	cap_arg=`cd ${SRCDIR}/etc ; ${MAKE} -VCAP_MKDB_ENDIAN` ; \
	pwd_arg=`cd ${SRCDIR}/etc ; ${MAKE} -VPWD_MKDB_ENDIAN` ; \
	sed -e "s/%VERSION%/${PKG_VERSION}/" \
		-e "s/%PKGNAME%/kernel-${_kernel:tl}${flavor}/" \
		-e "s/%KERNELDIR%/kernel.${_kernel}/" \
		-e "s/%COMMENT%/FreeBSD ${_kernel} kernel ${flavor}/" \
		-e "s/%DESC%/FreeBSD ${_kernel} kernel ${flavor}/" \
		-e "s/%CAP_MKDB_ENDIAN%/$${cap_arg}/g" \
		-e "s/%PWD_MKDB_ENDIAN%/$${pwd_arg}/g" \
		-e "s/ %VCS_REVISION%/${VCS_REVISION}/" \
		${SRCDIR}/release/packages/kernel.ucl \
		> ${KSTAGEDIR}/kernel.${_kernel}/kernel.${_kernel}${flavor}.ucl ; \
	awk -F\" ' \
		/name/ { printf("===> Creating %s-", $$2); next } \
		/version/ {print $$2; next } ' \
		${KSTAGEDIR}/kernel.${_kernel}/kernel.${_kernel}${flavor}.ucl ; \
	${PKG_CMD} -o ABI_FILE=${WSTAGEDIR}/bin/sh -o ALLOW_BASE_SHLIBS=yes \
		create -M ${KSTAGEDIR}/kernel.${_kernel}/kernel.${_kernel}${flavor}.ucl \
		-p ${KSTAGEDIR}/kernel.${_kernel}/kernel.${_kernel}${flavor}.plist \
		-r ${KSTAGEDIR}/kernel.${_kernel} \
		-o ${REPODIR}/$$(${PKG_CMD} -o ABI_FILE=${WSTAGEDIR}/bin/sh config ABI)/${PKG_VERSION}
.   endfor
.  endif
. endfor
.endif

sign-packages:	_pkgbootstrap .PHONY
	@[ -L "${REPODIR}/$$(${PKG_CMD} -o ABI_FILE=${WSTAGEDIR}/bin/sh config ABI)/latest" ] && \
		unlink ${REPODIR}/$$(${PKG_CMD} -o ABI_FILE=${WSTAGEDIR}/bin/sh config ABI)/latest ; \
	${PKG_CMD} -o ABI_FILE=${WSTAGEDIR}/bin/sh repo \
		-o ${REPODIR}/$$(${PKG_CMD} -o ABI_FILE=${WSTAGEDIR}/bin/sh config ABI)/${PKG_VERSION} \
		${REPODIR}/$$(${PKG_CMD} -o ABI_FILE=${WSTAGEDIR}/bin/sh config ABI)/${PKG_VERSION} \
		${PKGSIGNKEY} ; \
	cd ${REPODIR}/$$(${PKG_CMD} -o ABI_FILE=${WSTAGEDIR}/bin/sh config ABI); \
	ln -s ${PKG_VERSION} latest

#
#
# checkworld
#
# Run test suite on installed world.
#
checkworld: .PHONY
	@if [ ! -x "${LOCALBASE}/bin/kyua" ]; then \
		echo "You need kyua (devel/kyua) to run the test suite." | /usr/bin/fmt; \
		exit 1; \
	fi
	${_+_}PATH="$$PATH:${LOCALBASE}/bin" kyua test -k ${TESTSBASE}/Kyuafile

#
#
# doxygen
#
# Build the API documentation with doxygen
#
doxygen: .PHONY
	@if [ ! -x "${LOCALBASE}/bin/doxygen" ]; then \
		echo "You need doxygen (devel/doxygen) to generate the API documentation of the kernel." | /usr/bin/fmt; \
		exit 1; \
	fi
	${_+_}cd ${.CURDIR}/tools/kerneldoc/subsys; ${MAKE} obj all

#
# update
#
# Update the source tree(s), by running svn/svnup to update to the
# latest copy.
#
update: .PHONY
.if defined(SVN_UPDATE)
	@echo "--------------------------------------------------------------"
	@echo ">>> Updating ${.CURDIR} using Subversion"
	@echo "--------------------------------------------------------------"
	@(cd ${.CURDIR}; ${SVN_CMD} update ${SVNFLAGS})
.endif

#
# ------------------------------------------------------------------------
#
# From here onwards are utility targets used by the 'make world' and
# related targets.  If your 'world' breaks, you may like to try to fix
# the problem and manually run the following targets to attempt to
# complete the build.  Beware, this is *not* guaranteed to work, you
# need to have a pretty good grip on the current state of the system
# to attempt to manually finish it.  If in doubt, 'make world' again.
#

#
# legacy: Build compatibility shims for the next three targets. This is a
# minimal set of tools and shims necessary to compensate for older systems
# which don't have the APIs required by the targets built in bootstrap-tools,
# build-tools or cross-tools.
#

# ELF Tool Chain libraries are needed for ELF tools and dtrace tools.
# r296685 fix cross-endian objcopy
# r310724 fixed PR 215350, a crash in libdwarf with objects built by GCC 6.2.
# r334881 added libdwarf constants used by ctfconvert.
.if ${BOOTSTRAPPING} < 1200067
_elftoolchain_libs= lib/libelf lib/libdwarf
.endif

legacy: .PHONY
.if ${BOOTSTRAPPING} < ${MINIMUM_SUPPORTED_OSREL} && ${BOOTSTRAPPING} != 0
	@echo "ERROR: Source upgrades from versions prior to ${MINIMUM_SUPPORTED_REL} are not supported."; \
	false
.endif

.for _tool in tools/build ${_elftoolchain_libs}
	${_+_}@${ECHODIR} "===> ${_tool} (obj,includes,all,install)"; \
	    cd ${.CURDIR}/${_tool}; \
	    if [ -z "${NO_OBJWALK}" ]; then ${MAKE} DIRPRFX=${_tool}/ obj; fi; \
	    ${MAKE} DIRPRFX=${_tool}/ DESTDIR=${WORLDTMP}/legacy includes; \
	    ${MAKE} DIRPRFX=${_tool}/ MK_INCLUDES=no all; \
	    ${MAKE} DIRPRFX=${_tool}/ MK_INCLUDES=no \
	        DESTDIR=${WORLDTMP}/legacy install
.endfor

#
# bootstrap-tools: Build tools needed for compatibility. These are binaries that
# are built to build other binaries in the system. However, the focus of these
# binaries is usually quite narrow. Bootstrap tools use the host's compiler and
# libraries, augmented by -legacy.
#
_bt=		_bootstrap-tools

.if ${MK_GAMES} != "no"
_strfile=	usr.bin/fortune/strfile
.endif

.if ${MK_GCC} != "no" && ${MK_CXX} != "no"
_gperf=		gnu/usr.bin/gperf
.endif

.if ${MK_VT} != "no"
_vtfontcvt=	usr.bin/vtfontcvt
.endif

.if ${BOOTSTRAPPING} < 1000033
_m4=		usr.bin/m4
_lex=		usr.bin/lex

${_bt}-usr.bin/m4: ${_bt}-lib/libopenbsd
${_bt}-usr.bin/lex: ${_bt}-usr.bin/m4
.endif

# r245440 mtree -N support added
# r313404 requires sha384.h for libnetbsd, added to libmd in r292782
.if ${BOOTSTRAPPING} < 1100093
_nmtree=	lib/libmd \
		lib/libnetbsd \
		usr.sbin/nmtree

${_bt}-lib/libnetbsd: ${_bt}-lib/libmd
${_bt}-usr.sbin/nmtree: ${_bt}-lib/libnetbsd
.endif

# r246097: log addition login.conf.db, passwd, pwd.db, and spwd.db with cat -l
.if ${BOOTSTRAPPING} < 1000027
_cat=		bin/cat
.endif

# r277259 crunchide: Correct 64-bit section header offset
# r281674 crunchide: always include both 32- and 64-bit ELF support
.if ${BOOTSTRAPPING} < 1100078
_crunchide=	usr.sbin/crunch/crunchide
.endif

# r285986 crunchen: use STRIPBIN rather than STRIP
# 1100113: Support MK_AUTO_OBJ
# 1200006: META_MODE fixes
# 1300000: CheriBSD changes to use sysctl:
.if ${BOOTSTRAPPING} < 1100078 || \
    (${MK_AUTO_OBJ} == "yes" && ${BOOTSTRAPPING} < 1100114) || \
    (${MK_META_MODE} == "yes" && ${BOOTSTRAPPING} < 1200006) || \
    ${BOOTSTRAPPING} < 1300000
_crunchgen=	usr.sbin/crunch/crunchgen
.endif

# r296926 -P keymap search path, MFC to stable/10 in r298297
.if ${BOOTSTRAPPING} < 1003501 || \
	(${BOOTSTRAPPING} >= 1100000 && ${BOOTSTRAPPING} < 1100103)
_kbdcontrol=	usr.sbin/kbdcontrol
.endif

_yacc=		lib/liby \
		usr.bin/yacc

${_bt}-usr.bin/yacc: ${_bt}-lib/liby

.if ${MK_BSNMP} != "no"
_gensnmptree=	usr.sbin/bsnmpd/gensnmptree
.endif

# We need to build tblgen when we're building clang or lld, either as
# bootstrap tools, or as the part of the normal build.
.if ${MK_CLANG_BOOTSTRAP} != "no" || ${MK_CLANG} != "no" || \
    ${MK_LLD_BOOTSTRAP} != "no" || ${MK_LLD} != "no"
_clang_tblgen= \
	lib/clang/libllvmminimal \
	usr.bin/clang/llvm-tblgen \
	usr.bin/clang/clang-tblgen

${_bt}-usr.bin/clang/clang-tblgen: ${_bt}-lib/clang/libllvmminimal
${_bt}-usr.bin/clang/llvm-tblgen: ${_bt}-lib/clang/libllvmminimal
.endif

# Default to building the GPL DTC, but build the BSDL one if users explicitly
# request it.
_dtc= usr.bin/dtc
.if ${MK_GPL_DTC} != "no"
_dtc= gnu/usr.bin/dtc
.endif

.if ${MK_KERBEROS} != "no"
_kerberos5_bootstrap_tools= \
	kerberos5/tools/make-roken \
	kerberos5/lib/libroken \
	kerberos5/lib/libvers \
	kerberos5/tools/asn1_compile \
	kerberos5/tools/slc \
	usr.bin/compile_et

.ORDER: ${_kerberos5_bootstrap_tools:C/^/${_bt}-/g}
.endif

${_bt}-usr.bin/mandoc: ${_bt}-lib/libopenbsd

bootstrap-tools: .PHONY

#	Please document (add comment) why something is in 'bootstrap-tools'.
#	Try to bound the building of the bootstrap-tool to just the
#	FreeBSD versions that need the tool built at this stage of the build.
.for _tool in \
    ${_clang_tblgen} \
    ${_kerberos5_bootstrap_tools} \
    ${_strfile} \
    ${_gperf} \
    ${_dtc} \
    ${_cat} \
    ${_kbdcontrol} \
    usr.bin/lorder \
    lib/libopenbsd \
    usr.bin/mandoc \
    usr.bin/rpcgen \
    ${_yacc} \
    ${_m4} \
    ${_lex} \
    usr.bin/xinstall \
    ${_gensnmptree} \
    usr.sbin/config \
    ${_crunchide} \
    ${_crunchgen} \
    ${_nmtree} \
    ${_vtfontcvt} \
    usr.bin/localedef
${_bt}-${_tool}: .PHONY .MAKE
	${_+_}@${ECHODIR} "===> ${_tool} (obj,all,install)"; \
		cd ${.CURDIR}/${_tool}; \
		if [ -z "${NO_OBJWALK}" ]; then ${MAKE} DIRPRFX=${_tool}/ obj; fi; \
		${MAKE} DIRPRFX=${_tool}/ all; \
		${MAKE} DIRPRFX=${_tool}/ DESTDIR=${WORLDTMP}/legacy install

bootstrap-tools: ${_bt}-${_tool}
.endfor

#
# build-tools: Build special purpose build tools
#
.if !defined(NO_SHARE) && ${MK_SYSCONS} != "no"
_share=	share/syscons/scrnmaps
.endif

.if ${MK_GCC} != "no"
_gcc_tools= gnu/usr.bin/cc/cc_tools
.endif

.if ${MK_RESCUE} != "no"
# rescue includes programs that have build-tools targets
_rescue=rescue/rescue
.endif

.if ${MK_TCSH} != "no"
_tcsh=bin/csh
.endif
.if ${MK_FILE} != "no"
_libmagic=lib/libmagic
.endif

.if ${MK_PMC} != "no" && \
    (${TARGET_ARCH} == "amd64" || ${TARGET_ARCH} == "i386")
_jevents=lib/libpmc/pmu-events
.endif

# kernel-toolchain skips _cleanobj, so handle cleaning up previous
# build-tools directories if needed.
.if !defined(NO_CLEAN) && make(kernel-toolchain)
_bt_clean=	${CLEANDIR}
.endif

.for _tool in \
    ${_tcsh} \
    bin/sh \
    ${LOCAL_TOOL_DIRS} \
    ${_jevents} \
    lib/ncurses/ncurses \
    lib/ncurses/ncursesw \
    ${_rescue} \
    ${_share} \
    usr.bin/awk \
    ${_libmagic} \
    usr.bin/mkesdb_static \
    usr.bin/mkcsmapper_static \
    usr.bin/vi/catalog \
    ${_gcc_tools}
build-tools_${_tool}: .PHONY
	${_+_}@${ECHODIR} "===> ${_tool} (${_bt_clean:D${_bt_clean},}obj,build-tools)"; \
		cd ${.CURDIR}/${_tool}; \
		if [ -n "${_bt_clean}" ]; then ${MAKE} DIRPRFX=${_tool}/ ${_bt_clean}; fi; \
		if [ -z "${NO_OBJWALK}" ]; then ${MAKE} DIRPRFX=${_tool}/ obj; fi; \
		${MAKE} DIRPRFX=${_tool}/ build-tools
build-tools: build-tools_${_tool}
.endfor

#
# kernel-tools: Build kernel-building tools
#
kernel-tools: .PHONY
	mkdir -p ${WORLDTMP}/usr
	mtree -deU -f ${.CURDIR}/etc/mtree/BSD.usr.dist \
	    -p ${WORLDTMP}/usr >/dev/null

#
# cross-tools: All the tools needed to build the rest of the system after
# we get done with the earlier stages. It is the last set of tools needed
# to begin building the target binaries.
#
.if ${TARGET_ARCH} != ${MACHINE_ARCH}
.if ${TARGET_ARCH} == "amd64" || ${TARGET_ARCH} == "i386"
_btxld=		usr.sbin/btxld
.endif
.if ${TARGET_ARCH} == "mips64"
_cheritest=	lib/libxo \
		bin/cheritest \
		bin/cheriabitest
.endif
.endif

# Rebuild ctfconvert and ctfmerge to avoid difficult-to-diagnose failures
# resulting from missing bug fixes or ELF Toolchain updates.
.if ${MK_CDDL} != "no"
_dtrace_tools= cddl/lib/libctf cddl/usr.bin/ctfconvert \
    cddl/usr.bin/ctfmerge
.endif

# If we're given an XAS, don't build binutils.
.if ${XAS:M/*} == ""
.if ${MK_BINUTILS_BOOTSTRAP} != "no"
_binutils=	gnu/usr.bin/binutils
.endif
.if ${MK_ELFTOOLCHAIN_BOOTSTRAP} != "no"
_elftctools=	lib/libelftc \
		lib/libpe \
		usr.bin/elfcopy \
		usr.bin/nm \
		usr.bin/size \
		usr.bin/strings
# These are not required by the build, but can be useful for developers who
# cross-build on a FreeBSD 10 host:
_elftctools+=	usr.bin/addr2line
.endif
.elif ${TARGET_ARCH} != ${MACHINE_ARCH} && ${MK_ELFTOOLCHAIN_BOOTSTRAP} != "no"
# If cross-building with an external binutils we still need to build strip for
# the target (for at least crunchide).
_elftctools=	lib/libelftc \
		lib/libpe \
		usr.bin/elfcopy
.endif

.if ${MK_CLANG_BOOTSTRAP} != "no"
_clang=		usr.bin/clang
.endif
.if ${MK_LLD_BOOTSTRAP} != "no"
_lld=		usr.bin/clang/lld
.endif
.if ${MK_CLANG_BOOTSTRAP} != "no" || ${MK_LLD_BOOTSTRAP} != "no"
_clang_libs=	lib/clang
.endif
.if ${MK_GCC_BOOTSTRAP} != "no"
_gcc=		gnu/usr.bin/cc
.endif
.if ${MK_USB} != "no"
_usb_tools=	stand/usb/tools
.endif

cross-tools: .MAKE .PHONY
.for _tool in \
    ${LOCAL_XTOOL_DIRS} \
    ${_cheritest} \
    ${_clang_libs} \
    ${_clang} \
    ${_lld} \
    ${_binutils} \
    ${_elftctools} \
    ${_dtrace_tools} \
    ${_gcc} \
    ${_btxld} \
    ${_usb_tools}
	${_+_}@${ECHODIR} "===> ${_tool} (obj,all,install)"; \
		cd ${.CURDIR}/${_tool}; \
		if [ -z "${NO_OBJWALK}" ]; then ${MAKE} DIRPRFX=${_tool}/ obj; fi; \
		${MAKE} DIRPRFX=${_tool}/ all; \
		${MAKE} DIRPRFX=${_tool}/ DESTDIR=${WORLDTMP} install
.endfor

#
# native-xtools is the current target for qemu-user cross builds of ports
# via poudriere and the imgact_binmisc kernel module.
# This target merely builds a toolchan/sysroot, then builds the tools it wants
# with the options it wants in a special MAKEOBJDIRPREFIX, using the toolchain
# already built.  It then installs the static tools to NXBDESTDIR for Poudriere
# to pickup.
#
NXBOBJROOT=	${OBJROOT}${MACHINE}.${MACHINE_ARCH}/nxb/
NXBOBJTOP=	${NXBOBJROOT}${NXB_TARGET}.${NXB_TARGET_ARCH}
NXTP?=		/nxb-bin
.if ${NXTP:N/*}
.error NXTP variable should be an absolute path
.endif
NXBDESTDIR?=	${DESTDIR}${NXTP}

# This is the list of tools to be built/installed as static and where
# appropriate to build for the given TARGET.TARGET_ARCH.
NXBDIRS+= \
    bin/cat \
    bin/chmod \
    bin/cp \
    ${_tcsh} \
    bin/echo \
    bin/expr \
    bin/hostname \
    bin/ln \
    bin/ls \
    bin/mkdir \
    bin/mv \
    bin/ps \
    bin/realpath \
    bin/rm \
    bin/rmdir \
    bin/sh \
    bin/sleep \
    sbin/md5 \
    sbin/sysctl \
    usr.bin/addr2line \
    usr.bin/ar \
    usr.bin/awk \
    usr.bin/basename \
    usr.bin/bmake \
    usr.bin/bzip2 \
    usr.bin/cmp \
    usr.bin/diff \
    usr.bin/dirname \
    usr.bin/elfcopy \
    usr.bin/env \
    usr.bin/fetch \
    usr.bin/find \
    usr.bin/grep \
    usr.bin/gzip \
    usr.bin/id \
    usr.bin/lex \
    usr.bin/limits \
    usr.bin/lorder \
    usr.bin/mandoc \
    usr.bin/mktemp \
    usr.bin/mt \
    usr.bin/nm \
    usr.bin/patch \
    usr.bin/readelf \
    usr.bin/sed \
    usr.bin/size \
    usr.bin/sort \
    usr.bin/strings \
    usr.bin/tar \
    usr.bin/touch \
    usr.bin/tr \
    usr.bin/true \
    usr.bin/uniq \
    usr.bin/unzip \
    usr.bin/xargs \
    usr.bin/xinstall \
    usr.bin/xz \
    usr.bin/yacc \
    usr.sbin/chown

SUBDIR_DEPEND_usr.bin/clang=	lib/clang
.if ${MK_CLANG} != "no"
NXBDIRS+=	lib/clang
NXBDIRS+=	usr.bin/clang
.endif
.if ${MK_GCC} != "no"
NXBDIRS+=	gnu/usr.bin/cc
.endif
.if ${MK_BINUTILS} != "no"
NXBDIRS+=	gnu/usr.bin/binutils
.endif
# XXX: native-xtools passes along ${NXBDIRS} in SUBDIR_OVERRIDE that needs
# to be evaluated after NXBDIRS is set.
.if make(install) && !empty(SUBDIR_OVERRIDE)
SUBDIR=	${SUBDIR_OVERRIDE}
.endif

NXBMAKEARGS+= \
	OBJTOP=${NXBOBJTOP:Q} \
	OBJROOT=${NXBOBJROOT:Q} \
	MAKEOBJDIRPREFIX= \
	-DNO_SHARED \
	-DNO_CPU_CFLAGS \
	-DNO_PIC \
	SSP_CFLAGS= \
	MK_CLANG_EXTRAS=no \
	MK_CLANG_FULL=no \
	MK_CTF=no \
	MK_DEBUG_FILES=no \
	MK_GDB=no \
	MK_HTML=no \
	MK_LLDB=no \
	MK_MAN=no \
	MK_MAN_UTILS=yes \
	MK_OFED=no \
	MK_OPENSSH=no \
	MK_PROFILE=no \
	MK_SENDMAIL=no \
	MK_SVNLITE=no \
	MK_TESTS=no \
	MK_WARNS=no \
	MK_ZFS=no

.if make(native-xtools*) && \
    (!defined(NXB_TARGET) || !defined(NXB_TARGET_ARCH))
.error Missing NXB_TARGET / NXB_TARGET_ARCH
.endif
# For 'toolchain' we want to produce native binaries that themselves generate
# native binaries.
NXBTMAKE=	${NXBMAKEENV} ${MAKE} ${NXBMAKEARGS:N-DNO_PIC:N-DNO_SHARED} \
		TARGET=${MACHINE} TARGET_ARCH=${MACHINE_ARCH}
# For 'everything' we want to produce native binaries (hence -target to
# be MACHINE) that themselves generate TARGET.TARGET_ARCH binaries.
# TARGET/TARGET_ARCH are still passed along from user.
#
# Use the toolchain we create as an external toolchain.
.if ${USING_SYSTEM_COMPILER} == "yes" || ${XCC:N${CCACHE_BIN}:M/*}
NXBMAKE+=	XCC="${XCC}" \
		XCXX="${XCXX}" \
		XCPP="${XCPP}"
.else
NXBMAKE+=	XCC="${NXBOBJTOP}/tmp/usr/bin/cc" \
		XCXX="${NXBOBJTOP}/tmp/usr/bin/c++" \
		XCPP="${NXBOBJTOP}/tmp/usr/bin/cpp"
.endif
NXBMAKE+=	${NXBMAKEENV} ${MAKE} -f Makefile.inc1 ${NXBMAKEARGS} \
		TARGET=${NXB_TARGET} TARGET_ARCH=${NXB_TARGET_ARCH} \
		TARGET_TRIPLE=${MACHINE_TRIPLE:Q}
# NXBDIRS is improperly based on MACHINE rather than NXB_TARGET.  Need to
# invoke a sub-make to reevaluate MK_GCC, etc, for NXBDIRS.
NXBMAKE+=	SUBDIR_OVERRIDE='$${NXBDIRS:M*}'
# Need to avoid the -isystem logic when using clang as an external toolchain
# even if the TARGET being built for wants GCC.
NXBMAKE+=	WANT_COMPILER_TYPE='$${X_COMPILER_TYPE}'
native-xtools: .PHONY
	${_+_}cd ${.CURDIR}; ${NXBTMAKE} _cleanobj MK_GCC=yes
	# Build the bootstrap/host/cross tools that produce native binaries
	# Pass along MK_GCC=yes to ensure GCC-needed build tools are built.
	# We don't quite know what the NXB_TARGET wants so just build it.
	${_+_}cd ${.CURDIR}; ${NXBTMAKE} kernel-toolchain MK_GCC=yes
	# Populate includes/libraries sysroot that produce native binaries.
	# This is split out from 'toolchain' above mostly so that target LLVM
	# libraries have a proper LLVM_DEFAULT_TARGET_TRIPLE without
	# polluting the cross-compiler build.  The LLVM/GCC libs are skipped
	# here to avoid the problem but are kept in 'toolchain' so that
	# needed build tools are built.
	${_+_}cd ${.CURDIR}; ${NXBTMAKE} _includes MK_CLANG=no MK_GCC=no
	${_+_}cd ${.CURDIR}; ${NXBTMAKE} _libraries MK_CLANG=no MK_GCC=no
	# Clean out improper TARGET=MACHINE files
	${_+_}cd ${.CURDIR}/gnu/usr.bin/cc/cc_tools; ${NXBTMAKE} cleandir
.if !defined(NO_OBJWALK)
	${_+_}cd ${.CURDIR}; ${NXBMAKE} _obj
.endif
	${_+_}cd ${.CURDIR}; ${NXBMAKE} everything
	@echo ">> native-xtools done.  Use 'make native-xtools-install' to install to a given DESTDIR"

native-xtools-install: .PHONY
	mkdir -p ${NXBDESTDIR}/bin ${NXBDESTDIR}/sbin ${NXBDESTDIR}/usr
	mtree -deU -f ${.CURDIR}/etc/mtree/BSD.usr.dist \
	    -p ${NXBDESTDIR}/usr >/dev/null
	mtree -deU -f ${.CURDIR}/etc/mtree/BSD.include.dist \
	    -p ${NXBDESTDIR}/usr/include >/dev/null
	${_+_}cd ${.CURDIR}; ${NXBMAKE} \
	    DESTDIR=${NXBDESTDIR} \
	    -DNO_ROOT \
	    install

#
# hierarchy - ensure that all the needed directories are present
#
hierarchy hier: .MAKE .PHONY
	${_+_}cd ${.CURDIR}/etc; ${HMAKE} distrib-dirs

#
# libraries - build all libraries, and install them under ${DESTDIR}.
#
# The list of libraries with dependents (${_prebuild_libs}) and their
# interdependencies (__L) are built automatically by the
# ${.CURDIR}/tools/make_libdeps.sh script.
#
libraries: .MAKE .PHONY
	${_+_}cd ${.CURDIR}; \
	    ${MAKE} -f Makefile.inc1 _prereq_libs; \
	    ${MAKE} -f Makefile.inc1 _startup_libs; \
	    ${MAKE} -f Makefile.inc1 _prebuild_libs; \
	    ${MAKE} -f Makefile.inc1 _generic_libs

#
# static libgcc.a prerequisite for shared libc
#
_prereq_libs= lib/libcompiler_rt
.if ${MK_SSP} != "no"
_prereq_libs+= gnu/lib/libssp/libssp_nonshared
.endif

# These dependencies are not automatically generated:
#
# gnu/lib/csu, gnu/lib/libgcc, lib/csu and lib/libc must be built before
# all shared libraries for ELF.
#
_startup_libs=	gnu/lib/csu
_startup_libs+=	lib/csu
.if ${MK_CHERI} != "no"
_startup_libs+= lib/libc_cheri
.endif
_startup_libs+=	lib/libcompiler_rt
_startup_libs+=	lib/libc
_startup_libs+=	lib/libc_nonshared
.if ${MK_LIBCPLUSPLUS} != "no"
_startup_libs+=	lib/libcxxrt
.endif

.if ${MK_LLVM_LIBUNWIND} != "no"
_prereq_libs+=	lib/libgcc_eh lib/libgcc_s
_startup_libs+=	lib/libgcc_eh lib/libgcc_s

lib/libgcc_s__L: lib/libc__L
lib/libgcc_s__L: lib/libc_nonshared__L
.if ${MK_LIBCPLUSPLUS} != "no"
lib/libcxxrt__L: lib/libgcc_s__L
.endif

.else # MK_LLVM_LIBUNWIND == no

_prereq_libs+=	gnu/lib/libgcc
_startup_libs+=	gnu/lib/libgcc

gnu/lib/libgcc__L: lib/libc__L
gnu/lib/libgcc__L: lib/libc_nonshared__L
.if ${MK_LIBCPLUSPLUS} != "no"
lib/libcxxrt__L: gnu/lib/libgcc__L
.endif
.endif

_prebuild_libs=	${_kerberos5_lib_libasn1} \
		${_kerberos5_lib_libhdb} \
		${_kerberos5_lib_libheimbase} \
		${_kerberos5_lib_libheimntlm} \
		${_libsqlite3} \
		${_kerberos5_lib_libheimipcc} \
		${_kerberos5_lib_libhx509} ${_kerberos5_lib_libkrb5} \
		${_kerberos5_lib_libroken} \
		${_kerberos5_lib_libwind} \
		lib/libbz2 ${_libcom_err} lib/libcrypt \
		lib/libelf lib/libexpat \
		lib/libfigpar \
		${_lib_libgssapi} \
		lib/libkiconv lib/libkvm lib/liblzma lib/libmd lib/libnv \
		${_lib_casper} \
		lib/ncurses/ncurses lib/ncurses/ncursesw \
		lib/libopie lib/libpam/libpam ${_lib_libthr} \
		${_lib_libradius} lib/libsbuf lib/libtacplus \
		lib/libgeom \
		${_cddl_lib_libumem} ${_cddl_lib_libnvpair} \
		${_cddl_lib_libuutil} \
		${_cddl_lib_libavl} \
		${_cddl_lib_libzfs_core} \
		${_cddl_lib_libctf} \
		lib/libufs \
		lib/libutil lib/libpjdlog ${_lib_libypclnt} lib/libz lib/msun \
		${_secure_lib_libcrypto} ${_lib_libldns} \
		${_secure_lib_libssh} ${_secure_lib_libssl}

.if ${MK_GNUCXX} != "no"
_prebuild_libs+= gnu/lib/libstdc++ gnu/lib/libsupc++
gnu/lib/libstdc++__L: lib/msun__L
gnu/lib/libsupc++__L: gnu/lib/libstdc++__L
.endif

.if ${MK_CHERI} != "no"
_prebuild_libs+=	lib/libcheri
_prebuild_libs+=	lib/libpng
lib/libpng__L: lib/libz__L
.endif

.if ${MK_DIALOG} != "no"
_prebuild_libs+= gnu/lib/libdialog
gnu/lib/libdialog__L: lib/msun__L lib/ncurses/ncursesw__L
.endif

.if ${MK_LIBCPLUSPLUS} != "no"
_prebuild_libs+= lib/libc++
.endif

lib/libgeom__L: lib/libexpat__L
lib/libkvm__L: lib/libelf__L

.if ${MK_LIBTHR} != "no"
_lib_libthr=	lib/libthr
.endif

.if ${MK_RADIUS_SUPPORT} != "no"
_lib_libradius=	lib/libradius
.endif

.if ${MK_OFED} != "no"
_prebuild_libs+= \
	lib/ofed/libibverbs \
	lib/ofed/libibmad \
	lib/ofed/libibumad \
	lib/ofed/complib \
	lib/ofed/libmlx5

lib/ofed/libibmad__L:	lib/ofed/libibumad__L
lib/ofed/complib__L:	lib/libthr__L
lib/ofed/libmlx5__L:	lib/ofed/libibverbs__L lib/libthr__L
.endif

.if ${MK_CASPER} != "no"
_lib_casper=	lib/libcasper
.endif

lib/libpjdlog__L: lib/libutil__L
lib/libcasper__L: lib/libnv__L
lib/liblzma__L: lib/libthr__L

_generic_libs=	${_cddl_lib} gnu/lib ${_kerberos5_lib} lib ${_secure_lib} usr.bin/lex/lib
.if ${MK_IPFILTER} != "no"
_generic_libs+=	sbin/ipf/libipf
.endif
.for _DIR in ${LOCAL_LIB_DIRS}
.if ${_DIR} == ".WAIT"  || (empty(_generic_libs:M${_DIR}) && exists(${.CURDIR}/${_DIR}/Makefile))
_generic_libs+= ${_DIR}
.endif
.endfor

lib/libopie__L lib/libtacplus__L: lib/libmd__L

.if ${MK_CDDL} != "no"
_cddl_lib_libumem= cddl/lib/libumem
_cddl_lib_libnvpair= cddl/lib/libnvpair
_cddl_lib_libavl= cddl/lib/libavl
_cddl_lib_libuutil= cddl/lib/libuutil
.if ${MK_ZFS} != "no"
_cddl_lib_libzfs_core= cddl/lib/libzfs_core
cddl/lib/libzfs_core__L: cddl/lib/libnvpair__L
.endif
_cddl_lib_libctf= cddl/lib/libctf
_cddl_lib= cddl/lib
cddl/lib/libavl__L: cddl/lib/libnvpair__L
cddl/lib/libctf__L: lib/libz__L
.if ${MK_LLVM_LIBUNWIND} != "no"
# Jenkins sometimes fails to find libgcc_s when building libctf
cddl/lib/libctf__L: lib/libgcc_s__L
.endif
cddl/lib/libuutil__L: cddl/lib/libnvpair__L
cddl/lib/libzfs_core__L: cddl/lib/libnvpair__L
.endif
# cddl/lib/libdtrace requires lib/libproc and lib/librtld_db; it's only built
# on select architectures though (see cddl/lib/Makefile)
.if ${MACHINE_CPUARCH} != "sparc64"
_prebuild_libs+=	lib/libprocstat lib/libproc lib/librtld_db
lib/libprocstat__L: lib/libelf__L lib/libkvm__L lib/libutil__L
lib/libproc__L: lib/libprocstat__L
lib/librtld_db__L: lib/libprocstat__L
.endif

.if ${MK_CRYPT} != "no"
.if ${MK_OPENSSL} != "no"
_secure_lib_libcrypto= secure/lib/libcrypto
_secure_lib_libssl= secure/lib/libssl
lib/libradius__L secure/lib/libssl__L: secure/lib/libcrypto__L
.if ${MK_LDNS} != "no"
_lib_libldns= lib/libldns
lib/libldns__L: secure/lib/libcrypto__L
.endif
.if ${MK_OPENSSH} != "no"
_secure_lib_libssh= secure/lib/libssh
secure/lib/libssh__L: lib/libz__L secure/lib/libcrypto__L lib/libcrypt__L
.if ${MK_LDNS} != "no"
secure/lib/libssh__L: lib/libldns__L
.endif
.if ${MK_GSSAPI} != "no" && ${MK_KERBEROS_SUPPORT} != "no"
secure/lib/libssh__L: lib/libgssapi__L kerberos5/lib/libkrb5__L \
    kerberos5/lib/libhx509__L kerberos5/lib/libasn1__L lib/libcom_err__L \
    lib/libmd__L kerberos5/lib/libroken__L
.endif
.endif
.endif
_secure_lib=	secure/lib
.endif

.if ${MK_KERBEROS} != "no"
kerberos5/lib/libasn1__L: lib/libcom_err__L kerberos5/lib/libroken__L
kerberos5/lib/libhdb__L: kerberos5/lib/libasn1__L lib/libcom_err__L \
    kerberos5/lib/libkrb5__L kerberos5/lib/libroken__L \
    kerberos5/lib/libwind__L lib/libsqlite3__L
kerberos5/lib/libheimntlm__L: secure/lib/libcrypto__L kerberos5/lib/libkrb5__L \
    kerberos5/lib/libroken__L lib/libcom_err__L
kerberos5/lib/libhx509__L: kerberos5/lib/libasn1__L lib/libcom_err__L \
    secure/lib/libcrypto__L kerberos5/lib/libroken__L kerberos5/lib/libwind__L
kerberos5/lib/libkrb5__L: kerberos5/lib/libasn1__L lib/libcom_err__L \
    lib/libcrypt__L secure/lib/libcrypto__L kerberos5/lib/libhx509__L \
    kerberos5/lib/libroken__L kerberos5/lib/libwind__L \
    kerberos5/lib/libheimbase__L kerberos5/lib/libheimipcc__L
kerberos5/lib/libroken__L: lib/libcrypt__L
kerberos5/lib/libwind__L: kerberos5/lib/libroken__L lib/libcom_err__L
kerberos5/lib/libheimbase__L: lib/libthr__L
kerberos5/lib/libheimipcc__L: kerberos5/lib/libroken__L kerberos5/lib/libheimbase__L lib/libthr__L
.endif

lib/libsqlite3__L: lib/libthr__L

.if ${MK_GSSAPI} != "no"
_lib_libgssapi=	lib/libgssapi
.endif

.if ${MK_KERBEROS} != "no"
_kerberos5_lib=	kerberos5/lib
_kerberos5_lib_libasn1= kerberos5/lib/libasn1
_kerberos5_lib_libhdb= kerberos5/lib/libhdb
_kerberos5_lib_libheimbase= kerberos5/lib/libheimbase
_kerberos5_lib_libkrb5= kerberos5/lib/libkrb5
_kerberos5_lib_libhx509= kerberos5/lib/libhx509
_kerberos5_lib_libroken= kerberos5/lib/libroken
_kerberos5_lib_libheimntlm= kerberos5/lib/libheimntlm
_libsqlite3= lib/libsqlite3
_kerberos5_lib_libheimipcc= kerberos5/lib/libheimipcc
_kerberos5_lib_libwind= kerberos5/lib/libwind
_libcom_err= lib/libcom_err
.endif

.if ${MK_NIS} != "no"
_lib_libypclnt=	lib/libypclnt
.endif

.if ${MK_OPENSSL} == "no"
lib/libradius__L: lib/libmd__L
.endif

lib/libproc__L: \
    ${_cddl_lib_libctf:D${_cddl_lib_libctf}__L} lib/libelf__L lib/librtld_db__L lib/libutil__L
.if ${MK_CXX} != "no"
.if ${MK_LIBCPLUSPLUS} != "no"
lib/libproc__L: lib/libcxxrt__L
.else # This implies MK_GNUCXX != "no"; see lib/libproc
lib/libproc__L: gnu/lib/libsupc++__L
.endif
.endif

.for _lib in ${_prereq_libs}
${_lib}__PL: .PHONY .MAKE
.if exists(${.CURDIR}/${_lib})
	${_+_}@${ECHODIR} "===> ${_lib} (obj,all,install)"; \
		cd ${.CURDIR}/${_lib}; \
		if [ -z "${NO_OBJWALK}" ]; then ${MAKE} MK_TESTS=no DIRPRFX=${_lib}/ obj; fi; \
		${MAKE} MK_TESTS=no MK_PROFILE=no -DNO_PIC \
		    DIRPRFX=${_lib}/ all; \
		${MAKE} MK_TESTS=no MK_PROFILE=no -DNO_PIC \
		    DIRPRFX=${_lib}/ install
.endif
.endfor

.for _lib in ${_startup_libs} ${_prebuild_libs} ${_generic_libs}
${_lib}__L: .PHONY .MAKE
.if exists(${.CURDIR}/${_lib})
	${_+_}@${ECHODIR} "===> ${_lib} (obj,all,install)"; \
		cd ${.CURDIR}/${_lib}; \
		if [ -z "${NO_OBJWALK}" ]; then ${MAKE} MK_TESTS=no DIRPRFX=${_lib}/ obj; fi; \
		${MAKE} MK_TESTS=no DIRPRFX=${_lib}/ all; \
		${MAKE} MK_TESTS=no DIRPRFX=${_lib}/ install
.endif
.endfor

_prereq_libs: ${_prereq_libs:S/$/__PL/}
_startup_libs: ${_startup_libs:S/$/__L/}
_prebuild_libs: ${_prebuild_libs:S/$/__L/}
_generic_libs: ${_generic_libs:S/$/__L/}

# Enable SUBDIR_PARALLEL when not calling 'make all', unless called from
# 'everything' with _PARALLEL_SUBDIR_OK set.  This is because it is unlikely
# that running 'make all' from the top-level, especially with a SUBDIR_OVERRIDE
# or LOCAL_DIRS set, will have a reliable build if SUBDIRs are built in
# parallel.  This is safe for the world stage of buildworld though since it has
# already built libraries in a proper order and installed includes into
# WORLDTMP. Special handling is done for SUBDIR ordering for 'install*' to
# avoid trashing a system if it crashes mid-install.
.if !make(all) || defined(_PARALLEL_SUBDIR_OK)
SUBDIR_PARALLEL=
.endif

.include <bsd.subdir.mk>

.if make(check-old) || make(check-old-dirs) || \
    make(check-old-files) || make(check-old-libs) || \
    make(delete-old) || make(delete-old-dirs) || \
    make(delete-old-files) || make(delete-old-libs)

#
# check for / delete old files section
#

.include "ObsoleteFiles.inc"

OLD_LIBS_MESSAGE="Please be sure no application still uses those libraries, \
else you can not start such an application. Consult UPDATING for more \
information regarding how to cope with the removal/revision bump of a \
specific library."

.if !defined(BATCH_DELETE_OLD_FILES)
RM_I=-i
.else
RM_I=-v
.endif

delete-old-files: .PHONY
	@echo ">>> Removing old files (only deletes safe to delete libs)"
# Ask for every old file if the user really wants to remove it.
# It's annoying, but better safe than sorry.
# NB: We cannot pass the list of OLD_FILES as a parameter because the
# argument list will get too long. Using .for/.endfor make "loops" will make
# the Makefile parser segfault.
	@exec 3<&0; \
	cd ${.CURDIR}; \
	${MAKE} -f ${.CURDIR}/Makefile.inc1 ${.MAKEFLAGS} ${.TARGET} \
	    -V OLD_FILES -V "OLD_FILES:Musr/share/*.gz:R" | xargs -n1 | \
	while read file; do \
		if [ -f "${DESTDIR}/$${file}" -o -L "${DESTDIR}/$${file}" ]; then \
			chflags noschg "${DESTDIR}/$${file}" 2>/dev/null || true; \
			rm ${RM_I} "${DESTDIR}/$${file}" <&3; \
		fi; \
		for ext in debug symbols; do \
		  if ! [ -e "${DESTDIR}/$${file}" ] && [ -f \
		      "${DESTDIR}${DEBUGDIR}/$${file}.$${ext}" ]; then \
			  rm ${RM_I} "${DESTDIR}${DEBUGDIR}/$${file}.$${ext}" \
			      <&3; \
		  fi; \
		done; \
	done
# Remove catpages without corresponding manpages.
	@exec 3<&0; \
	find ${DESTDIR}/usr/share/man/cat* ! -type d 2>/dev/null | \
	sed -ep -e's:${DESTDIR}/usr/share/man/cat:${DESTDIR}/usr/share/man/man:' | \
	while read catpage; do \
		read manpage; \
		if [ ! -e "$${manpage}" ]; then \
			rm ${RM_I} $${catpage} <&3; \
	        fi; \
	done
	@echo ">>> Old files removed"

check-old-files: .PHONY
	@echo ">>> Checking for old files"
	@cd ${.CURDIR}; \
	${MAKE} -f ${.CURDIR}/Makefile.inc1 ${.MAKEFLAGS} ${.TARGET} \
	    -V OLD_FILES -V "OLD_FILES:Musr/share/*.gz:R" | xargs -n1 | \
	while read file; do \
		if [ -f "${DESTDIR}/$${file}" -o -L "${DESTDIR}/$${file}" ]; then \
		 	echo "${DESTDIR}/$${file}"; \
		fi; \
		for ext in debug symbols; do \
		  if [ -f "${DESTDIR}${DEBUGDIR}/$${file}.$${ext}" ]; then \
			  echo "${DESTDIR}${DEBUGDIR}/$${file}.$${ext}"; \
		  fi; \
		done; \
	done
# Check for catpages without corresponding manpages.
	@find ${DESTDIR}/usr/share/man/cat* ! -type d 2>/dev/null | \
	sed -ep -e's:${DESTDIR}/usr/share/man/cat:${DESTDIR}/usr/share/man/man:' | \
	while read catpage; do \
		read manpage; \
		if [ ! -e "$${manpage}" ]; then \
			echo $${catpage}; \
	        fi; \
	done

delete-old-libs: .PHONY
	@echo ">>> Removing old libraries"
	@echo "${OLD_LIBS_MESSAGE}" | fmt
	@exec 3<&0; \
	cd ${.CURDIR}; \
	${MAKE} -f ${.CURDIR}/Makefile.inc1 ${.MAKEFLAGS} ${.TARGET} \
	    -V OLD_LIBS | xargs -n1 | \
	while read file; do \
		if [ -f "${DESTDIR}/$${file}" -o -L "${DESTDIR}/$${file}" ]; then \
			chflags noschg "${DESTDIR}/$${file}" 2>/dev/null || true; \
			rm ${RM_I} "${DESTDIR}/$${file}" <&3; \
		fi; \
		for ext in debug symbols; do \
		  if ! [ -e "${DESTDIR}/$${file}" ] && [ -f \
		      "${DESTDIR}${DEBUGDIR}/$${file}.$${ext}" ]; then \
			  rm ${RM_I} "${DESTDIR}${DEBUGDIR}/$${file}.$${ext}" \
			      <&3; \
		  fi; \
		done; \
	done
	@echo ">>> Old libraries removed"

check-old-libs: .PHONY
	@echo ">>> Checking for old libraries"
	@cd ${.CURDIR}; \
	${MAKE} -f ${.CURDIR}/Makefile.inc1 ${.MAKEFLAGS} ${.TARGET} \
	    -V OLD_LIBS | xargs -n1 | \
	while read file; do \
		if [ -f "${DESTDIR}/$${file}" -o -L "${DESTDIR}/$${file}" ]; then \
			echo "${DESTDIR}/$${file}"; \
		fi; \
		for ext in debug symbols; do \
		  if [ -f "${DESTDIR}${DEBUGDIR}/$${file}.$${ext}" ]; then \
			  echo "${DESTDIR}${DEBUGDIR}/$${file}.$${ext}"; \
		  fi; \
		done; \
	done

delete-old-dirs: .PHONY
	@echo ">>> Removing old directories"
	@cd ${.CURDIR}; \
	${MAKE} -f ${.CURDIR}/Makefile.inc1 ${.MAKEFLAGS} ${.TARGET} \
	    -V OLD_DIRS | xargs -n1 | sort -r | \
	while read dir; do \
		if [ -d "${DESTDIR}/$${dir}" ]; then \
			rmdir -v "${DESTDIR}/$${dir}" || true; \
		elif [ -L "${DESTDIR}/$${dir}" ]; then \
			echo "${DESTDIR}/$${dir} is a link, please remove everything manually."; \
		fi; \
		if [ -d "${DESTDIR}${DEBUGDIR}/$${dir}" ]; then \
			rmdir -v "${DESTDIR}${DEBUGDIR}/$${dir}" || true; \
		elif [ -L "${DESTDIR}${DEBUGDIR}/$${dir}" ]; then \
			echo "${DESTDIR}${DEBUGDIR}/$${dir} is a link, please remove everything manually."; \
		fi; \
	done
	@echo ">>> Old directories removed"

check-old-dirs: .PHONY
	@echo ">>> Checking for old directories"
	@cd ${.CURDIR}; \
	${MAKE} -f ${.CURDIR}/Makefile.inc1 ${.MAKEFLAGS} ${.TARGET} \
	    -V OLD_DIRS | xargs -n1 | \
	while read dir; do \
		if [ -d "${DESTDIR}/$${dir}" ]; then \
			echo "${DESTDIR}/$${dir}"; \
		elif [ -L "${DESTDIR}/$${dir}" ]; then \
			echo "${DESTDIR}/$${dir} is a link, please remove everything manually."; \
		fi; \
		if [ -d "${DESTDIR}${DEBUGDIR}/$${dir}" ]; then \
			echo "${DESTDIR}${DEBUGDIR}/$${dir}"; \
		elif [ -L "${DESTDIR}${DEBUGDIR}/$${dir}" ]; then \
			echo "${DESTDIR}${DEBUGDIR}/$${dir} is a link, please remove everything manually."; \
		fi; \
	done

delete-old: delete-old-files delete-old-dirs .PHONY
	@echo "To remove old libraries run '${MAKE_CMD} delete-old-libs'."

check-old: check-old-files check-old-libs check-old-dirs .PHONY
	@echo "To remove old files and directories run '${MAKE_CMD} delete-old'."
	@echo "To remove old libraries run '${MAKE_CMD} delete-old-libs'."

.endif

#
# showconfig - show build configuration.
#
showconfig: .PHONY
	@(${MAKE} -n -f ${.CURDIR}/sys/conf/kern.opts.mk -V dummy -dg1 UPDATE_DEPENDFILE=no NO_OBJ=yes; \
	  ${MAKE} -n -f ${.CURDIR}/share/mk/src.opts.mk -V dummy -dg1 UPDATE_DEPENDFILE=no NO_OBJ=yes) 2>&1 | grep ^MK_ | sort -u

.if !empty(KRNLOBJDIR) && !empty(KERNCONF)
DTBOUTPUTPATH= ${KRNLOBJDIR}/${KERNCONF}/

.if !defined(FDT_DTS_FILE) || empty(FDT_DTS_FILE)
.if exists(${KERNCONFDIR}/${KERNCONF})
FDT_DTS_FILE!= awk 'BEGIN {FS="="} /^makeoptions[[:space:]]+FDT_DTS_FILE/ {print $$2}' \
	'${KERNCONFDIR}/${KERNCONF}' ; echo
.endif
.endif

.endif

.if !defined(DTBOUTPUTPATH) || !exists(${DTBOUTPUTPATH})
DTBOUTPUTPATH= ${.CURDIR}
.endif

#
# Build 'standalone' Device Tree Blob
#
builddtb: .PHONY
	@PATH=${TMPPATH} MACHINE=${TARGET} \
	sh ${.CURDIR}/sys/tools/fdt/make_dtb.sh ${.CURDIR}/sys \
	    "${FDT_DTS_FILE}" ${DTBOUTPUTPATH}

###############

# cleanworld
# In the following, the first 'rm' in a series will usually remove all
# files and directories.  If it does not, then there are probably some
# files with file flags set, so this unsets them and tries the 'rm' a
# second time.  There are situations where this target will be cleaning
# some directories via more than one method, but that duplication is
# needed to correctly handle all the possible situations.  Removing all
# files without file flags set in the first 'rm' instance saves time,
# because 'chflags' will need to operate on fewer files afterwards.
#
# It is expected that BW_CANONICALOBJDIR == the CANONICALOBJDIR as would be
# created by bsd.obj.mk, except that we don't want to .include that file
# in this makefile.  We don't do a cleandir walk if MK_AUTO_OBJ is yes
# since it is not possible for files to land in the wrong place.
#
.if make(cleanworld)
BW_CANONICALOBJDIR:=${OBJTOP}/
.elif make(cleanuniverse)
BW_CANONICALOBJDIR:=${OBJROOT}
.if ${MK_UNIFIED_OBJDIR} == "no"
.error ${.TARGETS} only supported with WITH_UNIFIED_OBJDIR enabled.
.endif
.endif
cleanworld cleanuniverse: .PHONY
.if !empty(BW_CANONICALOBJDIR) && exists(${BW_CANONICALOBJDIR}) && \
    ${.CURDIR:tA} != ${BW_CANONICALOBJDIR:tA}
	-rm -rf ${BW_CANONICALOBJDIR}*
	-chflags -R 0 ${BW_CANONICALOBJDIR}
	rm -rf ${BW_CANONICALOBJDIR}*
.endif
.if make(cleanworld) && ${MK_AUTO_OBJ} == "no" && \
    (empty(BW_CANONICALOBJDIR) || ${.CURDIR:tA} == ${BW_CANONICALOBJDIR:tA})
.if ${.CURDIR} == ${.OBJDIR} || ${.CURDIR}/obj == ${.OBJDIR}
	#   To be safe in this case, fall back to a 'make cleandir'
	${_+_}@cd ${.CURDIR}; ${MAKE} cleandir
.endif
.endif

.if ${TARGET} == ${MACHINE} && ${TARGET_ARCH} == ${MACHINE_ARCH}
XDEV_CPUTYPE?=${CPUTYPE}
.else
XDEV_CPUTYPE?=${TARGET_CPUTYPE}
.endif

NOFUN=-DNO_FSCHG MK_HTML=no -DNO_LINT \
	MK_MAN=no MK_NLS=no MK_PROFILE=no \
	MK_KERBEROS=no MK_RESCUE=no MK_TESTS=no MK_WARNS=no \
	TARGET=${TARGET} TARGET_ARCH=${TARGET_ARCH} \
	CPUTYPE=${XDEV_CPUTYPE}

XDDIR=${TARGET_ARCH}-freebsd
XDTP?=/usr/${XDDIR}
.if ${XDTP:N/*}
.error XDTP variable should be an absolute path
.endif

CDBOBJROOT=	${OBJROOT}${MACHINE}.${MACHINE_ARCH}/xdev/
CDBOBJTOP=	${CDBOBJROOT}${XDDIR}
CDBENV= \
	INSTALL="sh ${.CURDIR}/tools/install.sh"
CDENV= ${CDBENV} \
	TOOLS_PREFIX=${XDTP}
CDMAKEARGS= \
	OBJTOP=${CDBOBJTOP:Q} \
	OBJROOT=${CDBOBJROOT:Q}
CD2MAKEARGS= ${CDMAKEARGS}

.if ${WANT_COMPILER_TYPE} == gcc || \
    (defined(X_COMPILER_TYPE) && ${X_COMPILER_TYPE} == gcc)
# GCC requires -isystem and -L when using a cross-compiler.  --sysroot
# won't set header path and -L is used to ensure the base library path
# is added before the port PREFIX library path.
CD2CFLAGS+=	-isystem ${XDDESTDIR}/usr/include -L${XDDESTDIR}/usr/lib
# GCC requires -B to find /usr/lib/crti.o when using a cross-compiler
# combined with --sysroot.
CD2CFLAGS+=	-B${XDDESTDIR}/usr/lib
# Force using libc++ for external GCC.
.if defined(X_COMPILER_TYPE) && \
    ${X_COMPILER_TYPE} == gcc && ${X_COMPILER_VERSION} >= 40800
CD2CXXFLAGS+=	-isystem ${XDDESTDIR}/usr/include/c++/v1 -std=c++11 \
		-nostdinc++
.endif
.endif
CD2CFLAGS+=	--sysroot=${XDDESTDIR}/
CD2ENV=${CDENV} CC="${CC} ${CD2CFLAGS}" CXX="${CXX} ${CD2CXXFLAGS} ${CD2CFLAGS}" \
	CPP="${CPP} ${CD2CFLAGS}" \
	MACHINE=${TARGET} MACHINE_ARCH=${TARGET_ARCH}

CDTMP=	${OBJTOP}/${XDDIR}/tmp
CDMAKE=${CDENV} PATH=${CDTMP}/usr/bin:${PATH} ${MAKE} ${CDMAKEARGS} ${NOFUN}
CD2MAKE=${CD2ENV} PATH=${CDTMP}/usr/bin:${XDDESTDIR}/usr/bin:${PATH} \
	${MAKE} ${CD2MAKEARGS} ${NOFUN}
.if ${MK_META_MODE} != "no"
# Don't rebuild build-tools targets during normal build.
CD2MAKE+=	BUILD_TOOLS_META=.NOMETA
.endif
XDDESTDIR=${DESTDIR}${XDTP}

.ORDER: xdev-build xdev-install xdev-links
xdev: xdev-build xdev-install .PHONY

.ORDER: _xb-worldtmp _xb-bootstrap-tools _xb-build-tools _xb-cross-tools
xdev-build: _xb-worldtmp _xb-bootstrap-tools _xb-build-tools _xb-cross-tools .PHONY

_xb-worldtmp: .PHONY
	mkdir -p ${CDTMP}/usr
	mtree -deU -f ${.CURDIR}/etc/mtree/BSD.usr.dist \
	    -p ${CDTMP}/usr >/dev/null

_xb-bootstrap-tools: .PHONY
.for _tool in \
    ${_clang_tblgen} \
    ${_gperf} \
    ${_yacc}
	${_+_}@${ECHODIR} "===> ${_tool} (obj,all,install)"; \
	cd ${.CURDIR}/${_tool}; \
	if [ -z "${NO_OBJWALK}" ]; then ${CDMAKE} DIRPRFX=${_tool}/ obj; fi; \
	${CDMAKE} DIRPRFX=${_tool}/ all; \
	${CDMAKE} DIRPRFX=${_tool}/ DESTDIR=${CDTMP} install
.endfor

_xb-build-tools: .PHONY
	${_+_}@cd ${.CURDIR}; \
	${CDBENV} ${MAKE} ${CDMAKEARGS} -f Makefile.inc1 ${NOFUN} build-tools

XDEVDIRS= \
    ${_clang_libs} \
    ${_lld} \
    ${_binutils} \
    ${_elftctools} \
    usr.bin/ar \
    ${_clang} \
    ${_gcc}

_xb-cross-tools: .PHONY
.for _tool in ${XDEVDIRS}
	${_+_}@${ECHODIR} "===> xdev ${_tool} (obj,all)"; \
	cd ${.CURDIR}/${_tool}; \
	if [ -z "${NO_OBJWALK}" ]; then ${CDMAKE} DIRPRFX=${_tool}/ obj; fi; \
	${CDMAKE} DIRPRFX=${_tool}/ all
.endfor

_xi-mtree: .PHONY
	${_+_}@${ECHODIR} "mtree populating ${XDDESTDIR}"
	mkdir -p ${XDDESTDIR}
	mtree -deU -f ${.CURDIR}/etc/mtree/BSD.root.dist \
	    -p ${XDDESTDIR} >/dev/null
	mtree -deU -f ${.CURDIR}/etc/mtree/BSD.usr.dist \
	    -p ${XDDESTDIR}/usr >/dev/null
	mtree -deU -f ${.CURDIR}/etc/mtree/BSD.include.dist \
	    -p ${XDDESTDIR}/usr/include >/dev/null
.if defined(LIBCOMPAT)
	mtree -deU -f ${.CURDIR}/etc/mtree/BSD.lib${libcompat}.dist \
	    -p ${XDDESTDIR}/usr >/dev/null
.endif
.if ${MK_TESTS} != "no"
	mkdir -p ${XDDESTDIR}${TESTSBASE}
	mtree -deU -f ${.CURDIR}/etc/mtree/BSD.tests.dist \
	    -p ${XDDESTDIR}${TESTSBASE} >/dev/null
.endif

.ORDER: xdev-build _xi-mtree _xi-cross-tools _xi-includes _xi-libraries
xdev-install: xdev-build _xi-mtree _xi-cross-tools _xi-includes _xi-libraries .PHONY

_xi-cross-tools: .PHONY
	@echo "_xi-cross-tools"
.for _tool in ${XDEVDIRS}
	${_+_}@${ECHODIR} "===> xdev ${_tool} (install)"; \
	cd ${.CURDIR}/${_tool}; \
	${CDMAKE} DIRPRFX=${_tool}/ install DESTDIR=${XDDESTDIR}
.endfor

_xi-includes: .PHONY
.if !defined(NO_OBJWALK)
	${_+_}cd ${.CURDIR}; ${CD2MAKE} -f Makefile.inc1 _obj \
		DESTDIR=${XDDESTDIR}
.endif
	${_+_}cd ${.CURDIR}; ${CD2MAKE} -f Makefile.inc1 includes \
		DESTDIR=${XDDESTDIR}

_xi-libraries: .PHONY
	${_+_}cd ${.CURDIR}; ${CD2MAKE} -f Makefile.inc1 libraries \
		DESTDIR=${XDDESTDIR}

xdev-links: .PHONY
	${_+_}cd ${XDDESTDIR}/usr/bin; \
	mkdir -p ../../../../usr/bin; \
		for i in *; do \
			ln -sf ../../${XDTP}/usr/bin/$$i \
			    ../../../../usr/bin/${XDDIR}-$$i; \
			ln -sf ../../${XDTP}/usr/bin/$$i \
			    ../../../../usr/bin/${XDDIR}${_REVISION}-$$i; \
		done<|MERGE_RESOLUTION|>--- conflicted
+++ resolved
@@ -278,16 +278,11 @@
 .if !empty(SUBDIR_OVERRIDE)
 SUBDIR=	${SUBDIR_OVERRIDE}
 .else
-<<<<<<< HEAD
 SUBDIR=	lib
 .if !defined(SYSROOT_ONLY)
 # We don't need libexec for just a sysroot
 SUBDIR+=libexec
 .endif
-
-.if !defined(NO_ROOT) && (make(installworld) || make(installsysroot) || make(install))
-=======
-SUBDIR=	lib libexec
 # Add LOCAL_LIB_DIRS, but only if they will not be picked up as a SUBDIR
 # of a LOCAL_DIRS directory.  This allows LOCAL_DIRS=foo and
 # LOCAL_LIB_DIRS=foo/lib to behave as expected.
@@ -299,8 +294,7 @@
 SUBDIR+=	${_DIR}
 .endif
 .endfor
-.if !defined(NO_ROOT) && (make(installworld) || make(install))
->>>>>>> 6480e3f2
+.if !defined(NO_ROOT) && (make(installworld) || make(installsysroot) || make(install))
 # Ensure libraries are installed before progressing.
 SUBDIR+=.WAIT
 .endif
@@ -355,28 +349,12 @@
 SUBDIR+=	${_DIR}
 .endif
 .endfor
-<<<<<<< HEAD
-# Add LOCAL_LIB_DIRS, but only if they will not be picked up as a SUBDIR
-# of a LOCAL_DIRS directory.  This allows LOCAL_DIRS=foo and
-# LOCAL_LIB_DIRS=foo/lib to behave as expected.
-.for _DIR in ${LOCAL_DIRS:M*/} ${LOCAL_DIRS:N*/:S|$|/|}
-_REDUNDANT_LIB_DIRS+=    ${LOCAL_LIB_DIRS:M${_DIR}*}
-.endfor
-.endif  # !defined(SYSROOT_ONLY)
-.for _DIR in ${LOCAL_LIB_DIRS}
-.if ${_DIR} == ".WAIT" || (empty(_REDUNDANT_LIB_DIRS:M${_DIR}) && exists(${.CURDIR}/${_DIR}/Makefile))
-SUBDIR+=	${_DIR}
-.endif
-.endfor
-=======
->>>>>>> 6480e3f2
+.endif
 
 # Finally build cheribsdbox if requested
 .if ${MK_CHERIBSDBOX} != "no" && !defined(SYSROOT_ONLY)
 SUBDIR+=	tools/cheribsdbox
 .endif
-
-
 
 # We must do etc/ last as it hooks into building the man whatis file
 # by calling 'makedb' in share/man.  This is only relevant for
