#
# $FreeBSD$
#
# Make command line options:
#	-DNO_CLEANDIR run ${MAKE} clean, instead of ${MAKE} cleandir
#	-DNO_CLEAN do not clean at all
#	-DDB_FROM_SRC use the user/group databases in src/etc instead of
#	    the system database when installing.
#	-DNO_SHARE do not go into share subdir
#	-DKERNFAST define NO_KERNEL{CONFIG,CLEAN,OBJ}
#	-DNO_KERNELCONFIG do not run config in ${MAKE} buildkernel
#	-DNO_KERNELCLEAN do not run ${MAKE} clean in ${MAKE} buildkernel
#	-DNO_KERNELOBJ do not run ${MAKE} obj in ${MAKE} buildkernel
#	-DNO_ROOT install without using root privilege
#	-DWITHOUT_CTF do not run the DTrace CTF conversion tools on built objects
#	LOCAL_DIRS="list of dirs" to add additional dirs to the SUBDIR list
#	LOCAL_ITOOLS="list of tools" to add additional tools to the ITOOLS list
#	LOCAL_LIB_DIRS="list of dirs" to add additional dirs to libraries target
#	LOCAL_MTREE="list of mtree files" to process to allow local directories
#	    to be created before files are installed
#	LOCAL_LEGACY_DIRS="list of dirs" to add additional dirs to the legacy
#	    target
#	LOCAL_BSTOOL_DIRS="list of dirs" to add additional dirs to the
#	    bootstrap-tools target
#	LOCAL_TOOL_DIRS="list of dirs" to add additional dirs to the build-tools
#	    target
#	LOCAL_XTOOL_DIRS="list of dirs" to add additional dirs to the
#	    cross-tools target
#	METALOG="path to metadata log" to write permission and ownership
#	    when NO_ROOT is set.  (default: ${DESTDIR}/${DISTDIR}/METALOG,
#           check /etc/make.conf for DISTDIR)
#	TARGET="machine" to crossbuild world for a different machine type
#	TARGET_ARCH= may be required when a TARGET supports multiple endians
#	BUILDENV_SHELL= shell to launch for the buildenv target (def:${SHELL})
#	WORLD_FLAGS= additional flags to pass to make(1) during buildworld
#	KERNEL_FLAGS= additional flags to pass to make(1) during buildkernel
#	SUBDIR_OVERRIDE="list of dirs" to build rather than everything.
#	    All libraries and includes, and some build tools will still build.

#
# The intended user-driven targets are:
# buildworld  - rebuild *everything*, including glue to help do upgrades
# installworld- install everything built by "buildworld"
# checkworld  - run test suite on installed world
# doxygen     - build API documentation of the kernel
#
# Standard targets (not defined here) are documented in the makefiles in
# /usr/share/mk.  These include:
#		obj depend all install clean cleandepend cleanobj

.if !defined(TARGET) || !defined(TARGET_ARCH)
.error Both TARGET and TARGET_ARCH must be defined.
.endif

.if make(showconfig) || make(test-system-*)
_MKSHOWCONFIG=	t
.endif

SRCDIR?=	${.CURDIR}
LOCALBASE?=	/usr/local
TIME_ENV ?= time env

.include "share/mk/src.tools.mk"

# Cross toolchain changes must be in effect before bsd.compiler.mk
# so that gets the right CC, and pass CROSS_TOOLCHAIN to submakes.
.if defined(CROSS_TOOLCHAIN)
.if exists(${LOCALBASE}/share/toolchains/${CROSS_TOOLCHAIN}.mk)
.include "${LOCALBASE}/share/toolchains/${CROSS_TOOLCHAIN}.mk"
.elif exists(/usr/share/toolchains/${CROSS_TOOLCHAIN}.mk)
.include "/usr/share/toolchains/${CROSS_TOOLCHAIN}.mk"
.elif exists(${CROSS_TOOLCHAIN})
.include "${CROSS_TOOLCHAIN}"
.else
.error CROSS_TOOLCHAIN ${CROSS_TOOLCHAIN} not found
.endif
CROSSENV+=CROSS_TOOLCHAIN="${CROSS_TOOLCHAIN}"
.endif
.if defined(CROSS_TOOLCHAIN_PREFIX)
CROSS_COMPILER_PREFIX?=${CROSS_TOOLCHAIN_PREFIX}
.endif

XCOMPILERS=	CC CXX CPP
.for COMPILER in ${XCOMPILERS}
.if defined(CROSS_COMPILER_PREFIX)
X${COMPILER}?=	${CROSS_COMPILER_PREFIX}${${COMPILER}}
.else
X${COMPILER}?=	${${COMPILER}}
.endif
.endfor
# If a full path to an external cross compiler is given, don't build
# a cross compiler.
.if ${XCC:N${CCACHE_BIN}:M/*}
MK_CLANG_BOOTSTRAP=	no
# Make sure sub-makes see the option as disabled so the hack in bsd.sys.mk to
# work around incompatible headers in Clang's resource directory is enabled.
.MAKEOVERRIDES+=	MK_CLANG_BOOTSTRAP
.endif

# Pull in compiler metadata from buildworld/toolchain if possible to avoid
# running CC from bsd.compiler.mk.
.if make(installworld) || make(installsysroot) || make(install) || \
    make(distributeworld) || make(stageworld) || \
    make(distributekernel) || make(stagekernel)
.-include "${OBJTOP}/toolchain-metadata.mk"
.if !defined(_LOADED_TOOLCHAIN_METADATA)
.error A build is required first.  You may have the wrong MAKEOBJDIRPREFIX set.
.endif
_TOOLCHAIN_VARS_SHOULD_BE_SET=yes
.else
# Computing the variables is fine in the toplevel makefile:
_TOOLCHAIN_VARS_SHOULD_BE_SET=
.endif

# Pull in COMPILER_TYPE and COMPILER_FREEBSD_VERSION early. Pull it from the
# tree to be friendlier to foreign OS builds. It's safe to do so unconditionally
# here since we will always have the right make, unlike in src/Makefile
# Don't include bsd.linker.mk yet until XBINUTILS is handled (after src.opts.mk)
_NO_INCLUDE_LINKERMK=	t
# We also want the X_COMPILER* variables if we are using an external toolchain.
_WANT_TOOLCHAIN_CROSS_VARS=	t
.include "share/mk/bsd.compiler.mk"
.undef _NO_INCLUDE_LINKERMK
.undef _WANT_TOOLCHAIN_CROSS_VARS
# src.opts.mk depends on COMPILER_FEATURES
.include "share/mk/src.opts.mk"

# All sub-makes should have valid COMPILER_* variables so by setting this
# variable we can cause an error if bsd.compiler.mk has to invoke ${CC} again.
# Avoiding unncessary cc --version calls can noticeable speed up walking over
# the source tree (e.g. in the make includes step)
# test-includes is the exception, this doesn't work, so we need to forcefully
# export it as unset (to override the existing variable in the environment from
# buildworld if not run directly). This should probably be investigated.
.if ${.TARGETS:Ntest-includes}
_TOOLCHAIN_VARS_SHOULD_BE_SET=yes
.else
_TOOLCHAIN_VARS_SHOULD_BE_SET=
.endif
.if ${.TARGETS:N*buildenv:N*kernel*:Ndistrib-dirs:Ndistribution}
# It is fine to recompute the variables in the kernel, buildenv and some
# distribution environments but otherwise they should be set for all submakes,
.export _TOOLCHAIN_VARS_SHOULD_BE_SET
.endif

.if ${TARGET} == ${MACHINE}
TARGET_CPUTYPE?=${CPUTYPE}
.else
TARGET_CPUTYPE?=
.endif
.if !empty(TARGET_CPUTYPE)
_TARGET_CPUTYPE=${TARGET_CPUTYPE}
.else
_TARGET_CPUTYPE=dummy
.endif
.if ${TARGET} == "arm"
.if ${TARGET_ARCH:Marmv[67]*} != "" && ${TARGET_CPUTYPE:M*soft*} == ""
TARGET_ABI=	gnueabihf
.else
TARGET_ABI=	gnueabi
.endif
.endif
_MACHINE_ABI?=	unknown
MACHINE_MACHINE=${MACHINE_ARCH:S/aarch64c/aarch64/:S/amd64/x86_64/:C/sf$//:S/riscv64c/riscv64/}
MACHINE_TRIPLE?=${MACHINE_MACHINE}-${_MACHINE_ABI}-freebsd14.0
TARGET_ABI?=	unknown
TARGET_MACHINE=	${TARGET_ARCH:S/aarch64c/aarch64/:S/amd64/x86_64/:C/sf$//:S/riscv64c/riscv64/}
TARGET_TRIPLE?=	${TARGET_MACHINE}-${TARGET_ABI}-freebsd14.0
KNOWN_ARCHES?=	aarch64/arm64 \
		aarch64c/arm64 \
		amd64 \
		armv6/arm \
		armv7/arm \
		i386 \
		powerpc \
		powerpc64/powerpc \
		powerpc64le/powerpc \
		powerpcspe/powerpc \
		riscv64/riscv \
		riscv64sf/riscv \
		riscv64c/riscv \
		riscv64sfc/riscv

.if ${TARGET} == ${TARGET_ARCH}
_t=		${TARGET}
.else
_t=		${TARGET_ARCH}/${TARGET}
.endif
.for _t in ${_t}
.if empty(KNOWN_ARCHES:M${_t})
.error Unknown target ${TARGET_ARCH}:${TARGET}.
.endif
.endfor

.if ${.MAKE.OS} != "FreeBSD"
CROSSBUILD_HOST=${.MAKE.OS}
.if ${.MAKE.OS} != "Linux" && ${.MAKE.OS} != "Darwin"
.warning Unsupported crossbuild system: ${.MAKE.OS}. Build will probably fail!
.endif
# We need to force NO_ROOT/DB_FROM_SRC builds when building on other operating
# systems since the BSD.foo.dist specs contain users and groups that do not
# exist by default on a Linux/MacOS system.
NO_ROOT:=	1
DB_FROM_SRC:=	1
.export NO_ROOT
.endif

# If all targets are disabled for system llvm then don't expect it to work
# for cross-builds.
.if !defined(TOOLS_PREFIX) && ${MK_LLVM_TARGET_ALL} == "no" && \
    ${MACHINE} != ${TARGET} && ${MACHINE_ARCH} != ${TARGET_ARCH} && \
    !make(showconfig)
MK_SYSTEM_COMPILER=	no
MK_SYSTEM_LINKER=	no
.endif

# Handle external binutils.
.if defined(CROSS_TOOLCHAIN_PREFIX)
CROSS_BINUTILS_PREFIX?=${CROSS_TOOLCHAIN_PREFIX}
.endif
XBINUTILS=	AS AR ELFCTL LD NM OBJCOPY RANLIB SIZE STRINGS STRIPBIN
.for BINUTIL in ${XBINUTILS}
.if defined(CROSS_BINUTILS_PREFIX) && \
    exists(${CROSS_BINUTILS_PREFIX}/${${BINUTIL}})
X${BINUTIL}?=	${CROSS_BINUTILS_PREFIX:C,/*$,,}/${${BINUTIL}}
.else
X${BINUTIL}?=	${${BINUTIL}}
.endif
.endfor

# If a full path to an external linker is given, don't build lld.
.if ${XLD:M/*}
MK_LLD_BOOTSTRAP=	no
.endif

# We also want the X_LINKER* variables if we are using an external toolchain.
_WANT_TOOLCHAIN_CROSS_VARS=	t
.include "share/mk/bsd.linker.mk"
.undef _WANT_TOOLCHAIN_CROSS_VARS

# Begin WITH_SYSTEM_COMPILER / WITH_SYSTEM_LD

# WITH_SYSTEM_COMPILER - Pull in needed values and make a decision.

# Check if there is a local compiler that can satisfy as an external compiler.
# Which compiler is expected to be used?
.if ${MK_CLANG_BOOTSTRAP} == "yes"
WANT_COMPILER_TYPE=	clang
.else
WANT_COMPILER_TYPE=
.endif

.if !defined(WANT_COMPILER_FREEBSD_VERSION) && !make(showconfig) && \
    !make(test-system-linker)
.if ${WANT_COMPILER_TYPE} == "clang"
WANT_COMPILER_FREEBSD_VERSION_FILE= lib/clang/freebsd_cc_version.h
WANT_COMPILER_FREEBSD_VERSION!= \
	awk '$$2 == "FREEBSD_CC_VERSION" {printf("%d\n", $$3)}' \
	${SRCDIR}/${WANT_COMPILER_FREEBSD_VERSION_FILE} || echo unknown
WANT_COMPILER_VERSION_FILE= lib/clang/include/clang/Basic/Version.inc
WANT_COMPILER_VERSION!= \
	awk '$$2 == "CLANG_VERSION" {split($$3, a, "."); print a[1] * 10000 + a[2] * 100 + a[3]}' \
	${SRCDIR}/${WANT_COMPILER_VERSION_FILE} || echo unknown
.endif
.export WANT_COMPILER_FREEBSD_VERSION WANT_COMPILER_VERSION
.endif	# !defined(WANT_COMPILER_FREEBSD_VERSION)

# It needs to be the same revision as we would build for the bootstrap.
# If the expected vs CC is different then we can't skip.
# GCC cannot be used for cross-arch yet.  For clang we pass -target later if
# TARGET_ARCH!=MACHINE_ARCH.
.if ${MK_SYSTEM_COMPILER} == "yes" && \
    defined(WANT_COMPILER_FREEBSD_VERSION) && \
    ${MK_CLANG_BOOTSTRAP} == "yes" && \
    !make(xdev*) && \
    ${X_COMPILER_TYPE} == ${WANT_COMPILER_TYPE} && \
    (${X_COMPILER_TYPE} == "clang" || ${TARGET_ARCH} == ${MACHINE_ARCH}) && \
    ${X_COMPILER_VERSION} == ${WANT_COMPILER_VERSION} && \
    ${X_COMPILER_FREEBSD_VERSION} == ${WANT_COMPILER_FREEBSD_VERSION}
# Everything matches, disable the bootstrap compiler.
MK_CLANG_BOOTSTRAP=	no
USING_SYSTEM_COMPILER=	yes
.endif	# ${WANT_COMPILER_TYPE} == ${COMPILER_TYPE}

# WITH_SYSTEM_LD - Pull in needed values and make a decision.

# Check if there is a local linker that can satisfy as an external linker.
# Which linker is expected to be used?
.if ${MK_LLD_BOOTSTRAP} == "yes"
WANT_LINKER_TYPE=		lld
.else
WANT_LINKER_TYPE=
.endif

.if !defined(WANT_LINKER_FREEBSD_VERSION) && !make(showconfig) && \
    !make(test-system-compiler)
.if ${WANT_LINKER_TYPE} == "lld"
WANT_LINKER_FREEBSD_VERSION_FILE= lib/clang/include/VCSVersion.inc
_WANT_LINKER_FREEBSD_VERSION!= \
	awk '$$2 == "LLD_REVISION" {gsub(/"/, "", $$3); print $$3}' \
	${SRCDIR}/${WANT_LINKER_FREEBSD_VERSION_FILE} || echo unknown
WANT_LINKER_FREEBSD_VERSION=${_WANT_LINKER_FREEBSD_VERSION:C/.*-(.*)/\1/}
WANT_LINKER_VERSION_FILE= lib/clang/include/lld/Common/Version.inc
WANT_LINKER_VERSION!= \
	awk '$$2 == "LLD_VERSION_STRING" { gsub("\"", "", $$3); split($$3, a, "."); print a[1] * 10000 + a[2] * 100 + a[3]}' \
	${SRCDIR}/${WANT_LINKER_VERSION_FILE} || echo unknown
.else
WANT_LINKER_FREEBSD_VERSION_FILE=
WANT_LINKER_FREEBSD_VERSION=
.endif
.export WANT_LINKER_FREEBSD_VERSION WANT_LINKER_VERSION
.endif	# !defined(WANT_LINKER_FREEBSD_VERSION)

.if !make(sysent) && ${MK_SYSTEM_LINKER} == "yes" && \
    defined(WANT_LINKER_FREEBSD_VERSION) && \
    (${MK_LLD_BOOTSTRAP} == "yes") && \
    !make(xdev*) && \
    defined(X_LINKER_TYPE) && defined(X_LINKER_VERSION) && \
    defined(X_LINKER_FREEBSD_VERSION) && \
    ${X_LINKER_TYPE} == ${WANT_LINKER_TYPE} && \
    ${X_LINKER_VERSION} == ${WANT_LINKER_VERSION} && \
    ${X_LINKER_FREEBSD_VERSION} == ${WANT_LINKER_FREEBSD_VERSION}
# Everything matches, disable the bootstrap linker.
MK_LLD_BOOTSTRAP=	no
USING_SYSTEM_LINKER=	yes
.endif	# ${WANT_LINKER_TYPE} == ${LINKER_TYPE}

# WITH_SYSTEM_COMPILER / WITH_SYSTEM_LINKER - Handle defaults and debug.
USING_SYSTEM_COMPILER?=	no
USING_SYSTEM_LINKER?=	no

TEST_SYSTEM_COMPILER_VARS= \
	USING_SYSTEM_COMPILER MK_SYSTEM_COMPILER \
	MK_CROSS_COMPILER MK_CLANG_BOOTSTRAP \
	WANT_COMPILER_TYPE WANT_COMPILER_VERSION WANT_COMPILER_VERSION_FILE \
	WANT_COMPILER_FREEBSD_VERSION WANT_COMPILER_FREEBSD_VERSION_FILE \
	CC COMPILER_TYPE COMPILER_FEATURES COMPILER_VERSION \
	COMPILER_FREEBSD_VERSION \
	XCC X_COMPILER_TYPE X_COMPILER_FEATURES X_COMPILER_VERSION \
	X_COMPILER_FREEBSD_VERSION
TEST_SYSTEM_LINKER_VARS= \
	USING_SYSTEM_LINKER MK_SYSTEM_LINKER \
	MK_LLD_BOOTSTRAP \
	WANT_LINKER_TYPE WANT_LINKER_VERSION WANT_LINKER_VERSION_FILE \
	WANT_LINKER_FREEBSD_VERSION WANT_LINKER_FREEBSD_VERSION_FILE \
	LD LINKER_TYPE LINKER_FEATURES LINKER_VERSION \
	LINKER_FREEBSD_VERSION \
	XLD X_LINKER_TYPE X_LINKER_FEATURES X_LINKER_VERSION \
	X_LINKER_FREEBSD_VERSION

.for _t in compiler linker
test-system-${_t}: .PHONY
.for v in ${TEST_SYSTEM_${_t:tu}_VARS}
	${_+_}@printf "%-35s= %s\n" "${v}" "${${v}}"
.endfor
.endfor
.if (make(buildworld) || make(buildkernel) || make(kernel-toolchain) || \
    make(toolchain) || make(_cross-tools))
.if ${USING_SYSTEM_COMPILER} == "yes"
.info SYSTEM_COMPILER: Determined that CC=${CC} matches the source tree.  Not bootstrapping a cross-compiler.
.elif ${MK_CLANG_BOOTSTRAP} == "yes"
.info SYSTEM_COMPILER: libclang will be built for bootstrapping a cross-compiler.
.endif
.if ${USING_SYSTEM_LINKER} == "yes"
.info SYSTEM_LINKER: Determined that LD=${LD} matches the source tree.  Not bootstrapping a cross-linker.
.elif ${MK_LLD_BOOTSTRAP} == "yes"
.info SYSTEM_LINKER: libclang will be built for bootstrapping a cross-linker.
.endif
.endif

# End WITH_SYSTEM_COMPILER / WITH_SYSTEM_LD

# Store some compiler metadata for use in installworld where we don't
# want to invoke CC at all.
_TOOLCHAIN_METADATA_VARS=	COMPILER_VERSION \
				COMPILER_TYPE \
				COMPILER_FEATURES \
				COMPILER_FREEBSD_VERSION \
				COMPILER_RESOURCE_DIR \
				COMPILER_ABSOLUTE_PATH \
				LINKER_VERSION \
				LINKER_FEATURES \
				LINKER_TYPE \
				LINKER_FREEBSD_VERSION
toolchain-metadata.mk: .PHONY .META
	@: > ${.TARGET}
	@echo ".info Using cached toolchain metadata from build at $$(hostname) on $$(date)" \
	    > ${.TARGET}
	@echo "_LOADED_TOOLCHAIN_METADATA=t" >> ${.TARGET}
.for v in ${_TOOLCHAIN_METADATA_VARS}
	@echo "${v}=${${v}}" >> ${.TARGET}
	@echo "X_${v}=${X_${v}}" >> ${.TARGET}
.endfor
	@echo ".export ${_TOOLCHAIN_METADATA_VARS}" >> ${.TARGET}
	@echo ".export ${_TOOLCHAIN_METADATA_VARS:C,^,X_,}" >> ${.TARGET}

# We must do lib/ and libexec/ before bin/ in case of a mid-install error to
# keep the users system reasonably usable.  For static->dynamic root upgrades,
# we don't want to install a dynamic binary without rtld and the needed
# libraries.  More commonly, for dynamic root, we don't want to install a
# binary that requires a newer library version that hasn't been installed yet.
# This ordering is not a guarantee though.  The only guarantee of a working
# system here would require fine-grained ordering of all components based
# on their dependencies.
.if !empty(SUBDIR_OVERRIDE)
SUBDIR=	${SUBDIR_OVERRIDE}
.else
SUBDIR=	lib
.if !defined(SYSROOT_ONLY)
# We don't need libexec for just a sysroot
SUBDIR+=libexec
.endif
# Add LOCAL_LIB_DIRS, but only if they will not be picked up as a SUBDIR
# of a LOCAL_DIRS directory.  This allows LOCAL_DIRS=foo and
# LOCAL_LIB_DIRS=foo/lib to behave as expected.
.for _DIR in ${LOCAL_DIRS:M*/} ${LOCAL_DIRS:N*/:S|$|/|}
_REDUNDANT_LIB_DIRS+=    ${LOCAL_LIB_DIRS:M${_DIR}*}
.endfor
.for _DIR in ${LOCAL_LIB_DIRS}
.if ${_DIR} == ".WAIT" || (empty(_REDUNDANT_LIB_DIRS:M${_DIR}) && exists(${.CURDIR}/${_DIR}/Makefile))
SUBDIR+=	${_DIR}
.endif
.endfor
.if !defined(NO_ROOT) && \
    (make(installworld) || make(installsysroot) || make(install))
# Ensure libraries are installed before progressing.
SUBDIR+=.WAIT
.endif
.if defined(SYSROOT_ONLY)
# Only install libraries and headers:
SUBDIR+=include
.if ${MK_CDDL} != "no"
SUBDIR+=cddl/lib
.endif
SUBDIR+=gnu/lib
.if ${MK_CRYPT} != "no"
SUBDIR+= secure/lib
.endif
.if ${MK_KERBEROS} != "no"
SUBDIR+=kerberos5/lib
.endif
.else	# !defined(SYSROOT_ONLY)
SUBDIR+=bin
.if ${MK_CDDL} != "no"
SUBDIR+=cddl
.endif
SUBDIR+=gnu include
.if ${MK_KERBEROS} != "no"
SUBDIR+=kerberos5
.endif
.if ${MK_RESCUE} != "no"
SUBDIR+=rescue
.endif
SUBDIR+=sbin
.if ${MK_CRYPT} != "no"
SUBDIR+=secure
.endif
.if !defined(NO_SHARE)
SUBDIR+=share
.endif
.if ${MK_BOOT} != "no"
SUBDIR+=stand
.endif
SUBDIR+=sys usr.bin usr.sbin
.if ${MK_TESTS} != "no"
SUBDIR+=	tests
.endif
.endif	# !defined(SYSROOT_ONLY)

# Local directories are built in parallel with the base system directories.
# Users may insert a .WAIT directive at the beginning or elsewhere within
# the LOCAL_DIRS and LOCAL_LIB_DIRS lists as needed.
SUBDIR+=.WAIT
.if !defined(SYSROOT_ONLY)
.for _DIR in ${LOCAL_DIRS}
.if ${_DIR} == ".WAIT" || exists(${.CURDIR}/${_DIR}/Makefile)
SUBDIR+=	${_DIR}
.endif
.endfor
.endif

# Finally build cheribsdbox if requested
.if ${MK_CHERIBSDBOX} != "no" && !defined(SYSROOT_ONLY)
SUBDIR+=	tools/cheribsdbox
.endif

# We must do etc/ last as it hooks into building the man whatis file
# by calling 'makedb' in share/man.  This is only relevant for
# install/distribute so they build the whatis file after every manpage is
# installed.
.if make(installworld) || make(install) || make(installsysroot)
SUBDIR+=.WAIT
.endif
.if !defined(SYSROOT_ONLY)
SUBDIR+=etc
.endif

.endif	# !empty(SUBDIR_OVERRIDE)

.if defined(NOCLEAN)
.warning The src.conf WITHOUT_CLEAN option can now be used instead of NOCLEAN.
MK_CLEAN:=	no
.endif
.if defined(NO_CLEAN)
.info The src.conf WITHOUT_CLEAN option can now be used instead of NO_CLEAN.
MK_CLEAN:=	no
.endif
.if defined(NO_CLEANDIR)
CLEANDIR=	clean cleandepend
.else
CLEANDIR=	cleandir
.endif

.if defined(WORLDFAST)
MK_CLEAN:=	no
NO_OBJWALK=	t
.endif

.if ${MK_META_MODE} == "yes"
# If filemon is used then we can rely on the build being incremental-safe.
# The .meta files will also track the build command and rebuild should
# it change.
.if empty(.MAKE.MODE:Mnofilemon)
MK_CLEAN:=	no
.endif
.endif
.if defined(NO_OBJWALK) || ${MK_AUTO_OBJ} == "yes"
NO_OBJWALK=	t
NO_KERNELOBJ=	t
.endif
.if !defined(NO_OBJWALK)
_obj=		obj
.endif

LOCAL_TOOL_DIRS?=
PACKAGEDIR?=	${DESTDIR}/${DISTDIR}

.if empty(SHELL:M*csh*)
BUILDENV_SHELL?=${SHELL}
.else
BUILDENV_SHELL?=/bin/sh
.endif

.if !defined(_MKSHOWCONFIG)
.if !defined(VCS_REVISION) || empty(VCS_REVISION)
.if !defined(SVNVERSION_CMD) || empty(SVNVERSION_CMD)
. for _D in ${PATH:S,:, ,g}
.  if exists(${_D}/svnversion)
SVNVERSION_CMD?=${_D}/svnversion
.  endif
.  if exists(${_D}/svnliteversion)
SVNVERSION_CMD?=${_D}/svnliteversion
.  endif
. endfor
.endif
.if defined(SVNVERSION_CMD) && !empty(SVNVERSION_CMD)
_VCS_REVISION?=	$$(eval ${SVNVERSION_CMD} ${SRCDIR})
. if !empty(_VCS_REVISION)
VCS_REVISION=	$$(echo r${_VCS_REVISION})
.export VCS_REVISION
. endif
.endif
.endif

.if !defined(GIT_CMD) || empty(GIT_CMD)
. for _P in /usr/bin /usr/local/bin
.  if exists(${_P}/git)
GIT_CMD=   ${_P}/git
.  endif
. endfor
.export GIT_CMD
.endif

.if !defined(OSRELDATE)
.if exists(/usr/include/osreldate.h)
OSRELDATE!=	awk '/^\#define[[:space:]]*__FreeBSD_version/ { print $$3 }' \
		/usr/include/osreldate.h
.else
OSRELDATE=	0
.endif
.export OSRELDATE
.endif

# Set VERSION for CTFMERGE to use via the default CTFFLAGS=-L VERSION.
.for _V in BRANCH REVISION TYPE
.if !defined(_${_V})
_${_V}!=	eval $$(awk '/^${_V}=/{print}' ${SRCTOP}/sys/conf/newvers.sh); echo $$${_V}
.export _${_V}
.endif
.endfor
.if !defined(SRCRELDATE)
SRCRELDATE!=	awk '/^\#define[[:space:]]*__FreeBSD_version/ { print $$3 }' \
		${SRCDIR}/sys/sys/param.h
.export SRCRELDATE
.endif
.if !defined(VERSION)
VERSION=	FreeBSD ${_REVISION}-${_BRANCH:C/-p[0-9]+$//} ${TARGET_ARCH} ${SRCRELDATE}
.export VERSION
.endif

.if !defined(PKG_VERSION)
_STRTIMENOW=	%Y%m%d%H%M%S
_TIMENOW=	${_STRTIMENOW:gmtime}
.if ${_BRANCH:MCURRENT*} || ${_BRANCH:MSTABLE*} || ${_BRANCH:MPRERELEASE*}
_REVISION:=	${_REVISION:R}
EXTRA_REVISION=	.snap${_TIMENOW}
.elif ${_BRANCH:MALPHA*}
EXTRA_REVISION=	.a${_BRANCH:C/ALPHA([0-9]+).*/\1/}.${_TIMENOW}
.elif ${_BRANCH:MBETA*}
EXTRA_REVISION=	.b${_BRANCH:C/BETA([0-9]+).*/\1/}.${_TIMENOW}
.elif ${_BRANCH:MRC*}
EXTRA_REVISION=	.rc${_BRANCH:C/RC([0-9]+).*/\1/}.${_TIMENOW}
.elif ${_BRANCH:M*-p*}
EXTRA_REVISION=	p${_BRANCH:C/.*-p([0-9]+$)/\1/}
.endif
PKG_VERSION:=	${_REVISION}${EXTRA_REVISION:C/[[:space:]]//g}
.endif
.endif	# !defined(PKG_VERSION)

.if !defined(PKG_TIMESTAMP)
TIMEEPOCHNOW=		%s
SOURCE_DATE_EPOCH=	${TIMEEPOCHNOW:gmtime}
.else
SOURCE_DATE_EPOCH=	${PKG_TIMESTAMP}
.endif

PKG_NAME_PREFIX?=	FreeBSD
PKG_MAINTAINER?=	re@FreeBSD.org
PKG_WWW?=		https://www.FreeBSD.org
.export PKG_NAME_PREFIX
.export PKG_MAINTAINER
.export PKG_WWW

.if !defined(_MKSHOWCONFIG)
_CPUTYPE!=	MAKEFLAGS= CPUTYPE=${_TARGET_CPUTYPE} ${MAKE} -f /dev/null \
		-m ${.CURDIR}/share/mk MK_AUTO_OBJ=no -V CPUTYPE
.if ${_CPUTYPE} != ${_TARGET_CPUTYPE}
.error CPUTYPE global should be set with ?=. (${_CPUTYPE} != ${_TARGET_CPUTYPE})
.endif
.endif
.if make(buildworld)
BUILD_ARCH!=	uname -p
# On some Linux systems uname -p returns "unknown" so skip this check there.
# This check only exists to tell people to use TARGET_ARCH instead of
# MACHINE_ARCH so skipping it when crossbuilding on non-FreeBSD should be fine.
.if ${MACHINE_ARCH} != ${BUILD_ARCH} && ${.MAKE.OS} == "FreeBSD"
.error To cross-build, set TARGET_ARCH.
.endif
.endif
WORLDTMP?=	${OBJTOP}/tmp
BPATH=		${CCACHE_WRAPPER_PATH_PFX}${WORLDTMP}/legacy/usr/sbin:${WORLDTMP}/legacy/usr/bin:${WORLDTMP}/legacy/bin:${WORLDTMP}/legacy/usr/libexec
XPATH=		${WORLDTMP}/bin:${WORLDTMP}/usr/sbin:${WORLDTMP}/usr/bin

# When building we want to find the cross tools before the host tools in ${BPATH}.
# We also need to add UNIVERSE_TOOLCHAIN_PATH so that we can find the shared
# toolchain files (clang, lld, etc.) during make universe/tinderbox
STRICTTMPPATH=	${XPATH}:${BPATH}:${UNIVERSE_TOOLCHAIN_PATH}
# We should not be using tools from /usr/bin accidentally since this could cause
# the build to break on other systems that don't have that tool. For now we
# still allow using the old behaviour (inheriting $PATH) if
# BUILD_WITH_STRICT_TMPPATH is set to 0 but this will eventually be removed.

# Currently strict $PATH can cause build failures and does not work yet with
# USING_SYSTEM_LINKER/USING_SYSTEM_COMPILER. Once these issues have been
# resolved it will be turned on by default.
BUILD_WITH_STRICT_TMPPATH?=1
.if defined(CROSSBUILD_HOST)
# When building on non-FreeBSD we can't rely on the tools in /usr/bin being compatible
# with what FreeBSD expects. Therefore we only use tools from STRICTTMPPATH
# during the world build stage. We build most tools during the bootstrap-tools
# phase but symlink host tools that are known to work instead of building them
BUILD_WITH_STRICT_TMPPATH:=1
.endif
.if ${BUILD_WITH_STRICT_TMPPATH} != 0
TMPPATH=	${STRICTTMPPATH}
.else
TMPPATH=	${STRICTTMPPATH}:${PATH}
.endif

#
# Avoid running mktemp(1) unless actually needed.
# It may not be functional, e.g., due to new ABI
# when in the middle of installing over this system.
#
.if make(distributeworld) || make(installworld) || make(stageworld) || make(installsysroot)
.if ${BUILD_WITH_STRICT_TMPPATH} != 0
MKTEMP=${WORLDTMP}/legacy/usr/bin/mktemp
.if !exists(${MKTEMP})
.error mktemp binary doesn't exist in expected location: ${MKTEMP}
.endif
.else
MKTEMP=mktemp
.endif
INSTALLTMP!=	${MKTEMP} -d -u -t install
.endif

.if make(stagekernel) || make(distributekernel)
TAGS+=		kernel
PACKAGE=	kernel
.endif

#
# Building a world goes through the following stages
#
# 1. legacy stage [BMAKE]
#	This stage is responsible for creating compatibility
#	shims that are needed by the bootstrap-tools,
#	build-tools and cross-tools stages. These are generally
#	APIs that tools from one of those three stages need to
#	build that aren't present on the host.
# 1. bootstrap-tools stage [BMAKE]
#	This stage is responsible for creating programs that
#	are needed for backward compatibility reasons. They
#	are not built as cross-tools.
# 2. build-tools stage [TMAKE]
#	This stage is responsible for creating the object
#	tree and building any tools that are needed during
#	the build process. Some programs are listed during
#	this phase because they build binaries to generate
#	files needed to build these programs. This stage also
#	builds the 'build-tools' target rather than 'all'.
# 3. cross-tools stage [XMAKE]
#	This stage is responsible for creating any tools that
#	are needed for building the system. A cross-compiler is one
#	of them. This differs from build tools in two ways:
#	1. the 'all' target is built rather than 'build-tools'
#	2. these tools are installed into TMPPATH for stage 4.
# 4. world stage [WMAKE]
#	This stage actually builds the world.
# 5. install stage (optional) [IMAKE]
#	This stage installs a previously built world.
#

BOOTSTRAPPING?=	0
# Keep these in sync
MINIMUM_SUPPORTED_OSREL?= 1104001
MINIMUM_SUPPORTED_REL?= 11.4

# Common environment for world related stages
CROSSENV+=	\
		MACHINE_ARCH=${TARGET_ARCH} \
		MACHINE=${TARGET} \
		CPUTYPE=${TARGET_CPUTYPE}
.if ${MK_META_MODE} != "no"
# Don't rebuild build-tools targets during normal build.
CROSSENV+=	BUILD_TOOLS_META=.NOMETA
.endif
.if defined(TARGET_CFLAGS)
CROSSENV+=	${TARGET_CFLAGS}
.endif
.if (${TARGET} != ${MACHINE} && !defined(WITH_LOCAL_MODULES)) || \
    defined(WITHOUT_LOCAL_MODULES)
CROSSENV+=	LOCAL_MODULES=
.endif

BOOTSTRAPPING_OSRELDATE?=${OSRELDATE}

# bootstrap-tools stage
BMAKEENV=	INSTALL="sh ${.CURDIR}/tools/install.sh" \
		TOOLS_PREFIX=${TOOLS_PREFIX_UNDEF:U${WORLDTMP}} \
		PATH=${BPATH}:${PATH} \
		WORLDTMP=${WORLDTMP} \
		MAKEFLAGS="-m ${.CURDIR}/tools/build/mk ${.MAKEFLAGS}"
# need to keep this in sync with targets/pseudo/bootstrap-tools/Makefile
BSARGS= 	DESTDIR= \
		OBJTOP='${WORLDTMP}/obj-tools' \
		OBJROOT='$${OBJTOP}/' \
		MAKEOBJDIRPREFIX= \
		BOOTSTRAPPING=${BOOTSTRAPPING_OSRELDATE} \
		BWPHASE=${.TARGET:C,^_,,} \
		-DNO_CPU_CFLAGS \
		-DNO_LINT \
		-DNO_PIC \
		-DNO_SHARED \
		MK_ASAN=no \
		MK_CTF=no \
		MK_CLANG_EXTRAS=no \
		MK_CLANG_FORMAT=no \
		MK_CLANG_FULL=no \
		MK_HTML=no \
		MK_MAN=no \
		MK_PROFILE=no \
		MK_RETPOLINE=no \
		MK_SSP=no \
		MK_TESTS=no \
		MK_UBSAN=no \
		MK_WERROR=no \
		MK_INCLUDES=yes \
		MK_MAN_UTILS=yes

BMAKE=		\
		${TIME_ENV} ${BMAKEENV} ${MAKE} ${WORLD_FLAGS} -f Makefile.inc1 \
		${BSARGS}
.if empty(.MAKEOVERRIDES:MMK_LLVM_TARGET_ALL)
BMAKE+=		MK_LLVM_TARGET_ALL=no
.endif

# build-tools stage
TMAKE=		\
		${TIME_ENV} ${BMAKEENV} ${MAKE} ${WORLD_FLAGS} -f Makefile.inc1 \
		TARGET=${TARGET} TARGET_ARCH=${TARGET_ARCH} \
		DESTDIR= \
		BOOTSTRAPPING=${BOOTSTRAPPING_OSRELDATE} \
		BWPHASE=${.TARGET:C,^_,,} \
		-DNO_CPU_CFLAGS \
		-DNO_LINT \
		MK_ASAN=no \
		MK_CTF=no \
		MK_CLANG_EXTRAS=no \
		MK_CLANG_FORMAT=no \
		MK_CLANG_FULL=no \
		MK_LLDB=no \
		MK_RETPOLINE=no \
		MK_SSP=no \
		MK_TESTS=no \
		MK_UBSAN=no \
		MK_WERROR=no

# cross-tools stage
# TOOLS_PREFIX set in BMAKE
XMAKE=		${BMAKE} \
		TARGET=${TARGET} TARGET_ARCH=${TARGET_ARCH} \
		MK_CLANG_IS_CC=${MK_CLANG_BOOTSTRAP} \
		MK_LLDB=no \
		MK_LLVM_BINUTILS=no \
		MK_TESTS=no

# kernel-tools stage
KTMAKEENV=	INSTALL="sh ${.CURDIR}/tools/install.sh" \
		PATH=${BPATH}:${PATH} \
		WORLDTMP=${WORLDTMP} \
		MAKEFLAGS="-m ${.CURDIR}/tools/build/mk ${.MAKEFLAGS}"

KTMAKE=		${TIME_ENV} \
		TOOLS_PREFIX=${TOOLS_PREFIX_UNDEF:U${WORLDTMP}} \
		${KTMAKEENV} ${MAKE} ${WORLD_FLAGS} -f Makefile.inc1 \
		DESTDIR= \
		OBJTOP='${WORLDTMP}/obj-kernel-tools' \
		OBJROOT='$${OBJTOP}/' \
		MAKEOBJDIRPREFIX= \
		BOOTSTRAPPING=${BOOTSTRAPPING_OSRELDATE} \
		-DNO_CPU_CFLAGS \
		-DNO_LINT \
		-DNO_PIC \
		-DNO_SHARED \
		MK_CTF=no \
		MK_HTML=no \
		MK_MAN=no \
		MK_PROFILE=no \
		MK_SSP=no \
		MK_RETPOLINE=no \
		MK_WERROR=no

# world stage
WMAKEENV=	${CROSSENV} \
		INSTALL="${INSTALL_CMD} -U" \
		PATH=${TMPPATH} \
		SYSROOT=${WORLDTMP} \
		WORLDTMP=${WORLDTMP}

# make hierarchy
HMAKE=		PATH=${TMPPATH} ${MAKE} LOCAL_MTREE=${LOCAL_MTREE:Q}
.if defined(NO_ROOT)
HMAKE+=		PATH=${TMPPATH} METALOG=${METALOG} -DNO_ROOT
.endif

CROSSENV+=	CC="${XCC} ${XCFLAGS}" CXX="${XCXX} ${XCXXFLAGS} ${XCFLAGS}" \
		CPP="${XCPP} ${XCFLAGS}" \
		AS="${XAS}" AR="${XAR}" ELFCTL="${XELFCTL}" LD="${XLD}" \
		LLVM_LINK="${XLLVM_LINK}" NM=${XNM} OBJCOPY="${XOBJCOPY}" \
		RANLIB=${XRANLIB} STRINGS=${XSTRINGS} \
		SIZE="${XSIZE}" STRIPBIN="${XSTRIPBIN}"

.if defined(CROSS_BINUTILS_PREFIX) && exists(${CROSS_BINUTILS_PREFIX})
# In the case of xdev-build tools, CROSS_BINUTILS_PREFIX won't be a
# directory, but the compiler will look in the right place for its
# tools so we don't need to tell it where to look.
BFLAGS+=	-B${CROSS_BINUTILS_PREFIX}
.endif


# The internal bootstrap compiler has a default sysroot set by TOOLS_PREFIX
# and target set by TARGET/TARGET_ARCH.  However, there are several needs to
# always pass an explicit --sysroot and -target.
# - External compiler needs sysroot and target flags.
# - External ld needs sysroot.
# - To be clear about the use of a sysroot when using the internal compiler.
# - Easier debugging.
# - Allowing WITH_SYSTEM_COMPILER+WITH_META_MODE to work together due to
#   the flip-flopping build command when sometimes using external and
#   sometimes using internal.
# - Allow using lld which has no support for default paths.
.if !defined(CROSS_BINUTILS_PREFIX) || !exists(${CROSS_BINUTILS_PREFIX})
BFLAGS+=	-B${WORLDTMP}/usr/bin
.endif
.if ${WANT_COMPILER_TYPE} == gcc || \
    (defined(X_COMPILER_TYPE) && ${X_COMPILER_TYPE} == gcc)
.elif ${WANT_COMPILER_TYPE} == clang || \
    (defined(X_COMPILER_TYPE) && ${X_COMPILER_TYPE} == clang)
XCFLAGS+=	-target ${TARGET_TRIPLE}
.endif
XCFLAGS+=	--sysroot=${WORLDTMP}

.if !empty(BFLAGS)
XCFLAGS+=	${BFLAGS}
.endif

.if ${MK_LIB64C} == "yes"
_LIBCOMPAT= 64C
.elif ${MK_LIB32} == "yes"
_LIBCOMPAT= 32
.elif ${MK_LIB64} == "yes"
_LIBCOMPAT= 64
.endif
.include "Makefile.libcompat"

# META_MODE normally ignores host file changes since every build updates
# timestamps (see NO_META_IGNORE_HOST in sys.mk).  There are known times
# when the ABI breaks though that we want to force rebuilding WORLDTMP
# to get updated host tools.
.if ${MK_META_MODE} == "yes" && ${MK_CLEAN} == "no" && \
    !defined(NO_META_IGNORE_HOST) && !defined(NO_META_IGNORE_HOST_HEADERS) && \
    !defined(_MKSHOWCONFIG)
# r318736 - ino64 major ABI breakage
META_MODE_BAD_ABI_VERS+=	1200031

.if !defined(OBJDIR_HOST_OSRELDATE)
.if exists(${OBJTOP}/host-osreldate.h)
OBJDIR_HOST_OSRELDATE!=	\
    awk '/^\#define[[:space:]]*__FreeBSD_version/ { print $$3 }' \
    ${OBJTOP}/host-osreldate.h
.elif exists(${WORLDTMP}/usr/include/osreldate.h)
OBJDIR_HOST_OSRELDATE=	0
.endif
.export OBJDIR_HOST_OSRELDATE
.endif

# Note that this logic is the opposite of normal BOOTSTRAP handling.  We want
# to compare the WORLDTMP's OSRELDATE to the host's OSRELDATE.  If the WORLDTMP
# is older than the ABI-breakage OSRELDATE of the HOST then we rebuild.
.if defined(OBJDIR_HOST_OSRELDATE)
.for _ver in ${META_MODE_BAD_ABI_VERS}
.if ${OSRELDATE} >= ${_ver} && ${OBJDIR_HOST_OSRELDATE} < ${_ver}
_meta_mode_need_rebuild=	${_ver}
.endif
.endfor
.if defined(_meta_mode_need_rebuild)
.info META_MODE: Rebuilding host tools due to ABI breakage in __FreeBSD_version ${_meta_mode_need_rebuild}.
NO_META_IGNORE_HOST_HEADERS=	1
.export NO_META_IGNORE_HOST_HEADERS
.endif	# defined(_meta_mode_need_rebuild)
.endif	# defined(OBJDIR_HOST_OSRELDATE)
.endif	# ${MK_META_MODE} == "yes" && ${MK_CLEAN} == "no" ...
# This is only used for META_MODE+filemon to track what the oldest
# __FreeBSD_version is in WORLDTMP.  This purposely does NOT have
# a make dependency on /usr/include/osreldate.h as the file should
# only be copied when it is missing or meta mode determines it has changed.
# Since host files are normally ignored without NO_META_IGNORE_HOST
# the file will never be updated unless that flag is specified.  This
# allows tracking the oldest osreldate to force rebuilds via
# META_MODE_BADABI_REVS above.
host-osreldate.h: # DO NOT ADD /usr/include/osreldate.h here
.if !defined(CROSSBUILD_HOST)
	@cp -f /usr/include/osreldate.h ${.TARGET}
.else
	@echo "#ifndef __FreeBSD_version" > ${.TARGET}
	@echo "#define __FreeBSD_version ${OSRELDATE}" >> ${.TARGET}
	@echo "#endif" >> ${.TARGET}
.endif

WMAKE=		${TIME_ENV} ${WMAKEENV} ${MAKE} ${WORLD_FLAGS} -f Makefile.inc1 \
		BWPHASE=${.TARGET:C,^_,,} \
		DESTDIR=${WORLDTMP}

IMAKEENV=	${CROSSENV}
IMAKE=		${TIME_ENV} ${IMAKEENV} ${MAKE} -f Makefile.inc1 \
		${IMAKE_INSTALL} ${IMAKE_MTREE}
.if make(installsysroot)
# Don't try to install files that have not been built
# FIXME: MK_TESTS breaks installsysroot for some reason:
# ===> lib/libc/tests/tls_dso (install)
# install: libh_tls_dynamic.a: No such file or directory
IMAKE+=	-DSYSROOT_ONLY MK_TESTS=no
.endif

.if empty(.MAKEFLAGS:M-n)
IMAKEENV+=	PATH=${STRICTTMPPATH}:${INSTALLTMP} \
		LD_LIBRARY_PATH=${INSTALLTMP} \
		PATH_LOCALE=${INSTALLTMP}/locale
IMAKE+=		__MAKE_SHELL=${INSTALLTMP}/sh
.else
IMAKEENV+=	PATH=${TMPPATH}:${INSTALLTMP}
.endif

# When generating install media, do not allow user and group information from
# the build host to affect the contents of the distribution.
.if make(distributeworld) || make(distrib-dirs) || make(distribution) || \
    make(stageworld)
DB_FROM_SRC=	yes
.endif

.if defined(DB_FROM_SRC)
INSTALLFLAGS+=	-N ${.CURDIR}/etc
MTREEFLAGS+=	-N ${.CURDIR}/etc
.endif
_INSTALL_DDIR=	${DESTDIR}/${DISTDIR}
INSTALL_DDIR=	${_INSTALL_DDIR:S://:/:g:C:/$::}
.if defined(NO_ROOT)
METALOG?=	${DESTDIR}/${DISTDIR}/METALOG
METALOG:=	${METALOG:C,//+,/,g}
IMAKE+=		-DNO_ROOT METALOG=${METALOG}
METALOG_INSTALLFLAGS=	-U -M ${METALOG} -D ${INSTALL_DDIR}
INSTALLFLAGS+=	${METALOG_INSTALLFLAGS}
CERTCTLFLAGS=	${METALOG_INSTALLFLAGS}
MTREEFLAGS+=	-W
.endif
.if defined(BUILD_PKGS)
INSTALLFLAGS+=	-h sha256
.endif
.if defined(DB_FROM_SRC) || defined(NO_ROOT)
IMAKE_INSTALL=	INSTALL="${INSTALL_CMD} ${INSTALLFLAGS}"
IMAKE_MTREE=	MTREE_CMD="${MTREE_CMD} ${MTREEFLAGS}"
.endif
.if make(distributeworld)
CERTCTLDESTDIR=	${DESTDIR}/${DISTDIR}
CERTCTLFLAGS+=	-d /base
.else
CERTCTLDESTDIR=	${DESTDIR}
.endif
CERTCTLFLAGS+=	-D "${CERTCTLDESTDIR}"

DESTDIR_MTREEFLAGS=	-deU
# When creating worldtmp we don't need to set the directories as owned by root
# so we also pass -W
WORLDTMP_MTREEFLAGS=	-deUW
.if defined(NO_ROOT)
# When building with -DNO_ROOT we shouldn't be changing the directories
# that are created by mtree to be owned by root/wheel.
DESTDIR_MTREEFLAGS+=	-W
.endif
.if defined(DB_FROM_SRC)
DISTR_MTREEFLAGS=	-N ${.CURDIR}/etc
.endif
DISTR_MTREECMD=	${MTREE_CMD}
.if ${BUILD_WITH_STRICT_TMPPATH} != 0
DISTR_MTREECMD=	${WORLDTMP}/legacy/usr/sbin/mtree
.endif
DISTR_MTREE=	${DISTR_MTREECMD} ${DISTR_MTREEFLAGS}
WORLDTMP_MTREE=	${DISTR_MTREECMD} ${WORLDTMP_MTREEFLAGS}
DESTDIR_MTREE=	${DISTR_MTREECMD} ${DESTDIR_MTREEFLAGS}

# kernel stage
KMAKEENV=	${WMAKEENV:NSYSROOT=*}
KMAKE=		${TIME_ENV} ${KMAKEENV} ${MAKE} ${.MAKEFLAGS} ${KERNEL_FLAGS} KERNEL=${INSTKERNNAME}

#
# buildworld
#
# Attempt to rebuild the entire system, with reasonable chance of
# success, regardless of how old your existing system is.
#
_sanity_check: .PHONY .MAKE
.if ${.CURDIR:C/[^,]//g} != ""
#	The m4 build of sendmail files doesn't like it if ',' is used
#	anywhere in the path of it's files.
	@echo
	@echo "*** Error: path to source tree contains a comma ','"
	@echo
	@false
.elif ${.CURDIR:M*\:*} != ""
#	Using ':' leaks into PATH and breaks finding cross-tools.
	@echo
	@echo "*** Error: path to source tree contains a colon ':'"
	@echo
	@false
.endif

# Our current approach to dependency tracking cannot cope with certain source
# tree changes, particularly with respect to removing source files and
# replacing generated files.  Handle these cases here in an ad-hoc fashion.
_cleanobj_fast_depend_hack: .PHONY
	@echo ">>> Deleting stale dependencies...";
	sh ${.CURDIR}/tools/build/depend-cleanup.sh ${OBJTOP}

_worldtmp: .PHONY
	@echo
	@echo "--------------------------------------------------------------"
	@echo ">>> Rebuilding the temporary build tree"
	@echo "--------------------------------------------------------------"
.if ${MK_CLEAN} == "yes"
	rm -rf ${WORLDTMP}
.elif !defined(I_REALLY_MEAN_NO_CLEAN)
# Note: for delete-old we need to set $PATH to also include the host $PATH
# since otherwise a partial build with missing symlinks in ${WORLDTMP}/legacy/
# will fail to run due to missing binaries. $WMAKE sets PATH to only ${TMPPATH}
# so we remove that assingnment from $WMAKE and prepend the new $PATH
	${_+_}@if [ -e "${WORLDTMP}" ]; then \
		echo ">>> Deleting stale files in build tree..."; \
		cd ${.CURDIR}; env PATH=${TMPPATH}:${PATH} ${WMAKE:NPATH=*} \
		    _NO_INCLUDE_COMPILERMK=t -DBATCH_DELETE_OLD_FILES delete-old \
		    delete-old-libs >/dev/null; \
	fi
	rm -rf ${WORLDTMP}/legacy/usr/include
.if ${USING_SYSTEM_COMPILER} == "yes"
.for cc in cc c++
	if [ -x ${WORLDTMP}/usr/bin/${cc} ]; then \
		inum=$$(stat -f %i ${WORLDTMP}/usr/bin/${cc}); \
		find ${WORLDTMP}/usr/bin -inum $${inum} -delete; \
	fi
.endfor
.endif	# ${USING_SYSTEM_COMPILER} == "yes"
.if ${USING_SYSTEM_LINKER} == "yes"
	@rm -f ${WORLDTMP}/usr/bin/ld ${WORLDTMP}/usr/bin/ld.lld
.endif	# ${USING_SYSTEM_LINKER} == "yes"
.endif	# ${MK_CLEAN} == "yes"
	@mkdir -p ${WORLDTMP}
	@touch ${WORLDTMP}/${.TARGET}
# We can't use mtree to create the worldtmp directories since it may not be
# available on the target system (this happens e.g. when building on non-FreeBSD)
	${_+_}cd ${.CURDIR}/tools/build; \
	    ${MAKE} DIRPRFX=tools/build/ DESTDIR=${WORLDTMP}/legacy installdirs
# In order to build without inheriting $PATH we need to add symlinks to the host
# tools in $WORLDTMP for the tools that we don't build during bootstrap-tools
	${_+_}cd ${.CURDIR}/tools/build; \
	    ${MAKE} DIRPRFX=tools/build/ DESTDIR=${WORLDTMP}/legacy host-symlinks

_legacy:
	@echo
	@echo "--------------------------------------------------------------"
	@echo ">>> stage 1.1: legacy release compatibility shims"
	@echo "--------------------------------------------------------------"
	${_+_}cd ${.CURDIR}; ${BMAKE} legacy
_bootstrap-tools:
	@echo
	@echo "--------------------------------------------------------------"
	@echo ">>> stage 1.2: bootstrap tools"
	@echo "--------------------------------------------------------------"
	${_+_}cd ${.CURDIR}; ${BMAKE} bootstrap-tools
	mkdir -p ${WORLDTMP}/usr ${WORLDTMP}/lib/casper ${WORLDTMP}/lib/geom \
	    ${WORLDTMP}/bin
	${WORLDTMP_MTREE} -f ${.CURDIR}/etc/mtree/BSD.usr.dist \
	    -p ${WORLDTMP}/usr >/dev/null
	${WORLDTMP_MTREE} -f ${.CURDIR}/etc/mtree/BSD.include.dist \
	    -p ${WORLDTMP}/usr/include >/dev/null
	ln -sf ${.CURDIR}/sys ${WORLDTMP}
.if ${MK_DEBUG_FILES} != "no"
	${WORLDTMP_MTREE} -f ${.CURDIR}/etc/mtree/BSD.debug.dist \
	    -p ${WORLDTMP}/usr/lib >/dev/null
.endif
.for _mtree in ${LOCAL_MTREE}
	${WORLDTMP_MTREE} -f ${.CURDIR}/${_mtree} -p ${WORLDTMP} > /dev/null
.endfor
_cleanobj:
.if ${MK_CLEAN} == "yes"
	@echo
	@echo "--------------------------------------------------------------"
	@echo ">>> stage 2.1: cleaning up the object tree"
	@echo "--------------------------------------------------------------"
	# Avoid including bsd.compiler.mk in clean and obj with _NO_INCLUDE_COMPILERMK
	# since the restricted $PATH might not contain a valid cc binary
	${_+_}cd ${.CURDIR}; ${WMAKE} _NO_INCLUDE_COMPILERMK=t ${CLEANDIR}
.if defined(_LIBCOMPAT)
	${_+_}cd ${.CURDIR}; ${LIBCOMPATWMAKE} _NO_INCLUDE_COMPILERMK=t -f Makefile.inc1 ${CLEANDIR}
.endif
.else
	${_+_}cd ${.CURDIR}; ${WMAKE} _NO_INCLUDE_COMPILERMK=t _cleanobj_fast_depend_hack
.endif	# ${MK_CLEAN} == "yes"
_obj:
	@echo
	@echo "--------------------------------------------------------------"
	@echo ">>> stage 2.2: rebuilding the object tree"
	@echo "--------------------------------------------------------------"
	${_+_}cd ${.CURDIR}; ${WMAKE} _NO_INCLUDE_COMPILERMK=t obj
_build-tools:
	@echo
	@echo "--------------------------------------------------------------"
	@echo ">>> stage 2.3: build tools"
	@echo "--------------------------------------------------------------"
	${_+_}cd ${.CURDIR}; ${TMAKE} build-tools
_cross-tools:
	@echo
	@echo "--------------------------------------------------------------"
	@echo ">>> stage 3: cross tools"
	@echo "--------------------------------------------------------------"
	@rm -f ${OBJTOP}/toolchain-metadata.mk
	${_+_}cd ${.CURDIR}; ${XMAKE} cross-tools
	${_+_}cd ${.CURDIR}; ${XMAKE} kernel-tools
_build-metadata:
	@echo
	@echo "--------------------------------------------------------------"
	@echo ">>> stage 3.1: recording build metadata"
	@echo "--------------------------------------------------------------"
	${_+_}cd ${.CURDIR}; ${WMAKE} toolchain-metadata.mk
	${_+_}cd ${.CURDIR}; ${WMAKE} host-osreldate.h
_includes:
	@echo
	@echo "--------------------------------------------------------------"
	@echo ">>> stage 4.1: building includes"
	@echo "--------------------------------------------------------------"
# Special handling for SUBDIR_OVERRIDE in buildworld as they most likely need
# headers from default SUBDIR.  Do SUBDIR_OVERRIDE includes last.
	${_+_}cd ${.CURDIR}; ${WMAKE} SUBDIR_OVERRIDE= SHARED=symlinks \
	    MK_INCLUDES=yes includes
.if !empty(SUBDIR_OVERRIDE) && make(buildworld)
	${_+_}cd ${.CURDIR}; ${WMAKE} MK_INCLUDES=yes SHARED=symlinks includes
.endif
	${_+_}cd ${.CURDIR};  ${WMAKE} test-includes
_libraries:
	@echo
	@echo "--------------------------------------------------------------"
	@echo ">>> stage 4.2: building libraries"
	@echo "--------------------------------------------------------------"
	${_+_}cd ${.CURDIR}; \
	    ${WMAKE} -DNO_FSCHG MK_HTML=no -DNO_LINT MK_MAN=no \
	    MK_PROFILE=no MK_TESTS=no MK_TESTS_SUPPORT=${MK_TESTS_SUPPORT} \
	    libraries
everything: .PHONY
	@echo
	@echo "--------------------------------------------------------------"
	@echo ">>> stage 4.4: building everything"
	@echo "--------------------------------------------------------------"
	${_+_}cd ${.CURDIR}; _PARALLEL_SUBDIR_OK=1 ${WMAKE} all

WMAKE_TGTS=
.if !defined(WORLDFAST)
WMAKE_TGTS+=	_sanity_check _worldtmp _legacy
.if empty(SUBDIR_OVERRIDE)
WMAKE_TGTS+=	_bootstrap-tools
.endif
WMAKE_TGTS+=	_cleanobj
.if !defined(NO_OBJWALK)
WMAKE_TGTS+=	_obj
.endif
WMAKE_TGTS+=	_build-tools _cross-tools
WMAKE_TGTS+=	_build-metadata
WMAKE_TGTS+=	_includes
.endif
.if !defined(NO_LIBS)
WMAKE_TGTS+=	_libraries
.if defined(_LIBCOMPAT) && empty(SUBDIR_OVERRIDE)
WMAKE_TGTS+=	build${libcompat}
.endif
.endif
.if !defined(SYSROOT_ONLY)
WMAKE_TGTS+=	everything
.endif # !defined(SYSROOT_ONLY)

# record buildworld time in seconds
.if make(buildworld) || make(buildsysroot)
_BUILDWORLD_START!= date '+%s'
.export _BUILDWORLD_START
.endif

buildworld: buildworld_prologue ${WMAKE_TGTS} buildworld_epilogue .PHONY
.ORDER: buildworld_prologue ${WMAKE_TGTS} buildworld_epilogue

_ncpu_cmd=sysctl -n hw.ncpu 2>/dev/null || nproc 2>/dev/null || echo unknown

buildworld_prologue: .PHONY
	@echo "--------------------------------------------------------------"
	@echo ">>> World build started on `LC_ALL=C date`"
	@echo "--------------------------------------------------------------"

buildworld_epilogue: .PHONY
	@echo
	@echo "--------------------------------------------------------------"
	@echo ">>> World build completed on `LC_ALL=C date`"
	@seconds=$$(($$(date '+%s') - ${_BUILDWORLD_START})); \
	  echo -n ">>> World built in $$seconds seconds, "; \
	  echo "ncpu: $$(${_ncpu_cmd})${.MAKE.JOBS:S/^/, make -j/}"
	@echo "--------------------------------------------------------------"

#
# We need to have this as a target because the indirection between Makefile
# and Makefile.inc1 causes the correct PATH to be used, rather than a
# modification of the current environment's PATH.  In addition, we need
# to quote multiword values.
#
buildenvvars: .PHONY
	@echo ${WMAKEENV:Q} ${.MAKE.EXPORTED:@v@$v=\"${$v}\"@}

.if ${.TARGETS:Mbuildenv}
.if ${.MAKEFLAGS:M-j}
.error The buildenv target is incompatible with -j
.endif
.endif
BUILDENV_DIR?=	${.CURDIR}
#
# Note: make will report any errors the shell reports. This can
# be odd if the last command in an interactive shell generates an
# error or is terminated by SIGINT. These reported errors look bad,
# but are harmless. Allowing them also allows BUILDENV_SHELL to
# be a complex command whose status will be returned to the caller.
# Some scripts in tools rely on this behavior to report build errors.
#
buildenv: .PHONY
	@echo Entering world for ${TARGET_ARCH}:${TARGET}
.if ${BUILDENV_SHELL:M*zsh*}
	@echo For ZSH you must run: export CPUTYPE=${TARGET_CPUTYPE}
.endif
	@cd ${BUILDENV_DIR} && env ${WMAKEENV} \
	INSTALL="${INSTALL_CMD} ${INSTALLFLAGS}" \
	MTREE_CMD="${MTREE_CMD} ${MTREEFLAGS}" BUILDENV=1 ${BUILDENV_SHELL}

TOOLCHAIN_TGTS=	${WMAKE_TGTS:Neverything:Nbuild${libcompat}}
toolchain: ${TOOLCHAIN_TGTS} .PHONY
KERNEL_TOOLCHAIN_TGTS=	${TOOLCHAIN_TGTS:N_obj:N_cleanobj:N_includes:N_libraries}
.if make(kernel-toolchain)
.ORDER: ${KERNEL_TOOLCHAIN_TGTS}
.endif
kernel-toolchain: ${KERNEL_TOOLCHAIN_TGTS} .PHONY

BUILDSYSROOT_TGTS=	${WMAKE_TGTS:Neverything}

buildsysroot: buildworld_prologue ${BUILDSYSROOT_TGTS} buildworld_epilogue .PHONY
.if !empty(SUBDIR_OVERRIDE)
	@echo "buildsysroot is incompatible with SUBDIR_OVERRIDE"
.endif
	@echo "Built sysroot for ${TARGET}. Run installsysroot to install it."

#
# installcheck
#
# Checks to be sure system is ready for installworld/installkernel.
#
installcheck: _installcheck_world _installcheck_kernel .PHONY
_installcheck_world: _installcheck_tmpdir .PHONY
	@echo "--------------------------------------------------------------"
	@echo ">>> Install check world"
	@echo "--------------------------------------------------------------"
_installcheck_kernel: _installcheck_tmpdir .PHONY
	@echo "--------------------------------------------------------------"
	@echo ">>> Install check kernel"
	@echo "--------------------------------------------------------------"

_installcheck_tmpdir:
	tmpfile=`mktemp`; \
	    trap 'rm -rf "$$tmpfile"' EXIT; \
	    echo "#!/bin/sh -e" > "$$tmpfile"; \
	    echo 'echo "Temporary directory $$PWD is executable."' >> "$$tmpfile"; \
	    chmod +x "$$tmpfile"; \
	    if ! $$tmpfile; then \
	        echo "FATAL: Temporary directory $$(dirname "$$tmpfile") is not executable"; \
	        echo "Possibly the containing filesystem is mounted with the noexec flag?"; \
	        false; \
	    fi

#
# Require DESTDIR to be set if installing for a different architecture or
# using the user/group database in the source tree.
#
.if ${TARGET_ARCH} != ${MACHINE_ARCH} || ${TARGET} != ${MACHINE} || \
    defined(DB_FROM_SRC)
.if !make(distributeworld)
_installcheck_world: __installcheck_DESTDIR
_installcheck_kernel: __installcheck_DESTDIR
__installcheck_DESTDIR: .PHONY
.if !defined(DESTDIR) || empty(DESTDIR)
	@echo "ERROR: Please set DESTDIR!"; \
	false
.endif
.endif
.endif

.if !defined(DB_FROM_SRC)
#
# Check for missing UIDs/GIDs.
#
CHECK_UIDS=	auditdistd
CHECK_GIDS=	audit
CHECK_UIDS+=	ntpd
CHECK_GIDS+=	ntpd
CHECK_UIDS+=	proxy
CHECK_GIDS+=	proxy authpf
CHECK_UIDS+=	smmsp
CHECK_GIDS+=	smmsp
CHECK_UIDS+=	unbound
CHECK_GIDS+=	unbound
_installcheck_world: __installcheck_UGID
__installcheck_UGID: .PHONY
.for uid in ${CHECK_UIDS}
	@if ! `id -u ${uid} >/dev/null 2>&1`; then \
		echo "ERROR: Required ${uid} user is missing, see /usr/src/UPDATING."; \
		false; \
	fi
.endfor
.for gid in ${CHECK_GIDS}
	@if ! `find / -prune -group ${gid} >/dev/null 2>&1`; then \
		echo "ERROR: Required ${gid} group is missing, see /usr/src/UPDATING."; \
		false; \
	fi
.endfor
.endif
#
# If installing over the running system (DESTDIR is / or unset) and the install
# includes rescue, try running rescue from the objdir as a sanity check.  If
# rescue is not functional (e.g., because it depends on a system call not
# supported by the currently running kernel), abort the installation.
#
.if !make(distributeworld) && ${MK_RESCUE} != "no" && \
    (empty(DESTDIR) || ${DESTDIR} == "/") && empty(BYPASS_INSTALLCHECK_SH)
_installcheck_world: __installcheck_sh_check
__installcheck_sh_check: .PHONY
	@if [ "`${OBJTOP}/rescue/rescue/rescue sh -c 'echo OK'`" != \
	    OK ]; then \
		echo "rescue/sh check failed, installation aborted" >&2; \
		false; \
	fi
.endif

#
# Required install tools to be saved in a scratch dir for safety.
#
.if ${MK_ZONEINFO} != "no"
_zoneinfo=	zic tzsetup
.endif

.if !defined(CROSSBUILD_HOST)
_sysctl=sysctl
.endif

ITOOLS=	[ awk cap_mkdb cat chflags chmod chown cmp cp \
	date echo egrep find grep id install ${_install-info} \
	ln make mkdir mtree mv pwd_mkdb \
	rm sed services_mkdb sh sort strip ${_sysctl} test time true uname wc \
	${_zoneinfo} ${LOCAL_ITOOLS}

# Needed for share/man
.if ${MK_MAN_UTILS} != "no"
ITOOLS+=makewhatis
.endif

#
# distributeworld
#
# Distributes everything compiled by a `buildworld'.
#
# installworld
#
# Installs everything compiled by a 'buildworld'.
#

# Non-base distributions produced by the base system
EXTRA_DISTRIBUTIONS=
.if defined(_LIBCOMPAT)
EXTRA_DISTRIBUTIONS+=	lib${libcompat}
.endif
.if ${MK_TESTS} != "no"
EXTRA_DISTRIBUTIONS+=	tests
.endif

DEBUG_DISTRIBUTIONS=
.if ${MK_DEBUG_FILES} != "no"
DEBUG_DISTRIBUTIONS+=	base ${EXTRA_DISTRIBUTIONS:S,tests,,}
.endif

MTREE_MAGIC?=	mtree 2.0

distributeworld installworld stageworld installsysroot: _installcheck_world .PHONY
	mkdir -p ${INSTALLTMP}
	progs=$$(for prog in ${ITOOLS}; do \
		if progpath=`env PATH=${TMPPATH} which $$prog`; then \
			echo $$progpath; \
		else \
			echo "Required tool $$prog not found in PATH ($$PATH)." >&2; \
			exit 1; \
		fi; \
	    done); \
	if [ -z "${CROSSBUILD_HOST}" ] ; then \
		libs=$$(ldd -f "%o %p\n" -f "%o %p\n" $$progs 2>/dev/null | sort -u | \
		    while read line; do \
			case $$line in \
			"["*"]") \
				continue;; \
			esac; \
			set -- $$line; \
			if [ "$$2 $$3" != "not found" ]; then \
				echo $$2; \
			else \
				echo "Required library $$1 not found." >&2; \
				exit 1; \
			fi; \
		    done); \
	fi; \
	cp $$libs $$progs ${INSTALLTMP}
	cp -R $${PATH_LOCALE:-"/usr/share/locale"} ${INSTALLTMP}/locale
.if defined(NO_ROOT)
	-mkdir -p ${METALOG:H}
	echo "#${MTREE_MAGIC}" > ${METALOG}
.endif
.if make(distributeworld)
.for dist in ${EXTRA_DISTRIBUTIONS}
	-mkdir ${DESTDIR}/${DISTDIR}/${dist}
	${DESTDIR_MTREE} -f ${.CURDIR}/etc/mtree/BSD.root.dist \
	    -p ${DESTDIR}/${DISTDIR}/${dist} >/dev/null
	${DESTDIR_MTREE} -f ${.CURDIR}/etc/mtree/BSD.usr.dist \
	    -p ${DESTDIR}/${DISTDIR}/${dist}/usr >/dev/null
	${DESTDIR_MTREE} -f ${.CURDIR}/etc/mtree/BSD.include.dist \
	    -p ${DESTDIR}/${DISTDIR}/${dist}/usr/include >/dev/null
.if ${MK_DEBUG_FILES} != "no"
	${DESTDIR_MTREE} -f ${.CURDIR}/etc/mtree/BSD.debug.dist \
	    -p ${DESTDIR}/${DISTDIR}/${dist}/usr/lib >/dev/null
.endif
.if defined(_LIBCOMPAT)
	${DESTDIR_MTREE} -f ${.CURDIR}/etc/mtree/BSD.lib${libcompat}.dist \
	    -p ${DESTDIR}/${DISTDIR}/${dist}/usr >/dev/null
.if ${MK_DEBUG_FILES} != "no"
	${DESTDIR_MTREE} -f ${.CURDIR}/etc/mtree/BSD.lib${libcompat}.dist \
	    -p ${DESTDIR}/${DISTDIR}/${dist}/usr/lib/debug/usr >/dev/null
.endif
.endif
.if ${MK_TESTS} != "no" && ${dist} == "tests"
	-mkdir -p ${DESTDIR}/${DISTDIR}/${dist}${TESTSBASE}
	${DESTDIR_MTREE} -f ${.CURDIR}/etc/mtree/BSD.tests.dist \
	    -p ${DESTDIR}/${DISTDIR}/${dist}${TESTSBASE} >/dev/null
.if ${MK_DEBUG_FILES} != "no"
	${DESTDIR_MTREE} -f ${.CURDIR}/etc/mtree/BSD.tests.dist \
	    -p ${DESTDIR}/${DISTDIR}/${dist}/usr/lib/debug/${TESTSBASE} >/dev/null
.endif
.endif
.if defined(NO_ROOT)
	${IMAKEENV} ${DISTR_MTREE} -C -f ${.CURDIR}/etc/mtree/BSD.root.dist | \
	    sed -e 's#^\./#./${dist}/#' >> ${METALOG}
	${IMAKEENV} ${DISTR_MTREE} -C -f ${.CURDIR}/etc/mtree/BSD.usr.dist | \
	    sed -e 's#^\./#./${dist}/usr/#' >> ${METALOG}
	${IMAKEENV} ${DISTR_MTREE} -C -f ${.CURDIR}/etc/mtree/BSD.include.dist | \
	    sed -e 's#^\./#./${dist}/usr/include/#' >> ${METALOG}
.if defined(_LIBCOMPAT)
	${IMAKEENV} ${DISTR_MTREE} -C -f ${.CURDIR}/etc/mtree/BSD.lib${libcompat}.dist | \
	    sed -e 's#^\./#./${dist}/usr/#' >> ${METALOG}
.endif
.endif
.endfor
	-mkdir ${DESTDIR}/${DISTDIR}/base
	${_+_}cd ${.CURDIR}/etc; ${CROSSENV} PATH=${TMPPATH} ${MAKE} \
	    METALOG=${METALOG} ${IMAKE_INSTALL} ${IMAKE_MTREE} \
	    DISTBASE=/base DESTDIR=${DESTDIR}/${DISTDIR}/base \
	    LOCAL_MTREE=${LOCAL_MTREE:Q} distrib-dirs
	${INSTALL_SYMLINK} ${INSTALLFLAGS} usr/src/sys ${INSTALL_DDIR}/base/sys
.endif # make(distributeworld)
	${_+_}cd ${.CURDIR}; ${IMAKE} re${.TARGET:S/world$//}; \
	    ${IMAKEENV} rm -rf ${INSTALLTMP}
.if !make(packageworld) && ${MK_CAROOT} != "no"
	@if which openssl>/dev/null; then \
		PATH=${TMPPATH}:${PATH} \
		    sh ${SRCTOP}/usr.sbin/certctl/certctl.sh ${CERTCTLFLAGS} rehash \
	else \
		echo "No openssl on the host, not rehashing certificates target -- /etc/ssl may not be populated."; \
	fi
.endif
.if make(distributeworld)
.for dist in ${EXTRA_DISTRIBUTIONS}
	find ${DESTDIR}/${DISTDIR}/${dist} -mindepth 1 -type d -empty -delete
.endfor
.if defined(NO_ROOT)
.for dist in base ${EXTRA_DISTRIBUTIONS}
	@# For each file that exists in this dist, print the corresponding
	@# line from the METALOG.  This relies on the fact that
	@# a line containing only the filename will sort immediately before
	@# the relevant mtree line.
	cd ${DESTDIR}/${DISTDIR}; \
	find ./${dist} | LC_ALL=C sort -u ${METALOG} - | \
	awk 'BEGIN { print "#${MTREE_MAGIC}" } !/ type=/ { file = $$1 } / type=/ { if ($$1 == file) { sub(/^\.\/${dist}\//, "./"); print } }' > \
	${DESTDIR}/${DISTDIR}/${dist}.meta
.endfor
.for dist in ${DEBUG_DISTRIBUTIONS}
	@# For each file that exists in this dist, print the corresponding
	@# line from the METALOG.  This relies on the fact that
	@# a line containing only the filename will sort immediately before
	@# the relevant mtree line.
	cd ${DESTDIR}/${DISTDIR}; \
	find ./${dist}/usr/lib/debug | LC_ALL=C sort -u ${METALOG} - | \
	awk 'BEGIN { print "#${MTREE_MAGIC}" } !/ type=/ { file = $$1 } / type=/ { if ($$1 == file) { sub(/^\.\/${dist}\//, "./"); print } }' > \
	${DESTDIR}/${DISTDIR}/${dist}.debug.meta
.endfor
.endif
.endif # make(distributeworld)

packageworld: .PHONY
.for dist in base ${EXTRA_DISTRIBUTIONS}
.if defined(NO_ROOT)
	${_+_}cd ${DESTDIR}/${DISTDIR}/${dist}; \
	    ${TAR_CMD} cvf - --exclude usr/lib/debug \
	    @${DESTDIR}/${DISTDIR}/${dist}.meta | \
	    ${XZ_CMD} > ${PACKAGEDIR}/${dist}.txz
.else
	${_+_}cd ${DESTDIR}/${DISTDIR}/${dist}; \
	    ${TAR_CMD} cvf - --exclude usr/lib/debug . | \
	    ${XZ_CMD} > ${PACKAGEDIR}/${dist}.txz
.endif
.endfor

.for dist in ${DEBUG_DISTRIBUTIONS}
. if defined(NO_ROOT)
	${_+_}cd ${DESTDIR}/${DISTDIR}/${dist}; \
	    ${TAR_CMD} cvf - @${DESTDIR}/${DISTDIR}/${dist}.debug.meta | \
	    ${XZ_CMD} > ${PACKAGEDIR}/${dist}-dbg.txz
. else
	${_+_}cd ${DESTDIR}/${DISTDIR}/${dist}; \
	    ${TAR_CMD} cvLf - usr/lib/debug | \
	    ${XZ_CMD} > ${PACKAGEDIR}/${dist}-dbg.txz
. endif
.endfor

makeman: .PHONY
	${_+_}cd ${.CURDIR}/tools/build/options; sh makeman > \
	    ${.CURDIR}/share/man/man5/src.conf.5

# Ensure no regressions in self-includeability of sys/*.h and net*/*.h
test-includes: .PHONY
	${_+_}cd ${.CURDIR}/tools/build/test-includes; \
	    ${WMAKEENV} ${MAKE} ${WORLD_FLAGS} DESTDIR=${WORLDTMP} test-includes

# We can't assume here that ${TMPPATH} will include ${PATH} or /usr/libexec
# because we may be building with a STRICTTMPPATH, so we explicitly include
# /usr/libexec here for flua.  ${TMPPATH} still usefully includes anything else
# we may need to function.
_sysent_PATH=	${TMPPATH}:/usr/libexec
_sysent_dirs=	sys/kern
_sysent_dirs+=	sys/compat/freebsd32
_sysent_dirs+=	sys/compat/freebsd64
_sysent_dirs+=	sys/amd64/linux		\
		sys/amd64/linux32	\
		sys/arm64/linux		\
		sys/i386/linux

sysent: .PHONY
.for _dir in ${_sysent_dirs}
sysent-${_dir}: .PHONY
	@echo "${MAKE} -C ${.CURDIR}/${_dir} sysent"
	${_+_}@env PATH=${_sysent_PATH} ${MAKE} -C ${.CURDIR}/${_dir} sysent

sysent: sysent-${_dir}
.endfor

#
# reinstall
#
# If you have a build server, you can NFS mount the source and obj directories
# and do a 'make reinstall' on the *client* to install new binaries from the
# most recent server build.
#
restage reinstall reinstallsysroot: .MAKE .PHONY
	@echo "--------------------------------------------------------------"
	@echo ">>> Making hierarchy"
	@echo "--------------------------------------------------------------"
	${_+_}cd ${.CURDIR}; ${MAKE} -f Makefile.inc1 \
	    LOCAL_MTREE=${LOCAL_MTREE:Q} hierarchy
.if make(restage)
	@echo "--------------------------------------------------------------"
	@echo ">>> Making distribution"
	@echo "--------------------------------------------------------------"
	${_+_}cd ${.CURDIR}; ${MAKE} -f Makefile.inc1 \
	    LOCAL_MTREE=${LOCAL_MTREE:Q} distribution
.endif
	@echo
	@echo "--------------------------------------------------------------"
	@echo ">>> Installing everything started on `LC_ALL=C date`"
	@echo "--------------------------------------------------------------"
	${_+_}cd ${.CURDIR}; ${MAKE} -f Makefile.inc1 install
.if defined(_LIBCOMPAT)
	${_+_}cd ${.CURDIR}; ${MAKE} -f Makefile.inc1 install${libcompat}
.endif
	@echo "--------------------------------------------------------------"
	@echo ">>> Adding symlinks for native ABI libdir: ${MACHINE_ABI}"
	@echo "--------------------------------------------------------------"
.if ${MACHINE_ABI:Mpurecap}
	@echo "Purecap ABI: creating lib64c links"
	ln -sfnv lib ${DESTDIR}/lib64c
	ln -sfnv lib ${DESTDIR}/usr/lib64c
.elif ${MACHINE_ABI:Mptr64}
	@echo "64-bit ABI: creating lib64 links"
	ln -sfnv lib ${DESTDIR}/lib64
	ln -sfnv lib ${DESTDIR}/usr/lib64
.elif ${MACHINE_ABI:Mptr32}
	@echo "32-bit ABI: creating lib32 links"
	ln -sfnv lib ${DESTDIR}/lib32
	ln -sfnv lib ${DESTDIR}/usr/lib32
.else
.error MACHINE_ABI incorrect? ${MACHINE_ABI}
.endif
.if make(reinstallsysroot)
	@echo "Removing $$(find ${DESTDIR} -type d -empty -print | wc -l) empty directories from ${DESTDIR}"
	find ${DESTDIR} -type d -empty -delete
	@echo
	@echo "--------------------------------------------------------------"
	@echo ">>> Done installing sysroot"
	@echo "--------------------------------------------------------------"
.endif

redistribute: .MAKE .PHONY
	@echo "--------------------------------------------------------------"
	@echo ">>> Distributing everything"
	@echo "--------------------------------------------------------------"
	${_+_}cd ${.CURDIR}; ${MAKE} -f Makefile.inc1 distribute
.if defined(_LIBCOMPAT)
	${_+_}cd ${.CURDIR}; ${MAKE} -f Makefile.inc1 distribute${libcompat} \
	    DISTRIBUTION=lib${libcompat}
.endif

distrib-dirs distribution: .MAKE .PHONY
.if defined(SYSROOT_ONLY)
	@echo "Skipping make ${.TARGET} due to SYSROOT_ONLY=${SYSROOT_ONLY}"
.else
	${_+_}cd ${.CURDIR}/etc; ${CROSSENV} PATH=${TMPPATH} ${MAKE} \
	    ${IMAKE_INSTALL} ${IMAKE_MTREE} METALOG=${METALOG} ${.TARGET}
.if make(distribution)
	${_+_}cd ${.CURDIR}; ${CROSSENV} PATH=${TMPPATH} \
		${MAKE} -f Makefile.inc1 ${IMAKE_INSTALL} \
		METALOG=${METALOG} MK_TESTS=no \
		MK_TESTS_SUPPORT=${MK_TESTS_SUPPORT} installconfig
.endif
.endif  # !defined(SYSROOT_ONLY)

#
# buildkernel and installkernel
#
# Which kernels to build and/or install is specified by setting
# KERNCONF. If not defined a GENERIC kernel is built/installed.
# Only the existing (depending TARGET) config files are used
# for building kernels and only the first of these is designated
# as the one being installed.
#
# Note that we have to use TARGET instead of TARGET_ARCH when
# we're in kernel-land. Since only TARGET_ARCH is (expected) to
# be set to cross-build, we have to make sure TARGET is set
# properly.

.if defined(KERNFAST)
NO_KERNELCLEAN=	t
NO_KERNELCONFIG=	t
NO_KERNELOBJ=		t
# Shortcut for KERNCONF=Blah -DKERNFAST is now KERNFAST=Blah
.if !defined(KERNCONF) && ${KERNFAST} != "1"
KERNCONF=${KERNFAST}
.endif
.endif
.if ${TARGET_ARCH} == "aarch64c"
KERNCONF?=	GENERIC-MORELLO GENERIC-MORELLO-NODEBUG \
		GENERIC-MORELLO-PURECAP GENERIC-MORELLO-PURECAP-NODEBUG
NO_INSTALLEXTRAKERNELS?=	no
.elif ${TARGET_ARCH} == "powerpc64"
KERNCONF?=	GENERIC64
.elif ${TARGET_ARCH} == "powerpc64le"
KERNCONF?=	GENERIC64LE
.elif ${TARGET_ARCH} == "powerpcspe"
KERNCONF?=	MPC85XXSPE
.else
KERNCONF?=	GENERIC
.endif
INSTKERNNAME?=	kernel

KERNSRCDIR?=	${.CURDIR}/sys
KRNLCONFDIR=	${KERNSRCDIR}/${TARGET}/conf
KRNLOBJDIR=	${OBJTOP}${KERNSRCDIR:C,^${.CURDIR},,}
KERNCONFDIR?=	${KRNLCONFDIR}

BUILDKERNELS=
INSTALLKERNEL=
.if defined(NO_INSTALLKERNEL)
# All of the BUILDKERNELS loops start at index 1.
BUILDKERNELS+= dummy
.endif
.for _kernel in ${KERNCONF}
.if !defined(_MKSHOWCONFIG) && exists(${KERNCONFDIR}/${_kernel})
BUILDKERNELS+=	${_kernel}
.if empty(INSTALLKERNEL) && !defined(NO_INSTALLKERNEL)
INSTALLKERNEL= ${_kernel}
.endif
.else
.if make(buildkernel)
.error Missing KERNCONF ${KERNCONFDIR}/${_kernel}
.endif
.endif
.endfor

_cleankernobj_fast_depend_hack: .PHONY
# 20191009  r353340  removal of opensolaris_atomic.S (also r353381)
.if ${MACHINE} != i386
.for f in opensolaris_atomic
.for m in opensolaris zfs
	@if [ -e "${KRNLOBJDIR}/${KERNCONF}/modules${SRCTOP}/sys/modules/${m}/.depend.${f}.o" ] && \
	    grep -q ${f}.S "${KRNLOBJDIR}/${KERNCONF}/modules${SRCTOP}/sys/modules/${m}/.depend.${f}.o"; then \
		echo "Removing stale dependencies for opensolaris_atomic"; \
		rm -f ${KRNLOBJDIR}/${KERNCONF}/modules${SRCTOP}/sys/modules/${m}/.depend.${f}.*; \
	fi
.endfor
.endfor
.endif

${WMAKE_TGTS:N_worldtmp:Nbuild${libcompat}} ${.ALLTARGETS:M_*:N_worldtmp}: .MAKE .PHONY

# record kernel(s) build time in seconds
.if make(buildkernel)
_BUILDKERNEL_START!= date '+%s'
.endif

#
# buildkernel
#
# Builds all kernels defined by BUILDKERNELS.
#
buildkernel: .MAKE .PHONY
.if empty(BUILDKERNELS:Ndummy)
	@echo "ERROR: Missing kernel configuration file(s) (${KERNCONF})."; \
	false
.endif
	@echo
.for _kernel in ${BUILDKERNELS:Ndummy}
	@echo "--------------------------------------------------------------"
	@echo ">>> Kernel build for ${_kernel} started on `LC_ALL=C date`"
	@echo "--------------------------------------------------------------"
	@echo "===> ${_kernel}"
	mkdir -p ${KRNLOBJDIR}
.if !defined(NO_KERNELCONFIG)
	@echo
	@echo "--------------------------------------------------------------"
	@echo ">>> stage 1: configuring the kernel"
	@echo "--------------------------------------------------------------"
	cd ${KRNLCONFDIR}; \
		PATH=${TMPPATH} \
		    config ${CONFIGARGS} -d ${KRNLOBJDIR}/${_kernel} \
			-I '${KERNCONFDIR}' -I '${KRNLCONFDIR}' \
			'${KERNCONFDIR}/${_kernel}'
.endif
.if ${MK_CLEAN} == "yes" && !defined(NO_KERNELCLEAN)
	@echo
	@echo "--------------------------------------------------------------"
	@echo ">>> stage 2.1: cleaning up the object tree"
	@echo "--------------------------------------------------------------"
	${_+_}cd ${KRNLOBJDIR}/${_kernel}; ${KMAKE} ${CLEANDIR}
.else
	${_+_}cd ${.CURDIR}; ${WMAKE} _cleankernobj_fast_depend_hack
.endif
.if !defined(NO_KERNELOBJ)
	@echo
	@echo "--------------------------------------------------------------"
	@echo ">>> stage 2.2: rebuilding the object tree"
	@echo "--------------------------------------------------------------"
	${_+_}cd ${KRNLOBJDIR}/${_kernel}; ${KMAKE} obj
.endif
	@echo
	@echo "--------------------------------------------------------------"
	@echo ">>> stage 2.3: build tools"
	@echo "--------------------------------------------------------------"
	${_+_}cd ${.CURDIR}; ${KTMAKE} kernel-tools
	@echo
	@echo "--------------------------------------------------------------"
	@echo ">>> stage 3.1: building everything"
	@echo "--------------------------------------------------------------"
	${_+_}cd ${KRNLOBJDIR}/${_kernel}; ${KMAKE} all -DNO_MODULES_OBJ
	@echo "--------------------------------------------------------------"
	@echo ">>> Kernel build for ${_kernel} completed on `LC_ALL=C date`"
	@echo "--------------------------------------------------------------"

.endfor
	@seconds=$$(($$(date '+%s') - ${_BUILDKERNEL_START})); \
	  echo -n ">>> Kernel(s) ${BUILDKERNELS} built in $$seconds seconds, "; \
	  echo "ncpu: $$(${_ncpu_cmd})${.MAKE.JOBS:S/^/, make -j/}"
	@echo "--------------------------------------------------------------"

.if !make(packages) && !make(update-packages)
NO_INSTALLEXTRAKERNELS?=	yes
.else
# packages/update-packages installs kernels to a staging directory then builds
# packages from the result to be installed, typically to other systems.  It is
# less surprising for these targets to honor KERNCONF if multiple kernels are
# specified.
NO_INSTALLEXTRAKERNELS?=	no
.endif

#
# installkernel, etc.
#
# Install the kernel defined by INSTALLKERNEL
#
installkernel installkernel.debug \
reinstallkernel reinstallkernel.debug: _installcheck_kernel .PHONY
.if !defined(NO_INSTALLKERNEL)
.if empty(INSTALLKERNEL)
	@echo "ERROR: No kernel \"${KERNCONF}\" to install."; \
	false
.endif
	@echo "--------------------------------------------------------------"
	@echo ">>> Installing kernel ${INSTALLKERNEL} on $$(LC_ALL=C date)"
	@echo "--------------------------------------------------------------"
	${_+_}cd ${KRNLOBJDIR}/${INSTALLKERNEL}; \
	    ${CROSSENV} PATH=${TMPPATH} \
	    ${MAKE} ${IMAKE_INSTALL} KERNEL=${INSTKERNNAME} ${.TARGET:S/kernel//}
	@echo "--------------------------------------------------------------"
	@echo ">>> Installing kernel ${INSTALLKERNEL} completed on $$(LC_ALL=C date)"
	@echo "--------------------------------------------------------------"
.endif
.if ${BUILDKERNELS:[#]} > 1 && ${NO_INSTALLEXTRAKERNELS} != "yes"
.for _kernel in ${BUILDKERNELS:[2..-1]}
	@echo "--------------------------------------------------------------"
	@echo ">>> Installing kernel ${_kernel} $$(LC_ALL=C date)"
	@echo "--------------------------------------------------------------"
	${_+_}cd ${KRNLOBJDIR}/${_kernel}; \
	    ${CROSSENV} PATH=${TMPPATH} \
	    ${MAKE} ${IMAKE_INSTALL} KERNEL=${INSTKERNNAME}.${_kernel} ${.TARGET:S/kernel//}
	@echo "--------------------------------------------------------------"
	@echo ">>> Installing kernel ${_kernel} completed on $$(LC_ALL=C date)"
	@echo "--------------------------------------------------------------"
.endfor
.endif

distributekernel distributekernel.debug: .PHONY
.if !defined(NO_INSTALLKERNEL)
.if empty(INSTALLKERNEL)
	@echo "ERROR: No kernel \"${KERNCONF}\" to install."; \
	false
.endif
	mkdir -p ${DESTDIR}/${DISTDIR}
.if defined(NO_ROOT)
	@echo "#${MTREE_MAGIC}" > ${DESTDIR}/${DISTDIR}/kernel.premeta
.endif
	${_+_}cd ${KRNLOBJDIR}/${INSTALLKERNEL}; \
	    ${IMAKEENV} ${IMAKE_INSTALL:S/METALOG/kernel.premeta/} \
	    ${IMAKE_MTREE} PATH=${TMPPATH} ${MAKE} KERNEL=${INSTKERNNAME} \
	    DESTDIR=${INSTALL_DDIR}/kernel \
	    ${.TARGET:S/distributekernel/install/}
.if defined(NO_ROOT)
	@sed -e 's|^./kernel|.|' ${DESTDIR}/${DISTDIR}/kernel.premeta > \
	    ${DESTDIR}/${DISTDIR}/kernel.meta
.endif
.endif
.if ${BUILDKERNELS:[#]} > 1 && ${NO_INSTALLEXTRAKERNELS} != "yes"
.for _kernel in ${BUILDKERNELS:[2..-1]}
.if defined(NO_ROOT)
	@echo "#${MTREE_MAGIC}" > ${DESTDIR}/${DISTDIR}/kernel.${_kernel}.premeta
.endif
	${_+_}cd ${KRNLOBJDIR}/${_kernel}; \
	    ${IMAKEENV} ${IMAKE_INSTALL:S/METALOG/kernel.${_kernel}.premeta/} \
	    ${IMAKE_MTREE} PATH=${TMPPATH} ${MAKE} \
	    KERNEL=${INSTKERNNAME}.${_kernel} \
	    DESTDIR=${INSTALL_DDIR}/kernel.${_kernel} \
	    ${.TARGET:S/distributekernel/install/}
.if defined(NO_ROOT)
	@sed -e "s|^./kernel.${_kernel}|.|" \
	    ${DESTDIR}/${DISTDIR}/kernel.${_kernel}.premeta > \
	    ${DESTDIR}/${DISTDIR}/kernel.${_kernel}.meta
.endif
.endfor
.endif

packagekernel: .PHONY
.if defined(NO_ROOT)
.if !defined(NO_INSTALLKERNEL)
	cd ${DESTDIR}/${DISTDIR}/kernel; \
	    ${TAR_CMD} cvf - --exclude '*.debug' \
	    @${DESTDIR}/${DISTDIR}/kernel.meta | \
	    ${XZ_CMD} > ${PACKAGEDIR}/kernel.txz
.endif
.if ${MK_DEBUG_FILES} != "no"
	cd ${DESTDIR}/${DISTDIR}/kernel; \
	    ${TAR_CMD} cvf - --include '*/*/*.debug' \
	    @${DESTDIR}/${DISTDIR}/kernel.meta | \
	    ${XZ_CMD} > ${DESTDIR}/${DISTDIR}/kernel-dbg.txz
.endif
.if ${BUILDKERNELS:[#]} > 1 && ${NO_INSTALLEXTRAKERNELS} != "yes"
.for _kernel in ${BUILDKERNELS:[2..-1]}
	cd ${DESTDIR}/${DISTDIR}/kernel.${_kernel}; \
	    ${TAR_CMD} cvf - --exclude '*.debug' \
	    @${DESTDIR}/${DISTDIR}/kernel.${_kernel}.meta | \
	    ${XZ_CMD} > ${PACKAGEDIR}/kernel.${_kernel}.txz
.if ${MK_DEBUG_FILES} != "no"
	cd ${DESTDIR}/${DISTDIR}/kernel.${_kernel}; \
	    ${TAR_CMD} cvf - --include '*/*/*.debug' \
	    @${DESTDIR}/${DISTDIR}/kernel.${_kernel}.meta | \
	    ${XZ_CMD} > ${DESTDIR}/${DISTDIR}/kernel.${_kernel}-dbg.txz
.endif
.endfor
.endif
.else
.if !defined(NO_INSTALLKERNEL)
	cd ${DESTDIR}/${DISTDIR}/kernel; \
	    ${TAR_CMD} cvf - --exclude '*.debug' . | \
	    ${XZ_CMD} > ${PACKAGEDIR}/kernel.txz
.endif
.if ${MK_DEBUG_FILES} != "no"
	cd ${DESTDIR}/${DISTDIR}/kernel; \
	    ${TAR_CMD} cvf - --include '*/*/*.debug' $$(eval find .) | \
	    ${XZ_CMD} > ${DESTDIR}/${DISTDIR}/kernel-dbg.txz
.endif
.if ${BUILDKERNELS:[#]} > 1 && ${NO_INSTALLEXTRAKERNELS} != "yes"
.for _kernel in ${BUILDKERNELS:[2..-1]}
	cd ${DESTDIR}/${DISTDIR}/kernel.${_kernel}; \
	    ${TAR_CMD} cvf - --exclude '*.debug' . | \
	    ${XZ_CMD} > ${PACKAGEDIR}/kernel.${_kernel}.txz
.if ${MK_DEBUG_FILES} != "no"
	cd ${DESTDIR}/${DISTDIR}/kernel.${_kernel}; \
	    ${TAR_CMD} cvf - --include '*/*/*.debug' $$(eval find .) | \
	    ${XZ_CMD} > ${DESTDIR}/${DISTDIR}/kernel.${_kernel}-dbg.txz
.endif
.endfor
.endif
.endif

stagekernel: .PHONY
	${_+_}${MAKE} -C ${.CURDIR} ${.MAKEFLAGS} distributekernel

PORTSDIR?=	/usr/ports
WSTAGEDIR?=	${OBJTOP}/worldstage
KSTAGEDIR?=	${OBJTOP}/kernelstage
REPODIR?=	${OBJROOT}repo
PKG_FORMAT?=	txz
PKG_REPO_SIGNING_KEY?=	# empty
PKG_OUTPUT_DIR?=	${PKG_VERSION}

.ORDER:		stage-packages create-packages
.ORDER:		create-packages create-world-packages
.ORDER:		create-packages create-kernel-packages
.ORDER:		create-packages sign-packages

_pkgbootstrap: .PHONY
.if make(*package*) && !exists(${LOCALBASE}/sbin/pkg)
	@env ASSUME_ALWAYS_YES=YES pkg bootstrap
.endif

#
# Determine PKG_ABI from newvers.sh if not already set.
#
.if !defined(PKG_ABI) && (make(create-world-packages-jobs) || make(create-kernel-packages*) || make(real-update-packages) || make(sign-packages))
PKG_ABI=${_TYPE}:${_REVISION:S/\..*$//}:${TARGET_ARCH}
.endif
PKG_BIN_VERSION!=${PKG_CMD} --version </dev/null 2>/dev/null |\
    awk -F. '/^[0-9.]+$$/ {print $$1 * 10000 + $$2 * 100 + $$3}'
.if ${PKG_BIN_VERSION} < 11700
PKG_EXT=	${PKG_FORMAT}
.else
PKG_EXT=	pkg
.endif

.if !defined(PKG_VERSION_FROM) && make(real-update-packages)
.if defined(PKG_ABI)
.if exists(${REPODIR}/${PKG_ABI})
PKG_VERSION_FROM!=/usr/bin/readlink ${REPODIR}/${PKG_ABI}/latest
PKG_VERSION_FROM_DIR=	${REPODIR}/${PKG_ABI}/${PKG_VERSION_FROM}
.else
PKG_VERSION_FROM=
PKG_VERSION_FROM_DIR=
.endif
.endif
.endif

PKGMAKEARGS+=	PKG_VERSION=${PKG_VERSION} \
		NO_INSTALLEXTRAKERNELS=${NO_INSTALLEXTRAKERNELS}

packages: .PHONY
	${_+_}${MAKE} -C ${.CURDIR} ${PKGMAKEARGS} real-packages

update-packages: .PHONY
	${_+_}${MAKE} -C ${.CURDIR} ${PKGMAKEARGS} real-update-packages

package-pkg: .PHONY
	rm -rf /tmp/ports.${TARGET} || :
	env ${WMAKEENV:Q} SRCDIR=${.CURDIR} PORTSDIR=${PORTSDIR} REVISION=${_REVISION} \
		PKG_CMD=${PKG_CMD} PKG_VERSION=${PKG_VERSION} REPODIR=${REPODIR} \
		WSTAGEDIR=${WSTAGEDIR} \
		sh ${.CURDIR}/release/scripts/make-pkg-package.sh

real-packages:	stage-packages create-packages sign-packages .PHONY

real-update-packages: stage-packages .PHONY
	${_+_}${MAKE} -C ${.CURDIR} PKG_VERSION=${PKG_VERSION} create-packages
.if empty(PKG_VERSION_FROM_DIR)
	@echo "==> Bootstrapping repository, not checking for new packages"
.else
	@echo "==> Checking for new packages (comparing ${PKG_VERSION} to ${PKG_VERSION_FROM})"
	@for pkg in ${PKG_VERSION_FROM_DIR}/${PKG_NAME_PREFIX}-*; do \
	  pkgname=$$(pkg query -F $${pkg} '%n' | sed 's/${PKG_NAME_PREFIX}-\(.*\)/\1/') ; \
	  newpkgname=${PKG_NAME_PREFIX}-$${pkgname}-${PKG_VERSION}.${PKG_EXT} ; \
	  oldsum=$$(pkg query -F $${pkg} '%X') ; \
	  if [ ! -f ${REPODIR}/${PKG_ABI}/${PKG_VERSION}/$${newpkgname} ]; then \
	    continue; \
	  fi ; \
	  newsum=$$(pkg query -F ${REPODIR}/${PKG_ABI}/${PKG_VERSION}/$${newpkgname} '%X') ; \
	  if [ "$${oldsum}" == "$${newsum}" ]; then \
	   echo "==> Keeping old ${PKG_NAME_PREFIX}-$${pkgname}-${PKG_VERSION_FROM}.${PKG_EXT}" ; \
	   rm ${REPODIR}/${PKG_ABI}/${PKG_VERSION}/$${newpkgname} ; \
	   cp $${pkg} ${REPODIR}/${PKG_ABI}/${PKG_VERSION} ; \
	  else \
	    echo "==> New package $${newpkgname}" ; \
	  fi ; \
	done
.endif
	${_+_}@cd ${.CURDIR}; \
		${MAKE} -f Makefile.inc1 PKG_VERSION=${PKG_VERSION} sign-packages

stage-packages-world: .PHONY
	@mkdir -p ${WSTAGEDIR}
	${_+_}@cd ${.CURDIR}; \
		${MAKE} DESTDIR=${WSTAGEDIR} -DNO_ROOT stageworld

stage-packages-kernel: .PHONY
	@mkdir -p ${KSTAGEDIR}
	${_+_}@cd ${.CURDIR}; \
		${MAKE} DESTDIR=${KSTAGEDIR} -DNO_ROOT stagekernel

stage-packages: .PHONY stage-packages-world stage-packages-kernel

_repodir: .PHONY
	@mkdir -p ${REPODIR}

create-packages-world:	_pkgbootstrap _repodir .PHONY
	${_+_}@cd ${.CURDIR}; \
		${MAKE} -f Makefile.inc1 \
			DESTDIR=${WSTAGEDIR} \
			PKG_VERSION=${PKG_VERSION} create-world-packages

create-packages-kernel:	_pkgbootstrap _repodir .PHONY
	${_+_}@cd ${.CURDIR}; \
		${MAKE} -f Makefile.inc1 \
			DESTDIR=${KSTAGEDIR} \
			PKG_VERSION=${PKG_VERSION} DISTDIR=kernel \
			SOURCE_DATE_EPOCH=${SOURCE_DATE_EPOCH} \
			create-kernel-packages

create-packages: .PHONY create-packages-world create-packages-kernel

create-world-packages:	_pkgbootstrap .PHONY
	@rm -f ${WSTAGEDIR}/*.plist 2>/dev/null || :
	@cd ${WSTAGEDIR} ; \
		env -i LC_COLLATE=C sort ${WSTAGEDIR}/${DISTDIR}/METALOG | \
		awk -f ${SRCDIR}/release/scripts/mtree-to-plist.awk
	@for plist in ${WSTAGEDIR}/*.plist; do \
	  plist=$${plist##*/} ; \
	  pkgname=$${plist%.plist} ; \
	  echo "_PKGS+= $${pkgname}" ; \
	done > ${WSTAGEDIR}/packages.mk
	${_+_}@cd ${.CURDIR}; \
		${MAKE} -f Makefile.inc1 create-world-packages-jobs \
		SOURCE_DATE_EPOCH=${SOURCE_DATE_EPOCH} \
		.MAKE.JOB.PREFIX=

.if make(create-world-packages-jobs)
.include "${WSTAGEDIR}/packages.mk"
.endif

create-world-packages-jobs: .PHONY
.for pkgname in ${_PKGS}
create-world-packages-jobs: create-world-package-${pkgname}
create-world-package-${pkgname}: .PHONY
	@sh ${SRCDIR}/release/packages/generate-ucl.sh -o ${pkgname} \
		-s ${SRCDIR} -u ${WSTAGEDIR}/${pkgname}.ucl
	@awk -F\" ' \
		/^name/ { printf("===> Creating %s-", $$2); next } \
		/^version/ { print $$2; next } \
		' ${WSTAGEDIR}/${pkgname}.ucl
	@if [ "${pkgname}" == "runtime" ]; then \
		sed -i '' -e "s/%VCS_REVISION%/${VCS_REVISION}/" ${WSTAGEDIR}/${pkgname}.ucl ; \
	fi
	${PKG_CMD} -o ABI_FILE=${WSTAGEDIR}/usr/bin/uname -o ALLOW_BASE_SHLIBS=yes \
		create -f ${PKG_FORMAT} -M ${WSTAGEDIR}/${pkgname}.ucl \
		-p ${WSTAGEDIR}/${pkgname}.plist \
		-r ${WSTAGEDIR} \
		-o ${REPODIR}/${PKG_ABI}/${PKG_OUTPUT_DIR}
.endfor

_default_flavor=	-default
.if make(*package*) && exists(${KSTAGEDIR}/kernel.meta)
. if ${MK_DEBUG_FILES} != "no"
_debug=-dbg
. endif
create-kernel-packages:	.PHONY
. for flavor in "" ${_debug}
create-kernel-packages: create-kernel-packages-flavor${flavor:C,^""$,${_default_flavor},}
create-kernel-packages-flavor${flavor:C,^""$,${_default_flavor},}: _pkgbootstrap .PHONY
	@cd ${KSTAGEDIR}/${DISTDIR} ; \
	env -i LC_COLLATE=C sort ${KSTAGEDIR}/kernel.meta | \
	awk -f ${SRCDIR}/release/scripts/mtree-to-plist.awk \
		-v kernel=yes -v _kernconf=${INSTALLKERNEL} ; \
	sed -e "s/%VERSION%/${PKG_VERSION}/" \
		-e "s/%PKGNAME%/kernel-${INSTALLKERNEL:tl}${flavor}/" \
		-e "s/%KERNELDIR%/kernel/" \
		-e "s/%COMMENT%/FreeBSD ${INSTALLKERNEL} kernel ${flavor}/" \
		-e "s/%DESC%/FreeBSD ${INSTALLKERNEL} kernel ${flavor}/" \
		-e "s/ %VCS_REVISION%/${VCS_REVISION}/" \
		-e "s/%PKG_NAME_PREFIX%/${PKG_NAME_PREFIX}/" \
		-e "s/%PKG_MAINTAINER%/${PKG_MAINTAINER}/" \
		-e "s|%PKG_WWW%|${PKG_WWW}|" \
		${SRCDIR}/release/packages/kernel.ucl \
		> ${KSTAGEDIR}/${DISTDIR}/kernel.${INSTALLKERNEL}${flavor}.ucl ; \
	awk -F\" ' \
		/name/ { printf("===> Creating %s-", $$2); next } \
		/version/ {print $$2; next } ' \
		${KSTAGEDIR}/${DISTDIR}/kernel.${INSTALLKERNEL}${flavor}.ucl ; \
	${PKG_CMD} -o ABI=${PKG_ABI} -o ALLOW_BASE_SHLIBS=yes \
		create -f ${PKG_FORMAT} \
		-M ${KSTAGEDIR}/${DISTDIR}/kernel.${INSTALLKERNEL}${flavor}.ucl \
		-p ${KSTAGEDIR}/${DISTDIR}/kernel.${INSTALLKERNEL}${flavor}.plist \
		-r ${KSTAGEDIR}/${DISTDIR} \
		-o ${REPODIR}/${PKG_ABI}/${PKG_OUTPUT_DIR}
. endfor
.endif
.if ${BUILDKERNELS:[#]} > 1 && ${NO_INSTALLEXTRAKERNELS} != "yes"
. for _kernel in ${BUILDKERNELS:[2..-1]}
.  if exists(${KSTAGEDIR}/kernel.${_kernel}.meta)
.   if ${MK_DEBUG_FILES} != "no"
_debug=-dbg
.   endif
.   for flavor in "" ${_debug}
create-kernel-packages: create-kernel-packages-extra-flavor${flavor:C,^""$,${_default_flavor},}-${_kernel}
create-kernel-packages-extra-flavor${flavor:C,^""$,${_default_flavor},}-${_kernel}: _pkgbootstrap .PHONY
	@cd ${KSTAGEDIR}/kernel.${_kernel} ; \
	env -i LC_COLLATE=C sort ${KSTAGEDIR}/kernel.${_kernel}.meta | \
	awk -f ${SRCDIR}/release/scripts/mtree-to-plist.awk \
		-v kernel=yes -v _kernconf=${_kernel} ; \
	sed -e "s/%VERSION%/${PKG_VERSION}/" \
		-e "s/%PKGNAME%/kernel-${_kernel:tl}${flavor}/" \
		-e "s/%KERNELDIR%/kernel.${_kernel}/" \
		-e "s/%COMMENT%/FreeBSD ${_kernel} kernel ${flavor}/" \
		-e "s/%DESC%/FreeBSD ${_kernel} kernel ${flavor}/" \
		-e "s/ %VCS_REVISION%/${VCS_REVISION}/" \
		-e "s/%PKG_NAME_PREFIX%/${PKG_NAME_PREFIX}/" \
		-e "s/%PKG_MAINTAINER%/${PKG_MAINTAINER}/" \
		-e "s|%PKG_WWW%|${PKG_WWW}|" \
		${SRCDIR}/release/packages/kernel.ucl \
		> ${KSTAGEDIR}/kernel.${_kernel}/kernel.${_kernel}${flavor}.ucl ; \
	awk -F\" ' \
		/name/ { printf("===> Creating %s-", $$2); next } \
		/version/ {print $$2; next } ' \
		${KSTAGEDIR}/kernel.${_kernel}/kernel.${_kernel}${flavor}.ucl ; \
	${PKG_CMD} -o ABI_FILE=${WSTAGEDIR}/usr/bin/uname -o ALLOW_BASE_SHLIBS=yes \
		create -f ${PKG_FORMAT} \
		-M ${KSTAGEDIR}/kernel.${_kernel}/kernel.${_kernel}${flavor}.ucl \
		-p ${KSTAGEDIR}/kernel.${_kernel}/kernel.${_kernel}${flavor}.plist \
		-r ${KSTAGEDIR}/kernel.${_kernel} \
		-o ${REPODIR}/${PKG_ABI}/${PKG_OUTPUT_DIR}
.   endfor
.  endif
. endfor
.endif

sign-packages:	_pkgbootstrap .PHONY
	printf "version = 2;\n" > ${WSTAGEDIR}/meta
.if ${PKG_BIN_VERSION} < 11700
	printf "packing_format = \"${PKG_FORMAT}\";\n" >> ${WSTAGEDIR}/meta
.endif
	@[ -L "${REPODIR}/$$(${PKG_CMD} -o ABI_FILE=${WSTAGEDIR}/usr/bin/uname config ABI)/latest" ] && \
		unlink ${REPODIR}/$$(${PKG_CMD} -o ABI_FILE=${WSTAGEDIR}/usr/bin/uname config ABI)/latest ; \
	${PKG_CMD} -o ABI_FILE=${WSTAGEDIR}/usr/bin/uname repo \
		-m ${WSTAGEDIR}/meta \
		-o ${REPODIR}/$$(${PKG_CMD} -o ABI_FILE=${WSTAGEDIR}/usr/bin/uname config ABI)/${PKG_VERSION} \
		${REPODIR}/$$(${PKG_CMD} -o ABI_FILE=${WSTAGEDIR}/usr/bin/uname config ABI)/${PKG_VERSION} \
		${PKG_REPO_SIGNING_KEY} ; \
	cd ${REPODIR}/$$(${PKG_CMD} -o ABI_FILE=${WSTAGEDIR}/usr/bin/uname config ABI); \
	ln -s ${PKG_OUTPUT_DIR} latest

#
#
# checkworld
#
# Run test suite on installed world.
#
checkworld: .PHONY
	@if [ ! -x "${LOCALBASE}/bin/kyua" ] && [ ! -x "/usr/bin/kyua" ]; then \
		echo "You need kyua (devel/kyua) to run the test suite." | /usr/bin/fmt; \
		exit 1; \
	fi
	${_+_}PATH="$$PATH:${LOCALBASE}/bin" kyua test -k ${TESTSBASE}/Kyuafile

#
#
# doxygen
#
# Build the API documentation with doxygen
#
doxygen: .PHONY
	@if [ ! -x "${LOCALBASE}/bin/doxygen" ]; then \
		echo "You need doxygen (devel/doxygen) to generate the API documentation of the kernel." | /usr/bin/fmt; \
		exit 1; \
	fi
	${_+_}cd ${.CURDIR}/tools/kerneldoc/subsys; ${MAKE} obj all

#
# ------------------------------------------------------------------------
#
# From here onwards are utility targets used by the 'make world' and
# related targets.  If your 'world' breaks, you may like to try to fix
# the problem and manually run the following targets to attempt to
# complete the build.  Beware, this is *not* guaranteed to work, you
# need to have a pretty good grip on the current state of the system
# to attempt to manually finish it.  If in doubt, 'make world' again.
#

#
# legacy: Build compatibility shims for the next three targets. This is a
# minimal set of tools and shims necessary to compensate for older systems
# which don't have the APIs required by the targets built in bootstrap-tools,
# build-tools or cross-tools.
#
legacy: .PHONY
.if ${BOOTSTRAPPING} < ${MINIMUM_SUPPORTED_OSREL} && ${BOOTSTRAPPING} != 0
	@echo "ERROR: Source upgrades from versions prior to ${MINIMUM_SUPPORTED_REL} are not supported."; \
	false
.endif

.for _tool in \
  tools/build \
  ${LOCAL_LEGACY_DIRS}
	${_+_}@${ECHODIR} "===> ${_tool} (obj,includes,all,install)"; \
	    cd ${.CURDIR}/${_tool}; \
	    if [ -z "${NO_OBJWALK}" ]; then ${MAKE} DIRPRFX=${_tool}/ obj; fi; \
	    ${MAKE} DIRPRFX=${_tool}/ DESTDIR=${WORLDTMP}/legacy includes; \
	    ${MAKE} DIRPRFX=${_tool}/ MK_INCLUDES=no all; \
	    ${MAKE} DIRPRFX=${_tool}/ MK_INCLUDES=no \
	        DESTDIR=${WORLDTMP}/legacy install
.endfor

#
# bootstrap-tools: Build tools needed for compatibility. These are binaries that
# are built to build other binaries in the system. However, the focus of these
# binaries is usually quite narrow. Bootstrap tools use the host's compiler and
# libraries, augmented by -legacy, in addition to the libraries built during
# bootstrap-tools.
#
_bt=		_bootstrap-tools

# We want to run the build with only ${WORLDTMP} in $PATH to ensure we don't
# accidentally run tools that are incompatible but happen to be in $PATH.
# This is especially important when building on Linux/MacOS where many of the
# programs used during the build accept different flags or generate different
# output. On those platforms we only symlink the tools known to be compatible
# (e.g. basic utilities such as mkdir) into ${WORLDTMP} and build all others
# from the FreeBSD sources during the bootstrap-tools stage.
# We want to build without the user's $PATH starting in the bootstrap-tools
# phase so the tools used in that phase (ln, cp, etc) must have already been
# linked to $WORLDTMP. The tools are listed in the _host_tools_to_symlink
# variable in tools/build/Makefile and are linked during the legacy phase.
# Since they could be Linux or MacOS binaries, too we must only use flags that
# are portable across operating systems.

# If BOOTSTRAP_ALL_TOOLS is set we will build all the required tools from the
# current source tree. Otherwise we create a symlink to the version found in
# $PATH during the bootstrap-tools stage.
# When building on non-FreeBSD systems we can't assume that the host binaries
# accept compatible flags or produce compatible output. Therefore we force
# BOOTSTRAP_ALL_TOOLS and just build the FreeBSD version of the binary.
.if defined(CROSSBUILD_HOST)
BOOTSTRAP_ALL_TOOLS:=	1
.endif
.if defined(BOOTSTRAP_ALL_TOOLS)
# BOOTSTRAPPING will be set on the command line so we can't override it here.
# Instead set BOOTSTRAPPING_OSRELDATE so that the value 0 is set ${BSARGS}
BOOTSTRAPPING_OSRELDATE:=	0
.endif

# libnv and libsbuf are requirements for config(8), which is an unconditional
# bootstrap-tool.
_config=usr.sbin/config lib/libnv lib/libsbuf
${_bt}-usr.sbin/config: ${_bt}-lib/libnv ${_bt}-lib/libsbuf

.if ${MK_GAMES} != "no"
_strfile=	usr.bin/fortune/strfile
.endif

# vtfontcvt is used to build font files for loader and to generate
# C source for loader built in font (8x16.c).
_vtfontcvt=	usr.bin/vtfontcvt

# If we are not building the bootstrap because BOOTSTRAPPING is sufficient
# we symlink the host version to $WORLDTMP instead. By doing this we can also
# detect when a bootstrap tool is being used without the required MK_FOO.
# If you add a new bootstrap tool where we could also use the host version,
# please ensure that you also add a .else case where you add the tool to the
# _bootstrap_tools_links variable.
.if ${BOOTSTRAPPING} < 1000033
# Note: lex needs m4 to build but m4 also depends on lex (which needs m4 to
# generate any files). To fix this cyclic dependency we can build a bootstrap
# version of m4 (with pre-generated files) then use that to build the real m4.
# We can't simply use the host m4 since e.g. the macOS version does not accept
# the flags that are passed by lex.
# For lex we also use the pre-gerated files since we would otherwise need to
# build awk and sed first (which need lex to build)
# TODO: add a _bootstrap_lex and then build the real lex afterwards
_lex=		usr.bin/lex
_m4=		tools/build/bootstrap-m4 usr.bin/m4
${_bt}-tools/build/bootstrap-m4: ${_bt}-usr.bin/lex ${_bt}-lib/libopenbsd ${_bt}-usr.bin/yacc
${_bt}-usr.bin/m4: ${_bt}-lib/libopenbsd ${_bt}-usr.bin/yacc ${_bt}-usr.bin/lex ${_bt}-tools/build/bootstrap-m4
_bt_m4_depend=${_bt}-usr.bin/m4
_bt_lex_depend=${_bt}-usr.bin/lex ${_bt_m4_depend}
.else
_bootstrap_tools_links+=m4 lex
.endif

# ELF Tool Chain libraries are needed for ELF tools and dtrace tools.
# r296685 fix cross-endian objcopy
# r310724 fixed PR 215350, a crash in libdwarf with objects built by GCC 6.2.
# r334881 added libdwarf constants used by ctfconvert.
# r338478 fixed a crash in objcopy for mips64el objects
# r339083 libelf: correct mips64el test to use ELF header
# r348347 Add missing powerpc64 relocation support to libdwarf
.if ${BOOTSTRAPPING} < 1300030
_elftoolchain_libs= lib/libelf lib/libdwarf lib/libzstd
${_bt}-lib/libelf: ${_bt_m4_depend}
${_bt}-lib/libdwarf: ${_bt_m4_depend}
.endif

# flua is required to regenerate syscall files.  It first appeared during the
# 13.0-CURRENT cycle, thus needs to be built on -older releases and stable
# branches.
.if ${BOOTSTRAPPING} < 1300059
${_bt}-libexec/flua: ${_bt}-lib/liblua ${_bt}-lib/libucl
_flua= lib/liblua lib/libucl libexec/flua
.endif

# r245440 mtree -N support added
# r313404 requires sha384.h for libnetbsd, added to libmd in r292782
.if ${BOOTSTRAPPING} < 1100093
_nmtree=	lib/libmd \
		lib/libnetbsd \
		usr.sbin/nmtree

${_bt}-lib/libnetbsd: ${_bt}-lib/libmd
${_bt}-usr.sbin/nmtree: ${_bt}-lib/libnetbsd
.else
_bootstrap_tools_links+=mtree
.endif

# r246097: log addition login.conf.db, passwd, pwd.db, and spwd.db with cat -l
.if ${BOOTSTRAPPING} < 1000027
_cat=		bin/cat
.else
_bootstrap_tools_links+=cat
.endif

# r277259 crunchide: Correct 64-bit section header offset
# r281674 crunchide: always include both 32- and 64-bit ELF support
.if ${BOOTSTRAPPING} < 1100078
_crunchide=	usr.sbin/crunch/crunchide
.else
_bootstrap_tools_links+=crunchide
.endif

# 1300115: Higher WARNS fixes
.if ${BOOTSTRAPPING} < 1202502 || \
	(${BOOTSTRAPPING} > 1300000 && ${BOOTSTRAPPING} < 1300131)
_crunchgen=	usr.sbin/crunch/crunchgen
.else
_bootstrap_tools_links+=crunchgen
.endif

# 1300102: VHDX support
.if ${BOOTSTRAPPING} < 1201520 || \
	(${BOOTSTRAPPING} > 1300000 && ${BOOTSTRAPPING} < 1300102)
_mkimg=	usr.bin/mkimg
.else
_bootstrap_tools_links+=mkimg
.endif

_yacc=		usr.bin/yacc

.if ${MK_BSNMP} != "no"
_gensnmptree=	usr.sbin/bsnmpd/gensnmptree
.endif


# We need to build tblgen when we're building clang or lld, either as
# bootstrap tools, or as the part of the normal build.
# llvm-tblgen is also needed for various llvm binutils (e.g. objcopy).
.if ${MK_CLANG_BOOTSTRAP} != "no" || ${MK_CLANG} != "no" || \
    ${MK_LLD_BOOTSTRAP} != "no" || ${MK_LLD} != "no" || \
    ${MK_LLDB} != "no" || ${MK_LLVM_BINUTILS} != "no"
_clang_tblgen= \
	lib/clang/libllvmminimal \
	usr.bin/clang/llvm-tblgen
.if ${MK_CLANG_BOOTSTRAP} != "no" || ${MK_CLANG} != "no" || \
    ${MK_LLDB} != "no"
_clang_tblgen+=	usr.bin/clang/clang-tblgen
.endif
.if ${MK_LLDB} != "no"
_clang_tblgen+=	usr.bin/clang/lldb-tblgen
.endif
${_bt}-usr.bin/clang/clang-tblgen: ${_bt}-lib/clang/libllvmminimal
${_bt}-usr.bin/clang/llvm-tblgen: ${_bt}-lib/clang/libllvmminimal
${_bt}-usr.bin/clang/lldb-tblgen: ${_bt}-lib/clang/libllvmminimal
.endif

# C.UTF-8 is always built in share/ctypes and we need localedef for that.
_localedef=	usr.bin/localedef
${_bt}-usr.bin/localedef: ${_bt}-usr.bin/yacc ${_bt_lex_depend}

.if ${MK_ICONV} != "no"
_mkesdb=	usr.bin/mkesdb
_mkcsmapper=	usr.bin/mkcsmapper
${_bt}-usr.bin/mkesdb: ${_bt}-usr.bin/yacc ${_bt_lex_depend}
${_bt}-usr.bin/mkcsmapper: ${_bt}-usr.bin/yacc ${_bt_lex_depend}
.endif

.if ${MK_KERBEROS} != "no"
_kerberos5_bootstrap_tools= \
	kerberos5/tools/make-roken \
	kerberos5/lib/libroken \
	kerberos5/lib/libvers \
	kerberos5/tools/asn1_compile \
	kerberos5/tools/slc \
	usr.bin/compile_et

.ORDER: ${_kerberos5_bootstrap_tools:C/^/${_bt}-/g}
.for _tool in ${_kerberos5_bootstrap_tools}
${_bt}-${_tool}: ${_bt}-usr.bin/yacc ${_bt_lex_depend}
.endfor
.endif

${_bt}-usr.bin/mandoc: ${_bt}-lib/libopenbsd

# The tools listed in _basic_bootstrap_tools will generally not be
# bootstrapped unless BOOTSTRAP_ALL_TOOL is set. However, when building on a
# Linux or MacOS host the host versions are incompatible so we need to build
# them from the source tree. Usually the link name will be the same as the subdir,
# but some directories such as grep or test install multiple binaries. In that
# case we use the _basic_bootstrap_tools_multilink variable which is a list of
# subdirectory and comma-separated list of files.
_basic_bootstrap_tools_multilink=usr.bin/grep grep,egrep,fgrep
_basic_bootstrap_tools_multilink+=bin/test test,[
# bootstrap tools needed by buildworld:
_basic_bootstrap_tools=usr.bin/cut bin/expr usr.bin/gencat usr.bin/join \
    usr.bin/mktemp bin/realpath bin/rmdir usr.bin/sed usr.bin/sort \
    usr.bin/truncate usr.bin/tsort
# Some build scripts use nawk instead of awk (this happens at least in
# cddl/contrib/opensolaris/lib/libdtrace/common/mknames.sh) so we need both awk
# and nawk in ${WORLDTMP}/legacy/bin.
_basic_bootstrap_tools_multilink+=usr.bin/awk awk,nawk
# file2c is required for building usr.sbin/config:
_basic_bootstrap_tools+=usr.bin/file2c
# uuencode/uudecode required for share/tabset
_basic_bootstrap_tools+=usr.bin/uuencode usr.bin/uudecode
# xargs is required by mkioctls
_basic_bootstrap_tools+=usr.bin/xargs
# cap_mkdb is required for share/termcap:
_basic_bootstrap_tools+=usr.bin/cap_mkdb
# services_mkdb/pwd_mkdb are required for installworld:
_basic_bootstrap_tools+=usr.sbin/services_mkdb usr.sbin/pwd_mkdb
# ldd is required for installcheck (TODO: just always use /usr/bin/ldd instead?)
.if !defined(CROSSBUILD_HOST)
# ldd is only needed for updating the running system so we don't need to
# bootstrap ldd on non-FreeBSD systems
_basic_bootstrap_tools+=usr.bin/ldd
.endif
# sysctl/chflags are required for installkernel:
.if !defined(CROSSBUILD_HOST)
_basic_bootstrap_tools+=bin/chflags
# Note: sysctl does not bootstrap on FreeBSD < 13 anymore, but that doesn't
# matter since we don't need any of the new features for the build.
_bootstrap_tools_links+=sysctl
.else
# When building on non-FreeBSD, install a fake chflags instead since the
# version from the source tree cannot work. We also don't need sysctl since we
# are install with -DNO_ROOT.
_other_bootstrap_tools+=tools/build/cross-build/fake_chflags
.endif
# mkfifo is used by sys/conf/newvers.sh
_basic_bootstrap_tools+=usr.bin/mkfifo
# jot is needed for the mkimg tests
_basic_bootstrap_tools+=usr.bin/jot

.if ${MK_BOOT} != "no"
# md5 is used by boot/beri (and possibly others)
_basic_bootstrap_tools+=sbin/md5
.endif

.if ${MK_ZONEINFO} != "no"
_basic_bootstrap_tools+=usr.sbin/zic usr.sbin/tzsetup
.endif

.if defined(BOOTSTRAP_ALL_TOOLS)
_other_bootstrap_tools+=${_basic_bootstrap_tools}
.for _subdir _links in ${_basic_bootstrap_tools_multilink}
_other_bootstrap_tools+=${_subdir}
.endfor
${_bt}-usr.bin/awk: ${_bt_lex_depend} ${_bt}-usr.bin/yacc
${_bt}-bin/expr: ${_bt_lex_depend} ${_bt}-usr.bin/yacc
# If we are bootstrapping file2c, we have to build it before config:
${_bt}-usr.sbin/config: ${_bt}-usr.bin/file2c ${_bt_lex_depend}
# Note: no symlink to make/bmake in the !BOOTSTRAP_ALL_TOOLS case here since
# the links to make/bmake make links will have already have been created in the
# `make legacy` step. Not adding a link to make is important on non-FreeBSD
# since "make" will usually point to GNU make there.
_other_bootstrap_tools+=usr.bin/bmake

# Avoid dependency on host bz2 headers:
_other_bootstrap_tools+=lib/libbz2
${_bt}-usr.bin/grep: ${_bt}-lib/libbz2

# libdwarf depends on libz
_other_bootstrap_tools+=lib/libz
${_bt}-lib/libdwarf: ${_bt}-lib/libz

# libroken depends on libcrypt
_other_bootstrap_tools+=lib/libcrypt
${_bt}-lib/libroken: ${_bt}-lib/libcrypt
.else
# All tools in _basic_bootstrap_tools have the same name as the subdirectory
# so we can use :T to get the name of the symlinks that we need to create.
_bootstrap_tools_links+=${_basic_bootstrap_tools:T}
.for _subdir _links in ${_basic_bootstrap_tools_multilink}
_bootstrap_tools_links+=${_links:S/,/ /g}
.endfor
.endif	# defined(BOOTSTRAP_ALL_TOOLS)

# Link the tools that we need for building but don't need to bootstrap because
# the host version is known to be compatible into ${WORLDTMP}/legacy
# We do this before building any of the bootstrap tools in case they depend on
# the presence of any of the links (e.g. as m4/lex/awk)
${_bt}-links: .PHONY

.for _tool in ${_bootstrap_tools_links}
${_bt}-link-${_tool}: .PHONY
	@rm -f "${WORLDTMP}/legacy/bin/${_tool}"; \
	source_path=`which ${_tool}`; \
	if [ ! -e "$${source_path}" ] ; then \
		echo "Cannot find host tool '${_tool}'"; false; \
	fi; \
	cp -pf "$${source_path}" "${WORLDTMP}/legacy/bin/${_tool}"
${_bt}-links: ${_bt}-link-${_tool}
.endfor

bootstrap-tools: ${_bt}-links .PHONY

#	Please document (add comment) why something is in 'bootstrap-tools'.
#	Try to bound the building of the bootstrap-tool to just the
#	FreeBSD versions that need the tool built at this stage of the build.
.for _tool in \
    ${_clang_tblgen} \
    ${_kerberos5_bootstrap_tools} \
    ${_strfile} \
    usr.bin/dtc \
    ${_cat} \
    ${_kbdcontrol} \
    ${_elftoolchain_libs} \
    lib/libopenbsd \
    usr.bin/mandoc \
    usr.bin/rpcgen \
    ${_yacc} \
    ${_m4} \
    ${_lex} \
    ${_other_bootstrap_tools} \
    usr.bin/xinstall \
    ${_gensnmptree} \
    ${_config} \
    ${_flua} \
    ${_crunchide} \
    ${_crunchgen} \
    ${_mkimg} \
    ${_nmtree} \
    ${_vtfontcvt} \
    ${_localedef} \
    ${_mkcsmapper} \
    ${_mkesdb} \
    ${LOCAL_BSTOOL_DIRS}
${_bt}-${_tool}: ${_bt}-links .PHONY .MAKE
	${_+_}@${ECHODIR} "===> ${_tool} (obj,all,install)"; \
		cd ${.CURDIR}/${_tool}; \
		if [ -z "${NO_OBJWALK}" ]; then ${MAKE} DIRPRFX=${_tool}/ obj; fi; \
		if [ "${_tool}" = "usr.bin/lex" ]; then \
			${MAKE} DIRPRFX=${_tool}/ bootstrap; \
		fi; \
		${MAKE} DIRPRFX=${_tool}/ all; \
		${MAKE} DIRPRFX=${_tool}/ DESTDIR=${WORLDTMP}/legacy install

bootstrap-tools: ${_bt}-${_tool}
.endfor
.if target(${_bt}-lib/libmd)
# If we are bootstrapping libmd (e.g. when building on macOS/Linux) add the
# necessary dependencies:
${_bt}-usr.bin/sort: ${_bt}-lib/libmd
${_bt}-usr.bin/xinstall: ${_bt}-lib/libmd
${_bt}-sbin/md5: ${_bt}-lib/libmd
.endif


.if target(${_bt}-bin/sh)
${_bt}-bin/sh: ${_bt}-usr.bin/mktemp ${_bt}-usr.bin/awk ${_bt}-usr.bin/sed ${_bt}-usr.bin/grep
.endif

#
# build-tools: Build special purpose build tools
#
.if !defined(NO_SHARE) && ${MK_SYSCONS} != "no"
_share=	share/syscons/scrnmaps
.endif

.if ${MK_RESCUE} != "no"
# rescue includes programs that have build-tools targets
_rescue=rescue/rescue
.endif

.if ${MK_TCSH} != "no"
_tcsh=bin/csh
.endif
.if ${MK_FILE} != "no"
_libmagic=lib/libmagic
.endif

.if ${MK_PMC} != "no"
_jevents=lib/libpmc/pmu-events
.endif

.if ${MK_CHERIBSDBOX} != "no"
_cheribsdbox=tools/cheribsdbox
.endif

# kernel-toolchain skips _cleanobj, so handle cleaning up previous
# build-tools directories if needed.
.if ${MK_CLEAN} == "yes" && make(kernel-toolchain)
_bt_clean=	${CLEANDIR}
.endif

.for _tool in \
    ${_tcsh} \
    bin/sh \
    libexec/atf/sh_static \
    ${_cheribsdbox} \
    ${LOCAL_TOOL_DIRS} \
    ${_jevents} \
    lib/ncurses/tinfo \
    ${_rescue} \
    ${_share} \
    usr.bin/awk \
    ${_libmagic} \
    usr.bin/vi/catalog
build-tools_${_tool}: .PHONY
	${_+_}@${ECHODIR} "===> ${_tool} (${_bt_clean:D${_bt_clean},}obj,build-tools)"; \
		cd ${.CURDIR}/${_tool}; \
		if [ -n "${_bt_clean}" ]; then ${MAKE} DIRPRFX=${_tool}/ ${_bt_clean}; fi; \
		if [ -z "${NO_OBJWALK}" ]; then ${MAKE} DIRPRFX=${_tool}/ obj; fi; \
		${MAKE} DIRPRFX=${_tool}/ build-tools
build-tools: build-tools_${_tool}
.endfor

#
# kernel-tools: Build kernel-building tools
#
kernel-tools: .PHONY
	mkdir -p ${WORLDTMP}/usr
	${WORLDTMP_MTREE} -f ${.CURDIR}/etc/mtree/BSD.usr.dist \
	    -p ${WORLDTMP}/usr >/dev/null

#
# cross-tools: All the tools needed to build the rest of the system after
# we get done with the earlier stages. It is the last set of tools needed
# to begin building the target binaries.
#
.if ${TARGET_ARCH} != ${MACHINE_ARCH} || ${BUILD_WITH_STRICT_TMPPATH} != 0
.if ${TARGET_ARCH} == "amd64" || ${TARGET_ARCH} == "i386"
_btxld=		usr.sbin/btxld
.endif
.endif

# Rebuild ctfconvert and ctfmerge to avoid difficult-to-diagnose failures
# resulting from missing bug fixes or ELF Toolchain updates.
.if ${MK_CDDL} != "no"
_dtrace_tools= cddl/lib/libctf cddl/lib/libspl cddl/usr.bin/ctfconvert \
    cddl/usr.bin/ctfmerge
.endif

# If we're given an XAS, don't build binutils.
.if ${XAS:M/*} == ""
.if ${MK_ELFTOOLCHAIN_BOOTSTRAP} != "no"
_elftctools=	lib/libelftc \
		lib/libpe \
		usr.bin/elfctl \
		usr.bin/elfdump \
		usr.bin/objcopy \
		usr.bin/nm \
		usr.bin/size \
		usr.bin/strings
# These are not required by the build, but can be useful for developers who
# cross-build on a FreeBSD 10 host:
_elftctools+=	usr.bin/addr2line
.endif
.elif ${TARGET_ARCH} != ${MACHINE_ARCH} && ${MK_ELFTOOLCHAIN_BOOTSTRAP} != "no"
# If cross-building with an external binutils we still need to build strip for
# the target (for at least crunchide).
_elftctools=	lib/libelftc \
		lib/libpe \
		usr.bin/elfctl \
		usr.bin/elfdump \
		usr.bin/objcopy
.endif

.if ${MK_CLANG_BOOTSTRAP} != "no"
_clang=		usr.bin/clang
.endif
.if ${MK_LLD_BOOTSTRAP} != "no"
_lld=		usr.bin/clang/lld
.endif
.if ${MK_CLANG_BOOTSTRAP} != "no" || ${MK_LLD_BOOTSTRAP} != "no"
_clang_libs=	lib/clang
.endif
.if ${MK_USB} != "no"
_usb_tools=	stand/usb/tools
.endif

.if ${MK_ELFTOOLCHAIN_BOOTSTRAP} != "no" && (${BUILD_WITH_STRICT_TMPPATH} != 0 || defined(BOOTSTRAP_ALL_TOOLS))
_ar=usr.bin/ar
.endif

cross-tools: .MAKE .PHONY
.for _tool in \
    ${LOCAL_XTOOL_DIRS} \
    ${_ar} \
    ${_clang_libs} \
    ${_clang} \
    ${_lld} \
    ${_elftctools} \
    ${_dtrace_tools} \
    ${_btxld} \
    ${_usb_tools}
	${_+_}@${ECHODIR} "===> ${_tool} (obj,all,install)"; \
		cd ${.CURDIR}/${_tool}; \
		if [ -z "${NO_OBJWALK}" ]; then ${MAKE} DIRPRFX=${_tool}/ obj; fi; \
		${MAKE} DIRPRFX=${_tool}/ all; \
		${MAKE} DIRPRFX=${_tool}/ DESTDIR=${WORLDTMP} install
.endfor

#
# native-xtools is the current target for qemu-user cross builds of ports
# via poudriere and the imgact_binmisc kernel module.
# This target merely builds a toolchan/sysroot, then builds the tools it wants
# with the options it wants in a special MAKEOBJDIRPREFIX, using the toolchain
# already built.  It then installs the static tools to NXBDESTDIR for Poudriere
# to pickup.
#
NXBOBJROOT=	${OBJROOT}${MACHINE}.${MACHINE_ARCH}/nxb/
NXBOBJTOP=	${NXBOBJROOT}${NXB_TARGET}.${NXB_TARGET_ARCH}
NXTP?=		/nxb-bin
.if ${NXTP:N/*}
.error NXTP variable should be an absolute path
.endif
NXBDESTDIR?=	${DESTDIR}${NXTP}

# This is the list of tools to be built/installed as static and where
# appropriate to build for the given TARGET.TARGET_ARCH.
NXBDIRS+= \
    bin/cat \
    bin/chmod \
    bin/cp \
    ${_tcsh} \
    bin/echo \
    bin/expr \
    bin/hostname \
    bin/ln \
    bin/ls \
    bin/mkdir \
    bin/mv \
    bin/ps \
    bin/realpath \
    bin/rm \
    bin/rmdir \
    bin/sh \
    bin/sleep \
    sbin/md5 \
    sbin/sysctl \
    usr.bin/addr2line \
    usr.bin/ar \
    usr.bin/awk \
    usr.bin/basename \
    usr.bin/bmake \
    usr.bin/bzip2 \
    usr.bin/cmp \
    usr.bin/diff \
    usr.bin/dirname \
    usr.bin/objcopy \
    usr.bin/env \
    usr.bin/fetch \
    usr.bin/find \
    usr.bin/grep \
    usr.bin/gzip \
    usr.bin/head \
    usr.bin/id \
    usr.bin/lex \
    usr.bin/limits \
    usr.bin/mandoc \
    usr.bin/mktemp \
    usr.bin/mt \
    usr.bin/nm \
    usr.bin/patch \
    usr.bin/readelf \
    usr.bin/sed \
    usr.bin/size \
    usr.bin/sort \
    usr.bin/strings \
    usr.bin/tar \
    usr.bin/touch \
    usr.bin/tr \
    usr.bin/true \
    usr.bin/uniq \
    usr.bin/unzip \
    usr.bin/wc \
    usr.bin/xargs \
    usr.bin/xinstall \
    usr.bin/xz \
    usr.bin/yacc \
    usr.sbin/chown

SUBDIR_DEPEND_usr.bin/clang=	lib/clang
.if ${MK_CLANG} != "no"
NXBDIRS+=	lib/clang
NXBDIRS+=	usr.bin/clang
.endif
# XXX: native-xtools passes along ${NXBDIRS} in SUBDIR_OVERRIDE that needs
# to be evaluated after NXBDIRS is set.
.if make(install) && !empty(SUBDIR_OVERRIDE)
SUBDIR=	${SUBDIR_OVERRIDE}
.endif

NXBMAKEARGS+= \
	OBJTOP=${NXBOBJTOP:Q} \
	OBJROOT=${NXBOBJROOT:Q} \
	-DNO_SHARED \
	-DNO_CPU_CFLAGS \
	-DNO_PIC \
	MK_CASPER=no \
	MK_CLANG_EXTRAS=no \
	MK_CLANG_FORMAT=no \
	MK_CLANG_FULL=no \
	MK_CTF=no \
	MK_DEBUG_FILES=no \
	MK_HTML=no \
	MK_LLDB=no \
	MK_MAN=no \
	MK_MAN_UTILS=yes \
	MK_OFED=no \
	MK_OPENSSH=no \
	MK_PROFILE=no \
	MK_RETPOLINE=no \
	MK_SENDMAIL=no \
	MK_SSP=no \
	MK_TESTS=no \
	MK_WERROR=no \
	MK_ZFS=no

NXBMAKEENV+= \
	MAKEOBJDIRPREFIX=

# This should match all of the knobs in lib/Makefile that it takes to avoid
# descending into lib/clang!
NXBTNOTOOLS=	MK_CLANG=no MK_LLD=no MK_LLDB=no MK_LLVM_BINUTILS=no

.if make(native-xtools*) && \
    (!defined(NXB_TARGET) || !defined(NXB_TARGET_ARCH))
.error Missing NXB_TARGET / NXB_TARGET_ARCH
.endif
# For 'toolchain' we want to produce native binaries that themselves generate
# native binaries.
NXBTMAKE=	${NXBMAKEENV} ${MAKE} ${NXBMAKEARGS:N-DNO_PIC:N-DNO_SHARED} \
		TARGET=${MACHINE} TARGET_ARCH=${MACHINE_ARCH}
# For 'everything' we want to produce native binaries (hence -target to
# be MACHINE) that themselves generate TARGET.TARGET_ARCH binaries.
# TARGET/TARGET_ARCH are still passed along from user.
#
# Use the toolchain we create as an external toolchain.
.if ${USING_SYSTEM_COMPILER} == "yes" || ${XCC:N${CCACHE_BIN}:M/*}
NXBMAKE+=	XCC="${XCC}" \
		XCXX="${XCXX}" \
		XCPP="${XCPP}"
.else
NXBMAKE+=	XCC="${NXBOBJTOP}/tmp/usr/bin/cc" \
		XCXX="${NXBOBJTOP}/tmp/usr/bin/c++" \
		XCPP="${NXBOBJTOP}/tmp/usr/bin/cpp"
.endif
NXBMAKE+=	${NXBMAKEENV} ${MAKE} -f Makefile.inc1 ${NXBMAKEARGS} \
		MACHINE=${MACHINE} MACHINE_ARCH=${MACHINE_ARCH} \
		TARGET=${NXB_TARGET} TARGET_ARCH=${NXB_TARGET_ARCH} \
		TARGET_TRIPLE=${MACHINE_TRIPLE:Q}
# NXBDIRS is improperly based on MACHINE rather than NXB_TARGET.  Need to
# invoke a sub-make to reevaluate MK_CLANG, etc, for NXBDIRS.
NXBMAKE+=	SUBDIR_OVERRIDE='$${NXBDIRS:M*}'
# Need to avoid the -isystem logic when using clang as an external toolchain
# even if the TARGET being built for wants GCC.
NXBMAKE+=	WANT_COMPILER_TYPE='$${X_COMPILER_TYPE}'
native-xtools: .PHONY
	${_+_}cd ${.CURDIR}; ${NXBTMAKE} _cleanobj
	# Build the bootstrap/host/cross tools that produce native binaries
	${_+_}cd ${.CURDIR}; ${NXBTMAKE} kernel-toolchain
	# Populate includes/libraries sysroot that produce native binaries.
	# This is split out from 'toolchain' above mostly so that target LLVM
	# libraries have a proper LLVM_DEFAULT_TARGET_TRIPLE without
	# polluting the cross-compiler build.  The LLVM libs are skipped
	# here to avoid the problem but are kept in 'toolchain' so that
	# needed build tools are built.
	${_+_}cd ${.CURDIR}; ${NXBTMAKE} _includes ${NXBTNOTOOLS}
	${_+_}cd ${.CURDIR}; ${NXBTMAKE} _libraries ${NXBTNOTOOLS}
.if !defined(NO_OBJWALK)
	${_+_}cd ${.CURDIR}; ${NXBMAKE} _obj
.endif
	${_+_}cd ${.CURDIR}; ${NXBMAKE} everything
	@echo ">> native-xtools done.  Use 'make native-xtools-install' to install to a given DESTDIR"

native-xtools-install: .PHONY
	mkdir -p ${NXBDESTDIR}/bin ${NXBDESTDIR}/sbin ${NXBDESTDIR}/usr
	${DESTDIR_MTREE} -f ${.CURDIR}/etc/mtree/BSD.usr.dist \
	    -p ${NXBDESTDIR}/usr >/dev/null
	${DESTDIR_MTREE} -f ${.CURDIR}/etc/mtree/BSD.include.dist \
	    -p ${NXBDESTDIR}/usr/include >/dev/null
	${_+_}cd ${.CURDIR}; ${NXBMAKE} \
	    DESTDIR=${NXBDESTDIR} \
	    -DNO_ROOT \
	    install

#
# hierarchy - ensure that all the needed directories are present
#
hierarchy hier: .MAKE .PHONY
	${_+_}cd ${.CURDIR}/etc; ${HMAKE} distrib-dirs

#
# libraries - build all libraries, and install them under ${DESTDIR}.
#
# The list of libraries with dependents (${_prebuild_libs}) and their
# interdependencies (__L) are built automatically by the
# ${.CURDIR}/tools/make_libdeps.sh script.
#
libraries: .MAKE .PHONY
	${_+_}cd ${.CURDIR}; \
	    ${MAKE} -f Makefile.inc1 _prereq_libs; \
	    ${MAKE} -f Makefile.inc1 _startup_libs; \
	    ${MAKE} -f Makefile.inc1 _prebuild_libs; \
	    ${MAKE} -f Makefile.inc1 _generic_libs

#
# static libgcc.a prerequisite for shared libc
#
_prereq_libs= lib/libcompiler_rt
.if ${MK_SSP} != "no" && !${MACHINE_ABI:Mpurecap}
_prereq_libs+= lib/libssp_nonshared
.endif
.if ${MK_ASAN} != "no"
_prereq_libs+=	lib/libclang_rt/asan
_prereq_libs+=	lib/libclang_rt/asan-preinit
_prereq_libs+=	lib/libclang_rt/asan_cxx
.endif
.if ${MK_UBSAN} != "no"
_prereq_libs+=	lib/libclang_rt/ubsan_minimal
_prereq_libs+=	lib/libclang_rt/ubsan_standalone
_prereq_libs+=	lib/libclang_rt/ubsan_standalone_cxx
.endif

# These dependencies are not automatically generated:
#
# lib/csu and lib/libc must be built before
# all shared libraries for ELF.
#
_startup_libs=	lib/csu
_startup_libs+=	lib/libc
_startup_libs+=	lib/libc_nonshared
.if ${MK_CXX} != "no"
_startup_libs+=	lib/libcxxrt
.endif

_prereq_libs+=	lib/libgcc_eh lib/libgcc_s
_startup_libs+=	lib/libgcc_eh lib/libgcc_s

lib/libgcc_s__L: lib/libc__L
lib/libgcc_s__L: lib/libc_nonshared__L
.if ${MK_CXX} != "no"
lib/libcxxrt__L: lib/libgcc_s__L
.endif

_prebuild_libs=	${_kerberos5_lib_libasn1} \
		${_kerberos5_lib_libhdb} \
		${_kerberos5_lib_libheimbase} \
		${_kerberos5_lib_libheimntlm} \
		${_libsqlite3} \
		${_kerberos5_lib_libheimipcc} \
		${_kerberos5_lib_libhx509} ${_kerberos5_lib_libkrb5} \
		${_kerberos5_lib_libroken} \
		${_kerberos5_lib_libwind} \
		lib/libbz2 ${_libcom_err} lib/libcrypt \
		lib/libelf lib/libexpat \
		lib/libfigpar \
		${_lib_libgssapi} \
		lib/libjail \
		lib/libkiconv lib/libkvm lib/liblzma lib/libmd lib/libnv \
		lib/libzstd \
		${_lib_casper} \
		lib/ncurses/tinfo \
		lib/ncurses/ncurses \
		lib/ncurses/form \
		lib/libopie lib/libpam/libpam lib/libthr \
		${_lib_libradius} lib/libsbuf lib/libtacplus \
		lib/libgeom \
		${_cddl_lib_libumem} ${_cddl_lib_libnvpair} \
		${_cddl_lib_libuutil} \
		${_cddl_lib_libavl} \
		${_cddl_lib_libicp} \
		${_cddl_lib_libicp_rescue} \
		${_cddl_lib_libspl} \
		${_cddl_lib_libtpool} \
		${_cddl_lib_libzfs_core} ${_cddl_lib_libzfs} \
		${_cddl_lib_libzutil} \
		${_cddl_lib_libctf} ${_cddl_lib_libzfsbootenv} \
		lib/libufs \
		lib/libutil lib/libpjdlog ${_lib_libypclnt} lib/libz lib/msun \
		${_secure_lib_libcrypto} ${_secure_lib_libssl} \
		${_lib_libldns} ${_secure_lib_libssh}

.if ${MK_DIALOG} != "no"
_prebuild_libs+= gnu/lib/libdialog
gnu/lib/libdialog__L: lib/msun__L lib/ncurses/tinfo__L lib/ncurses/ncurses__L
.endif

.if ${MK_GOOGLETEST} != "no"
_prebuild_libs+= lib/libregex
.endif

.if ${MK_CXX} != "no"
_prebuild_libs+= lib/libc++
.endif

lib/libgeom__L: lib/libexpat__L lib/libsbuf__L
lib/libkvm__L: lib/libelf__L

.if ${MK_RADIUS_SUPPORT} != "no"
_lib_libradius=	lib/libradius
.endif

lib/ncurses/ncurses__L:	lib/ncurses/tinfo__L
lib/ncurses/form__L: lib/ncurses/ncurses__L

.if ${MK_OFED} != "no"
_prebuild_libs+= \
	lib/ofed/libibverbs \
	lib/ofed/libibmad \
	lib/ofed/libibumad \
	lib/ofed/complib \
	lib/ofed/libmlx5

lib/ofed/libibmad__L:	lib/ofed/libibumad__L
lib/ofed/complib__L:	lib/libthr__L
lib/ofed/libmlx5__L:	lib/ofed/libibverbs__L lib/libthr__L
.endif

.if ${MK_CASPER} != "no"
_lib_casper=	lib/libcasper
.endif

lib/libpjdlog__L: lib/libutil__L
lib/libcasper__L: lib/libnv__L
lib/liblzma__L: lib/libmd__L lib/libthr__L
lib/libzstd__L: lib/libthr__L

_generic_libs=	${_cddl_lib} gnu/lib ${_kerberos5_lib} lib ${_secure_lib}
.if ${MK_IPFILTER} != "no"
_generic_libs+=	sbin/ipf/libipf
.endif
.for _DIR in ${LOCAL_LIB_DIRS}
.if ${_DIR} == ".WAIT"  || (empty(_generic_libs:M${_DIR}) && exists(${.CURDIR}/${_DIR}/Makefile))
_generic_libs+= ${_DIR}
.endif
.endfor

lib/libopie__L lib/libtacplus__L: lib/libmd__L

.if ${MK_CDDL} != "no"
_cddl_lib_libumem= cddl/lib/libumem
_cddl_lib_libnvpair= cddl/lib/libnvpair
_cddl_lib_libavl= cddl/lib/libavl
_cddl_lib_libuutil= cddl/lib/libuutil
_cddl_lib_libspl= cddl/lib/libspl

cddl/lib/libavl__L: cddl/lib/libspl__L
cddl/lib/libnvpair__L: cddl/lib/libspl__L
cddl/lib/libuutil__L: cddl/lib/libavl__L cddl/lib/libspl__L

.if ${MK_ZFS} != "no"
_cddl_lib_libicp= cddl/lib/libicp
_cddl_lib_libicp_rescue= cddl/lib/libicp_rescue
_cddl_lib_libtpool= cddl/lib/libtpool
_cddl_lib_libzutil= cddl/lib/libzutil
_cddl_lib_libzfs_core= cddl/lib/libzfs_core
_cddl_lib_libzfs= cddl/lib/libzfs
_cddl_lib_libzfsbootenv= cddl/lib/libzfsbootenv

cddl/lib/libtpool__L: cddl/lib/libspl__L

cddl/lib/libzutil__L: cddl/lib/libavl__L lib/libgeom__L lib/msun__L cddl/lib/libtpool__L

cddl/lib/libzfs_core__L: cddl/lib/libnvpair__L cddl/lib/libspl__L cddl/lib/libzutil__L

cddl/lib/libzfs__L: cddl/lib/libzfs_core__L lib/msun__L lib/libutil__L
cddl/lib/libzfs__L: lib/libthr__L lib/libmd__L lib/libz__L cddl/lib/libumem__L
cddl/lib/libzfs__L: cddl/lib/libuutil__L cddl/lib/libavl__L lib/libgeom__L
cddl/lib/libzfs__L: cddl/lib/libnvpair__L cddl/lib/libzutil__L
cddl/lib/libzfs__L: secure/lib/libcrypto__L

cddl/lib/libzfsbootenv__L: cddl/lib/libzfs__L
lib/libbe__L: cddl/lib/libzfs__L cddl/lib/libzfsbootenv__L
.endif
_cddl_lib_libctf= cddl/lib/libctf
_cddl_lib= cddl/lib
cddl/lib/libavl__L: cddl/lib/libnvpair__L
cddl/lib/libctf__L: lib/libz__L cddl/lib/libspl__L
# Jenkins sometimes fails to find libgcc_s when building libctf
cddl/lib/libctf__L: lib/libgcc_s__L
cddl/lib/libuutil__L: cddl/lib/libnvpair__L
cddl/lib/libzfs_core__L: cddl/lib/libnvpair__L
.endif
# cddl/lib/libdtrace requires lib/libproc and lib/librtld_db
_prebuild_libs+=	lib/libprocstat lib/libproc lib/librtld_db
lib/libprocstat__L: lib/libelf__L lib/libkvm__L lib/libutil__L
lib/libproc__L: lib/libprocstat__L
lib/librtld_db__L: lib/libprocstat__L

.if ${MK_CRYPT} != "no"
.if ${MK_OPENSSL} != "no"
_secure_lib_libcrypto= secure/lib/libcrypto
_secure_lib_libssl= secure/lib/libssl
lib/libradius__L secure/lib/libssl__L: secure/lib/libcrypto__L
secure/lib/libcrypto__L: lib/libthr__L
.if ${MK_LDNS} != "no"
_lib_libldns= lib/libldns
lib/libldns__L: secure/lib/libssl__L
.endif
.if ${MK_OPENSSH} != "no"
_secure_lib_libssh= secure/lib/libssh
secure/lib/libssh__L: lib/libz__L secure/lib/libcrypto__L lib/libcrypt__L
.if ${MK_LDNS} != "no"
secure/lib/libssh__L: lib/libldns__L
.endif
.if ${MK_GSSAPI} != "no" && ${MK_KERBEROS_SUPPORT} != "no"
secure/lib/libssh__L: lib/libgssapi__L kerberos5/lib/libkrb5__L \
    kerberos5/lib/libhx509__L kerberos5/lib/libasn1__L lib/libcom_err__L \
    lib/libmd__L kerberos5/lib/libroken__L
.endif
.endif
.endif
_secure_lib=	secure/lib
.endif

.if ${MK_KERBEROS} != "no"
kerberos5/lib/libasn1__L: lib/libcom_err__L kerberos5/lib/libroken__L
kerberos5/lib/libhdb__L: kerberos5/lib/libasn1__L lib/libcom_err__L \
    kerberos5/lib/libkrb5__L kerberos5/lib/libroken__L \
    kerberos5/lib/libwind__L lib/libsqlite3__L
kerberos5/lib/libheimntlm__L: secure/lib/libcrypto__L kerberos5/lib/libkrb5__L \
    kerberos5/lib/libroken__L lib/libcom_err__L
kerberos5/lib/libhx509__L: kerberos5/lib/libasn1__L lib/libcom_err__L \
    secure/lib/libcrypto__L kerberos5/lib/libroken__L kerberos5/lib/libwind__L
kerberos5/lib/libkrb5__L: kerberos5/lib/libasn1__L lib/libcom_err__L \
    lib/libcrypt__L secure/lib/libcrypto__L kerberos5/lib/libhx509__L \
    kerberos5/lib/libroken__L kerberos5/lib/libwind__L \
    kerberos5/lib/libheimbase__L kerberos5/lib/libheimipcc__L
kerberos5/lib/libroken__L: lib/libcrypt__L
kerberos5/lib/libwind__L: kerberos5/lib/libroken__L lib/libcom_err__L
kerberos5/lib/libheimbase__L: lib/libthr__L
kerberos5/lib/libheimipcc__L: kerberos5/lib/libroken__L kerberos5/lib/libheimbase__L lib/libthr__L
.endif

lib/libsqlite3__L: lib/libthr__L

.if ${MK_GSSAPI} != "no"
_lib_libgssapi=	lib/libgssapi
.endif

.if ${MK_KERBEROS} != "no"
_kerberos5_lib=	kerberos5/lib
_kerberos5_lib_libasn1= kerberos5/lib/libasn1
_kerberos5_lib_libhdb= kerberos5/lib/libhdb
_kerberos5_lib_libheimbase= kerberos5/lib/libheimbase
_kerberos5_lib_libkrb5= kerberos5/lib/libkrb5
_kerberos5_lib_libhx509= kerberos5/lib/libhx509
_kerberos5_lib_libroken= kerberos5/lib/libroken
_kerberos5_lib_libheimntlm= kerberos5/lib/libheimntlm
_libsqlite3= lib/libsqlite3
_kerberos5_lib_libheimipcc= kerberos5/lib/libheimipcc
_kerberos5_lib_libwind= kerberos5/lib/libwind
_libcom_err= lib/libcom_err
.endif

.if ${MK_NIS} != "no"
_lib_libypclnt=	lib/libypclnt
.endif

.if ${MK_OPENSSL} == "no"
lib/libradius__L: lib/libmd__L
.endif

lib/libproc__L: \
    ${_cddl_lib_libctf:D${_cddl_lib_libctf}__L} lib/libelf__L lib/librtld_db__L lib/libutil__L
.if ${MK_CXX} != "no"
lib/libproc__L: lib/libcxxrt__L
.endif

.for _lib in ${_prereq_libs}
${_lib}__PL: .PHONY .MAKE
.if !defined(_MKSHOWCONFIG) && exists(${.CURDIR}/${_lib})
	${_+_}@${ECHODIR} "===> ${_lib} (obj,all,install)"; \
		cd ${.CURDIR}/${_lib}; \
		if [ -z "${NO_OBJWALK}" ]; then ${MAKE} MK_TESTS=no DIRPRFX=${_lib}/ obj; fi; \
		${MAKE} MK_TESTS=no MK_PROFILE=no -DNO_PIC \
		    DIRPRFX=${_lib}/ all; \
		${MAKE} MK_TESTS=no MK_PROFILE=no -DNO_PIC \
		    DIRPRFX=${_lib}/ install
.endif
.endfor

.for _lib in ${_startup_libs} ${_prebuild_libs} ${_generic_libs}
${_lib}__L: .PHONY .MAKE
.if !defined(_MKSHOWCONFIG) && exists(${.CURDIR}/${_lib})
	${_+_}@${ECHODIR} "===> ${_lib} (obj,all,install)"; \
		cd ${.CURDIR}/${_lib}; \
		if [ -z "${NO_OBJWALK}" ]; then ${MAKE} MK_TESTS=no DIRPRFX=${_lib}/ obj; fi; \
		${MAKE} MK_TESTS=no DIRPRFX=${_lib}/ all; \
		${MAKE} MK_TESTS=no DIRPRFX=${_lib}/ install
.endif
.endfor

_prereq_libs: ${_prereq_libs:S/$/__PL/}
_startup_libs: ${_startup_libs:S/$/__L/}
_prebuild_libs: ${_prebuild_libs:S/$/__L/}
_generic_libs: ${_generic_libs:S/$/__L/}

# Enable SUBDIR_PARALLEL when not calling 'make all', unless called from
# 'everything' with _PARALLEL_SUBDIR_OK set.  This is because it is unlikely
# that running 'make all' from the top-level, especially with a SUBDIR_OVERRIDE
# or LOCAL_DIRS set, will have a reliable build if SUBDIRs are built in
# parallel.  This is safe for the world stage of buildworld though since it has
# already built libraries in a proper order and installed includes into
# WORLDTMP. Special handling is done for SUBDIR ordering for 'install*' to
# avoid trashing a system if it crashes mid-install.
.if !make(all) || defined(_PARALLEL_SUBDIR_OK)
SUBDIR_PARALLEL=
.endif

.include <bsd.subdir.mk>

.if make(check-old) || make(check-old-dirs) || \
    make(check-old-files) || make(check-old-libs) || \
    make(delete-old) || make(delete-old-dirs) || \
    make(delete-old-files) || make(delete-old-libs) || \
    make(list-old-dirs) || make(list-old-files) || make(list-old-libs)

#
# check for / delete old files section
#

.include "ObsoleteFiles.inc"

OLD_LIBS_MESSAGE="Please be sure no application still uses those libraries, \
else you can not start such an application. Consult UPDATING for more \
information regarding how to cope with the removal/revision bump of a \
specific library."

.if !defined(BATCH_DELETE_OLD_FILES)
RM_I=-i
.else
RM_I=-v
.endif

list-old-files: .PHONY
	@cd ${.CURDIR}; \
	${MAKE} -f ${.CURDIR}/Makefile.inc1 ${.MAKEFLAGS} ${.TARGET} \
	    -V OLD_FILES -V "OLD_FILES:Musr/share/*.gz:R" \
	    -V "OLD_FILES:Mlib/*.so.*:S,^lib,usr/lib32," \
<<<<<<< HEAD
	    -V "OLD_FILES:Musr/lib/*:S,^usr/lib,usr/lib32," \
	    -V "OLD_FILES:Mlib/*.so.*:S,^lib,usr/lib64," \
	    -V "OLD_FILES:Musr/lib/*:S,^usr/lib,usr/lib64," \
	    -V "OLD_FILES:Mlib/*.so.*:S,^lib,usr/lib64c," \
	    -V "OLD_FILES:Musr/lib/*:S,^usr/lib,usr/lib64c," | xargs -n1 | sort
=======
	    -V "OLD_FILES:Musr/lib/*:S,^usr/lib,usr/lib32," | \
	    sed -E 's/[[:space:]]+/\n/g' | sort
>>>>>>> a8267ecc

delete-old-files: .PHONY
	@echo ">>> Removing old files (only deletes safe to delete libs)"
# Ask for every old file if the user really wants to remove it.
# It's annoying, but better safe than sorry.
# NB: We cannot pass the list of OLD_FILES as a parameter because the
# argument list will get too long. Using .for/.endfor make "loops" will make
# the Makefile parser segfault.
	@exec 3<&0; \
	cd ${.CURDIR}; \
	${MAKE} -f ${.CURDIR}/Makefile.inc1 ${.MAKEFLAGS} list-old-files | \
	while read file; do \
		if [ -f "${DESTDIR}/$${file}" -o -L "${DESTDIR}/$${file}" ]; then \
			chflags noschg "${DESTDIR}/$${file}" 2>/dev/null || true; \
			rm ${RM_I} "${DESTDIR}/$${file}" <&3; \
		fi; \
		for ext in debug symbols; do \
		  if ! [ -e "${DESTDIR}/$${file}" ] && [ -f \
		      "${DESTDIR}${DEBUGDIR}/$${file}.$${ext}" ]; then \
			  rm ${RM_I} "${DESTDIR}${DEBUGDIR}/$${file}.$${ext}" \
			      <&3; \
		  fi; \
		done; \
	done
# Remove catpages without corresponding manpages.
	@exec 3<&0; \
	find ${DESTDIR}/usr/share/man/cat* ! -type d 2>/dev/null | sort | \
	sed -ep -e's:${DESTDIR}/usr/share/man/cat:${DESTDIR}/usr/share/man/man:' | \
	while read catpage; do \
		read manpage; \
		if [ ! -e "$${manpage}" ]; then \
			rm ${RM_I} $${catpage} <&3; \
	        fi; \
	done || true
	@echo ">>> Old files removed"

check-old-files: .PHONY
	@echo ">>> Checking for old files"
	@cd ${.CURDIR}; \
	${MAKE} -f ${.CURDIR}/Makefile.inc1 ${.MAKEFLAGS} list-old-files | \
	while read file; do \
		if [ -f "${DESTDIR}/$${file}" -o -L "${DESTDIR}/$${file}" ]; then \
		 	echo "${DESTDIR}/$${file}"; \
		fi; \
		for ext in debug symbols; do \
		  if [ -f "${DESTDIR}${DEBUGDIR}/$${file}.$${ext}" ]; then \
			  echo "${DESTDIR}${DEBUGDIR}/$${file}.$${ext}"; \
		  fi; \
		done; \
	done
# Check for catpages without corresponding manpages.
	@find ${DESTDIR}/usr/share/man/cat* ! -type d 2>/dev/null | \
	sed -ep -e's:${DESTDIR}/usr/share/man/cat:${DESTDIR}/usr/share/man/man:' | \
	while read catpage; do \
		read manpage; \
		if [ ! -e "$${manpage}" ]; then \
			echo $${catpage}; \
	        fi; \
	done | sort

list-old-libs: .PHONY
	@cd ${.CURDIR}; \
	${MAKE} -f ${.CURDIR}/Makefile.inc1 ${.MAKEFLAGS} ${.TARGET} \
	    -V OLD_LIBS -V MOVED_LIBS -V "OLD_LIBS:Mlib/*:S,^lib,usr/lib32," \
	    -V "OLD_LIBS:Musr/lib/*:S,^usr/lib,usr/lib32," \
<<<<<<< HEAD
	    -V "OLD_LIBS:Mlib/casper/*:S,^lib/casper,usr/lib32," \
	    -V "OLD_LIBS:Mlib/*:S,^lib,usr/lib64," \
	    -V "OLD_LIBS:Musr/lib/*:S,^usr/lib,usr/lib64," \
	    -V "OLD_LIBS:Mlib/casper/*:S,^lib/casper,usr/lib64," \
	    -V "OLD_LIBS:Mlib/*:S,^lib,usr/lib64c," \
	    -V "OLD_LIBS:Musr/lib/*:S,^usr/lib,usr/lib64c," \
	    -V "OLD_LIBS:Mlib/casper/*:S,^lib/casper,usr/lib64c," | \
	    xargs -n1 | sort
=======
	    -V "OLD_LIBS:Mlib/casper/*:S,^lib/casper,usr/lib32," | \
	    sed -E 's/[[:space:]]+/\n/g' | sort
>>>>>>> a8267ecc

delete-old-libs: .PHONY
	@echo ">>> Removing old libraries"
	@echo "${OLD_LIBS_MESSAGE}" | fmt
	@exec 3<&0; \
	cd ${.CURDIR}; \
	${MAKE} -f ${.CURDIR}/Makefile.inc1 ${.MAKEFLAGS} list-old-libs | \
	while read file; do \
		if [ -f "${DESTDIR}/$${file}" -o -L "${DESTDIR}/$${file}" ]; then \
			chflags noschg "${DESTDIR}/$${file}" 2>/dev/null || true; \
			rm ${RM_I} "${DESTDIR}/$${file}" <&3; \
		fi; \
		for ext in debug symbols; do \
		  if ! [ -e "${DESTDIR}/$${file}" ] && [ -f \
		      "${DESTDIR}${DEBUGDIR}/$${file}.$${ext}" ]; then \
			  rm ${RM_I} "${DESTDIR}${DEBUGDIR}/$${file}.$${ext}" \
			      <&3; \
		  fi; \
		done; \
	done
	@echo ">>> Old libraries removed"

check-old-libs: .PHONY
	@echo ">>> Checking for old libraries"
	@cd ${.CURDIR}; \
	${MAKE} -f ${.CURDIR}/Makefile.inc1 ${.MAKEFLAGS} list-old-libs | \
	while read file; do \
		if [ -f "${DESTDIR}/$${file}" -o -L "${DESTDIR}/$${file}" ]; then \
			echo "${DESTDIR}/$${file}"; \
		fi; \
		for ext in debug symbols; do \
		  if [ -f "${DESTDIR}${DEBUGDIR}/$${file}.$${ext}" ]; then \
			  echo "${DESTDIR}${DEBUGDIR}/$${file}.$${ext}"; \
		  fi; \
		done; \
	done

list-old-dirs: .PHONY
	@cd ${.CURDIR}; \
	${MAKE} -f ${.CURDIR}/Makefile.inc1 ${.MAKEFLAGS} ${.TARGET} \
	    -V OLD_DIRS | sed -E 's/[[:space:]]+/\n/g' | sort -r

delete-old-dirs: .PHONY
	@echo ">>> Removing old directories"
	@cd ${.CURDIR}; \
	${MAKE} -f ${.CURDIR}/Makefile.inc1 ${.MAKEFLAGS} list-old-dirs | \
	while read dir; do \
		if [ -d "${DESTDIR}/$${dir}" ]; then \
			rmdir -v "${DESTDIR}/$${dir}" || true; \
		elif [ -L "${DESTDIR}/$${dir}" ]; then \
			echo "${DESTDIR}/$${dir} is a link, please remove everything manually."; \
		fi; \
		if [ -d "${DESTDIR}${DEBUGDIR}/$${dir}" ]; then \
			rmdir -v "${DESTDIR}${DEBUGDIR}/$${dir}" || true; \
		elif [ -L "${DESTDIR}${DEBUGDIR}/$${dir}" ]; then \
			echo "${DESTDIR}${DEBUGDIR}/$${dir} is a link, please remove everything manually."; \
		fi; \
	done
	@echo ">>> Old directories removed"

check-old-dirs: .PHONY
	@echo ">>> Checking for old directories"
	@cd ${.CURDIR}; \
	${MAKE} -f ${.CURDIR}/Makefile.inc1 ${.MAKEFLAGS} list-old-dirs | \
	while read dir; do \
		if [ -d "${DESTDIR}/$${dir}" ]; then \
			echo "${DESTDIR}/$${dir}"; \
		elif [ -L "${DESTDIR}/$${dir}" ]; then \
			echo "${DESTDIR}/$${dir} is a link, please remove everything manually."; \
		fi; \
		if [ -d "${DESTDIR}${DEBUGDIR}/$${dir}" ]; then \
			echo "${DESTDIR}${DEBUGDIR}/$${dir}"; \
		elif [ -L "${DESTDIR}${DEBUGDIR}/$${dir}" ]; then \
			echo "${DESTDIR}${DEBUGDIR}/$${dir} is a link, please remove everything manually."; \
		fi; \
	done

delete-old: delete-old-files delete-old-dirs .PHONY
	@echo "To remove old libraries run '${MAKE_CMD} delete-old-libs'."

check-old: check-old-files check-old-libs check-old-dirs .PHONY
	@echo "To remove old files and directories run '${MAKE_CMD} delete-old'."
	@echo "To remove old libraries run '${MAKE_CMD} delete-old-libs'."

.endif

#
# showconfig - show build configuration.
#
showconfig: .PHONY
	@(${MAKE} -n -f ${.CURDIR}/sys/conf/kern.opts.mk -V dummy -dg1 UPDATE_DEPENDFILE=no NO_OBJ=yes; \
	  ${MAKE} -n -f ${.CURDIR}/share/mk/src.opts.mk -V dummy -dg1 UPDATE_DEPENDFILE=no NO_OBJ=yes) 2>&1 | grep ^MK_ | sort -u

.if !empty(KRNLOBJDIR) && !empty(KERNCONF)
DTBOUTPUTPATH= ${KRNLOBJDIR}/${KERNCONF}/

.if !defined(FDT_DTS_FILE) || empty(FDT_DTS_FILE)
.if !defined(_MKSHOWCONFIG) && exists(${KERNCONFDIR}/${KERNCONF})
FDT_DTS_FILE!= awk 'BEGIN {FS="="} /^makeoptions[[:space:]]+FDT_DTS_FILE/ {print $$2}' \
	'${KERNCONFDIR}/${KERNCONF}' ; echo
.endif
.endif

.endif

.if !defined(DTBOUTPUTPATH) || !exists(${DTBOUTPUTPATH})
DTBOUTPUTPATH= ${.CURDIR}
.endif

#
# Build 'standalone' Device Tree Blob
#
builddtb: .PHONY
	@PATH=${TMPPATH} MACHINE=${TARGET} \
	sh ${.CURDIR}/sys/tools/fdt/make_dtb.sh ${.CURDIR}/sys \
	    "${FDT_DTS_FILE}" ${DTBOUTPUTPATH}

###############

# cleanworld
# In the following, the first 'rm' in a series will usually remove all
# files and directories.  If it does not, then there are probably some
# files with file flags set, so this unsets them and tries the 'rm' a
# second time.  There are situations where this target will be cleaning
# some directories via more than one method, but that duplication is
# needed to correctly handle all the possible situations.  Removing all
# files without file flags set in the first 'rm' instance saves time,
# because 'chflags' will need to operate on fewer files afterwards.
#
# It is expected that BW_CANONICALOBJDIR == the CANONICALOBJDIR as would be
# created by bsd.obj.mk, except that we don't want to .include that file
# in this makefile.  We don't do a cleandir walk if MK_AUTO_OBJ is yes
# since it is not possible for files to land in the wrong place.
#
.if make(cleanworld)
BW_CANONICALOBJDIR:=${OBJTOP}/
.elif make(cleankernel)
BW_CANONICALOBJDIR:=${KRNLOBJDIR}/${KERNCONF}/
.elif make(cleanuniverse)
BW_CANONICALOBJDIR:=${OBJROOT}
.if ${MK_UNIFIED_OBJDIR} == "no"
.error ${.TARGETS} only supported with WITH_UNIFIED_OBJDIR enabled.
.endif
.endif
cleanworld cleanuniverse cleankernel: .PHONY
.if !empty(BW_CANONICALOBJDIR) && exists(${BW_CANONICALOBJDIR}) && \
    ${.CURDIR:tA} != ${BW_CANONICALOBJDIR:tA}
	-(cd ${BW_CANONICALOBJDIR} && rm -rf *)
	-chflags -R 0 ${BW_CANONICALOBJDIR}
	-(cd ${BW_CANONICALOBJDIR} && rm -rf *)
.endif
.if make(cleanworld) && ${MK_AUTO_OBJ} == "no" && \
    (empty(BW_CANONICALOBJDIR) || ${.CURDIR:tA} == ${BW_CANONICALOBJDIR:tA})
.if ${.CURDIR} == ${.OBJDIR} || ${.CURDIR}/obj == ${.OBJDIR}
	#   To be safe in this case, fall back to a 'make cleandir'
	${_+_}@cd ${.CURDIR}; ${MAKE} cleandir
.endif
.endif

.if ${TARGET} == ${MACHINE} && ${TARGET_ARCH} == ${MACHINE_ARCH}
XDEV_CPUTYPE?=${CPUTYPE}
.else
XDEV_CPUTYPE?=${TARGET_CPUTYPE}
.endif

NOFUN=-DNO_FSCHG MK_HTML=no -DNO_LINT \
	MK_MAN=no MK_NLS=no MK_PROFILE=no \
	MK_KERBEROS=no MK_RESCUE=no MK_TESTS=no MK_WERROR=no \
	TARGET=${TARGET} TARGET_ARCH=${TARGET_ARCH} \
	CPUTYPE=${XDEV_CPUTYPE}

XDDIR=${TARGET_ARCH}-freebsd
XDTP?=/usr/${XDDIR}
.if ${XDTP:N/*}
.error XDTP variable should be an absolute path
.endif

CDBOBJROOT=	${OBJROOT}${MACHINE}.${MACHINE_ARCH}/xdev/
CDBOBJTOP=	${CDBOBJROOT}${XDDIR}
CDBENV= \
	INSTALL="sh ${.CURDIR}/tools/install.sh"
CDENV= ${CDBENV} \
	TOOLS_PREFIX=${XDTP}
CDMAKEARGS= \
	OBJTOP=${CDBOBJTOP:Q} \
	OBJROOT=${CDBOBJROOT:Q}
CD2MAKEARGS= ${CDMAKEARGS}

.if ${WANT_COMPILER_TYPE} == gcc || \
    (defined(X_COMPILER_TYPE) && ${X_COMPILER_TYPE} == gcc)
# GCC requires -isystem and -L when using a cross-compiler.  --sysroot
# won't set header path and -L is used to ensure the base library path
# is added before the port PREFIX library path.
CD2CFLAGS+=	-isystem ${XDDESTDIR}/usr/include -L${XDDESTDIR}/usr/lib
# GCC requires -B to find /usr/lib/crti.o when using a cross-compiler
# combined with --sysroot.
CD2CFLAGS+=	-B${XDDESTDIR}/usr/lib
# Force using libc++ for external GCC.
.if defined(X_COMPILER_TYPE) && \
    ${X_COMPILER_TYPE} == gcc && ${X_COMPILER_VERSION} >= 40800
CD2CXXFLAGS+=	-isystem ${XDDESTDIR}/usr/include/c++/v1 -std=c++11 \
		-nostdinc++
.endif
.endif
CD2CFLAGS+=	--sysroot=${XDDESTDIR}/
CD2ENV=${CDENV} CC="${CC} ${CD2CFLAGS}" CXX="${CXX} ${CD2CXXFLAGS} ${CD2CFLAGS}" \
	CPP="${CPP} ${CD2CFLAGS}" \
	MACHINE=${TARGET} MACHINE_ARCH=${TARGET_ARCH}

CDTMP=	${OBJTOP}/${XDDIR}/tmp
CDMAKE=${CDENV} PATH=${CDTMP}/usr/bin:${PATH} ${MAKE} ${CDMAKEARGS} ${NOFUN}
CD2MAKE=${CD2ENV} PATH=${CDTMP}/usr/bin:${XDDESTDIR}/usr/bin:${PATH} \
	${MAKE} ${CD2MAKEARGS} ${NOFUN}
.if ${MK_META_MODE} != "no"
# Don't rebuild build-tools targets during normal build.
CD2MAKE+=	BUILD_TOOLS_META=.NOMETA
.endif
XDDESTDIR=${DESTDIR}${XDTP}

.ORDER: xdev-build xdev-install xdev-links
xdev: xdev-build xdev-install .PHONY

.ORDER: _xb-worldtmp _xb-bootstrap-tools _xb-build-tools _xb-cross-tools
xdev-build: _xb-worldtmp _xb-bootstrap-tools _xb-build-tools _xb-cross-tools .PHONY

_xb-worldtmp: .PHONY
	mkdir -p ${CDTMP}/usr
	${WORLDTMP_MTREE} -f ${.CURDIR}/etc/mtree/BSD.usr.dist \
	    -p ${CDTMP}/usr >/dev/null

_xb-bootstrap-tools: .PHONY
.for _tool in \
    ${_clang_tblgen} \
    ${_yacc}
	${_+_}@${ECHODIR} "===> ${_tool} (obj,all,install)"; \
	cd ${.CURDIR}/${_tool}; \
	if [ -z "${NO_OBJWALK}" ]; then ${CDMAKE} DIRPRFX=${_tool}/ obj; fi; \
	${CDMAKE} DIRPRFX=${_tool}/ all; \
	${CDMAKE} DIRPRFX=${_tool}/ DESTDIR=${CDTMP} install
.endfor

_xb-build-tools: .PHONY
	${_+_}@cd ${.CURDIR}; \
	${CDBENV} ${MAKE} ${CDMAKEARGS} -f Makefile.inc1 ${NOFUN} build-tools

XDEVDIRS= \
    ${_clang_libs} \
    ${_lld} \
    ${_elftctools} \
    usr.bin/ar \
    ${_clang}

_xb-cross-tools: .PHONY
.for _tool in ${XDEVDIRS}
	${_+_}@${ECHODIR} "===> xdev ${_tool} (obj,all)"; \
	cd ${.CURDIR}/${_tool}; \
	if [ -z "${NO_OBJWALK}" ]; then ${CDMAKE} DIRPRFX=${_tool}/ obj; fi; \
	${CDMAKE} DIRPRFX=${_tool}/ all
.endfor

_xi-mtree: .PHONY
	${_+_}@${ECHODIR} "mtree populating ${XDDESTDIR}"
	mkdir -p ${XDDESTDIR}
	${DESTDIR_MTREE} -f ${.CURDIR}/etc/mtree/BSD.root.dist \
	    -p ${XDDESTDIR} >/dev/null
	${DESTDIR_MTREE} -f ${.CURDIR}/etc/mtree/BSD.usr.dist \
	    -p ${XDDESTDIR}/usr >/dev/null
	${DESTDIR_MTREE} -f ${.CURDIR}/etc/mtree/BSD.include.dist \
	    -p ${XDDESTDIR}/usr/include >/dev/null
.if defined(_LIBCOMPAT)
	${DESTDIR_MTREE} -f ${.CURDIR}/etc/mtree/BSD.lib${libcompat}.dist \
	    -p ${XDDESTDIR}/usr >/dev/null
.endif
.if ${MK_TESTS} != "no"
	mkdir -p ${XDDESTDIR}${TESTSBASE}
	${DESTDIR_MTREE} -f ${.CURDIR}/etc/mtree/BSD.tests.dist \
	    -p ${XDDESTDIR}${TESTSBASE} >/dev/null
.endif

.ORDER: xdev-build _xi-mtree _xi-cross-tools _xi-includes _xi-libraries
xdev-install: xdev-build _xi-mtree _xi-cross-tools _xi-includes _xi-libraries .PHONY

_xi-cross-tools: .PHONY
	@echo "_xi-cross-tools"
.for _tool in ${XDEVDIRS}
	${_+_}@${ECHODIR} "===> xdev ${_tool} (install)"; \
	cd ${.CURDIR}/${_tool}; \
	${CDMAKE} DIRPRFX=${_tool}/ install DESTDIR=${XDDESTDIR}
.endfor

_xi-includes: .PHONY
.if !defined(NO_OBJWALK)
	${_+_}cd ${.CURDIR}; ${CD2MAKE} -f Makefile.inc1 _obj \
		DESTDIR=${XDDESTDIR}
.endif
	${_+_}cd ${.CURDIR}; ${CD2MAKE} -f Makefile.inc1 includes \
		DESTDIR=${XDDESTDIR}

_xi-libraries: .PHONY
	${_+_}cd ${.CURDIR}; ${CD2MAKE} -f Makefile.inc1 libraries \
		DESTDIR=${XDDESTDIR}

xdev-links: .PHONY
	${_+_}cd ${XDDESTDIR}/usr/bin; \
	mkdir -p ../../../../usr/bin; \
		for i in *; do \
			ln -sf ../../${XDTP}/usr/bin/$$i \
			    ../../../../usr/bin/${XDDIR}-$$i; \
			ln -sf ../../${XDTP}/usr/bin/$$i \
			    ../../../../usr/bin/${XDDIR}${_REVISION}-$$i; \
		done<|MERGE_RESOLUTION|>--- conflicted
+++ resolved
@@ -3356,16 +3356,12 @@
 	${MAKE} -f ${.CURDIR}/Makefile.inc1 ${.MAKEFLAGS} ${.TARGET} \
 	    -V OLD_FILES -V "OLD_FILES:Musr/share/*.gz:R" \
 	    -V "OLD_FILES:Mlib/*.so.*:S,^lib,usr/lib32," \
-<<<<<<< HEAD
 	    -V "OLD_FILES:Musr/lib/*:S,^usr/lib,usr/lib32," \
 	    -V "OLD_FILES:Mlib/*.so.*:S,^lib,usr/lib64," \
 	    -V "OLD_FILES:Musr/lib/*:S,^usr/lib,usr/lib64," \
 	    -V "OLD_FILES:Mlib/*.so.*:S,^lib,usr/lib64c," \
-	    -V "OLD_FILES:Musr/lib/*:S,^usr/lib,usr/lib64c," | xargs -n1 | sort
-=======
-	    -V "OLD_FILES:Musr/lib/*:S,^usr/lib,usr/lib32," | \
+	    -V "OLD_FILES:Musr/lib/*:S,^usr/lib,usr/lib64c," | \
 	    sed -E 's/[[:space:]]+/\n/g' | sort
->>>>>>> a8267ecc
 
 delete-old-files: .PHONY
 	@echo ">>> Removing old files (only deletes safe to delete libs)"
@@ -3431,7 +3427,6 @@
 	${MAKE} -f ${.CURDIR}/Makefile.inc1 ${.MAKEFLAGS} ${.TARGET} \
 	    -V OLD_LIBS -V MOVED_LIBS -V "OLD_LIBS:Mlib/*:S,^lib,usr/lib32," \
 	    -V "OLD_LIBS:Musr/lib/*:S,^usr/lib,usr/lib32," \
-<<<<<<< HEAD
 	    -V "OLD_LIBS:Mlib/casper/*:S,^lib/casper,usr/lib32," \
 	    -V "OLD_LIBS:Mlib/*:S,^lib,usr/lib64," \
 	    -V "OLD_LIBS:Musr/lib/*:S,^usr/lib,usr/lib64," \
@@ -3440,10 +3435,7 @@
 	    -V "OLD_LIBS:Musr/lib/*:S,^usr/lib,usr/lib64c," \
 	    -V "OLD_LIBS:Mlib/casper/*:S,^lib/casper,usr/lib64c," | \
 	    xargs -n1 | sort
-=======
-	    -V "OLD_LIBS:Mlib/casper/*:S,^lib/casper,usr/lib32," | \
 	    sed -E 's/[[:space:]]+/\n/g' | sort
->>>>>>> a8267ecc
 
 delete-old-libs: .PHONY
 	@echo ">>> Removing old libraries"
