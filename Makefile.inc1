--- conflicted
+++ resolved
@@ -90,17 +90,10 @@
 
 # Pull in compiler metadata from buildworld/toolchain if possible to avoid
 # running CC from bsd.compiler.mk.
-<<<<<<< HEAD
 .if make(installworld) || make(installsysroot) || make(install) || \
     make(distributeworld) || make(stageworld) || make(distribution)
-.-include "${OBJTOP}/compiler-metadata.mk"
-.if !defined(_LOADED_COMPILER_METADATA)
-=======
-.if make(installworld) || make(install) || make(distributeworld) || \
-    make(stageworld)
 .-include "${OBJTOP}/toolchain-metadata.mk"
 .if !defined(_LOADED_TOOLCHAIN_METADATA)
->>>>>>> e052f9bf
 .error A build is required first.  You may have the wrong MAKEOBJDIRPREFIX set.
 .endif
 _TOOLCHAIN_VARS_SHOULD_BE_SET=yes
