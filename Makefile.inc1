#
# $FreeBSD$
#
# Make command line options:
#	-DNO_CLEANDIR run ${MAKE} clean, instead of ${MAKE} cleandir
#	-DNO_CLEAN do not clean at all
#	-DDB_FROM_SRC use the user/group databases in src/etc instead of
#	    the system database when installing.
#	-DNO_SHARE do not go into share subdir
#	-DKERNFAST define NO_KERNEL{CONFIG,CLEAN,OBJ}
#	-DNO_KERNELCONFIG do not run config in ${MAKE} buildkernel
#	-DNO_KERNELCLEAN do not run ${MAKE} clean in ${MAKE} buildkernel
#	-DNO_KERNELOBJ do not run ${MAKE} obj in ${MAKE} buildkernel
#	-DNO_PORTSUPDATE do not update ports in ${MAKE} update
#	-DNO_ROOT install without using root privilege
#	-DNO_DOCUPDATE do not update doc in ${MAKE} update
#	-DWITHOUT_CTF do not run the DTrace CTF conversion tools on built objects
#	LOCAL_DIRS="list of dirs" to add additional dirs to the SUBDIR list
#	LOCAL_ITOOLS="list of tools" to add additional tools to the ITOOLS list
#	LOCAL_LIB_DIRS="list of dirs" to add additional dirs to libraries target
#	LOCAL_MTREE="list of mtree files" to process to allow local directories
#	    to be created before files are installed
#	LOCAL_TOOL_DIRS="list of dirs" to add additional dirs to the build-tools
#	    list
#	LOCAL_XTOOL_DIRS="list of dirs" to add additional dirs to the
#	    cross-tools target
#	METALOG="path to metadata log" to write permission and ownership
#	    when NO_ROOT is set.  (default: ${DESTDIR}/METALOG)
#	TARGET="machine" to crossbuild world for a different machine type
#	TARGET_ARCH= may be required when a TARGET supports multiple endians
#	BUILDENV_SHELL= shell to launch for the buildenv target (def:${SHELL})
#	WORLD_FLAGS= additional flags to pass to make(1) during buildworld
#	KERNEL_FLAGS= additional flags to pass to make(1) during buildkernel
#	SUBDIR_OVERRIDE="list of dirs" to build rather than everything.
#	    All libraries and includes, and some build tools will still build.

#
# The intended user-driven targets are:
# buildworld  - rebuild *everything*, including glue to help do upgrades
# installworld- install everything built by "buildworld"
# checkworld  - run test suite on installed world
# doxygen     - build API documentation of the kernel
# update      - convenient way to update your source tree (eg: svn/svnup)
#
# Standard targets (not defined here) are documented in the makefiles in
# /usr/share/mk.  These include:
#		obj depend all install clean cleandepend cleanobj

.if !defined(TARGET) || !defined(TARGET_ARCH)
.error "Both TARGET and TARGET_ARCH must be defined."
.endif

SRCDIR?=	${.CURDIR}
LOCALBASE?=	/usr/local

# Cross toolchain changes must be in effect before bsd.compiler.mk
# so that gets the right CC, and pass CROSS_TOOLCHAIN to submakes.
.if defined(CROSS_TOOLCHAIN)
.include "${LOCALBASE}/share/toolchains/${CROSS_TOOLCHAIN}.mk"
CROSSENV+=CROSS_TOOLCHAIN="${CROSS_TOOLCHAIN}"
.endif
.if defined(CROSS_TOOLCHAIN_PREFIX)
CROSS_COMPILER_PREFIX?=${CROSS_TOOLCHAIN_PREFIX}
.endif

XCOMPILERS=	CC CXX CPP
.for COMPILER in ${XCOMPILERS}
.if defined(CROSS_COMPILER_PREFIX)
X${COMPILER}?=	${CROSS_COMPILER_PREFIX}${${COMPILER}}
.else
X${COMPILER}?=	${${COMPILER}}
.endif
.endfor
# If a full path to an external cross compiler is given, don't build
# a cross compiler.
.if ${XCC:N${CCACHE_BIN}:M/*}
MK_CLANG_BOOTSTRAP=	no
MK_GCC_BOOTSTRAP=	no
.endif

# Pull in COMPILER_TYPE and COMPILER_FREEBSD_VERSION early.
.include <bsd.compiler.mk>
.include "share/mk/src.opts.mk"

# Check if there is a local compiler that can satisfy as an external compiler.
# Which compiler is expected to be used?
.if ${MK_CLANG_BOOTSTRAP} == "yes"
WANT_COMPILER_TYPE=	clang
.elif ${MK_GCC_BOOTSTRAP} == "yes"
WANT_COMPILER_TYPE=	gcc
.else
WANT_COMPILER_TYPE=
.endif
.if !defined(WANT_COMPILER_FREEBSD_VERSION)
.if ${WANT_COMPILER_TYPE} == "clang"
WANT_COMPILER_FREEBSD_VERSION_FILE= lib/clang/freebsd_cc_version.h
WANT_COMPILER_FREEBSD_VERSION!= \
	awk '$$2 == "FREEBSD_CC_VERSION" {printf("%d\n", $$3)}' \
	${SRCDIR}/${WANT_COMPILER_FREEBSD_VERSION_FILE} || echo unknown
WANT_COMPILER_VERSION_FILE= lib/clang/include/clang/Basic/Version.inc
WANT_COMPILER_VERSION!= \
	awk '$$2 == "CLANG_VERSION" {split($$3, a, "."); print a[1] * 10000 + a[2] * 100 + a[3]}' \
	${SRCDIR}/${WANT_COMPILER_VERSION_FILE} || echo unknown
.elif ${WANT_COMPILER_TYPE} == "gcc"
WANT_COMPILER_FREEBSD_VERSION_FILE= gnu/usr.bin/cc/cc_tools/freebsd-native.h
WANT_COMPILER_FREEBSD_VERSION!= \
	awk '$$2 == "FBSD_CC_VER" {printf("%d\n", $$3)}' \
	${SRCDIR}/${WANT_COMPILER_FREEBSD_VERSION_FILE} || echo unknown
WANT_COMPILER_VERSION_FILE= contrib/gcc/BASE-VER
WANT_COMPILER_VERSION!= \
	awk -F. '{print $$1 * 10000 + $$2 * 100 + $$3}' \
	${SRCDIR}/${WANT_COMPILER_VERSION_FILE} || echo unknown
.endif
.export WANT_COMPILER_FREEBSD_VERSION WANT_COMPILER_VERSION
.endif	# !defined(WANT_COMPILER_FREEBSD_VERSION)
# It needs to be the same revision as we would build for the bootstrap.
# If the expected vs CC is different then we can't skip.
# GCC cannot be used for cross-arch yet.  For clang we pass -target later if
# TARGET_ARCH!=MACHINE_ARCH.
.if ${MK_SYSTEM_COMPILER} == "yes" && \
    (${MK_CLANG_BOOTSTRAP} == "yes" || ${MK_GCC_BOOTSTRAP} == "yes") && \
    !make(showconfig) && !make(native-xtools) && !make(xdev*) && \
    ${WANT_COMPILER_TYPE} == ${COMPILER_TYPE} && \
    (${COMPILER_TYPE} == "clang" || ${TARGET_ARCH} == ${MACHINE_ARCH}) && \
    ${COMPILER_VERSION} == ${WANT_COMPILER_VERSION} && \
    ${COMPILER_FREEBSD_VERSION} == ${WANT_COMPILER_FREEBSD_VERSION}
# Everything matches, disable the bootstrap compiler.
MK_CLANG_BOOTSTRAP=	no
MK_GCC_BOOTSTRAP=	no
USING_SYSTEM_COMPILER=	yes
.endif	# ${WANT_COMPILER_TYPE} == ${COMPILER_TYPE}
USING_SYSTEM_COMPILER?=	no
TEST_SYSTEM_COMPILER_VARS= \
	USING_SYSTEM_COMPILER MK_SYSTEM_COMPILER \
	MK_CROSS_COMPILER MK_CLANG_BOOTSTRAP MK_GCC_BOOTSTRAP \
	WANT_COMPILER_TYPE WANT_COMPILER_VERSION WANT_COMPILER_VERSION_FILE \
	WANT_COMPILER_FREEBSD_VERSION WANT_COMPILER_FREEBSD_VERSION_FILE \
	CC COMPILER_TYPE COMPILER_VERSION COMPILER_FREEBSD_VERSION
test-system-compiler: .PHONY
.for v in ${TEST_SYSTEM_COMPILER_VARS}
	${_+_}@printf "%-35s= %s\n" "${v}" "${${v}}"
.endfor
.if ${USING_SYSTEM_COMPILER} == "yes" && \
    (make(buildworld) || make(buildkernel) || make(kernel-toolchain) || \
    make(toolchain) || make(_cross-tools))
.info SYSTEM_COMPILER: Determined that CC=${CC} matches the source tree.  Not bootstrapping a cross-compiler.
.endif

# For installworld need to ensure that the looked-up compiler metadata is
# passed along rather than trying to run cc from the restricted
# STRICTTMPPATH.
.if ${MK_CLANG_BOOTSTRAP} == "no" && ${MK_GCC_BOOTSTRAP} == "no"
.if !defined(X_COMPILER_TYPE)
CROSSENV+=	COMPILER_VERSION=${COMPILER_VERSION} \
		COMPILER_TYPE=${COMPILER_TYPE} \
		COMPILER_FREEBSD_VERSION=${COMPILER_FREEBSD_VERSION}
.else
CROSSENV+=	COMPILER_VERSION=${X_COMPILER_VERSION} \
		COMPILER_TYPE=${X_COMPILER_TYPE} \
		COMPILER_FREEBSD_VERSION=${X_COMPILER_FREEBSD_VERSION}
.endif
.endif

# Handle external binutils.
.if defined(CROSS_TOOLCHAIN_PREFIX)
CROSS_BINUTILS_PREFIX?=${CROSS_TOOLCHAIN_PREFIX}
.endif
# If we do not have a bootstrap binutils (because the in-tree one does not
# support the target architecture), provide a default cross-binutils prefix.
# This allows aarch64 builds, for example, to automatically use the
# aarch64-binutils port or package.
.if !make(showconfig)
.if !empty(BROKEN_OPTIONS:MBINUTILS_BOOTSTRAP) && \
    !defined(CROSS_BINUTILS_PREFIX)
CROSS_BINUTILS_PREFIX=/usr/local/${TARGET_ARCH}-freebsd/bin/
.if !exists(${CROSS_BINUTILS_PREFIX})
.error In-tree binutils does not support the ${TARGET_ARCH} architecture. Install the ${TARGET_ARCH}-binutils port or package or set CROSS_BINUTILS_PREFIX.
.endif
.endif
.endif
XBINUTILS=	AS AR LD NM OBJCOPY OBJDUMP RANLIB SIZE STRINGS
.for BINUTIL in ${XBINUTILS}
.if defined(CROSS_BINUTILS_PREFIX) && \
    exists(${CROSS_BINUTILS_PREFIX}${${BINUTIL}})
X${BINUTIL}?=	${CROSS_BINUTILS_PREFIX}${${BINUTIL}}
.else
X${BINUTIL}?=	${${BINUTIL}}
.endif
.endfor


# We must do lib/ and libexec/ before bin/ in case of a mid-install error to
# keep the users system reasonably usable.  For static->dynamic root upgrades,
# we don't want to install a dynamic binary without rtld and the needed
# libraries.  More commonly, for dynamic root, we don't want to install a
# binary that requires a newer library version that hasn't been installed yet.
# This ordering is not a guarantee though.  The only guarantee of a working
# system here would require fine-grained ordering of all components based
# on their dependencies.
.if !empty(SUBDIR_OVERRIDE)
SUBDIR=	${SUBDIR_OVERRIDE}
.else
SUBDIR=	lib libexec
.if !defined(NO_ROOT) && (make(installworld) || make(install))
# Ensure libraries are installed before progressing.
SUBDIR+=.WAIT
.endif
SUBDIR+=bin
.if ${MK_CDDL} != "no"
SUBDIR+=cddl
.endif
SUBDIR+=gnu include
.if ${MK_KERBEROS} != "no"
SUBDIR+=kerberos5
.endif
.if ${MK_RESCUE} != "no"
SUBDIR+=rescue
.endif
SUBDIR+=sbin
.if ${MK_CRYPT} != "no"
SUBDIR+=secure
.endif
.if !defined(NO_SHARE)
SUBDIR+=share
.endif
SUBDIR+=sys usr.bin usr.sbin
.if ${MK_TESTS} != "no"
SUBDIR+=	tests
.endif
.if ${MK_OFED} != "no"
SUBDIR+=contrib/ofed
.endif

# Local directories are last, since it is nice to at least get the base
# system rebuilt before you do them.
.for _DIR in ${LOCAL_DIRS}
.if exists(${.CURDIR}/${_DIR}/Makefile)
SUBDIR+=	${_DIR}
.endif
.endfor
# Add LOCAL_LIB_DIRS, but only if they will not be picked up as a SUBDIR
# of a LOCAL_DIRS directory.  This allows LOCAL_DIRS=foo and
# LOCAL_LIB_DIRS=foo/lib to behave as expected.
.for _DIR in ${LOCAL_DIRS:M*/} ${LOCAL_DIRS:N*/:S|$|/|}
_REDUNDENT_LIB_DIRS+=    ${LOCAL_LIB_DIRS:M${_DIR}*}
.endfor
.for _DIR in ${LOCAL_LIB_DIRS}
.if empty(_REDUNDENT_LIB_DIRS:M${_DIR}) && exists(${.CURDIR}/${_DIR}/Makefile)
SUBDIR+=	${_DIR}
.else
.warning ${_DIR} not added to SUBDIR list.  See UPDATING 20141121.
.endif
.endfor

# We must do etc/ last as it hooks into building the man whatis file
# by calling 'makedb' in share/man.  This is only relevant for
# install/distribute so they build the whatis file after every manpage is
# installed.
.if make(installworld) || make(install)
SUBDIR+=.WAIT
.endif
SUBDIR+=etc

.endif	# !empty(SUBDIR_OVERRIDE)

.if defined(NOCLEAN)
.warning NOCLEAN option is deprecated. Use NO_CLEAN instead.
NO_CLEAN=	${NOCLEAN}
.endif
.if defined(NO_CLEANDIR)
CLEANDIR=	clean cleandepend
.else
CLEANDIR=	cleandir
.endif

.if ${MK_META_MODE} == "yes"
# If filemon is used then we can rely on the build being incremental-safe.
# The .meta files will also track the build command and rebuild should
# it change.
.if empty(.MAKE.MODE:Mnofilemon)
NO_CLEAN=	t
.endif
.endif

LOCAL_TOOL_DIRS?=
PACKAGEDIR?=	${DESTDIR}/${DISTDIR}

.if empty(SHELL:M*csh*)
BUILDENV_SHELL?=${SHELL}
.else
BUILDENV_SHELL?=/bin/sh
.endif

.if !defined(SVN) || empty(SVN)
. for _P in /usr/bin /usr/local/bin
.  for _S in svn svnlite
.   if exists(${_P}/${_S})
SVN=   ${_P}/${_S}
.   endif
.  endfor
. endfor
.endif
SVNFLAGS?=	-r HEAD

MAKEOBJDIRPREFIX?=	/usr/obj
.if !defined(OSRELDATE)
.if exists(/usr/include/osreldate.h)
OSRELDATE!=	awk '/^\#define[[:space:]]*__FreeBSD_version/ { print $$3 }' \
		/usr/include/osreldate.h
.else
OSRELDATE=	0
.endif
.export OSRELDATE
.endif

# Set VERSION for CTFMERGE to use via the default CTFFLAGS=-L VERSION.
.if !defined(_REVISION)
_REVISION!=	MK_AUTO_OBJ=no ${MAKE} -C ${SRCDIR}/release -V REVISION
.export _REVISION
.endif
.if !defined(_BRANCH)
_BRANCH!=	MK_AUTO_OBJ=no ${MAKE} -C ${SRCDIR}/release -V BRANCH
.export _BRANCH
.endif
.if !defined(SRCRELDATE)
SRCRELDATE!=	awk '/^\#define[[:space:]]*__FreeBSD_version/ { print $$3 }' \
		${SRCDIR}/sys/sys/param.h
.export SRCRELDATE
.endif
.if !defined(VERSION)
VERSION=	FreeBSD ${_REVISION}-${_BRANCH:C/-p[0-9]+$//} ${TARGET_ARCH} ${SRCRELDATE}
.export VERSION
.endif

.if !defined(PKG_VERSION)
.if ${_BRANCH:MSTABLE*} || ${_BRANCH:MCURRENT*} || ${_BRANCH:MALPHA*}
TIMENOW=	%Y%m%d%H%M%S
EXTRA_REVISION=	.s${TIMENOW:gmtime}
.endif
.if ${_BRANCH:M*-p*}
EXTRA_REVISION=	_${_BRANCH:C/.*-p([0-9]+$)/\1/}
.endif
PKG_VERSION=	${_REVISION}${EXTRA_REVISION}
.endif

KNOWN_ARCHES?=	aarch64/arm64 \
		amd64 \
		arm \
		armeb/arm \
		armv6/arm \
		i386 \
		i386/pc98 \
		mips \
		mipsel/mips \
		mips64el/mips \
		mipsn32el/mips \
		mips64/mips \
		mipsn32/mips \
		powerpc \
		powerpc64/powerpc \
		riscv64/riscv \
		sparc64

.if ${TARGET} == ${TARGET_ARCH}
_t=		${TARGET}
.else
_t=		${TARGET_ARCH}/${TARGET}
.endif
.for _t in ${_t}
.if empty(KNOWN_ARCHES:M${_t})
.error Unknown target ${TARGET_ARCH}:${TARGET}.
.endif
.endfor

.if ${TARGET} == ${MACHINE}
TARGET_CPUTYPE?=${CPUTYPE}
.else
TARGET_CPUTYPE?=
.endif

.if !empty(TARGET_CPUTYPE)
_TARGET_CPUTYPE=${TARGET_CPUTYPE}
.else
_TARGET_CPUTYPE=dummy
.endif
_CPUTYPE!=	MK_AUTO_OBJ=no MAKEFLAGS= CPUTYPE=${_TARGET_CPUTYPE} ${MAKE} \
		-f /dev/null -m ${.CURDIR}/share/mk -V CPUTYPE
.if ${_CPUTYPE} != ${_TARGET_CPUTYPE}
.error CPUTYPE global should be set with ?=.
.endif
.if make(buildworld)
BUILD_ARCH!=	uname -p
.if ${MACHINE_ARCH} != ${BUILD_ARCH}
.error To cross-build, set TARGET_ARCH.
.endif
.endif
.if ${MACHINE} == ${TARGET} && ${MACHINE_ARCH} == ${TARGET_ARCH} && !defined(CROSS_BUILD_TESTING)
OBJTREE=	${MAKEOBJDIRPREFIX}
.else
OBJTREE=	${MAKEOBJDIRPREFIX}/${TARGET}.${TARGET_ARCH}
.endif
WORLDTMP=	${OBJTREE}${.CURDIR}/tmp
BPATH=		${WORLDTMP}/legacy/usr/sbin:${WORLDTMP}/legacy/usr/bin:${WORLDTMP}/legacy/bin
XPATH=		${WORLDTMP}/bin:${WORLDTMP}/usr/sbin:${WORLDTMP}/usr/bin
STRICTTMPPATH=	${BPATH}:${XPATH}
TMPPATH=	${STRICTTMPPATH}:${PATH}

#
# Avoid running mktemp(1) unless actually needed.
# It may not be functional, e.g., due to new ABI
# when in the middle of installing over this system.
#
.if make(distributeworld) || make(installworld) || make(stageworld)
INSTALLTMP!=	/usr/bin/mktemp -d -u -t install
.endif

.if make(stagekernel) || make(distributekernel)
TAGS+=		kernel
PACKAGE=	kernel
.endif

#
# Building a world goes through the following stages
#
# 1. legacy stage [BMAKE]
#	This stage is responsible for creating compatibility
#	shims that are needed by the bootstrap-tools,
#	build-tools and cross-tools stages. These are generally
#	APIs that tools from one of those three stages need to
#	build that aren't present on the host.
# 1. bootstrap-tools stage [BMAKE]
#	This stage is responsible for creating programs that
#	are needed for backward compatibility reasons. They
#	are not built as cross-tools.
# 2. build-tools stage [TMAKE]
#	This stage is responsible for creating the object
#	tree and building any tools that are needed during
#	the build process. Some programs are listed during
#	this phase because they build binaries to generate
#	files needed to build these programs. This stage also
#	builds the 'build-tools' target rather than 'all'.
# 3. cross-tools stage [XMAKE]
#	This stage is responsible for creating any tools that
#	are needed for building the system. A cross-compiler is one
#	of them. This differs from build tools in two ways:
#	1. the 'all' target is built rather than 'build-tools'
#	2. these tools are installed into TMPPATH for stage 4.
# 4. world stage [WMAKE]
#	This stage actually builds the world.
# 5. install stage (optional) [IMAKE]
#	This stage installs a previously built world.
#

BOOTSTRAPPING?=	0
# Keep these in sync
MINIMUM_SUPPORTED_OSREL?= 900044
MINIMUM_SUPPORTED_REL?= 9.1

# Common environment for world related stages
CROSSENV+=	MAKEOBJDIRPREFIX=${OBJTREE} \
		MACHINE_ARCH=${TARGET_ARCH} \
		MACHINE=${TARGET} \
		CPUTYPE=${TARGET_CPUTYPE}
.if ${MK_META_MODE} != "no"
# Don't rebuild build-tools targets during normal build.
CROSSENV+=	BUILD_TOOLS_META=.NOMETA_CMP
.endif
.if ${MK_GROFF} != "no"
CROSSENV+=	GROFF_BIN_PATH=${WORLDTMP}/legacy/usr/bin \
		GROFF_FONT_PATH=${WORLDTMP}/legacy/usr/share/groff_font \
		GROFF_TMAC_PATH=${WORLDTMP}/legacy/usr/share/tmac
.endif
.if defined(TARGET_CFLAGS)
CROSSENV+=	${TARGET_CFLAGS}
.endif

# bootstrap-tools stage
BMAKEENV=	INSTALL="sh ${.CURDIR}/tools/install.sh" \
		TOOLS_PREFIX=${WORLDTMP} \
		PATH=${BPATH}:${PATH} \
		WORLDTMP=${WORLDTMP} \
		MAKEFLAGS="-m ${.CURDIR}/tools/build/mk ${.MAKEFLAGS}"
# need to keep this in sync with targets/pseudo/bootstrap-tools/Makefile
BSARGS= 	DESTDIR= \
		BOOTSTRAPPING=${OSRELDATE} \
		SSP_CFLAGS= \
		MK_HTML=no NO_LINT=yes MK_MAN=no \
		-DNO_PIC MK_PROFILE=no -DNO_SHARED \
		-DNO_CPU_CFLAGS MK_WARNS=no MK_CTF=no \
		MK_CLANG_EXTRAS=no MK_CLANG_FULL=no \
		MK_LLDB=no MK_TESTS=no \
		MK_INCLUDES=yes

BMAKE=		MAKEOBJDIRPREFIX=${WORLDTMP} \
		${BMAKEENV} ${MAKE} ${WORLD_FLAGS} -f Makefile.inc1 \
		${BSARGS}

# build-tools stage
TMAKE=		MAKEOBJDIRPREFIX=${OBJTREE} \
		${BMAKEENV} ${MAKE} ${WORLD_FLAGS} -f Makefile.inc1 \
		TARGET=${TARGET} TARGET_ARCH=${TARGET_ARCH} \
		DESTDIR= \
		BOOTSTRAPPING=${OSRELDATE} \
		SSP_CFLAGS= \
		-DNO_LINT \
		-DNO_CPU_CFLAGS MK_WARNS=no MK_CTF=no \
		MK_CLANG_EXTRAS=no MK_CLANG_FULL=no \
		MK_LLDB=no MK_TESTS=no

# cross-tools stage
XMAKE=		TOOLS_PREFIX=${WORLDTMP} ${BMAKE} \
		TARGET=${TARGET} TARGET_ARCH=${TARGET_ARCH} \
		MK_GDB=no MK_TESTS=no

# kernel-tools stage
KTMAKEENV=	INSTALL="sh ${.CURDIR}/tools/install.sh" \
		PATH=${BPATH}:${PATH} \
		WORLDTMP=${WORLDTMP}
KTMAKE=		TOOLS_PREFIX=${WORLDTMP} MAKEOBJDIRPREFIX=${WORLDTMP} \
		${KTMAKEENV} ${MAKE} ${WORLD_FLAGS} -f Makefile.inc1 \
		DESTDIR= \
		BOOTSTRAPPING=${OSRELDATE} \
		SSP_CFLAGS= \
		MK_HTML=no -DNO_LINT MK_MAN=no \
		-DNO_PIC MK_PROFILE=no -DNO_SHARED \
		-DNO_CPU_CFLAGS MK_WARNS=no MK_CTF=no

# world stage
WMAKEENV=	${CROSSENV} \
		SYSROOT=${WORLDTMP} \
		INSTALL="sh ${.CURDIR}/tools/install.sh" \
		PATH=${TMPPATH}
.if defined(CHERI_CC)
WMAKEENV+=	CHERI_CC=${CHERI_CC:Q}
.endif

# make hierarchy
HMAKE=		PATH=${TMPPATH} ${MAKE} LOCAL_MTREE=${LOCAL_MTREE:Q}
.if defined(NO_ROOT)
HMAKE+=		PATH=${TMPPATH} METALOG=${METALOG} -DNO_ROOT
.endif

CROSSENV+=	CC="${XCC} ${XCFLAGS}" CXX="${XCXX} ${XCXXFLAGS} ${XCFLAGS}" \
		CPP="${XCPP} ${XCFLAGS}" \
		AS="${XAS}" AR="${XAR}" LD="${XLD}" NM=${XNM} \
		OBJDUMP=${XOBJDUMP} OBJCOPY="${XOBJCOPY}" \
		RANLIB=${XRANLIB} STRINGS=${XSTRINGS} \
		SIZE="${XSIZE}"

.if defined(CROSS_BINUTILS_PREFIX) && exists(${CROSS_BINUTILS_PREFIX})
# In the case of xdev-build tools, CROSS_BINUTILS_PREFIX won't be a
# directory, but the compiler will look in the right place for its
# tools so we don't need to tell it where to look.
BFLAGS+=	-B${CROSS_BINUTILS_PREFIX}
.endif


# The internal bootstrap compiler has a default sysroot set by TOOLS_PREFIX
# and target set by TARGET/TARGET_ARCH.  However, there are several needs to
# always pass an explicit --sysroot and -target.
# - External compiler needs sysroot and target flags.
# - External ld needs sysroot.
# - To be clear about the use of a sysroot when using the internal compiler.
# - Easier debugging.
# - Allowing WITH_SYSTEM_COMPILER+WITH_META_MODE to work together due to
#   the flip-flopping build command when sometimes using external and
#   sometimes using internal.
# - Allow using lld which has no support for default paths.
.if !defined(CROSS_BINUTILS_PREFIX) || !exists(${CROSS_BINUTILS_PREFIX})
BFLAGS+=	-B${WORLDTMP}/usr/bin
.endif
.if ${TARGET} == "arm"
.if ${TARGET_ARCH:Marmv6*} != "" && ${TARGET_CPUTYPE:M*soft*} == ""
TARGET_ABI=	gnueabihf
.else
TARGET_ABI=	gnueabi
.endif
.endif
.if ${WANT_COMPILER_TYPE} == gcc || \
    (defined(X_COMPILER_TYPE) && ${X_COMPILER_TYPE} == gcc)
# GCC requires -isystem and -L when using a cross-compiler.  --sysroot
# won't set header path and -L is used to ensure the base library path
# is added before the port PREFIX library path.
XCFLAGS+=	-isystem ${WORLDTMP}/usr/include -L${WORLDTMP}/usr/lib
# GCC requires -B to find /usr/lib/crti.o when using a cross-compiler
# combined with --sysroot.
XCFLAGS+=	-B${WORLDTMP}/usr/lib
# Force using libc++ for external GCC.
# XXX: This should be checking MK_GNUCXX == no
.if ${X_COMPILER_VERSION} >= 40800
XCXXFLAGS+=	-isystem ${WORLDTMP}/usr/include/c++/v1 -std=c++11 \
		-nostdinc++ -L${WORLDTMP}/../lib/libc++
.endif
.elif ${WANT_COMPILER_TYPE} == clang || \
    (defined(X_COMPILER_TYPE) && ${X_COMPILER_TYPE} == clang)
TARGET_ABI?=	unknown
TARGET_TRIPLE?=	${TARGET_ARCH:C/amd64/x86_64/}-${TARGET_ABI}-freebsd12.0
XCFLAGS+=	-target ${TARGET_TRIPLE}
.endif
XCFLAGS+=	--sysroot=${WORLDTMP}

.if !empty(BFLAGS)
XCFLAGS+=	${BFLAGS}
.endif

.if ${MK_LIB32} != "no" && (${TARGET_ARCH} == "amd64" || \
    ${TARGET_ARCH} == "powerpc64")
LIBCOMPAT= 32
.include "Makefile.libcompat"
.elif ${MK_LIBSOFT} != "no" && ${TARGET_ARCH} == "armv6"
LIBCOMPAT= SOFT
.include "Makefile.libcompat"
.endif

WMAKE=		${WMAKEENV} ${MAKE} ${WORLD_FLAGS} -f Makefile.inc1 DESTDIR=${WORLDTMP}

.if ${MK_CHERI} != "no"
# cheri world
LIBCHERI_OBJTREE=	${OBJTREE}${.CURDIR}/worldcheri
LIBCHERI_TESTSBASE=	${TESTSBASE}/cheri

# Yes, the flags are redundant.
LIBCHERIWMAKEENV= \
		NEED_CHERI=pure \
		COMPILER_TYPE=clang \
		LIBCHERI=yes \
		MK_PROFILE=no \
		SYSROOT=${WORLDTMP} \
		MAKEOBJDIRPREFIX=${LIBCHERI_OBJTREE} \
		VERSION="${VERSION}" \
		INSTALL="sh ${.CURDIR}/tools/install.sh" \
		PATH=${TMPPATH} \
		LIBDIR=/usr/libcheri \
		SHLIBDIR=/usr/libcheri \
		TESTSBASE=${LIBCHERI_TESTSBASE}
LIBCHERIWMAKEENV+=	MACHINE=mips MACHINE_ARCH=mips64
LIBCHERIWMAKEFLAGS= \
		DESTDIR=${WORLDTMP} \
		-DLIBRARIES_ONLY \
		-DNO_CPU_CFLAGS \
		MK_CTF=no \
		MK_TESTS_SUPPORT=${MK_TESTS} \
		-DNO_LINT

LIBCHERIWMAKE=	${LIBCHERIWMAKEENV} ${MAKE} ${LIBCHERIWMAKEFLAGS} \
		MK_MAN=no MK_HTML=no
LIBCHERIIMAKE=	${LIBCHERIWMAKE:NINSTALL=*:NDESTDIR=*} \
		MK_TOOLCHAIN=no ${IMAKE_INSTALL}
.endif

IMAKEENV=	${CROSSENV}
IMAKE=		${IMAKEENV} ${MAKE} -f Makefile.inc1 \
		${IMAKE_INSTALL} ${IMAKE_MTREE}
.if empty(.MAKEFLAGS:M-n)
IMAKEENV+=	PATH=${STRICTTMPPATH}:${INSTALLTMP} \
		LD_LIBRARY_PATH=${INSTALLTMP} \
		PATH_LOCALE=${INSTALLTMP}/locale
IMAKE+=		__MAKE_SHELL=${INSTALLTMP}/sh
.else
IMAKEENV+=	PATH=${TMPPATH}:${INSTALLTMP}
.endif
.if defined(DB_FROM_SRC)
INSTALLFLAGS+=	-N ${.CURDIR}/etc
MTREEFLAGS+=	-N ${.CURDIR}/etc
.endif
_INSTALL_DDIR=	${DESTDIR}/${DISTDIR}
INSTALL_DDIR=	${_INSTALL_DDIR:S://:/:g:C:/$::}
.if defined(NO_ROOT)
METALOG?=	${DESTDIR}/${DISTDIR}/METALOG
IMAKE+=		-DNO_ROOT METALOG=${METALOG}
INSTALLFLAGS+=	-U -M ${METALOG} -D ${INSTALL_DDIR}
MTREEFLAGS+=	-W
.endif
.if defined(BUILD_PKGS)
INSTALLFLAGS+=	-h sha256
.endif
.if defined(DB_FROM_SRC) || defined(NO_ROOT)
IMAKE_INSTALL=	INSTALL="install ${INSTALLFLAGS}"
IMAKE_MTREE=	MTREE_CMD="mtree ${MTREEFLAGS}"
.endif

# kernel stage
KMAKEENV=	${WMAKEENV}
KMAKE=		${KMAKEENV} ${MAKE} ${.MAKEFLAGS} ${KERNEL_FLAGS} KERNEL=${INSTKERNNAME}

#
# buildworld
#
# Attempt to rebuild the entire system, with reasonable chance of
# success, regardless of how old your existing system is.
#
_worldtmp: .PHONY
.if ${.CURDIR:C/[^,]//g} != ""
#	The m4 build of sendmail files doesn't like it if ',' is used
#	anywhere in the path of it's files.
	@echo
	@echo "*** Error: path to source tree contains a comma ','"
	@echo
	false
.endif
	@echo
	@echo "--------------------------------------------------------------"
	@echo ">>> Rebuilding the temporary build tree"
	@echo "--------------------------------------------------------------"
.if !defined(NO_CLEAN)
	rm -rf ${WORLDTMP}
.if defined(LIBCOMPAT)
	rm -rf ${LIBCOMPATTMP}
.endif
.else
	rm -rf ${WORLDTMP}/legacy/usr/include
#	XXX - These can depend on any header file.
	rm -f ${OBJTREE}${.CURDIR}/lib/libsysdecode/ioctl.c
	rm -f ${OBJTREE}${.CURDIR}/usr.bin/kdump/kdump_subr.c
.endif
.for _dir in \
    bin lib lib/casper usr legacy/bin legacy/usr
	mkdir -p ${WORLDTMP}/${_dir}
.endfor
	mtree -deU -f ${.CURDIR}/etc/mtree/BSD.usr.dist \
	    -p ${WORLDTMP}/legacy/usr >/dev/null
.if ${MK_GROFF} != "no"
	mtree -deU -f ${.CURDIR}/etc/mtree/BSD.groff.dist \
	    -p ${WORLDTMP}/legacy/usr >/dev/null
.endif
	mtree -deU -f ${.CURDIR}/etc/mtree/BSD.include.dist \
	    -p ${WORLDTMP}/legacy/usr/include >/dev/null
	mtree -deU -f ${.CURDIR}/etc/mtree/BSD.usr.dist \
	    -p ${WORLDTMP}/usr >/dev/null
	mtree -deU -f ${.CURDIR}/etc/mtree/BSD.include.dist \
	    -p ${WORLDTMP}/usr/include >/dev/null
	ln -sf ${.CURDIR}/sys ${WORLDTMP}
.if ${MK_DEBUG_FILES} != "no"
	# We could instead disable debug files for these build stages
	mtree -deU -f ${.CURDIR}/etc/mtree/BSD.debug.dist \
	    -p ${WORLDTMP}/legacy/usr/lib >/dev/null
	mtree -deU -f ${.CURDIR}/etc/mtree/BSD.debug.dist \
	    -p ${WORLDTMP}/usr/lib >/dev/null
.endif
.if ${MK_CHERI} != "no"
	mtree -deU -f ${.CURDIR}/etc/mtree/BSD.libcheri.dist \
	    -p ${WORLDTMP}/usr >/dev/null
.if ${MK_DEBUG_FILES} != "no"
	mtree -deU -f ${.CURDIR}/etc/mtree/BSD.libcheri.dist \
	    -p ${WORLDTMP}/legacy/usr/lib/debug/usr >/dev/null
	mtree -deU -f ${.CURDIR}/etc/mtree/BSD.libcheri.dist \
	    -p ${WORLDTMP}/usr/lib/debug/usr >/dev/null
.endif
.if ${MK_TESTS} != "no"
	mkdir -p ${WORLDTMP}${LIBCHERI_TESTSBASE}
	mtree -deU -f ${.CURDIR}/etc/mtree/BSD.tests.dist \
	    -p ${WORLDTMP}${LIBCHERI_TESTSBASE} >/dev/null
.if ${MK_DEBUG_FILES} != "no"
	mkdir -p ${WORLDTMP}/usr/lib/debug/${LIBCHERI_TESTSBASE}
	mtree -deU -f ${.CURDIR}/etc/mtree/BSD.tests.dist \
	    -p ${WORLDTMP}/usr/lib/debug/${LIBCHERI_TESTSBASE} >/dev/null
.endif
.endif
.endif
.if defined(LIBCOMPAT)
	mtree -deU -f ${.CURDIR}/etc/mtree/BSD.lib${libcompat}.dist \
	    -p ${WORLDTMP}/usr >/dev/null
.if ${MK_DEBUG_FILES} != "no"
	mtree -deU -f ${.CURDIR}/etc/mtree/BSD.lib${libcompat}.dist \
	    -p ${WORLDTMP}/legacy/usr/lib/debug/usr >/dev/null
	mtree -deU -f ${.CURDIR}/etc/mtree/BSD.lib${libcompat}.dist \
	    -p ${WORLDTMP}/usr/lib/debug/usr >/dev/null
.endif
.endif
.if ${MK_TESTS} != "no"
	mkdir -p ${WORLDTMP}${TESTSBASE}
	mtree -deU -f ${.CURDIR}/etc/mtree/BSD.tests.dist \
	    -p ${WORLDTMP}${TESTSBASE} >/dev/null
.if ${MK_DEBUG_FILES} != "no"
	mkdir -p ${WORLDTMP}/usr/lib/debug/${TESTSBASE}
	mtree -deU -f ${.CURDIR}/etc/mtree/BSD.tests.dist \
	    -p ${WORLDTMP}/usr/lib/debug/${TESTSBASE} >/dev/null
.endif
.endif
.for _mtree in ${LOCAL_MTREE}
	mtree -deU -f ${.CURDIR}/${_mtree} -p ${WORLDTMP} > /dev/null
.endfor
_legacy:
	@echo
	@echo "--------------------------------------------------------------"
	@echo ">>> stage 1.1: legacy release compatibility shims"
	@echo "--------------------------------------------------------------"
	${_+_}cd ${.CURDIR}; ${BMAKE} legacy
_bootstrap-tools:
	@echo
	@echo "--------------------------------------------------------------"
	@echo ">>> stage 1.2: bootstrap tools"
	@echo "--------------------------------------------------------------"
	${_+_}cd ${.CURDIR}; ${BMAKE} bootstrap-tools
_cleanobj:
.if !defined(NO_CLEAN)
	@echo
	@echo "--------------------------------------------------------------"
	@echo ">>> stage 2.1: cleaning up the object tree"
	@echo "--------------------------------------------------------------"
	${_+_}cd ${.CURDIR}; ${WMAKE} ${CLEANDIR}
.if defined(LIBCOMPAT)
	${_+_}cd ${.CURDIR}; ${LIBCOMPATWMAKE} -f Makefile.inc1 ${CLEANDIR}
.endif
.if defined (CHERI)
	${_+_}cd ${.CURDIR}; ${LIBCHERIWMAKE} -f Makefile.inc1 ${CLEANDIR}
.endif
.endif
_obj:
	@echo
	@echo "--------------------------------------------------------------"
	@echo ">>> stage 2.2: rebuilding the object tree"
	@echo "--------------------------------------------------------------"
	${_+_}cd ${.CURDIR}; ${WMAKE} obj
_build-tools:
	@echo
	@echo "--------------------------------------------------------------"
	@echo ">>> stage 2.3: build tools"
	@echo "--------------------------------------------------------------"
	${_+_}cd ${.CURDIR}; ${TMAKE} build-tools
_cross-tools:
	@echo
	@echo "--------------------------------------------------------------"
	@echo ">>> stage 3: cross tools"
	@echo "--------------------------------------------------------------"
	${_+_}cd ${.CURDIR}; ${XMAKE} cross-tools
	${_+_}cd ${.CURDIR}; ${XMAKE} kernel-tools
_includes:
	@echo
	@echo "--------------------------------------------------------------"
	@echo ">>> stage 4.1: building includes"
	@echo "--------------------------------------------------------------"
# Special handling for SUBDIR_OVERRIDE in buildworld as they most likely need
# headers from default SUBDIR.  Do SUBDIR_OVERRIDE includes last.
	${_+_}cd ${.CURDIR}; ${WMAKE} SUBDIR_OVERRIDE= SHARED=symlinks \
	    MK_INCLUDES=yes includes
.if !empty(SUBDIR_OVERRIDE) && make(buildworld)
	${_+_}cd ${.CURDIR}; ${WMAKE} MK_INCLUDES=yes SHARED=symlinks includes
.endif
_libraries:
	@echo
	@echo "--------------------------------------------------------------"
	@echo ">>> stage 4.2: building libraries"
	@echo "--------------------------------------------------------------"
	${_+_}cd ${.CURDIR}; \
	    ${WMAKE} -DNO_FSCHG MK_HTML=no -DNO_LINT MK_MAN=no \
	    MK_PROFILE=no MK_TESTS=no MK_TESTS_SUPPORT=${MK_TESTS} libraries
everything: .PHONY
	@echo
	@echo "--------------------------------------------------------------"
	@echo ">>> stage 4.3: building everything"
	@echo "--------------------------------------------------------------"
	${_+_}cd ${.CURDIR}; _PARALLEL_SUBDIR_OK=1 ${WMAKE} all

.if ${MK_CHERI} != "no"
buildcheri:
	@echo
	@echo "--------------------------------------------------------------"
	@echo ">>> stage 4.2.1: building CHERI libraries"
	@echo "--------------------------------------------------------------"
.for _dir in lib/ncurses/ncurses lib/ncurses/ncursesw lib/libmagic
.for _t in obj build-tools
	cd ${.CURDIR}/${_dir}; \
	    WORLDTMP=${WORLDTMP} \
	    MAKEFLAGS="-m ${.CURDIR}/tools/build/mk ${.MAKEFLAGS}" \
	    MAKEOBJDIRPREFIX=${LIBCHERI_OBJTREE} ${MAKE} SSP_CFLAGS= DESTDIR= \
	    DIRPRFX=${_dir}/ -DNO_LINT -DNO_CPU_CFLAGS MK_WARNS=no MK_CTF=no \
	    ${_t}
.endfor
.endfor
.for _lib in lib/csu lib ${LOCAL_LIB_DIRS} cddl/lib gnu/lib secure/lib kerberos5/lib
	${_+_}@${ECHODIR} "===> ${_lib} (obj,depend,all,install)"; \
		cd ${.CURDIR}/${_lib} && \
		    ${LIBCHERIWMAKE} DIRPRFX=${_lib}/ obj && \
		    ${LIBCHERIWMAKE} MK_TESTS=no DIRPRFX=${_lib}/ all && \
		    ${LIBCHERIWMAKE} MK_TESTS=no DIRPRFX=${_lib}/ install
.endfor
.if ${MK_TESTS} == "yes"
.for _lib in lib/csu lib ${LOCAL_LIB_DIRS} cddl/lib gnu/lib secure/lib kerberos5/lib
		cd ${.CURDIR}/${_lib} && \
		    ${LIBCHERIWMAKE} DIRPRFX=${_lib}/ all
.endfor
.endif

distributecheri installcheri:
.for _lib in lib ${LOCAL_LIB_DIRS} secure/lib
	cd ${.CURDIR}/${_lib}; ${LIBCHERIIMAKE} ${.TARGET:S/cheri$//}
.endfor
.endif

WMAKE_TGTS=
WMAKE_TGTS+=	_worldtmp _legacy
.if empty(SUBDIR_OVERRIDE)
WMAKE_TGTS+=	_bootstrap-tools
.endif
WMAKE_TGTS+=	_cleanobj _obj _build-tools _cross-tools
WMAKE_TGTS+=	_includes _libraries
.if ${MK_CHERI} != "no" && empty(SUBDIR_OVERRIDE)
WMAKE_TGTS+=	buildcheri
.endif
WMAKE_TGTS+=	everything
.if defined(LIBCOMPAT) && empty(SUBDIR_OVERRIDE)
WMAKE_TGTS+=	build${libcompat}
.endif

buildworld: buildworld_prologue ${WMAKE_TGTS} buildworld_epilogue .PHONY
.ORDER: buildworld_prologue ${WMAKE_TGTS} buildworld_epilogue

buildworld_prologue: .PHONY
	@echo "--------------------------------------------------------------"
	@echo ">>> World build started on `LC_ALL=C date`"
	@echo "--------------------------------------------------------------"

buildworld_epilogue: .PHONY
	@echo
	@echo "--------------------------------------------------------------"
	@echo ">>> World build completed on `LC_ALL=C date`"
	@echo "--------------------------------------------------------------"

#
# We need to have this as a target because the indirection between Makefile
# and Makefile.inc1 causes the correct PATH to be used, rather than a
# modification of the current environment's PATH.  In addition, we need
# to quote multiword values.
#
buildenvvars: .PHONY
	@echo ${WMAKEENV:Q} ${.MAKE.EXPORTED:@v@$v=\"${$v}\"@}

.if ${.TARGETS:Mbuildenv}
.if ${.MAKEFLAGS:M-j}
.error The buildenv target is incompatible with -j
.endif
.endif
BUILDENV_DIR?=	${.CURDIR}
buildenv: .PHONY
	@echo Entering world for ${TARGET_ARCH}:${TARGET}
.if ${BUILDENV_SHELL:M*zsh*}
	@echo For ZSH you must run: export CPUTYPE=${TARGET_CPUTYPE}
.endif
	@cd ${BUILDENV_DIR} && env ${WMAKEENV} BUILDENV=1 ${BUILDENV_SHELL} \
	    || true

.if ${MK_CHERI} != "no"
libcheribuildenvvars:
	@echo ${LIBCHERIWMAKEENV:Q}

.if ${.TARGETS:Mlibcheribuildenv}
.if ${.MAKEFLAGS:M-j}
.error The libcheribuildenv target is incompatible with -j
.endif
.endif
libcheribuildenv:
	@echo Entering world for ${TARGET_ARCH}:${TARGET}
	@cd ${.CURDIR} && env ${LIBCHERIWMAKEENV} ${BUILDENV_SHELL} || true
.endif

TOOLCHAIN_TGTS=	${WMAKE_TGTS:Neverything:Nbuild${libcompat}:Nbuildcheri}
toolchain: ${TOOLCHAIN_TGTS} .PHONY
kernel-toolchain: ${TOOLCHAIN_TGTS:N_includes:N_libraries} .PHONY

#
# installcheck
#
# Checks to be sure system is ready for installworld/installkernel.
#
installcheck: _installcheck_world _installcheck_kernel .PHONY
_installcheck_world: .PHONY
_installcheck_kernel: .PHONY

#
# Require DESTDIR to be set if installing for a different architecture or
# using the user/group database in the source tree.
#
.if ${TARGET_ARCH} != ${MACHINE_ARCH} || ${TARGET} != ${MACHINE} || \
    defined(DB_FROM_SRC)
.if !make(distributeworld)
_installcheck_world: __installcheck_DESTDIR
_installcheck_kernel: __installcheck_DESTDIR
__installcheck_DESTDIR: .PHONY
.if !defined(DESTDIR) || empty(DESTDIR)
	@echo "ERROR: Please set DESTDIR!"; \
	false
.endif
.endif
.endif

.if !defined(DB_FROM_SRC)
#
# Check for missing UIDs/GIDs.
#
CHECK_UIDS=	auditdistd
CHECK_GIDS=	audit
.if ${MK_SENDMAIL} != "no"
CHECK_UIDS+=	smmsp
CHECK_GIDS+=	smmsp
.endif
.if ${MK_PF} != "no"
CHECK_UIDS+=	proxy
CHECK_GIDS+=	proxy authpf
.endif
.if ${MK_UNBOUND} != "no"
CHECK_UIDS+=	unbound
CHECK_GIDS+=	unbound
.endif
_installcheck_world: __installcheck_UGID
__installcheck_UGID: .PHONY
.for uid in ${CHECK_UIDS}
	@if ! `id -u ${uid} >/dev/null 2>&1`; then \
		echo "ERROR: Required ${uid} user is missing, see /usr/src/UPDATING."; \
		false; \
	fi
.endfor
.for gid in ${CHECK_GIDS}
	@if ! `find / -prune -group ${gid} >/dev/null 2>&1`; then \
		echo "ERROR: Required ${gid} group is missing, see /usr/src/UPDATING."; \
		false; \
	fi
.endfor
.endif

#
# Required install tools to be saved in a scratch dir for safety.
#
.if ${MK_ZONEINFO} != "no"
_zoneinfo=	zic tzsetup
.endif

ITOOLS=	[ awk cap_mkdb cat chflags chmod chown cmp cp \
	date echo egrep find grep id install ${_install-info} \
	ln make mkdir mtree mv pwd_mkdb \
	rm sed services_mkdb sh strip sysctl test true uname wc ${_zoneinfo} \
	${LOCAL_ITOOLS}

# Needed for share/man
.if ${MK_MAN_UTILS} != "no"
ITOOLS+=makewhatis
.endif

#
# distributeworld
#
# Distributes everything compiled by a `buildworld'.
#
# installworld
#
# Installs everything compiled by a 'buildworld'.
#

# Non-base distributions produced by the base system
EXTRA_DISTRIBUTIONS=	doc
.if defined(LIBCOMPAT)
EXTRA_DISTRIBUTIONS+=	lib${libcompat}
.endif
.if ${MK_TESTS} != "no"
EXTRA_DISTRIBUTIONS+=	tests
.endif

DEBUG_DISTRIBUTIONS=
.if ${MK_DEBUG_FILES} != "no"
DEBUG_DISTRIBUTIONS+=	base ${EXTRA_DISTRIBUTIONS:S,doc,,:S,tests,,}
.endif

MTREE_MAGIC?=	mtree 2.0

distributeworld installworld stageworld: _installcheck_world .PHONY
	mkdir -p ${INSTALLTMP}
	progs=$$(for prog in ${ITOOLS}; do \
		if progpath=`which $$prog`; then \
			echo $$progpath; \
		else \
			echo "Required tool $$prog not found in PATH." >&2; \
			exit 1; \
		fi; \
	    done); \
	libs=$$(ldd -f "%o %p\n" -f "%o %p\n" $$progs 2>/dev/null | sort -u | \
	    while read line; do \
		set -- $$line; \
		if [ "$$2 $$3" != "not found" ]; then \
			echo $$2; \
		else \
			echo "Required library $$1 not found." >&2; \
			exit 1; \
		fi; \
	    done); \
	cp $$libs $$progs ${INSTALLTMP}
	cp -R $${PATH_LOCALE:-"/usr/share/locale"} ${INSTALLTMP}/locale
.if defined(NO_ROOT)
	-mkdir -p ${METALOG:H}
	echo "#${MTREE_MAGIC}" > ${METALOG}
.endif
.if make(distributeworld)
.for dist in ${EXTRA_DISTRIBUTIONS}
	-mkdir ${DESTDIR}/${DISTDIR}/${dist}
	mtree -deU -f ${.CURDIR}/etc/mtree/BSD.root.dist \
	    -p ${DESTDIR}/${DISTDIR}/${dist} >/dev/null
	mtree -deU -f ${.CURDIR}/etc/mtree/BSD.usr.dist \
	    -p ${DESTDIR}/${DISTDIR}/${dist}/usr >/dev/null
	mtree -deU -f ${.CURDIR}/etc/mtree/BSD.include.dist \
	    -p ${DESTDIR}/${DISTDIR}/${dist}/usr/include >/dev/null
.if ${MK_DEBUG_FILES} != "no"
	mtree -deU -f ${.CURDIR}/etc/mtree/BSD.debug.dist \
	    -p ${DESTDIR}/${DISTDIR}/${dist}/usr/lib >/dev/null
.endif
.if defined(LIBCOMPAT)
	mtree -deU -f ${.CURDIR}/etc/mtree/BSD.lib${libcompat}.dist \
	    -p ${DESTDIR}/${DISTDIR}/${dist}/usr >/dev/null
.if ${MK_DEBUG_FILES} != "no"
	mtree -deU -f ${.CURDIR}/etc/mtree/BSD.lib${libcompat}.dist \
	    -p ${DESTDIR}/${DISTDIR}/${dist}/usr/lib/debug/usr >/dev/null
.endif
.endif
.if ${MK_TESTS} != "no" && ${dist} == "tests"
	-mkdir -p ${DESTDIR}/${DISTDIR}/${dist}${TESTSBASE}
	mtree -deU -f ${.CURDIR}/etc/mtree/BSD.tests.dist \
	    -p ${DESTDIR}/${DISTDIR}/${dist}${TESTSBASE} >/dev/null
.if ${MK_DEBUG_FILES} != "no"
	mtree -deU -f ${.CURDIR}/etc/mtree/BSD.tests.dist \
	    -p ${DESTDIR}/${DISTDIR}/${dist}/usr/lib/debug/${TESTSBASE} >/dev/null
.endif
.endif
.if defined(NO_ROOT)
	${IMAKEENV} mtree -C -f ${.CURDIR}/etc/mtree/BSD.root.dist | \
	    sed -e 's#^\./#./${dist}/#' >> ${METALOG}
	${IMAKEENV} mtree -C -f ${.CURDIR}/etc/mtree/BSD.usr.dist | \
	    sed -e 's#^\./#./${dist}/usr/#' >> ${METALOG}
	${IMAKEENV} mtree -C -f ${.CURDIR}/etc/mtree/BSD.include.dist | \
	    sed -e 's#^\./#./${dist}/usr/include/#' >> ${METALOG}
.if defined(LIBCOMPAT)
	${IMAKEENV} mtree -C -f ${.CURDIR}/etc/mtree/BSD.lib${libcompat}.dist | \
	    sed -e 's#^\./#./${dist}/usr/#' >> ${METALOG}
.endif
.endif
.endfor
	-mkdir ${DESTDIR}/${DISTDIR}/base
	${_+_}cd ${.CURDIR}/etc; ${CROSSENV} PATH=${TMPPATH} ${MAKE} \
	    METALOG=${METALOG} ${IMAKE_INSTALL} ${IMAKE_MTREE} \
	    DISTBASE=/base DESTDIR=${DESTDIR}/${DISTDIR}/base \
	    LOCAL_MTREE=${LOCAL_MTREE:Q} distrib-dirs
.endif
	${_+_}cd ${.CURDIR}; ${IMAKE} re${.TARGET:S/world$//}; \
	    ${IMAKEENV} rm -rf ${INSTALLTMP}
.if make(distributeworld)
.for dist in ${EXTRA_DISTRIBUTIONS}
	find ${DESTDIR}/${DISTDIR}/${dist} -mindepth 1 -type d -empty -delete
.endfor
.if defined(NO_ROOT)
.for dist in base ${EXTRA_DISTRIBUTIONS}
	@# For each file that exists in this dist, print the corresponding
	@# line from the METALOG.  This relies on the fact that
	@# a line containing only the filename will sort immediately before
	@# the relevant mtree line.
	cd ${DESTDIR}/${DISTDIR}; \
	find ./${dist} | sort -u ${METALOG} - | \
	awk 'BEGIN { print "#${MTREE_MAGIC}" } !/ type=/ { file = $$1 } / type=/ { if ($$1 == file) { sub(/^\.\/${dist}\//, "./"); print } }' > \
	${DESTDIR}/${DISTDIR}/${dist}.meta
.endfor
.for dist in ${DEBUG_DISTRIBUTIONS}
	@# For each file that exists in this dist, print the corresponding
	@# line from the METALOG.  This relies on the fact that
	@# a line containing only the filename will sort immediately before
	@# the relevant mtree line.
	cd ${DESTDIR}/${DISTDIR}; \
	find ./${dist}/usr/lib/debug | sort -u ${METALOG} - | \
	awk 'BEGIN { print "#${MTREE_MAGIC}" } !/ type=/ { file = $$1 } / type=/ { if ($$1 == file) { sub(/^\.\/${dist}\//, "./"); print } }' > \
	${DESTDIR}/${DISTDIR}/${dist}.debug.meta
.endfor
.endif
.endif

packageworld: .PHONY
.for dist in base ${EXTRA_DISTRIBUTIONS}
.if defined(NO_ROOT)
	${_+_}cd ${DESTDIR}/${DISTDIR}/${dist}; \
	    tar cvf - --exclude usr/lib/debug \
	    @${DESTDIR}/${DISTDIR}/${dist}.meta | \
	    ${XZ_CMD} > ${PACKAGEDIR}/${dist}.txz
.else
	${_+_}cd ${DESTDIR}/${DISTDIR}/${dist}; \
	    tar cvf - --exclude usr/lib/debug . | \
	    ${XZ_CMD} > ${PACKAGEDIR}/${dist}.txz
.endif
.endfor

.for dist in ${DEBUG_DISTRIBUTIONS}
. if defined(NO_ROOT)
	${_+_}cd ${DESTDIR}/${DISTDIR}/${dist}; \
	    tar cvf - @${DESTDIR}/${DISTDIR}/${dist}.debug.meta | \
	    ${XZ_CMD} > ${PACKAGEDIR}/${dist}-dbg.txz
. else
	${_+_}cd ${DESTDIR}/${DISTDIR}/${dist}; \
	    tar cvLf - usr/lib/debug | \
	    ${XZ_CMD} > ${PACKAGEDIR}/${dist}-dbg.txz
. endif
.endfor

#
# reinstall
#
# If you have a build server, you can NFS mount the source and obj directories
# and do a 'make reinstall' on the *client* to install new binaries from the
# most recent server build.
#
restage reinstall: .MAKE .PHONY
	@echo "--------------------------------------------------------------"
	@echo ">>> Making hierarchy"
	@echo "--------------------------------------------------------------"
	${_+_}cd ${.CURDIR}; ${MAKE} -f Makefile.inc1 \
	    LOCAL_MTREE=${LOCAL_MTREE:Q} hierarchy
.if make(restage)
	@echo "--------------------------------------------------------------"
	@echo ">>> Making distribution"
	@echo "--------------------------------------------------------------"
	${_+_}cd ${.CURDIR}; ${MAKE} -f Makefile.inc1 \
	    LOCAL_MTREE=${LOCAL_MTREE:Q} distribution
.endif
	@echo
	@echo "--------------------------------------------------------------"
	@echo ">>> Installing everything"
	@echo "--------------------------------------------------------------"
	${_+_}cd ${.CURDIR}; ${MAKE} -f Makefile.inc1 install
.if defined(LIBCOMPAT)
	${_+_}cd ${.CURDIR}; ${MAKE} -f Makefile.inc1 install${libcompat}
.endif
.if ${MK_CHERI} != "no"
	${_+_}cd ${.CURDIR}; ${MAKE} -f Makefile.inc1 installcheri
.endif

redistribute: .MAKE .PHONY
	@echo "--------------------------------------------------------------"
	@echo ">>> Distributing everything"
	@echo "--------------------------------------------------------------"
	${_+_}cd ${.CURDIR}; ${MAKE} -f Makefile.inc1 distribute
.if defined(LIBCOMPAT)
	${_+_}cd ${.CURDIR}; ${MAKE} -f Makefile.inc1 distribute${libcompat} \
	    DISTRIBUTION=lib${libcompat}
.endif
.if ${MK_CHERI} != "no"
	${_+_}cd ${.CURDIR}; ${MAKE} -f Makefile.inc1 distributecheri \
	    DISTRIBUTION=libcheri
.endif

distrib-dirs distribution: .MAKE .PHONY
	${_+_}cd ${.CURDIR}/etc; ${CROSSENV} PATH=${TMPPATH} ${MAKE} \
	    ${IMAKE_INSTALL} ${IMAKE_MTREE} METALOG=${METALOG} ${.TARGET}
.if make(distribution)
	${_+_}cd ${.CURDIR}; ${CROSSENV} PATH=${TMPPATH} \
		${MAKE} -f Makefile.inc1 ${IMAKE_INSTALL} \
		METALOG=${METALOG} MK_TESTS=no installconfig
.endif

#
# buildkernel and installkernel
#
# Which kernels to build and/or install is specified by setting
# KERNCONF. If not defined a GENERIC kernel is built/installed.
# Only the existing (depending TARGET) config files are used
# for building kernels and only the first of these is designated
# as the one being installed.
#
# Note that we have to use TARGET instead of TARGET_ARCH when
# we're in kernel-land. Since only TARGET_ARCH is (expected) to
# be set to cross-build, we have to make sure TARGET is set
# properly.

.if defined(KERNFAST)
NO_KERNELCLEAN=	t
NO_KERNELCONFIG=	t
NO_KERNELOBJ=		t
# Shortcut for KERNCONF=Blah -DKERNFAST is now KERNFAST=Blah
.if !defined(KERNCONF) && ${KERNFAST} != "1"
KERNCONF=${KERNFAST}
.endif
.endif
.if ${TARGET_ARCH} == "powerpc64"
KERNCONF?=	GENERIC64
.else
KERNCONF?=	GENERIC
.endif
INSTKERNNAME?=	kernel

KERNSRCDIR?=	${.CURDIR}/sys
KRNLCONFDIR=	${KERNSRCDIR}/${TARGET}/conf
KRNLOBJDIR=	${OBJTREE}${KERNSRCDIR}
KERNCONFDIR?=	${KRNLCONFDIR}

BUILDKERNELS=
INSTALLKERNEL=
.if defined(NO_INSTALLKERNEL)
# All of the BUILDKERNELS loops start at index 1.
BUILDKERNELS+= dummy
.endif
.for _kernel in ${KERNCONF}
.if exists(${KERNCONFDIR}/${_kernel})
BUILDKERNELS+=	${_kernel}
.if empty(INSTALLKERNEL) && !defined(NO_INSTALLKERNEL)
INSTALLKERNEL= ${_kernel}
.endif
.endif
.endfor

${WMAKE_TGTS:N_worldtmp:Nbuild${libcompat}} ${.ALLTARGETS:M_*:N_worldtmp}: .MAKE .PHONY

#
# buildkernel
#
# Builds all kernels defined by BUILDKERNELS.
#
buildkernel: .MAKE .PHONY
.if empty(BUILDKERNELS:Ndummy)
	@echo "ERROR: Missing kernel configuration file(s) (${KERNCONF})."; \
	false
.endif
	@echo
.for _kernel in ${BUILDKERNELS:Ndummy}
	@echo "--------------------------------------------------------------"
	@echo ">>> Kernel build for ${_kernel} started on `LC_ALL=C date`"
	@echo "--------------------------------------------------------------"
	@echo "===> ${_kernel}"
	mkdir -p ${KRNLOBJDIR}
.if !defined(NO_KERNELCONFIG)
	@echo
	@echo "--------------------------------------------------------------"
	@echo ">>> stage 1: configuring the kernel"
	@echo "--------------------------------------------------------------"
	cd ${KRNLCONFDIR}; \
		PATH=${TMPPATH} \
		    config ${CONFIGARGS} -d ${KRNLOBJDIR}/${_kernel} \
			-I '${KERNCONFDIR}' '${KERNCONFDIR}/${_kernel}'
.endif
.if !defined(NO_CLEAN) && !defined(NO_KERNELCLEAN)
	@echo
	@echo "--------------------------------------------------------------"
	@echo ">>> stage 2.1: cleaning up the object tree"
	@echo "--------------------------------------------------------------"
	${_+_}cd ${KRNLOBJDIR}/${_kernel}; ${KMAKE} ${CLEANDIR}
.endif
.if !defined(NO_KERNELOBJ)
	@echo
	@echo "--------------------------------------------------------------"
	@echo ">>> stage 2.2: rebuilding the object tree"
	@echo "--------------------------------------------------------------"
	${_+_}cd ${KRNLOBJDIR}/${_kernel}; ${KMAKE} obj
.endif
	@echo
	@echo "--------------------------------------------------------------"
	@echo ">>> stage 2.3: build tools"
	@echo "--------------------------------------------------------------"
	${_+_}cd ${.CURDIR}; ${KTMAKE} kernel-tools
	@echo
	@echo "--------------------------------------------------------------"
	@echo ">>> stage 3.1: building everything"
	@echo "--------------------------------------------------------------"
	${_+_}cd ${KRNLOBJDIR}/${_kernel}; ${KMAKE} all -DNO_MODULES_OBJ
	@echo "--------------------------------------------------------------"
	@echo ">>> Kernel build for ${_kernel} completed on `LC_ALL=C date`"
	@echo "--------------------------------------------------------------"
.endfor

NO_INSTALLEXTRAKERNELS?=	yes

#
# installkernel, etc.
#
# Install the kernel defined by INSTALLKERNEL
#
installkernel installkernel.debug \
reinstallkernel reinstallkernel.debug: _installcheck_kernel .PHONY
.if !defined(NO_INSTALLKERNEL)
.if empty(INSTALLKERNEL)
	@echo "ERROR: No kernel \"${KERNCONF}\" to install."; \
	false
.endif
	@echo "--------------------------------------------------------------"
	@echo ">>> Installing kernel ${INSTALLKERNEL}"
	@echo "--------------------------------------------------------------"
	cd ${KRNLOBJDIR}/${INSTALLKERNEL}; \
	    ${CROSSENV} PATH=${TMPPATH} \
	    ${MAKE} ${IMAKE_INSTALL} KERNEL=${INSTKERNNAME} ${.TARGET:S/kernel//}
.endif
.if ${BUILDKERNELS:[#]} > 1 && ${NO_INSTALLEXTRAKERNELS} != "yes"
.for _kernel in ${BUILDKERNELS:[2..-1]}
	@echo "--------------------------------------------------------------"
	@echo ">>> Installing kernel ${_kernel}"
	@echo "--------------------------------------------------------------"
	cd ${KRNLOBJDIR}/${_kernel}; \
	    ${CROSSENV} PATH=${TMPPATH} \
	    ${MAKE} ${IMAKE_INSTALL} KERNEL=${INSTKERNNAME}.${_kernel} ${.TARGET:S/kernel//}
.endfor
.endif

distributekernel distributekernel.debug: .PHONY
.if !defined(NO_INSTALLKERNEL)
.if empty(INSTALLKERNEL)
	@echo "ERROR: No kernel \"${KERNCONF}\" to install."; \
	false
.endif
	mkdir -p ${DESTDIR}/${DISTDIR}
.if defined(NO_ROOT)
	@echo "#${MTREE_MAGIC}" > ${DESTDIR}/${DISTDIR}/kernel.premeta
.endif
	cd ${KRNLOBJDIR}/${INSTALLKERNEL}; \
	    ${IMAKEENV} ${IMAKE_INSTALL:S/METALOG/kernel.premeta/} \
	    ${IMAKE_MTREE} PATH=${TMPPATH} ${MAKE} KERNEL=${INSTKERNNAME} \
	    DESTDIR=${INSTALL_DDIR}/kernel \
	    ${.TARGET:S/distributekernel/install/}
.if defined(NO_ROOT)
	@sed -e 's|^./kernel|.|' ${DESTDIR}/${DISTDIR}/kernel.premeta > \
	    ${DESTDIR}/${DISTDIR}/kernel.meta
.endif
.endif
.if ${BUILDKERNELS:[#]} > 1 && ${NO_INSTALLEXTRAKERNELS} != "yes"
.for _kernel in ${BUILDKERNELS:[2..-1]}
.if defined(NO_ROOT)
	@echo "#${MTREE_MAGIC}" > ${DESTDIR}/${DISTDIR}/kernel.${_kernel}.premeta
.endif
	cd ${KRNLOBJDIR}/${_kernel}; \
	    ${IMAKEENV} ${IMAKE_INSTALL:S/METALOG/kernel.${_kernel}.premeta/} \
	    ${IMAKE_MTREE} PATH=${TMPPATH} ${MAKE} \
	    KERNEL=${INSTKERNNAME}.${_kernel} \
	    DESTDIR=${INSTALL_DDIR}/kernel.${_kernel} \
	    ${.TARGET:S/distributekernel/install/}
.if defined(NO_ROOT)
	@sed -e "s|^./kernel.${_kernel}|.|" \
	    ${DESTDIR}/${DISTDIR}/kernel.${_kernel}.premeta > \
	    ${DESTDIR}/${DISTDIR}/kernel.${_kernel}.meta
.endif
.endfor
.endif

packagekernel: .PHONY
.if defined(NO_ROOT)
.if !defined(NO_INSTALLKERNEL)
	cd ${DESTDIR}/${DISTDIR}/kernel; \
	    tar cvf - --exclude '*.debug' \
	    @${DESTDIR}/${DISTDIR}/kernel.meta | \
	    ${XZ_CMD} > ${PACKAGEDIR}/kernel.txz
.endif
	cd ${DESTDIR}/${DISTDIR}/kernel; \
	    tar cvf - --include '*/*/*.debug' \
	    @${DESTDIR}/${DISTDIR}/kernel.meta | \
	    ${XZ_CMD} > ${DESTDIR}/${DISTDIR}/kernel-dbg.txz
.if ${BUILDKERNELS:[#]} > 1 && ${NO_INSTALLEXTRAKERNELS} != "yes"
.for _kernel in ${BUILDKERNELS:[2..-1]}
	cd ${DESTDIR}/${DISTDIR}/kernel.${_kernel}; \
	    tar cvf - --exclude '*.debug' \
	    @${DESTDIR}/${DISTDIR}/kernel.${_kernel}.meta | \
	    ${XZ_CMD} > ${PACKAGEDIR}/kernel.${_kernel}.txz
	cd ${DESTDIR}/${DISTDIR}/kernel.${_kernel}; \
	    tar cvf - --include '*/*/*.debug' \
	    @${DESTDIR}/${DISTDIR}/kernel.${_kernel}.meta | \
	    ${XZ_CMD} > ${DESTDIR}/${DISTDIR}/kernel.${_kernel}-dbg.txz
.endfor
.endif
.else
.if !defined(NO_INSTALLKERNEL)
	cd ${DESTDIR}/${DISTDIR}/kernel; \
	    tar cvf - --exclude '*.debug' . | \
	    ${XZ_CMD} > ${PACKAGEDIR}/kernel.txz
.endif
	cd ${DESTDIR}/${DISTDIR}/kernel; \
	    tar cvf - --include '*/*/*.debug' $$(eval find .) | \
	    ${XZ_CMD} > ${DESTDIR}/${DISTDIR}/kernel-dbg.txz
.if ${BUILDKERNELS:[#]} > 1 && ${NO_INSTALLEXTRAKERNELS} != "yes"
.for _kernel in ${BUILDKERNELS:[2..-1]}
	cd ${DESTDIR}/${DISTDIR}/kernel.${_kernel}; \
	    tar cvf - --exclude '*.debug' . | \
	    ${XZ_CMD} > ${PACKAGEDIR}/kernel.${_kernel}.txz
	cd ${DESTDIR}/${DISTDIR}/kernel.${_kernel}; \
	    tar cvf - --include '*/*/*.debug' $$(eval find .) | \
	    ${XZ_CMD} > ${DESTDIR}/${DISTDIR}/kernel.${_kernel}-dbg.txz
.endfor
.endif
.endif

stagekernel: .PHONY
	${_+_}${MAKE} -C ${.CURDIR} ${.MAKEFLAGS} distributekernel

PORTSDIR?=	/usr/ports
WSTAGEDIR?=	${MAKEOBJDIRPREFIX}${.CURDIR}/${TARGET}.${TARGET_ARCH}/worldstage
KSTAGEDIR?=	${MAKEOBJDIRPREFIX}${.CURDIR}/${TARGET}.${TARGET_ARCH}/kernelstage
REPODIR?=	${MAKEOBJDIRPREFIX}${.CURDIR}/repo
PKGSIGNKEY?=	# empty

.ORDER:		stage-packages create-packages
.ORDER:		create-packages create-world-packages
.ORDER:		create-packages create-kernel-packages
.ORDER:		create-packages sign-packages

_pkgbootstrap: .PHONY
.if !exists(${LOCALBASE}/sbin/pkg)
	@env ASSUME_ALWAYS_YES=YES pkg bootstrap
.endif

packages: .PHONY
	${_+_}${MAKE} -C ${.CURDIR} PKG_VERSION=${PKG_VERSION} real-packages

package-pkg: .PHONY
	rm -rf /tmp/ports.${TARGET} || :
	env ${WMAKEENV:Q} SRCDIR=${.CURDIR} PORTSDIR=${PORTSDIR} REVISION=${_REVISION} \
		PKG_VERSION=${PKG_VERSION} REPODIR=${REPODIR} WSTAGEDIR=${WSTAGEDIR} \
		sh ${.CURDIR}/release/scripts/make-pkg-package.sh

real-packages:	stage-packages create-packages sign-packages .PHONY

stage-packages: .PHONY
	@mkdir -p ${REPODIR} ${WSTAGEDIR} ${KSTAGEDIR}
	${_+_}@cd ${.CURDIR}; \
		${MAKE} DESTDIR=${WSTAGEDIR} -DNO_ROOT -B stageworld ; \
		${MAKE} DESTDIR=${KSTAGEDIR} -DNO_ROOT -B stagekernel

create-packages:	_pkgbootstrap .PHONY
	@mkdir -p ${REPODIR}
	${_+_}@cd ${.CURDIR}; \
		${MAKE} DESTDIR=${WSTAGEDIR} \
			PKG_VERSION=${PKG_VERSION} create-world-packages ; \
		${MAKE} DESTDIR=${KSTAGEDIR} \
			PKG_VERSION=${PKG_VERSION} DISTDIR=kernel \
			create-kernel-packages

create-world-packages:	_pkgbootstrap .PHONY
	@rm -f ${WSTAGEDIR}/*.plist 2>/dev/null || :
	@cd ${WSTAGEDIR} ; \
		awk -f ${SRCDIR}/release/scripts/mtree-to-plist.awk \
		${WSTAGEDIR}/METALOG
	@for plist in ${WSTAGEDIR}/*.plist; do \
		plist=$${plist##*/} ; \
		pkgname=$${plist%.plist} ; \
		sh ${SRCDIR}/release/packages/generate-ucl.sh -o $${pkgname} \
			-s ${SRCDIR} -u ${WSTAGEDIR}/$${pkgname}.ucl ; \
	done
	@for plist in ${WSTAGEDIR}/*.plist; do \
		plist=$${plist##*/} ; \
		pkgname=$${plist%.plist} ; \
		awk -F\" ' \
			/^name/ { printf("===> Creating %s-", $$2); next } \
			/^version/ { print $$2; next } \
			' ${WSTAGEDIR}/$${pkgname}.ucl ; \
		pkg -o ABI_FILE=${WSTAGEDIR}/bin/sh -o ALLOW_BASE_SHLIBS=yes \
			create -M ${WSTAGEDIR}/$${pkgname}.ucl \
			-p ${WSTAGEDIR}/$${pkgname}.plist \
			-r ${WSTAGEDIR} \
			-o ${REPODIR}/$$(pkg -o ABI_FILE=${WSTAGEDIR}/bin/sh config ABI)/${PKG_VERSION} ; \
	done

create-kernel-packages:	_pkgbootstrap .PHONY
.if exists(${KSTAGEDIR}/kernel.meta)
.for flavor in "" -debug
	@cd ${KSTAGEDIR}/${DISTDIR} ; \
	awk -f ${SRCDIR}/release/scripts/mtree-to-plist.awk \
		-v kernel=yes -v _kernconf=${INSTALLKERNEL} \
		${KSTAGEDIR}/kernel.meta ; \
	cap_arg=`cd ${SRCDIR}/etc ; ${MAKE} -VCAP_MKDB_ENDIAN` ; \
	pwd_arg=`cd ${SRCDIR}/etc ; ${MAKE} -VPWD_MKDB_ENDIAN` ; \
	sed -e "s/%VERSION%/${PKG_VERSION}/" \
		-e "s/%PKGNAME%/kernel-${INSTALLKERNEL:tl}${flavor}/" \
		-e "s/%COMMENT%/FreeBSD ${INSTALLKERNEL} kernel ${flavor}/" \
		-e "s/%DESC%/FreeBSD ${INSTALLKERNEL} kernel ${flavor}/" \
		-e "s/%CAP_MKDB_ENDIAN%/$${cap_arg}/g" \
		-e "s/%PWD_MKDB_ENDIAN%/$${pwd_arg}/g" \
		${SRCDIR}/release/packages/kernel.ucl \
		> ${KSTAGEDIR}/${DISTDIR}/kernel.${INSTALLKERNEL}${flavor}.ucl ; \
	awk -F\" ' \
		/name/ { printf("===> Creating %s-", $$2); next } \
		/version/ {print $$2; next } ' \
		${KSTAGEDIR}/${DISTDIR}/kernel.${INSTALLKERNEL}${flavor}.ucl ; \
	pkg -o ABI_FILE=${WSTAGEDIR}/bin/sh -o ALLOW_BASE_SHLIBS=yes \
		create -M ${KSTAGEDIR}/${DISTDIR}/kernel.${INSTALLKERNEL}${flavor}.ucl \
		-p ${KSTAGEDIR}/${DISTDIR}/kernel.${INSTALLKERNEL}${flavor}.plist \
		-r ${KSTAGEDIR}/${DISTDIR} \
		-o ${REPODIR}/$$(pkg -o ABI_FILE=${WSTAGEDIR}/bin/sh config ABI)/${PKG_VERSION}
.endfor
.endif
.if ${BUILDKERNELS:[#]} > 1 && ${NO_INSTALLEXTRAKERNELS} != "yes"
.for _kernel in ${BUILDKERNELS:[2..-1]}
.if exists(${KSTAGEDIR}/kernel.${_kernel}.meta)
.for flavor in "" -debug
	@cd ${KSTAGEDIR}/kernel.${_kernel} ; \
	awk -f ${SRCDIR}/release/scripts/mtree-to-plist.awk \
		-v kernel=yes -v _kernconf=${_kernel} \
		${KSTAGEDIR}/kernel.${_kernel}.meta ; \
	cap_arg=`cd ${SRCDIR}/etc ; ${MAKE} -VCAP_MKDB_ENDIAN` ; \
	pwd_arg=`cd ${SRCDIR}/etc ; ${MAKE} -VPWD_MKDB_ENDIAN` ; \
	sed -e "s/%VERSION%/${PKG_VERSION}/" \
		-e "s/%PKGNAME%/kernel-${_kernel:tl}${flavor}/" \
		-e "s/%COMMENT%/FreeBSD ${_kernel} kernel ${flavor}/" \
		-e "s/%DESC%/FreeBSD ${_kernel} kernel ${flavor}/" \
		-e "s/%CAP_MKDB_ENDIAN%/$${cap_arg}/g" \
		-e "s/%PWD_MKDB_ENDIAN%/$${pwd_arg}/g" \
		${SRCDIR}/release/packages/kernel.ucl \
		> ${KSTAGEDIR}/kernel.${_kernel}/kernel.${_kernel}${flavor}.ucl ; \
	awk -F\" ' \
		/name/ { printf("===> Creating %s-", $$2); next } \
		/version/ {print $$2; next } ' \
		${KSTAGEDIR}/kernel.${_kernel}/kernel.${_kernel}${flavor}.ucl ; \
	pkg -o ABI_FILE=${WSTAGEDIR}/bin/sh -o ALLOW_BASE_SHLIBS=yes \
		create -M ${KSTAGEDIR}/kernel.${_kernel}/kernel.${_kernel}${flavor}.ucl \
		-p ${KSTAGEDIR}/kernel.${_kernel}/kernel.${_kernel}${flavor}.plist \
		-r ${KSTAGEDIR}/kernel.${_kernel} \
		-o ${REPODIR}/$$(pkg -o ABI_FILE=${WSTAGEDIR}/bin/sh config ABI)/${PKG_VERSION}
.endfor
.endif
.endfor
.endif

sign-packages:	_pkgbootstrap .PHONY
	@[ -L "${REPODIR}/$$(pkg -o ABI_FILE=${WSTAGEDIR}/bin/sh config ABI)/latest" ] && \
		unlink ${REPODIR}/$$(pkg -o ABI_FILE=${WSTAGEDIR}/bin/sh config ABI)/latest ; \
	pkg -o ABI_FILE=${WSTAGEDIR}/bin/sh repo \
		-o ${REPODIR}/$$(pkg -o ABI_FILE=${WSTAGEDIR}/bin/sh config ABI)/${PKG_VERSION} \
		${REPODIR}/$$(pkg -o ABI_FILE=${WSTAGEDIR}/bin/sh config ABI)/${PKG_VERSION} \
		${PKGSIGNKEY} ; \
	ln -s ${REPODIR}/$$(pkg -o ABI_FILE=${WSTAGEDIR}/bin/sh config ABI)/${PKG_VERSION} \
		${REPODIR}/$$(pkg -o ABI_FILE=${WSTAGEDIR}/bin/sh config ABI)/latest

#
#
# checkworld
#
# Run test suite on installed world.
#
checkworld: .PHONY
	@if [ ! -x ${LOCALBASE}/bin/kyua ]; then \
		echo "You need kyua (devel/kyua) to run the test suite." | /usr/bin/fmt; \
		exit 1; \
	fi
	${_+_}${LOCALBASE}/bin/kyua test -k ${TESTSBASE}/Kyuafile

#
#
# doxygen
#
# Build the API documentation with doxygen
#
doxygen: .PHONY
	@if [ ! -x ${LOCALBASE}/bin/doxygen ]; then \
		echo "You need doxygen (devel/doxygen) to generate the API documentation of the kernel." | /usr/bin/fmt; \
		exit 1; \
	fi
	${_+_}cd ${.CURDIR}/tools/kerneldoc/subsys; ${MAKE} obj all

#
# update
#
# Update the source tree(s), by running svn/svnup to update to the
# latest copy.
#
update: .PHONY
.if defined(SVN_UPDATE)
	@echo "--------------------------------------------------------------"
	@echo ">>> Updating ${.CURDIR} using Subversion"
	@echo "--------------------------------------------------------------"
	@(cd ${.CURDIR}; ${SVN} update ${SVNFLAGS})
.endif

#
# ------------------------------------------------------------------------
#
# From here onwards are utility targets used by the 'make world' and
# related targets.  If your 'world' breaks, you may like to try to fix
# the problem and manually run the following targets to attempt to
# complete the build.  Beware, this is *not* guaranteed to work, you
# need to have a pretty good grip on the current state of the system
# to attempt to manually finish it.  If in doubt, 'make world' again.
#

#
# legacy: Build compatibility shims for the next three targets. This is a
# minimal set of tools and shims necessary to compensate for older systems
# which don't have the APIs required by the targets built in bootstrap-tools,
# build-tools or cross-tools.
#

# ELF Tool Chain libraries are needed for ELF tools and dtrace tools.
# r296685 fix cross-endian objcopy
.if ${BOOTSTRAPPING} < 1100102
_elftoolchain_libs= lib/libelf lib/libdwarf
.endif

legacy: .PHONY
.if ${BOOTSTRAPPING} < ${MINIMUM_SUPPORTED_OSREL} && ${BOOTSTRAPPING} != 0
	@echo "ERROR: Source upgrades from versions prior to ${MINIMUM_SUPPORTED_REL} are not supported."; \
	false
.endif
.for _tool in tools/build ${_elftoolchain_libs}
	${_+_}@${ECHODIR} "===> ${_tool} (obj,includes,all,install)"; \
	    cd ${.CURDIR}/${_tool}; \
	    ${MAKE} DIRPRFX=${_tool}/ obj; \
	    ${MAKE} DIRPRFX=${_tool}/ DESTDIR=${MAKEOBJDIRPREFIX}/legacy includes; \
	    ${MAKE} DIRPRFX=${_tool}/ MK_INCLUDES=no all; \
	    ${MAKE} DIRPRFX=${_tool}/ MK_INCLUDES=no \
	        DESTDIR=${MAKEOBJDIRPREFIX}/legacy install
.endfor

#
# bootstrap-tools: Build tools needed for compatibility. These are binaries that
# are built to build other binaries in the system. However, the focus of these
# binaries is usually quite narrow. Bootstrap tools use the host's compiler and
# libraries, augmented by -legacy.
#
_bt=		_bootstrap-tools

.if ${MK_GAMES} != "no"
_strfile=	usr.bin/fortune/strfile
.endif

.if ${MK_GCC} != "no" && ${MK_CXX} != "no"
_gperf=		gnu/usr.bin/gperf
.endif

.if ${MK_GROFF} != "no"
_groff=		gnu/usr.bin/groff \
		usr.bin/soelim
.endif

.if ${MK_VT} != "no"
_vtfontcvt=	usr.bin/vtfontcvt
.endif

.if ${BOOTSTRAPPING} < 1000033
_libopenbsd=	lib/libopenbsd
_m4=		usr.bin/m4
_lex=		usr.bin/lex

${_bt}-usr.bin/m4: ${_bt}-lib/libopenbsd
${_bt}-usr.bin/lex: ${_bt}-usr.bin/m4
.endif

.if ${BOOTSTRAPPING} < 1000026
_nmtree=	lib/libnetbsd \
		usr.sbin/nmtree

${_bt}-usr.sbin/nmtree: ${_bt}-lib/libnetbsd
.endif

.if ${BOOTSTRAPPING} < 1000027
_cat=		bin/cat
.endif

# r264059 support for status=
.if ${BOOTSTRAPPING} < 1100017
_dd=		bin/dd
.endif

# r277259 crunchide: Correct 64-bit section header offset
# r281674 crunchide: always include both 32- and 64-bit ELF support
.if ${BOOTSTRAPPING} < 1100078
_crunchide=	usr.sbin/crunch/crunchide
.endif

# r285986 crunchen: use STRIPBIN rather than STRIP
# 1100113: Support MK_AUTO_OBJ
# 1200006: META_MODE fixes
.if ${BOOTSTRAPPING} < 1100078 || \
    (${MK_AUTO_OBJ} == "yes" && ${BOOTSTRAPPING} < 1100114) || \
    (${MK_META_MODE} == "yes" && ${BOOTSTRAPPING} < 1200006)
_crunchgen=	usr.sbin/crunch/crunchgen
.endif

# r296926 -P keymap search path, MFC to stable/10 in r298297
.if ${BOOTSTRAPPING} < 1003501 || \
	(${BOOTSTRAPPING} >= 1100000 && ${BOOTSTRAPPING} < 1100103)
_kbdcontrol=	usr.sbin/kbdcontrol
.endif

_yacc=		lib/liby \
		usr.bin/yacc

${_bt}-usr.bin/yacc: ${_bt}-lib/liby

.if ${MK_BSNMP} != "no"
_gensnmptree=	usr.sbin/bsnmpd/gensnmptree
.endif

# We need to build tblgen when we're building clang either as
# the bootstrap compiler, or as the part of the normal build.
.if ${MK_CLANG_BOOTSTRAP} != "no" || ${MK_CLANG} != "no"
_clang_tblgen= \
	lib/clang/libllvmsupport \
	lib/clang/libllvmtablegen \
	usr.bin/clang/llvm-tblgen \
	usr.bin/clang/clang-tblgen

${_bt}-usr.bin/clang/clang-tblgen: ${_bt}-lib/clang/libllvmtablegen ${_bt}-lib/clang/libllvmsupport
${_bt}-usr.bin/clang/llvm-tblgen: ${_bt}-lib/clang/libllvmtablegen ${_bt}-lib/clang/libllvmsupport
.endif

# Default to building the GPL DTC, but build the BSDL one if users explicitly
# request it.
_dtc= usr.bin/dtc
.if ${MK_GPL_DTC} != "no"
_dtc= gnu/usr.bin/dtc
.endif

.if ${MK_KERBEROS} != "no"
_kerberos5_bootstrap_tools= \
	kerberos5/tools/make-roken \
	kerberos5/lib/libroken \
	kerberos5/lib/libvers \
	kerberos5/tools/asn1_compile \
	kerberos5/tools/slc \
	usr.bin/compile_et

.ORDER: ${_kerberos5_bootstrap_tools:C/^/${_bt}-/g}
.endif

# r283777 makewhatis(1) replaced with mandoc version which builds a database.
.if ${MK_MANDOCDB} != "no" && ${BOOTSTRAPPING} < 1100075
_libopenbsd?=	lib/libopenbsd
_makewhatis=	lib/libsqlite3 \
		usr.bin/mandoc
${_bt}-usr.bin/mandoc: ${_bt}-lib/libopenbsd ${_bt}-lib/libsqlite3
.endif

bootstrap-tools: .PHONY

#	Please document (add comment) why something is in 'bootstrap-tools'.
#	Try to bound the building of the bootstrap-tool to just the
#	FreeBSD versions that need the tool built at this stage of the build.
.for _tool in \
    ${_clang_tblgen} \
    ${_kerberos5_bootstrap_tools} \
    ${_strfile} \
    ${_gperf} \
    ${_groff} \
    ${_dtc} \
    usr.bin/brandelf \
    ${_cat} \
    ${_dd} \
    ${_kbdcontrol} \
    usr.bin/lorder \
    ${_libopenbsd} \
    ${_makewhatis} \
    usr.bin/rpcgen \
    ${_yacc} \
    ${_m4} \
    ${_lex} \
    usr.bin/xinstall \
    ${_gensnmptree} \
    usr.sbin/config \
    ${_crunchide} \
    ${_crunchgen} \
    ${_nmtree} \
    ${_vtfontcvt} \
    usr.bin/localedef
${_bt}-${_tool}: .PHONY .MAKE
	${_+_}@${ECHODIR} "===> ${_tool} (obj,all,install)"; \
		cd ${.CURDIR}/${_tool}; \
		${MAKE} DIRPRFX=${_tool}/ obj; \
		${MAKE} DIRPRFX=${_tool}/ all; \
		${MAKE} DIRPRFX=${_tool}/ DESTDIR=${MAKEOBJDIRPREFIX}/legacy install

bootstrap-tools: ${_bt}-${_tool}
.endfor

#
# build-tools: Build special purpose build tools
#
.if !defined(NO_SHARE)
_share=	share/syscons/scrnmaps
.endif

.if ${MK_GCC} != "no"
_gcc_tools= gnu/usr.bin/cc/cc_tools
.endif

.if ${MK_RESCUE} != "no"
# rescue includes programs that have build-tools targets
_rescue=rescue/rescue
.endif

.for _tool in \
    bin/csh \
    bin/sh \
    ${LOCAL_TOOL_DIRS} \
    lib/ncurses/ncurses \
    lib/ncurses/ncursesw \
    ${_rescue} \
    ${_share} \
    usr.bin/awk \
    lib/libmagic \
    usr.bin/mkesdb_static \
    usr.bin/mkcsmapper_static \
    usr.bin/vi/catalog
build-tools_${_tool}: .PHONY
	${_+_}@${ECHODIR} "===> ${_tool} (obj,build-tools)"; \
		cd ${.CURDIR}/${_tool}; \
		${MAKE} DIRPRFX=${_tool}/ obj; \
		${MAKE} DIRPRFX=${_tool}/ build-tools
build-tools: build-tools_${_tool}
.endfor
.for _tool in \
    ${_gcc_tools}
build-tools_${_tool}: .PHONY
	${_+_}@${ECHODIR} "===> ${_tool} (obj,all)"; \
		cd ${.CURDIR}/${_tool}; \
		${MAKE} DIRPRFX=${_tool}/ obj; \
		${MAKE} DIRPRFX=${_tool}/ all
build-tools: build-tools_${_tool}
.endfor

#
# kernel-tools: Build kernel-building tools
#
kernel-tools: .PHONY
	mkdir -p ${MAKEOBJDIRPREFIX}/usr
	mtree -deU -f ${.CURDIR}/etc/mtree/BSD.usr.dist \
	    -p ${MAKEOBJDIRPREFIX}/usr >/dev/null

#
# cross-tools: All the tools needed to build the rest of the system after
# we get done with the earlier stages. It is the last set of tools needed
# to begin building the target binaries.
#
.if ${TARGET_ARCH} != ${MACHINE_ARCH}
.if ${TARGET_ARCH} == "amd64" || ${TARGET_ARCH} == "i386"
_btxld=		usr.sbin/btxld
.endif
.if ${TARGET_ARCH} == "mips64"
_cheritest=	lib/libxo \
		bin/cheritest \
		bin/cheriabitest
.endif
.endif

# Rebuild ctfconvert and ctfmerge to avoid difficult-to-diagnose failures
# resulting from missing bug fixes or ELF Toolchain updates.
.if ${MK_CDDL} != "no"
_dtrace_tools= cddl/lib/libctf cddl/usr.bin/ctfconvert \
    cddl/usr.bin/ctfmerge
.endif

# If we're given an XAS, don't build binutils.
.if ${XAS:M/*} == ""
.if ${MK_BINUTILS_BOOTSTRAP} != "no"
_binutils=	gnu/usr.bin/binutils
.endif
.if ${MK_ELFTOOLCHAIN_BOOTSTRAP} != "no"
_elftctools=	lib/libelftc \
		lib/libpe \
		usr.bin/elfcopy \
		usr.bin/nm \
		usr.bin/size \
		usr.bin/strings
# These are not required by the build, but can be useful for developers who
# cross-build on a FreeBSD 10 host:
_elftctools+=	usr.bin/addr2line
.endif
.elif ${TARGET_ARCH} != ${MACHINE_ARCH} && ${MK_ELFTOOLCHAIN_BOOTSTRAP} != "no"
# If cross-building with an external binutils we still need to build strip for
# the target (for at least crunchide).
_elftctools=	lib/libelftc \
		lib/libpe \
		usr.bin/elfcopy
.endif

.if ${MK_CLANG_BOOTSTRAP} != "no"
_clang=		usr.bin/clang
_clang_libs=	lib/clang
.endif
.if ${MK_GCC_BOOTSTRAP} != "no"
_cc=		gnu/usr.bin/cc
.endif
.if ${MK_USB} != "no"
_usb_tools=	usr.bin/sysinit
.endif

cross-tools: .MAKE .PHONY
.for _tool in \
    ${LOCAL_XTOOL_DIRS} \
    ${_cheritest} \
    ${_clang_libs} \
    ${_clang} \
    ${_binutils} \
    ${_elftctools} \
    ${_dtrace_tools} \
    ${_cc} \
    ${_btxld} \
    ${_usb_tools}
	${_+_}@${ECHODIR} "===> ${_tool} (obj,all,install)"; \
		cd ${.CURDIR}/${_tool}; \
		${MAKE} DIRPRFX=${_tool}/ obj; \
		${MAKE} DIRPRFX=${_tool}/ all; \
		${MAKE} DIRPRFX=${_tool}/ DESTDIR=${MAKEOBJDIRPREFIX} install
.endfor

NXBDESTDIR=	${OBJTREE}/nxb-bin
NXBENV=		MAKEOBJDIRPREFIX=${OBJTREE}/nxb \
		INSTALL="sh ${.CURDIR}/tools/install.sh" \
		PATH=${PATH}:${OBJTREE}/gperf_for_gcc/usr/bin
NXBMAKE=	${NXBENV} ${MAKE} \
		LLVM_TBLGEN=${NXBDESTDIR}/usr/bin/llvm-tblgen \
		CLANG_TBLGEN=${NXBDESTDIR}/usr/bin/clang-tblgen \
		MACHINE=${TARGET} MACHINE_ARCH=${TARGET_ARCH} \
		MK_GDB=no MK_TESTS=no \
		SSP_CFLAGS= \
		MK_HTML=no NO_LINT=yes MK_MAN=no \
		-DNO_PIC MK_PROFILE=no -DNO_SHARED \
		-DNO_CPU_CFLAGS MK_WARNS=no MK_CTF=no \
		MK_CLANG_EXTRAS=no MK_CLANG_FULL=no \
		MK_LLDB=no MK_DEBUG_FILES=no

# native-xtools is the current target for qemu-user cross builds of ports
# via poudriere and the imgact_binmisc kernel module.
# For non-clang enabled targets that are still using the in tree gcc
# we must build a gperf binary for one instance of its Makefiles.  On
# clang-enabled systems, the gperf binary is obsolete.
native-xtools: .PHONY
.if ${MK_GCC_BOOTSTRAP} != "no"
	mkdir -p ${OBJTREE}/gperf_for_gcc/usr/bin
	${_+_}@${ECHODIR} "===> ${_gperf} (obj,all,install)"; \
	cd ${.CURDIR}/${_gperf}; \
	${NXBMAKE} DIRPRFX=${_gperf}/ obj; \
	${NXBMAKE} DIRPRFX=${_gperf}/ all; \
	${NXBMAKE} DIRPRFX=${_gperf}/ DESTDIR=${OBJTREE}/gperf_for_gcc install
.endif
	mkdir -p ${NXBDESTDIR}/bin ${NXBDESTDIR}/sbin ${NXBDESTDIR}/usr
	mtree -deU -f ${.CURDIR}/etc/mtree/BSD.usr.dist \
	    -p ${NXBDESTDIR}/usr >/dev/null
	mtree -deU -f ${.CURDIR}/etc/mtree/BSD.include.dist \
	    -p ${NXBDESTDIR}/usr/include >/dev/null
.if ${MK_DEBUG_FILES} != "no"
	mtree -deU -f ${.CURDIR}/etc/mtree/BSD.debug.dist \
	    -p ${NXBDESTDIR}/usr/lib >/dev/null
.endif
.for _tool in \
    bin/cat \
    bin/chmod \
    bin/cp \
    bin/csh \
    bin/echo \
    bin/expr \
    bin/hostname \
    bin/ln \
    bin/ls \
    bin/mkdir \
    bin/mv \
    bin/ps \
    bin/realpath \
    bin/rm \
    bin/rmdir \
    bin/sh \
    bin/sleep \
    ${_clang_tblgen} \
    usr.bin/ar \
    ${_binutils} \
    ${_elftctools} \
    ${_cc} \
    ${_gcc_tools} \
    ${_clang_libs} \
    ${_clang} \
    sbin/md5 \
    sbin/sysctl \
    gnu/usr.bin/diff \
    usr.bin/awk \
    usr.bin/basename \
    usr.bin/bmake \
    usr.bin/bzip2 \
    usr.bin/cmp \
    usr.bin/dirname \
    usr.bin/env \
    usr.bin/fetch \
    usr.bin/find \
    usr.bin/grep \
    usr.bin/gzip \
    usr.bin/id \
    usr.bin/lex \
    usr.bin/lorder \
    usr.bin/mktemp \
    usr.bin/mt \
    usr.bin/patch \
    usr.bin/sed \
    usr.bin/sort \
    usr.bin/tar \
    usr.bin/touch \
    usr.bin/tr \
    usr.bin/true \
    usr.bin/uniq \
    usr.bin/unzip \
    usr.bin/xargs \
    usr.bin/xinstall \
    usr.bin/xz \
    usr.bin/yacc \
    usr.sbin/chown
	${_+_}@${ECHODIR} "===> ${_tool} (obj,all,install)"; \
		cd ${.CURDIR}/${_tool}; \
		${NXBMAKE} DIRPRFX=${_tool}/ obj; \
		${NXBMAKE} DIRPRFX=${_tool}/ all; \
		${NXBMAKE} DIRPRFX=${_tool}/ DESTDIR=${NXBDESTDIR} install
.endfor

#
# hierarchy - ensure that all the needed directories are present
#
hierarchy hier: .MAKE .PHONY
	${_+_}cd ${.CURDIR}/etc; ${HMAKE} distrib-dirs

#
# libraries - build all libraries, and install them under ${DESTDIR}.
#
# The list of libraries with dependents (${_prebuild_libs}) and their
# interdependencies (__L) are built automatically by the
# ${.CURDIR}/tools/make_libdeps.sh script.
#
libraries: .MAKE .PHONY
	${_+_}cd ${.CURDIR}; \
	    ${MAKE} -f Makefile.inc1 _prereq_libs; \
	    ${MAKE} -f Makefile.inc1 _startup_libs; \
	    ${MAKE} -f Makefile.inc1 _prebuild_libs; \
	    ${MAKE} -f Makefile.inc1 _generic_libs

#
# static libgcc.a prerequisite for shared libc
#
_prereq_libs= gnu/lib/libssp/libssp_nonshared gnu/lib/libgcc lib/libcompiler_rt

# These dependencies are not automatically generated:
#
# gnu/lib/csu, gnu/lib/libgcc, lib/csu and lib/libc must be built before
# all shared libraries for ELF.
#
_startup_libs=	gnu/lib/csu
_startup_libs+=	lib/csu
.if ${MK_CHERI} != "no"
_startup_libs+= lib/libc_cheri
.endif
_startup_libs+=	gnu/lib/libgcc
_startup_libs+=	lib/libcompiler_rt
_startup_libs+=	lib/libc
_startup_libs+=	lib/libc_nonshared
.if ${MK_LIBCPLUSPLUS} != "no"
_startup_libs+=	lib/libcxxrt
.endif

gnu/lib/libgcc__L: lib/libc__L
gnu/lib/libgcc__L: lib/libc_nonshared__L
.if ${MK_LIBCPLUSPLUS} != "no"
lib/libcxxrt__L: gnu/lib/libgcc__L
.endif

_prebuild_libs=	${_kerberos5_lib_libasn1} \
		${_kerberos5_lib_libhdb} \
		${_kerberos5_lib_libheimbase} \
		${_kerberos5_lib_libheimntlm} \
		${_libsqlite3} \
		${_kerberos5_lib_libheimipcc} \
		${_kerberos5_lib_libhx509} ${_kerberos5_lib_libkrb5} \
		${_kerberos5_lib_libroken} \
		${_kerberos5_lib_libwind} \
		lib/libbz2 ${_libcom_err} lib/libcrypt \
		lib/libelf lib/libexpat \
		lib/libfigpar \
		${_lib_libgssapi} \
		lib/libkiconv lib/libkvm lib/liblzma lib/libmd lib/libnv \
		${_lib_casper} \
		lib/ncurses/ncurses lib/ncurses/ncursesw \
		lib/libopie lib/libpam/libpam ${_lib_libthr} \
		${_lib_libradius} lib/libsbuf lib/libtacplus \
		lib/libgeom \
		${_cddl_lib_libumem} ${_cddl_lib_libnvpair} \
		${_cddl_lib_libuutil} \
		${_cddl_lib_libavl} \
		${_cddl_lib_libzfs_core} \
		${_cddl_lib_libctf} \
		lib/libutil lib/libpjdlog ${_lib_libypclnt} lib/libz lib/msun \
		${_secure_lib_libcrypto} ${_lib_libldns} \
		${_secure_lib_libssh} ${_secure_lib_libssl}

.if ${MK_GNUCXX} != "no"
_prebuild_libs+= gnu/lib/libstdc++ gnu/lib/libsupc++
gnu/lib/libstdc++__L: lib/msun__L
gnu/lib/libsupc++__L: gnu/lib/libstdc++__L
.endif

<<<<<<< HEAD
.if ${MK_CHERI} != "no"
_prebuild_libs+=	lib/libcheri
=======
.if ${MK_DIALOG} != "no"
_prebuild_libs+= gnu/lib/libdialog
gnu/lib/libdialog__L: lib/msun__L lib/ncurses/ncursesw__L
>>>>>>> 8e7680d1
.endif

.if ${MK_LIBCPLUSPLUS} != "no"
_prebuild_libs+= lib/libc++
.endif

lib/libgeom__L: lib/libexpat__L
lib/libkvm__L: lib/libelf__L

.if ${MK_LIBTHR} != "no"
_lib_libthr=	lib/libthr
.endif

.if ${MK_RADIUS_SUPPORT} != "no"
_lib_libradius=	lib/libradius
.endif

.if ${MK_OFED} != "no"
_ofed_lib=		contrib/ofed/usr.lib
_prebuild_libs+=	contrib/ofed/usr.lib/libosmcomp
_prebuild_libs+=	contrib/ofed/usr.lib/libopensm
_prebuild_libs+=	contrib/ofed/usr.lib/libibcommon
_prebuild_libs+=	contrib/ofed/usr.lib/libibverbs
_prebuild_libs+=	contrib/ofed/usr.lib/libibumad

contrib/ofed/usr.lib/libopensm__L: lib/libthr__L
contrib/ofed/usr.lib/libosmcomp__L: lib/libthr__L
contrib/ofed/usr.lib/libibumad__L: contrib/ofed/usr.lib/libibcommon__L
.endif

.if ${MK_CASPER} != "no"
_lib_casper=	lib/libcasper
.endif

lib/libpjdlog__L: lib/libutil__L
lib/libcasper__L: lib/libnv__L
lib/liblzma__L: lib/libthr__L

_generic_libs=	${_cddl_lib} gnu/lib ${_kerberos5_lib} lib ${_secure_lib} usr.bin/lex/lib ${_ofed_lib}
.for _DIR in ${LOCAL_LIB_DIRS}
.if exists(${.CURDIR}/${_DIR}/Makefile) && empty(_generic_libs:M${_DIR})
_generic_libs+= ${_DIR}
.endif
.endfor

lib/libopie__L lib/libtacplus__L: lib/libmd__L

.if ${MK_CDDL} != "no"
_cddl_lib_libumem= cddl/lib/libumem
_cddl_lib_libnvpair= cddl/lib/libnvpair
_cddl_lib_libavl= cddl/lib/libavl
_cddl_lib_libuutil= cddl/lib/libuutil
_cddl_lib_libzfs_core= cddl/lib/libzfs_core
_cddl_lib_libctf= cddl/lib/libctf
_cddl_lib= cddl/lib
cddl/lib/libzfs_core__L: cddl/lib/libnvpair__L
cddl/lib/libzfs__L: lib/libgeom__L
cddl/lib/libctf__L: lib/libz__L
.endif
# cddl/lib/libdtrace requires lib/libproc and lib/librtld_db; it's only built
# on select architectures though (see cddl/lib/Makefile)
.if ${MACHINE_CPUARCH} != "sparc64"
_prebuild_libs+=	lib/libprocstat lib/libproc lib/librtld_db
lib/libprocstat__L: lib/libelf__L lib/libkvm__L lib/libutil__L
lib/libproc__L: lib/libprocstat__L
lib/librtld_db__L: lib/libprocstat__L
.endif

.if ${MK_CRYPT} != "no"
.if ${MK_OPENSSL} != "no"
_secure_lib_libcrypto= secure/lib/libcrypto
_secure_lib_libssl= secure/lib/libssl
lib/libradius__L secure/lib/libssl__L: secure/lib/libcrypto__L
.if ${MK_LDNS} != "no"
_lib_libldns= lib/libldns
lib/libldns__L: secure/lib/libcrypto__L
.endif
.if ${MK_OPENSSH} != "no"
_secure_lib_libssh= secure/lib/libssh
secure/lib/libssh__L: lib/libz__L secure/lib/libcrypto__L lib/libcrypt__L
.if ${MK_LDNS} != "no"
secure/lib/libssh__L: lib/libldns__L
.endif
.if ${MK_KERBEROS_SUPPORT} != "no"
secure/lib/libssh__L: lib/libgssapi__L kerberos5/lib/libkrb5__L \
    kerberos5/lib/libhx509__L kerberos5/lib/libasn1__L lib/libcom_err__L \
    lib/libmd__L kerberos5/lib/libroken__L
.endif
.endif
.endif
_secure_lib=	secure/lib
.endif

.if ${MK_KERBEROS} != "no"
kerberos5/lib/libasn1__L: lib/libcom_err__L kerberos5/lib/libroken__L
kerberos5/lib/libhdb__L: kerberos5/lib/libasn1__L lib/libcom_err__L \
    kerberos5/lib/libkrb5__L kerberos5/lib/libroken__L \
    kerberos5/lib/libwind__L lib/libsqlite3__L
kerberos5/lib/libheimntlm__L: secure/lib/libcrypto__L kerberos5/lib/libkrb5__L \
    kerberos5/lib/libroken__L lib/libcom_err__L
kerberos5/lib/libhx509__L: kerberos5/lib/libasn1__L lib/libcom_err__L \
    secure/lib/libcrypto__L kerberos5/lib/libroken__L kerberos5/lib/libwind__L
kerberos5/lib/libkrb5__L: kerberos5/lib/libasn1__L lib/libcom_err__L \
    lib/libcrypt__L secure/lib/libcrypto__L kerberos5/lib/libhx509__L \
    kerberos5/lib/libroken__L kerberos5/lib/libwind__L \
    kerberos5/lib/libheimbase__L kerberos5/lib/libheimipcc__L
kerberos5/lib/libroken__L: lib/libcrypt__L
kerberos5/lib/libwind__L: kerberos5/lib/libroken__L lib/libcom_err__L
kerberos5/lib/libheimbase__L: lib/libthr__L
kerberos5/lib/libheimipcc__L: kerberos5/lib/libroken__L kerberos5/lib/libheimbase__L lib/libthr__L
.endif

lib/libsqlite3__L: lib/libthr__L

.if ${MK_GSSAPI} != "no"
_lib_libgssapi=	lib/libgssapi
.endif

.if ${MK_KERBEROS} != "no"
_kerberos5_lib=	kerberos5/lib
_kerberos5_lib_libasn1= kerberos5/lib/libasn1
_kerberos5_lib_libhdb= kerberos5/lib/libhdb
_kerberos5_lib_libheimbase= kerberos5/lib/libheimbase
_kerberos5_lib_libkrb5= kerberos5/lib/libkrb5
_kerberos5_lib_libhx509= kerberos5/lib/libhx509
_kerberos5_lib_libroken= kerberos5/lib/libroken
_kerberos5_lib_libheimntlm= kerberos5/lib/libheimntlm
_libsqlite3= lib/libsqlite3
_kerberos5_lib_libheimipcc= kerberos5/lib/libheimipcc
_kerberos5_lib_libwind= kerberos5/lib/libwind
_libcom_err= lib/libcom_err
.endif

.if ${MK_NIS} != "no"
_lib_libypclnt=	lib/libypclnt
.endif

.if ${MK_OPENSSL} == "no"
lib/libradius__L: lib/libmd__L
.endif

lib/libproc__L: \
    ${_cddl_lib_libctf:D${_cddl_lib_libctf}__L} lib/libelf__L lib/librtld_db__L lib/libutil__L
.if ${MK_CXX} != "no"
.if ${MK_LIBCPLUSPLUS} != "no"
lib/libproc__L: lib/libcxxrt__L
.else # This implies MK_GNUCXX != "no"; see lib/libproc
lib/libproc__L: gnu/lib/libsupc++__L
.endif
.endif

.for _lib in ${_prereq_libs}
${_lib}__PL: .PHONY .MAKE
.if exists(${.CURDIR}/${_lib})
	${_+_}@${ECHODIR} "===> ${_lib} (obj,all,install)"; \
		cd ${.CURDIR}/${_lib}; \
		${MAKE} MK_TESTS=no DIRPRFX=${_lib}/ obj; \
		${MAKE} MK_TESTS=no MK_PROFILE=no -DNO_PIC \
		    DIRPRFX=${_lib}/ all; \
		${MAKE} MK_TESTS=no MK_PROFILE=no -DNO_PIC \
		    DIRPRFX=${_lib}/ install
.endif
.endfor

.for _lib in ${_startup_libs} ${_prebuild_libs} ${_generic_libs}
${_lib}__L: .PHONY .MAKE
.if exists(${.CURDIR}/${_lib})
	${_+_}@${ECHODIR} "===> ${_lib} (obj,all,install)"; \
		cd ${.CURDIR}/${_lib}; \
		${MAKE} MK_TESTS=no DIRPRFX=${_lib}/ obj; \
		${MAKE} MK_TESTS=no DIRPRFX=${_lib}/ all; \
		${MAKE} MK_TESTS=no DIRPRFX=${_lib}/ install
.endif
.endfor

_prereq_libs: ${_prereq_libs:S/$/__PL/}
_startup_libs: ${_startup_libs:S/$/__L/}
_prebuild_libs: ${_prebuild_libs:S/$/__L/}
_generic_libs: ${_generic_libs:S/$/__L/}

# Enable SUBDIR_PARALLEL when not calling 'make all', unless called from
# 'everything' with _PARALLEL_SUBDIR_OK set.  This is because it is unlikely
# that running 'make all' from the top-level, especially with a SUBDIR_OVERRIDE
# or LOCAL_DIRS set, will have a reliable build if SUBDIRs are built in
# parallel.  This is safe for the world stage of buildworld though since it has
# already built libraries in a proper order and installed includes into
# WORLDTMP. Special handling is done for SUBDIR ordering for 'install*' to
# avoid trashing a system if it crashes mid-install.
.if !make(all) || defined(_PARALLEL_SUBDIR_OK)
SUBDIR_PARALLEL=
.endif

.include <bsd.subdir.mk>

.if make(check-old) || make(check-old-dirs) || \
    make(check-old-files) || make(check-old-libs) || \
    make(delete-old) || make(delete-old-dirs) || \
    make(delete-old-files) || make(delete-old-libs)

#
# check for / delete old files section
#

.include "ObsoleteFiles.inc"

OLD_LIBS_MESSAGE="Please be sure no application still uses those libraries, \
else you can not start such an application. Consult UPDATING for more \
information regarding how to cope with the removal/revision bump of a \
specific library."

.if !defined(BATCH_DELETE_OLD_FILES)
RM_I=-i
.else
RM_I=-v
.endif

delete-old-files: .PHONY
	@echo ">>> Removing old files (only deletes safe to delete libs)"
# Ask for every old file if the user really wants to remove it.
# It's annoying, but better safe than sorry.
# NB: We cannot pass the list of OLD_FILES as a parameter because the
# argument list will get too long. Using .for/.endfor make "loops" will make
# the Makefile parser segfault.
	@exec 3<&0; \
	cd ${.CURDIR}; \
	${MAKE} -f ${.CURDIR}/Makefile.inc1 ${.MAKEFLAGS} ${.TARGET} \
	    -V OLD_FILES -V "OLD_FILES:Musr/share/*.gz:R" | xargs -n1 | \
	while read file; do \
		if [ -f "${DESTDIR}/$${file}" -o -L "${DESTDIR}/$${file}" ]; then \
			chflags noschg "${DESTDIR}/$${file}" 2>/dev/null || true; \
			rm ${RM_I} "${DESTDIR}/$${file}" <&3; \
		fi; \
		for ext in debug symbols; do \
		  if ! [ -e "${DESTDIR}/$${file}" ] && [ -f \
		      "${DESTDIR}${DEBUGDIR}/$${file}.$${ext}" ]; then \
			  rm ${RM_I} "${DESTDIR}${DEBUGDIR}/$${file}.$${ext}" \
			      <&3; \
		  fi; \
		done; \
	done
# Remove catpages without corresponding manpages.
	@exec 3<&0; \
	find ${DESTDIR}/usr/share/man/cat* ! -type d | \
	sed -ep -e's:${DESTDIR}/usr/share/man/cat:${DESTDIR}/usr/share/man/man:' | \
	while read catpage; do \
		read manpage; \
		if [ ! -e "$${manpage}" ]; then \
			rm ${RM_I} $${catpage} <&3; \
	        fi; \
	done
	@echo ">>> Old files removed"

check-old-files: .PHONY
	@echo ">>> Checking for old files"
	@cd ${.CURDIR}; \
	${MAKE} -f ${.CURDIR}/Makefile.inc1 ${.MAKEFLAGS} ${.TARGET} \
	    -V OLD_FILES -V "OLD_FILES:Musr/share/*.gz:R" | xargs -n1 | \
	while read file; do \
		if [ -f "${DESTDIR}/$${file}" -o -L "${DESTDIR}/$${file}" ]; then \
		 	echo "${DESTDIR}/$${file}"; \
		fi; \
		for ext in debug symbols; do \
		  if [ -f "${DESTDIR}${DEBUGDIR}/$${file}.$${ext}" ]; then \
			  echo "${DESTDIR}${DEBUGDIR}/$${file}.$${ext}"; \
		  fi; \
		done; \
	done
# Check for catpages without corresponding manpages.
	@find ${DESTDIR}/usr/share/man/cat* ! -type d | \
	sed -ep -e's:${DESTDIR}/usr/share/man/cat:${DESTDIR}/usr/share/man/man:' | \
	while read catpage; do \
		read manpage; \
		if [ ! -e "$${manpage}" ]; then \
			echo $${catpage}; \
	        fi; \
	done

delete-old-libs: .PHONY
	@echo ">>> Removing old libraries"
	@echo "${OLD_LIBS_MESSAGE}" | fmt
	@exec 3<&0; \
	cd ${.CURDIR}; \
	${MAKE} -f ${.CURDIR}/Makefile.inc1 ${.MAKEFLAGS} ${.TARGET} \
	    -V OLD_LIBS | xargs -n1 | \
	while read file; do \
		if [ -f "${DESTDIR}/$${file}" -o -L "${DESTDIR}/$${file}" ]; then \
			chflags noschg "${DESTDIR}/$${file}" 2>/dev/null || true; \
			rm ${RM_I} "${DESTDIR}/$${file}" <&3; \
		fi; \
		for ext in debug symbols; do \
		  if ! [ -e "${DESTDIR}/$${file}" ] && [ -f \
		      "${DESTDIR}${DEBUGDIR}/$${file}.$${ext}" ]; then \
			  rm ${RM_I} "${DESTDIR}${DEBUGDIR}/$${file}.$${ext}" \
			      <&3; \
		  fi; \
		done; \
	done
	@echo ">>> Old libraries removed"

check-old-libs: .PHONY
	@echo ">>> Checking for old libraries"
	@cd ${.CURDIR}; \
	${MAKE} -f ${.CURDIR}/Makefile.inc1 ${.MAKEFLAGS} ${.TARGET} \
	    -V OLD_LIBS | xargs -n1 | \
	while read file; do \
		if [ -f "${DESTDIR}/$${file}" -o -L "${DESTDIR}/$${file}" ]; then \
			echo "${DESTDIR}/$${file}"; \
		fi; \
		for ext in debug symbols; do \
		  if [ -f "${DESTDIR}${DEBUGDIR}/$${file}.$${ext}" ]; then \
			  echo "${DESTDIR}${DEBUGDIR}/$${file}.$${ext}"; \
		  fi; \
		done; \
	done

delete-old-dirs: .PHONY
	@echo ">>> Removing old directories"
	@cd ${.CURDIR}; \
	${MAKE} -f ${.CURDIR}/Makefile.inc1 ${.MAKEFLAGS} ${.TARGET} \
	    -V OLD_DIRS | xargs -n1 | sort -r | \
	while read dir; do \
		if [ -d "${DESTDIR}/$${dir}" ]; then \
			rmdir -v "${DESTDIR}/$${dir}" || true; \
		elif [ -L "${DESTDIR}/$${dir}" ]; then \
			echo "${DESTDIR}/$${dir} is a link, please remove everything manually."; \
		fi; \
	done
	@echo ">>> Old directories removed"

check-old-dirs: .PHONY
	@echo ">>> Checking for old directories"
	@cd ${.CURDIR}; \
	${MAKE} -f ${.CURDIR}/Makefile.inc1 ${.MAKEFLAGS} ${.TARGET} \
	    -V OLD_DIRS | xargs -n1 | \
	while read dir; do \
		if [ -d "${DESTDIR}/$${dir}" ]; then \
			echo "${DESTDIR}/$${dir}"; \
		elif [ -L "${DESTDIR}/$${dir}" ]; then \
			echo "${DESTDIR}/$${dir} is a link, please remove everything manually."; \
		fi; \
	done

delete-old: delete-old-files delete-old-dirs .PHONY
	@echo "To remove old libraries run '${MAKE_CMD} delete-old-libs'."

check-old: check-old-files check-old-libs check-old-dirs .PHONY
	@echo "To remove old files and directories run '${MAKE_CMD} delete-old'."
	@echo "To remove old libraries run '${MAKE_CMD} delete-old-libs'."

.endif

#
# showconfig - show build configuration.
#
showconfig: .PHONY
	@(${MAKE} -n -f ${.CURDIR}/sys/conf/kern.opts.mk -V dummy -dg1; \
	  ${MAKE} -n -f ${.CURDIR}/share/mk/src.opts.mk -V dummy -dg1) 2>&1 | grep ^MK_ | sort -u

.if !empty(KRNLOBJDIR) && !empty(KERNCONF)
DTBOUTPUTPATH= ${KRNLOBJDIR}/${KERNCONF}/

.if !defined(FDT_DTS_FILE) || empty(FDT_DTS_FILE)
.if exists(${KERNCONFDIR}/${KERNCONF})
FDT_DTS_FILE!= awk 'BEGIN {FS="="} /^makeoptions[[:space:]]+FDT_DTS_FILE/ {print $$2}' \
	'${KERNCONFDIR}/${KERNCONF}' ; echo
.endif
.endif

.endif

.if !defined(DTBOUTPUTPATH) || !exists(${DTBOUTPUTPATH})
DTBOUTPUTPATH= ${.CURDIR}
.endif

#
# Build 'standalone' Device Tree Blob
#
builddtb: .PHONY
	@PATH=${TMPPATH} MACHINE=${TARGET} \
	${.CURDIR}/sys/tools/fdt/make_dtb.sh ${.CURDIR}/sys \
	    "${FDT_DTS_FILE}" ${DTBOUTPUTPATH}

###############

# cleanworld
# In the following, the first 'rm' in a series will usually remove all
# files and directories.  If it does not, then there are probably some
# files with file flags set, so this unsets them and tries the 'rm' a
# second time.  There are situations where this target will be cleaning
# some directories via more than one method, but that duplication is
# needed to correctly handle all the possible situations.  Removing all
# files without file flags set in the first 'rm' instance saves time,
# because 'chflags' will need to operate on fewer files afterwards.
#
# It is expected that BW_CANONICALOBJDIR == the CANONICALOBJDIR as would be
# created by bsd.obj.mk, except that we don't want to .include that file
# in this makefile.
#
BW_CANONICALOBJDIR:=${OBJTREE}${.CURDIR}
cleanworld: .PHONY
.if exists(${BW_CANONICALOBJDIR}/)
	-rm -rf ${BW_CANONICALOBJDIR}/*
	-chflags -R 0 ${BW_CANONICALOBJDIR}
	rm -rf ${BW_CANONICALOBJDIR}/*
.endif
.if ${.CURDIR} == ${.OBJDIR} || ${.CURDIR}/obj == ${.OBJDIR}
	#   To be safe in this case, fall back to a 'make cleandir'
	${_+_}@cd ${.CURDIR}; ${MAKE} cleandir
.endif

.if defined(TARGET) && defined(TARGET_ARCH)

.if ${TARGET} == ${MACHINE} && ${TARGET_ARCH} == ${MACHINE_ARCH}
XDEV_CPUTYPE?=${CPUTYPE}
.else
XDEV_CPUTYPE?=${TARGET_CPUTYPE}
.endif

NOFUN=-DNO_FSCHG MK_HTML=no -DNO_LINT \
	MK_MAN=no MK_NLS=no MK_PROFILE=no \
	MK_KERBEROS=no MK_RESCUE=no MK_TESTS=no MK_WARNS=no \
	TARGET=${TARGET} TARGET_ARCH=${TARGET_ARCH} \
	CPUTYPE=${XDEV_CPUTYPE}

XDDIR=${TARGET_ARCH}-freebsd
XDTP?=/usr/${XDDIR}
.if ${XDTP:N/*}
.error XDTP variable should be an absolute path
.endif

CDBENV=MAKEOBJDIRPREFIX=${MAKEOBJDIRPREFIX}/${XDDIR} \
	INSTALL="sh ${.CURDIR}/tools/install.sh"
CDENV= ${CDBENV} \
	TOOLS_PREFIX=${XDTP}
CD2CFLAGS=-isystem ${XDDESTDIR}/usr/include -L${XDDESTDIR}/usr/lib \
	--sysroot=${XDDESTDIR}/ -B${XDDESTDIR}/usr/libexec \
	-B${XDDESTDIR}/usr/bin -B${XDDESTDIR}/usr/lib
CD2ENV=${CDENV} CC="${CC} ${CD2CFLAGS}" CXX="${CXX} ${CD2CFLAGS}" \
	CPP="${CPP} ${CD2CFLAGS}" \
	MACHINE=${TARGET} MACHINE_ARCH=${TARGET_ARCH}

CDTMP=	${MAKEOBJDIRPREFIX}/${XDDIR}/${.CURDIR}/tmp
CDMAKE=${CDENV} PATH=${CDTMP}/usr/bin:${PATH} ${MAKE} ${NOFUN}
CD2MAKE=${CD2ENV} PATH=${CDTMP}/usr/bin:${XDDESTDIR}/usr/bin:${PATH} ${MAKE} ${NOFUN}
XDDESTDIR=${DESTDIR}/${XDTP}
.if !defined(OSREL)
OSREL!= uname -r | sed -e 's/[-(].*//'
.endif

.ORDER: xdev-build xdev-install xdev-links
xdev: xdev-build xdev-install .PHONY

.ORDER: _xb-worldtmp _xb-bootstrap-tools _xb-build-tools _xb-cross-tools
xdev-build: _xb-worldtmp _xb-bootstrap-tools _xb-build-tools _xb-cross-tools .PHONY

_xb-worldtmp: .PHONY
	mkdir -p ${CDTMP}/usr
	mtree -deU -f ${.CURDIR}/etc/mtree/BSD.usr.dist \
	    -p ${CDTMP}/usr >/dev/null

_xb-bootstrap-tools: .PHONY
.for _tool in \
    ${_clang_tblgen} \
    ${_gperf}
	${_+_}@${ECHODIR} "===> ${_tool} (obj,all,install)"; \
	cd ${.CURDIR}/${_tool}; \
	${CDMAKE} DIRPRFX=${_tool}/ obj; \
	${CDMAKE} DIRPRFX=${_tool}/ all; \
	${CDMAKE} DIRPRFX=${_tool}/ DESTDIR=${CDTMP} install
.endfor

_xb-build-tools: .PHONY
	${_+_}@cd ${.CURDIR}; \
	${CDBENV} ${MAKE} -f Makefile.inc1 ${NOFUN} build-tools

_xb-cross-tools: .PHONY
.for _tool in \
    ${_binutils} \
    ${_elftctools} \
    usr.bin/ar \
    ${_clang_libs} \
    ${_clang} \
    ${_cc}
	${_+_}@${ECHODIR} "===> xdev ${_tool} (obj,all)"; \
	cd ${.CURDIR}/${_tool}; \
	${CDMAKE} DIRPRFX=${_tool}/ obj; \
	${CDMAKE} DIRPRFX=${_tool}/ all
.endfor

_xi-mtree: .PHONY
	${_+_}@${ECHODIR} "mtree populating ${XDDESTDIR}"
	mkdir -p ${XDDESTDIR}
	mtree -deU -f ${.CURDIR}/etc/mtree/BSD.root.dist \
	    -p ${XDDESTDIR} >/dev/null
	mtree -deU -f ${.CURDIR}/etc/mtree/BSD.usr.dist \
	    -p ${XDDESTDIR}/usr >/dev/null
	mtree -deU -f ${.CURDIR}/etc/mtree/BSD.include.dist \
	    -p ${XDDESTDIR}/usr/include >/dev/null
.if defined(LIBCOMPAT)
	mtree -deU -f ${.CURDIR}/etc/mtree/BSD.lib${libcompat}.dist \
	    -p ${XDDESTDIR}/usr >/dev/null
.endif
.if ${MK_TESTS} != "no"
	mkdir -p ${XDDESTDIR}${TESTSBASE}
	mtree -deU -f ${.CURDIR}/etc/mtree/BSD.tests.dist \
	    -p ${XDDESTDIR}${TESTSBASE} >/dev/null
.endif

.ORDER: xdev-build _xi-mtree _xi-cross-tools _xi-includes _xi-libraries
xdev-install: xdev-build _xi-mtree _xi-cross-tools _xi-includes _xi-libraries .PHONY

_xi-cross-tools: .PHONY
	@echo "_xi-cross-tools"
.for _tool in \
    ${_binutils} \
    ${_elftctools} \
    usr.bin/ar \
    ${_clang_libs} \
    ${_clang} \
    ${_cc}
	${_+_}@${ECHODIR} "===> xdev ${_tool} (install)"; \
	cd ${.CURDIR}/${_tool}; \
	${CDMAKE} DIRPRFX=${_tool}/ install DESTDIR=${XDDESTDIR}
.endfor

_xi-includes: .PHONY
	${_+_}cd ${.CURDIR}; ${CD2MAKE} -f Makefile.inc1 includes \
		DESTDIR=${XDDESTDIR}

_xi-libraries: .PHONY
	${_+_}cd ${.CURDIR}; ${CD2MAKE} -f Makefile.inc1 libraries \
		DESTDIR=${XDDESTDIR}

xdev-links: .PHONY
	${_+_}cd ${XDDESTDIR}/usr/bin; \
	mkdir -p ../../../../usr/bin; \
		for i in *; do \
			ln -sf ../../${XDTP}/usr/bin/$$i \
			    ../../../../usr/bin/${XDDIR}-$$i; \
			ln -sf ../../${XDTP}/usr/bin/$$i \
			    ../../../../usr/bin/${XDDIR}${OSREL}-$$i; \
		done
.else
xdev xdev-build xdev-install xdev-links: .PHONY
	@echo "*** Error: Both TARGET and TARGET_ARCH must be defined for \"${.TARGET}\" target"
.endif<|MERGE_RESOLUTION|>--- conflicted
+++ resolved
@@ -2171,14 +2171,13 @@
 gnu/lib/libsupc++__L: gnu/lib/libstdc++__L
 .endif
 
-<<<<<<< HEAD
 .if ${MK_CHERI} != "no"
 _prebuild_libs+=	lib/libcheri
-=======
+.endif
+
 .if ${MK_DIALOG} != "no"
 _prebuild_libs+= gnu/lib/libdialog
 gnu/lib/libdialog__L: lib/msun__L lib/ncurses/ncursesw__L
->>>>>>> 8e7680d1
 .endif
 
 .if ${MK_LIBCPLUSPLUS} != "no"
