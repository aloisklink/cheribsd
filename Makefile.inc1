--- conflicted
+++ resolved
@@ -1570,10 +1570,6 @@
 .endif
 .endif
 
-.if ${MK_LINT} != "no"
-_xlint=		usr.bin/xlint/lint1 usr.bin/xlint/lint2 usr.bin/xlint/xlint
-.endif
-
 cross-tools: .MAKE
 .for _tool in \
     ${_cheritest} \
@@ -1582,10 +1578,6 @@
     ${_binutils} \
     ${_elftctools} \
     ${_cc} \
-<<<<<<< HEAD
-    ${_xlint} \
-=======
->>>>>>> 07262040
     ${_btxld} \
     ${_crunchide} \
     ${_kgzip} \
