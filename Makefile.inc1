--- conflicted
+++ resolved
@@ -1429,11 +1429,7 @@
     ${_btxld} \
     ${_crunchide} \
     ${_kgzip} \
-<<<<<<< HEAD
     usr.bin/sysinit
-=======
-    sys/boot/usb/tools
->>>>>>> 5fa46aaa
 	${_+_}@${ECHODIR} "===> ${_tool} (obj,depend,all,install)"; \
 		cd ${.CURDIR}/${_tool} && \
 		${MAKE} DIRPRFX=${_tool}/ obj && \
