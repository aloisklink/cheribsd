--- conflicted
+++ resolved
@@ -500,13 +500,8 @@
 # It may not be functional, e.g., due to new ABI
 # when in the middle of installing over this system.
 #
-<<<<<<< HEAD
 .if make(distributeworld) || make(installworld) || make(stageworld) || make(installsysroot)
-INSTALLTMP!=	/usr/bin/mktemp -d -u -t install
-=======
-.if make(distributeworld) || make(installworld) || make(stageworld)
 INSTALLTMP!=	mktemp -d -u -t install
->>>>>>> 20f24e68
 .endif
 
 .if make(stagekernel) || make(distributekernel)
