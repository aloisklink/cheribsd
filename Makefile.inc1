--- conflicted
+++ resolved
@@ -1047,21 +1047,12 @@
 	@echo "--------------------------------------------------------------"
 .if !defined(NO_CLEAN)
 	rm -rf ${WORLDTMP}
-<<<<<<< HEAD
 .elif !defined(I_REALLY_MEAN_NO_CLEAN)
-.if exists(${WORLDTMP})
-	@echo ">>> Deleting stale files in build tree..."
-	${_+_}cd ${.CURDIR}; time env ${WMAKE} -DBATCH_DELETE_OLD_FILES \
-	    delete-old delete-old-libs >/dev/null
-.endif
-=======
-.else
 	${_+_}@if [ -e "${WORLDTMP}" ]; then \
 		echo ">>> Deleting stale files in build tree..."; \
 		cd ${.CURDIR}; ${WMAKE} -DBATCH_DELETE_OLD_FILES \
 		    delete-old delete-old-libs >/dev/null; \
 	fi
->>>>>>> 5c861640
 	rm -rf ${WORLDTMP}/legacy/usr/include
 .if ${USING_SYSTEM_COMPILER} == "yes"
 .for cc in cc c++
