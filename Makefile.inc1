--- conflicted
+++ resolved
@@ -909,14 +909,8 @@
 _LIBCOMPAT= 64C
 .elif ${MK_LIB32} == "yes"
 _LIBCOMPAT= 32
-<<<<<<< HEAD
 .elif ${MK_LIB64} == "yes"
 _LIBCOMPAT= 64
-.elif ${MK_LIBSOFT} == "yes"
-_LIBCOMPAT= SOFT
-=======
-.include "Makefile.libcompat"
->>>>>>> b68d6892
 .endif
 .include "Makefile.libcompat"
 
