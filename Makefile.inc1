--- conflicted
+++ resolved
@@ -89,16 +89,13 @@
 .if make(installworld) || make(installsysroot) || make(install) || \
     make(distributeworld) || make(stageworld) || make(distribution)
 .-include "${OBJTOP}/compiler-metadata.mk"
-<<<<<<< HEAD
+.if !defined(_LOADED_COMPILER_METADATA)
+.error A build is required first.  You may have the wrong MAKEOBJDIRPREFIX set.
+.endif
 _TOOLCHAIN_VARS_SHOULD_BE_SET=yes
 .else
 # Computing the variables is fine in the toplevel makefile:
 _TOOLCHAIN_VARS_SHOULD_BE_SET=
-=======
-.if !defined(_LOADED_COMPILER_METADATA)
-.error A build is required first.  You may have the wrong MAKEOBJDIRPREFIX set.
-.endif
->>>>>>> 22a7fc9f
 .endif
 
 # Pull in COMPILER_TYPE and COMPILER_FREEBSD_VERSION early. Pull it from the
