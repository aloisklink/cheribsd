#
# $FreeBSD$
#
# Make command line options:
#	-DNO_CLEANDIR run ${MAKE} clean, instead of ${MAKE} cleandir
#	-DNO_CLEAN do not clean at all
#	-DDB_FROM_SRC use the user/group databases in src/etc instead of
#	    the system database when installing.
#	-DNO_SHARE do not go into share subdir
#	-DKERNFAST define NO_KERNEL{CONFIG,CLEAN,OBJ}
#	-DNO_KERNELCONFIG do not run config in ${MAKE} buildkernel
#	-DNO_KERNELCLEAN do not run ${MAKE} clean in ${MAKE} buildkernel
#	-DNO_KERNELOBJ do not run ${MAKE} obj in ${MAKE} buildkernel
#	-DNO_PORTSUPDATE do not update ports in ${MAKE} update
#	-DNO_ROOT install without using root privilege
#	-DNO_DOCUPDATE do not update doc in ${MAKE} update
#	-DWITHOUT_CTF do not run the DTrace CTF conversion tools on built objects
#	LOCAL_DIRS="list of dirs" to add additional dirs to the SUBDIR list
#	LOCAL_ITOOLS="list of tools" to add additional tools to the ITOOLS list
#	LOCAL_LIB_DIRS="list of dirs" to add additional dirs to libraries target
#	LOCAL_MTREE="list of mtree files" to process to allow local directories
#	    to be created before files are installed
#	LOCAL_TOOL_DIRS="list of dirs" to add additional dirs to the build-tools
#	    list
#	LOCAL_XTOOL_DIRS="list of dirs" to add additional dirs to the
#	    cross-tools target
#	METALOG="path to metadata log" to write permission and ownership
#	    when NO_ROOT is set.  (default: ${DESTDIR}/METALOG)
#	TARGET="machine" to crossbuild world for a different machine type
#	TARGET_ARCH= may be required when a TARGET supports multiple endians
#	BUILDENV_SHELL= shell to launch for the buildenv target (def:${SHELL})
#	WORLD_FLAGS= additional flags to pass to make(1) during buildworld
#	KERNEL_FLAGS= additional flags to pass to make(1) during buildkernel
#	SUBDIR_OVERRIDE="list of dirs" to build rather than everything.
#	    All libraries and includes, and some build tools will still build.

#
# The intended user-driven targets are:
# buildworld  - rebuild *everything*, including glue to help do upgrades
# installworld- install everything built by "buildworld"
# checkworld  - run test suite on installed world
# doxygen     - build API documentation of the kernel
# update      - convenient way to update your source tree (eg: svn/svnup)
#
# Standard targets (not defined here) are documented in the makefiles in
# /usr/share/mk.  These include:
#		obj depend all install clean cleandepend cleanobj

.if !defined(TARGET) || !defined(TARGET_ARCH)
.error "Both TARGET and TARGET_ARCH must be defined."
.endif

SRCDIR?=	${.CURDIR}
LOCALBASE?=	/usr/local

# Cross toolchain changes must be in effect before bsd.compiler.mk
# so that gets the right CC, and pass CROSS_TOOLCHAIN to submakes.
.if defined(CROSS_TOOLCHAIN)
.if exists(${LOCALBASE}/share/toolchains/${CROSS_TOOLCHAIN}.mk)
.include "${LOCALBASE}/share/toolchains/${CROSS_TOOLCHAIN}.mk"
.elif exists(${CROSS_TOOLCHAIN})
.include "${CROSS_TOOLCHAIN}"
.else
.error CROSS_TOOLCHAIN is '${CROSS_TOOLCHAIN}' which is invalid
.endif
CROSSENV+=CROSS_TOOLCHAIN="${CROSS_TOOLCHAIN}"
.endif
.if defined(CROSS_TOOLCHAIN_PREFIX)
CROSS_COMPILER_PREFIX?=${CROSS_TOOLCHAIN_PREFIX}
.endif

XCOMPILERS=	CC CXX CPP
.for COMPILER in ${XCOMPILERS}
.if defined(CROSS_COMPILER_PREFIX)
X${COMPILER}?=	${CROSS_COMPILER_PREFIX}${${COMPILER}}
.else
X${COMPILER}?=	${${COMPILER}}
.endif
.endfor
# If a full path to an external cross compiler is given, don't build
# a cross compiler.
.if ${XCC:N${CCACHE_BIN}:M/*}
MK_CLANG_BOOTSTRAP=	no
MK_GCC_BOOTSTRAP=	no
.endif

MAKEOBJDIRPREFIX?=	/usr/obj
.if ${MACHINE} == ${TARGET} && ${MACHINE_ARCH} == ${TARGET_ARCH} && !defined(CROSS_BUILD_TESTING)
OBJTREE=	${MAKEOBJDIRPREFIX}
.else
OBJTREE=	${MAKEOBJDIRPREFIX}/${TARGET}.${TARGET_ARCH}
.endif

# Pull in compiler metadata from buildworld/toolchain if possible to avoid
# running CC from bsd.compiler.mk.
<<<<<<< HEAD
.if make(installworld) || make(installsysroot) || make(install)
=======
.if make(installworld) || make(install) || make(distributeworld) || \
    make(stageworld)
>>>>>>> 14e17268
.-include "${OBJTREE}${.CURDIR}/compiler-metadata.mk"
.endif

# Pull in COMPILER_TYPE and COMPILER_FREEBSD_VERSION early.
.include <bsd.compiler.mk>
.include "share/mk/src.opts.mk"

# Check if there is a local compiler that can satisfy as an external compiler.
# Which compiler is expected to be used?
.if ${MK_CLANG_BOOTSTRAP} == "yes"
WANT_COMPILER_TYPE=	clang
.elif ${MK_GCC_BOOTSTRAP} == "yes"
WANT_COMPILER_TYPE=	gcc
.else
WANT_COMPILER_TYPE=
.endif
.if !defined(WANT_COMPILER_FREEBSD_VERSION)
.if ${WANT_COMPILER_TYPE} == "clang"
WANT_COMPILER_FREEBSD_VERSION_FILE= lib/clang/freebsd_cc_version.h
WANT_COMPILER_FREEBSD_VERSION!= \
	awk '$$2 == "FREEBSD_CC_VERSION" {printf("%d\n", $$3)}' \
	${SRCDIR}/${WANT_COMPILER_FREEBSD_VERSION_FILE} || echo unknown
WANT_COMPILER_VERSION_FILE= lib/clang/include/clang/Basic/Version.inc
WANT_COMPILER_VERSION!= \
	awk '$$2 == "CLANG_VERSION" {split($$3, a, "."); print a[1] * 10000 + a[2] * 100 + a[3]}' \
	${SRCDIR}/${WANT_COMPILER_VERSION_FILE} || echo unknown
.elif ${WANT_COMPILER_TYPE} == "gcc"
WANT_COMPILER_FREEBSD_VERSION_FILE= gnu/usr.bin/cc/cc_tools/freebsd-native.h
WANT_COMPILER_FREEBSD_VERSION!= \
	awk '$$2 == "FBSD_CC_VER" {printf("%d\n", $$3)}' \
	${SRCDIR}/${WANT_COMPILER_FREEBSD_VERSION_FILE} || echo unknown
WANT_COMPILER_VERSION_FILE= contrib/gcc/BASE-VER
WANT_COMPILER_VERSION!= \
	awk -F. '{print $$1 * 10000 + $$2 * 100 + $$3}' \
	${SRCDIR}/${WANT_COMPILER_VERSION_FILE} || echo unknown
.endif
.export WANT_COMPILER_FREEBSD_VERSION WANT_COMPILER_VERSION
.endif	# !defined(WANT_COMPILER_FREEBSD_VERSION)
# It needs to be the same revision as we would build for the bootstrap.
# If the expected vs CC is different then we can't skip.
# GCC cannot be used for cross-arch yet.  For clang we pass -target later if
# TARGET_ARCH!=MACHINE_ARCH.
.if ${MK_SYSTEM_COMPILER} == "yes" && \
    (${MK_CLANG_BOOTSTRAP} == "yes" || ${MK_GCC_BOOTSTRAP} == "yes") && \
    !make(showconfig) && !make(native-xtools) && !make(xdev*) && \
    ${WANT_COMPILER_TYPE} == ${COMPILER_TYPE} && \
    (${COMPILER_TYPE} == "clang" || ${TARGET_ARCH} == ${MACHINE_ARCH}) && \
    ${COMPILER_VERSION} == ${WANT_COMPILER_VERSION} && \
    ${COMPILER_FREEBSD_VERSION} == ${WANT_COMPILER_FREEBSD_VERSION}
# Everything matches, disable the bootstrap compiler.
MK_CLANG_BOOTSTRAP=	no
MK_GCC_BOOTSTRAP=	no
USING_SYSTEM_COMPILER=	yes
.endif	# ${WANT_COMPILER_TYPE} == ${COMPILER_TYPE}
USING_SYSTEM_COMPILER?=	no
TEST_SYSTEM_COMPILER_VARS= \
	USING_SYSTEM_COMPILER MK_SYSTEM_COMPILER \
	MK_CROSS_COMPILER MK_CLANG_BOOTSTRAP MK_GCC_BOOTSTRAP \
	WANT_COMPILER_TYPE WANT_COMPILER_VERSION WANT_COMPILER_VERSION_FILE \
	WANT_COMPILER_FREEBSD_VERSION WANT_COMPILER_FREEBSD_VERSION_FILE \
	CC COMPILER_TYPE COMPILER_FEATURES COMPILER_VERSION \
	COMPILER_FREEBSD_VERSION \
	LINKER_TYPE LINKER_VERSION
test-system-compiler: .PHONY
.for v in ${TEST_SYSTEM_COMPILER_VARS}
	${_+_}@printf "%-35s= %s\n" "${v}" "${${v}}"
.endfor
.if ${USING_SYSTEM_COMPILER} == "yes" && \
    (make(buildworld) || make(buildkernel) || make(kernel-toolchain) || \
    make(toolchain) || make(_cross-tools))
.info SYSTEM_COMPILER: Determined that CC=${CC} matches the source tree.  Not bootstrapping a cross-compiler.
.endif

# For installworld need to ensure that the looked-up compiler metadata is
# passed along rather than trying to run cc from the restricted
# STRICTTMPPATH.
.if ${MK_CLANG_BOOTSTRAP} == "no" && ${MK_GCC_BOOTSTRAP} == "no"
.if !defined(X_COMPILER_TYPE)
CROSSENV+=	COMPILER_VERSION=${COMPILER_VERSION} \
		COMPILER_TYPE=${COMPILER_TYPE} \
		COMPILER_FEATURES=${COMPILER_FEATURES} \
		COMPILER_FREEBSD_VERSION=${COMPILER_FREEBSD_VERSION}
.else
CROSSENV+=	COMPILER_VERSION=${X_COMPILER_VERSION} \
		COMPILER_FEATURES=${X_COMPILER_FEATURES} \
		COMPILER_TYPE=${X_COMPILER_TYPE} \
		COMPILER_FREEBSD_VERSION=${X_COMPILER_FREEBSD_VERSION}
.endif
.endif
# Store some compiler metadata for use in installworld where we don't
# want to invoke CC at all.
_COMPILER_METADATA_VARS=	COMPILER_VERSION \
				COMPILER_TYPE \
				COMPILER_FEATURES \
				COMPILER_FREEBSD_VERSION \
				LINKER_VERSION \
				LINKER_TYPE
compiler-metadata.mk: .PHONY .META
	@: > ${.TARGET}
	@echo ".info Using cached compiler metadata from build at $$(hostname) on $$(date)" \
	    > ${.TARGET}
.for v in ${_COMPILER_METADATA_VARS}
	@echo "${v}=${${v}}" >> ${.TARGET}
.endfor
	@echo ".export ${_COMPILER_METADATA_VARS}" >> ${.TARGET}

# Handle external binutils.
.if defined(CROSS_TOOLCHAIN_PREFIX)
CROSS_BINUTILS_PREFIX?=${CROSS_TOOLCHAIN_PREFIX}
.endif
# If we do not have a bootstrap binutils (because the in-tree one does not
# support the target architecture), provide a default cross-binutils prefix.
# This allows riscv64 builds, for example, to automatically use the
# riscv64-binutils port or package.
.if !make(showconfig)
.if !empty(BROKEN_OPTIONS:MBINUTILS_BOOTSTRAP) && \
    ${MK_LLD_BOOTSTRAP} == "no" && \
    !defined(CROSS_BINUTILS_PREFIX)
CROSS_BINUTILS_PREFIX=/usr/local/${TARGET_ARCH}-freebsd/bin/
.if !exists(${CROSS_BINUTILS_PREFIX})
.error In-tree binutils does not support the ${TARGET_ARCH} architecture. Install the ${TARGET_ARCH}-binutils port or package or set CROSS_BINUTILS_PREFIX.
.endif
.endif
.endif
XBINUTILS=	AS AR LD NM OBJCOPY OBJDUMP RANLIB SIZE STRINGS
.for BINUTIL in ${XBINUTILS}
.if defined(CROSS_BINUTILS_PREFIX) && \
    exists(${CROSS_BINUTILS_PREFIX}${${BINUTIL}})
X${BINUTIL}?=	${CROSS_BINUTILS_PREFIX}${${BINUTIL}}
.else
X${BINUTIL}?=	${${BINUTIL}}
.endif
.endfor


# We must do lib/ and libexec/ before bin/ in case of a mid-install error to
# keep the users system reasonably usable.  For static->dynamic root upgrades,
# we don't want to install a dynamic binary without rtld and the needed
# libraries.  More commonly, for dynamic root, we don't want to install a
# binary that requires a newer library version that hasn't been installed yet.
# This ordering is not a guarantee though.  The only guarantee of a working
# system here would require fine-grained ordering of all components based
# on their dependencies.
.if !empty(SUBDIR_OVERRIDE)
SUBDIR=	${SUBDIR_OVERRIDE}
.else
SUBDIR=	lib
.if !defined(SYSROOT_ONLY)
# We don't need libexec for just a sysroot
SUBDIR+=libexec
.endif

.if !defined(NO_ROOT) && (make(installworld) || make(installsysroot) || make(install))
# Ensure libraries are installed before progressing.
SUBDIR+=.WAIT
.endif
.if defined(SYSROOT_ONLY)
# Only install libraries and headers:
SUBDIR+=include
.if ${MK_CDDL} != "no"
SUBDIR+=cddl/lib
.endif
SUBDIR+=gnu/lib
.if ${MK_CRYPT} != "no"
SUBDIR+= secure/lib
.endif
.if ${MK_KERBEROS} != "no"
SUBDIR+=kerberos5/lib
.endif
.else # !defined(SYSROOT_ONLY)
SUBDIR+=bin
.if ${MK_CDDL} != "no"
SUBDIR+=cddl
.endif
SUBDIR+=gnu include
.if ${MK_KERBEROS} != "no"
SUBDIR+=kerberos5
.endif
.if ${MK_RESCUE} != "no"
SUBDIR+=rescue
.endif
SUBDIR+=sbin
.if ${MK_CRYPT} != "no"
SUBDIR+=secure
.endif
.if !defined(NO_SHARE)
SUBDIR+=share
.endif
SUBDIR+=sys usr.bin usr.sbin
.if ${MK_TESTS} != "no"
SUBDIR+=	tests
.endif
.if ${MK_OFED} != "no"
SUBDIR+=contrib/ofed
.endif
.endif # !defined(SYSROOT_ONLY)

# Local directories are last, since it is nice to at least get the base
# system rebuilt before you do them.
SUBDIR+=.WAIT
.if !defined(SYSROOT_ONLY)
.for _DIR in ${LOCAL_DIRS}
.if exists(${.CURDIR}/${_DIR}/Makefile)
SUBDIR+=	${_DIR}
.endif
.endfor
# Add LOCAL_LIB_DIRS, but only if they will not be picked up as a SUBDIR
# of a LOCAL_DIRS directory.  This allows LOCAL_DIRS=foo and
# LOCAL_LIB_DIRS=foo/lib to behave as expected.
.for _DIR in ${LOCAL_DIRS:M*/} ${LOCAL_DIRS:N*/:S|$|/|}
_REDUNDANT_LIB_DIRS+=    ${LOCAL_LIB_DIRS:M${_DIR}*}
.endfor
.endif  # !defined(SYSROOT_ONLY)
.for _DIR in ${LOCAL_LIB_DIRS}
.if empty(_REDUNDANT_LIB_DIRS:M${_DIR}) && exists(${.CURDIR}/${_DIR}/Makefile)
SUBDIR+=	${_DIR}
.endif
.endfor

# Finally build cheribsdbox if requested
.if ${MK_CHERIBSDBOX} != "no" && !defined(SYSROOT_ONLY)
SUBDIR+=	tools/cheribsdbox
.endif



# We must do etc/ last as it hooks into building the man whatis file
# by calling 'makedb' in share/man.  This is only relevant for
# install/distribute so they build the whatis file after every manpage is
# installed.
.if make(installworld) || make(install) || make(installsysroot)
SUBDIR+=.WAIT
.endif
.if !defined(SYSROOT_ONLY)
SUBDIR+=etc
.endif

.endif	# !empty(SUBDIR_OVERRIDE)

.if defined(NOCLEAN)
.warning NOCLEAN option is deprecated. Use NO_CLEAN instead.
NO_CLEAN=	${NOCLEAN}
.endif
.if defined(NO_CLEANDIR)
CLEANDIR=	clean cleandepend
.else
CLEANDIR=	cleandir
.endif

.if defined(WORLDFAST)
NO_CLEAN=	t
NO_OBJ=		t
.endif

.if ${MK_META_MODE} == "yes"
# If filemon is used then we can rely on the build being incremental-safe.
# The .meta files will also track the build command and rebuild should
# it change.
.if empty(.MAKE.MODE:Mnofilemon)
NO_CLEAN=	t
.endif
.endif
.if defined(NO_OBJ) || ${MK_AUTO_OBJ} == "yes"
NO_OBJ=		t
NO_KERNELOBJ=	t
.endif
.if !defined(NO_OBJ)
_obj=		obj
.endif

LOCAL_TOOL_DIRS?=
PACKAGEDIR?=	${DESTDIR}/${DISTDIR}

.if empty(SHELL:M*csh*)
BUILDENV_SHELL?=${SHELL}
.else
BUILDENV_SHELL?=/bin/sh
.endif

.if !defined(SVN) || empty(SVN)
. for _P in /usr/bin /usr/local/bin
.  for _S in svn svnlite
.   if exists(${_P}/${_S})
SVN=   ${_P}/${_S}
.   endif
.  endfor
. endfor
.endif
SVNFLAGS?=	-r HEAD

.if !defined(OSRELDATE)
.if exists(/usr/include/osreldate.h)
OSRELDATE!=	awk '/^\#define[[:space:]]*__FreeBSD_version/ { print $$3 }' \
		/usr/include/osreldate.h
.else
OSRELDATE=	0
.endif
.export OSRELDATE
.endif

# Set VERSION for CTFMERGE to use via the default CTFFLAGS=-L VERSION.
.if !defined(_REVISION)
_REVISION!=	MK_AUTO_OBJ=no ${MAKE} -C ${SRCDIR}/release -V REVISION
.export _REVISION
.endif
.if !defined(_BRANCH)
_BRANCH!=	MK_AUTO_OBJ=no ${MAKE} -C ${SRCDIR}/release -V BRANCH
.export _BRANCH
.endif
.if !defined(SRCRELDATE)
SRCRELDATE!=	awk '/^\#define[[:space:]]*__FreeBSD_version/ { print $$3 }' \
		${SRCDIR}/sys/sys/param.h
.export SRCRELDATE
.endif
.if !defined(VERSION)
VERSION=	FreeBSD ${_REVISION}-${_BRANCH:C/-p[0-9]+$//} ${TARGET_ARCH} ${SRCRELDATE}
.export VERSION
.endif

.if !defined(PKG_VERSION)
.if ${_BRANCH:MSTABLE*} || ${_BRANCH:MCURRENT*} || ${_BRANCH:MALPHA*}
TIMENOW=	%Y%m%d%H%M%S
EXTRA_REVISION=	.s${TIMENOW:gmtime}
.endif
.if ${_BRANCH:M*-p*}
EXTRA_REVISION=	_${_BRANCH:C/.*-p([0-9]+$)/\1/}
.endif
PKG_VERSION=	${_REVISION}${EXTRA_REVISION}
.endif

KNOWN_ARCHES?=	aarch64/arm64 \
		amd64 \
		arm \
		armeb/arm \
		armv6/arm \
		i386 \
		mips \
		mipsel/mips \
		mips64el/mips \
		mipsn32el/mips \
		mips64/mips \
		mipsn32/mips \
		mipshf/mips \
		mipselhf/mips \
		mips64elhf/mips \
		mips64hf/mips \
		powerpc \
		powerpc64/powerpc \
		powerpcspe/powerpc \
		riscv64/riscv \
		riscv64sf/riscv \
		sparc64

.if ${TARGET} == ${TARGET_ARCH}
_t=		${TARGET}
.else
_t=		${TARGET_ARCH}/${TARGET}
.endif
.for _t in ${_t}
.if empty(KNOWN_ARCHES:M${_t})
.error Unknown target ${TARGET_ARCH}:${TARGET}.
.endif
.endfor

.if ${TARGET} == ${MACHINE}
TARGET_CPUTYPE?=${CPUTYPE}
.else
TARGET_CPUTYPE?=
.endif

.if !empty(TARGET_CPUTYPE)
_TARGET_CPUTYPE=${TARGET_CPUTYPE}
.else
_TARGET_CPUTYPE=dummy
.endif
_CPUTYPE!=	MK_AUTO_OBJ=no MAKEFLAGS= CPUTYPE=${_TARGET_CPUTYPE} ${MAKE} \
		-f /dev/null -m ${.CURDIR}/share/mk -V CPUTYPE
.if ${_CPUTYPE} != ${_TARGET_CPUTYPE}
.error CPUTYPE global should be set with ?=.
.endif
.if make(buildworld)
BUILD_ARCH!=	uname -p
.if ${MACHINE_ARCH} != ${BUILD_ARCH}
.error To cross-build, set TARGET_ARCH.
.endif
.endif
WORLDTMP=	${OBJTREE}${.CURDIR}/tmp
BPATH=		${WORLDTMP}/legacy/usr/sbin:${WORLDTMP}/legacy/usr/bin:${WORLDTMP}/legacy/bin
XPATH=		${WORLDTMP}/bin:${WORLDTMP}/usr/sbin:${WORLDTMP}/usr/bin
STRICTTMPPATH=	${BPATH}:${XPATH}
TMPPATH=	${STRICTTMPPATH}:${PATH}

#
# Avoid running mktemp(1) unless actually needed.
# It may not be functional, e.g., due to new ABI
# when in the middle of installing over this system.
#
.if make(distributeworld) || make(installworld) || make(stageworld) || make(installsysroot)
INSTALLTMP!=	/usr/bin/mktemp -d -u -t install
.endif

.if make(stagekernel) || make(distributekernel)
TAGS+=		kernel
PACKAGE=	kernel
.endif

#
# Building a world goes through the following stages
#
# 1. legacy stage [BMAKE]
#	This stage is responsible for creating compatibility
#	shims that are needed by the bootstrap-tools,
#	build-tools and cross-tools stages. These are generally
#	APIs that tools from one of those three stages need to
#	build that aren't present on the host.
# 1. bootstrap-tools stage [BMAKE]
#	This stage is responsible for creating programs that
#	are needed for backward compatibility reasons. They
#	are not built as cross-tools.
# 2. build-tools stage [TMAKE]
#	This stage is responsible for creating the object
#	tree and building any tools that are needed during
#	the build process. Some programs are listed during
#	this phase because they build binaries to generate
#	files needed to build these programs. This stage also
#	builds the 'build-tools' target rather than 'all'.
# 3. cross-tools stage [XMAKE]
#	This stage is responsible for creating any tools that
#	are needed for building the system. A cross-compiler is one
#	of them. This differs from build tools in two ways:
#	1. the 'all' target is built rather than 'build-tools'
#	2. these tools are installed into TMPPATH for stage 4.
# 4. world stage [WMAKE]
#	This stage actually builds the world.
# 5. install stage (optional) [IMAKE]
#	This stage installs a previously built world.
#

BOOTSTRAPPING?=	0
# Keep these in sync -- see below for special case exception
MINIMUM_SUPPORTED_OSREL?= 900044
MINIMUM_SUPPORTED_REL?= 9.1

# Common environment for world related stages
CROSSENV+=	MAKEOBJDIRPREFIX=${OBJTREE} \
		MACHINE_ARCH=${TARGET_ARCH} \
		MACHINE=${TARGET} \
		CPUTYPE=${TARGET_CPUTYPE}
.if ${MK_META_MODE} != "no"
# Don't rebuild build-tools targets during normal build.
CROSSENV+=	BUILD_TOOLS_META=.NOMETA
.endif
.if defined(TARGET_CFLAGS)
CROSSENV+=	${TARGET_CFLAGS}
.endif

# bootstrap-tools stage
BMAKEENV=	INSTALL="sh ${.CURDIR}/tools/install.sh" \
		TOOLS_PREFIX=${WORLDTMP} \
		PATH=${BPATH}:${PATH} \
		WORLDTMP=${WORLDTMP} \
		MAKEFLAGS="-m ${.CURDIR}/tools/build/mk ${.MAKEFLAGS}"
# need to keep this in sync with targets/pseudo/bootstrap-tools/Makefile
BSARGS= 	DESTDIR= \
		BOOTSTRAPPING=${OSRELDATE} \
		BWPHASE=${.TARGET:C,^_,,} \
		SSP_CFLAGS= \
		MK_HTML=no NO_LINT=yes MK_MAN=no \
		-DNO_PIC MK_PROFILE=no -DNO_SHARED \
		-DNO_CPU_CFLAGS MK_WARNS=no MK_CTF=no \
		MK_CLANG_EXTRAS=no MK_CLANG_FULL=no \
		MK_LLDB=no MK_TESTS=no \
		MK_INCLUDES=yes

BMAKE=		MAKEOBJDIRPREFIX=${WORLDTMP} \
		${BMAKEENV} ${MAKE} ${WORLD_FLAGS} -f Makefile.inc1 \
		${BSARGS}

# build-tools stage
TMAKE=		MAKEOBJDIRPREFIX=${OBJTREE} \
		${BMAKEENV} ${MAKE} ${WORLD_FLAGS} -f Makefile.inc1 \
		TARGET=${TARGET} TARGET_ARCH=${TARGET_ARCH} \
		DESTDIR= \
		BOOTSTRAPPING=${OSRELDATE} \
		BWPHASE=${.TARGET:C,^_,,} \
		SSP_CFLAGS= \
		-DNO_LINT \
		-DNO_CPU_CFLAGS MK_WARNS=no MK_CTF=no \
		MK_CLANG_EXTRAS=no MK_CLANG_FULL=no \
		MK_LLDB=no MK_TESTS=no \
		BUILD_TOOLS_CC="${CC}"

# These get set in tools/build/mk/Makefile.boot
# BUILD_TOOLS_CLFAGS="${CFLAGS}" BUILD_TOOLS_LDFLAGS="${LDFLAGS}"

# cross-tools stage
XMAKE=		TOOLS_PREFIX=${WORLDTMP} ${BMAKE} \
		TARGET=${TARGET} TARGET_ARCH=${TARGET_ARCH} \
		MK_GDB=no MK_TESTS=no

# kernel-tools stage
KTMAKEENV=	INSTALL="sh ${.CURDIR}/tools/install.sh" \
		PATH=${BPATH}:${PATH} \
		WORLDTMP=${WORLDTMP}
KTMAKE=		TOOLS_PREFIX=${WORLDTMP} MAKEOBJDIRPREFIX=${WORLDTMP} \
		${KTMAKEENV} ${MAKE} ${WORLD_FLAGS} -f Makefile.inc1 \
		DESTDIR= \
		BOOTSTRAPPING=${OSRELDATE} \
		SSP_CFLAGS= \
		MK_HTML=no -DNO_LINT MK_MAN=no \
		-DNO_PIC MK_PROFILE=no -DNO_SHARED \
		-DNO_CPU_CFLAGS MK_WARNS=no MK_CTF=no

# world stage
WMAKEENV=	${CROSSENV} \
		INSTALL="sh ${.CURDIR}/tools/install.sh" \
		PATH=${TMPPATH} \
		SYSROOT=${WORLDTMP}

.if defined(CHERI_CC)
WMAKEENV+=	CHERI_CC=${CHERI_CC:Q} CHERI_CXX=${CHERI_CXX:Q}
.endif

# make hierarchy
HMAKE=		PATH=${TMPPATH} ${MAKE} LOCAL_MTREE=${LOCAL_MTREE:Q}
.if defined(NO_ROOT)
HMAKE+=		PATH=${TMPPATH} METALOG=${METALOG} -DNO_ROOT
.endif

CROSSENV+=	CC="${XCC} ${XCFLAGS}" CXX="${XCXX} ${XCXXFLAGS} ${XCFLAGS}" \
		CPP="${XCPP} ${XCFLAGS}" \
		AS="${XAS}" AR="${XAR}" LD="${XLD}" LLVM_LINK="${XLLVM_LINK}" \
		NM=${XNM} OBJCOPY="${XOBJCOPY}" \
		OBJDUMP="${XOBJDUMP}" \
		RANLIB=${XRANLIB} STRINGS=${XSTRINGS} \
		SIZE="${XSIZE}"

.if defined(CROSS_BINUTILS_PREFIX) && exists(${CROSS_BINUTILS_PREFIX})
# In the case of xdev-build tools, CROSS_BINUTILS_PREFIX won't be a
# directory, but the compiler will look in the right place for its
# tools so we don't need to tell it where to look.
BFLAGS+=	-B${CROSS_BINUTILS_PREFIX}
.endif


# The internal bootstrap compiler has a default sysroot set by TOOLS_PREFIX
# and target set by TARGET/TARGET_ARCH.  However, there are several needs to
# always pass an explicit --sysroot and -target.
# - External compiler needs sysroot and target flags.
# - External ld needs sysroot.
# - To be clear about the use of a sysroot when using the internal compiler.
# - Easier debugging.
# - Allowing WITH_SYSTEM_COMPILER+WITH_META_MODE to work together due to
#   the flip-flopping build command when sometimes using external and
#   sometimes using internal.
# - Allow using lld which has no support for default paths.
.if !defined(CROSS_BINUTILS_PREFIX) || !exists(${CROSS_BINUTILS_PREFIX})
BFLAGS+=	-B${WORLDTMP}/usr/bin
.endif
.if ${TARGET} == "arm"
.if ${TARGET_ARCH:Marmv6*} != "" && ${TARGET_CPUTYPE:M*soft*} == ""
TARGET_ABI=	gnueabihf
.else
TARGET_ABI=	gnueabi
.endif
.endif
.if ${WANT_COMPILER_TYPE} == gcc || \
    (defined(X_COMPILER_TYPE) && ${X_COMPILER_TYPE} == gcc)
# GCC requires -isystem and -L when using a cross-compiler.  --sysroot
# won't set header path and -L is used to ensure the base library path
# is added before the port PREFIX library path.
XCFLAGS+=	-isystem ${WORLDTMP}/usr/include -L${WORLDTMP}/usr/lib
# GCC requires -B to find /usr/lib/crti.o when using a cross-compiler
# combined with --sysroot.
XCFLAGS+=	-B${WORLDTMP}/usr/lib
# Force using libc++ for external GCC.
# XXX: This should be checking MK_GNUCXX == no
.if ${X_COMPILER_VERSION} >= 40800
XCXXFLAGS+=	-isystem ${WORLDTMP}/usr/include/c++/v1 -std=c++11 \
		-nostdinc++
.endif
.elif ${WANT_COMPILER_TYPE} == clang || \
    (defined(X_COMPILER_TYPE) && ${X_COMPILER_TYPE} == clang)
TARGET_ABI?=	unknown
TARGET_TRIPLE?=	${TARGET_ARCH:C/amd64/x86_64/}-${TARGET_ABI}-freebsd12.0
XCFLAGS+=	-target ${TARGET_TRIPLE}
.endif
XCFLAGS+=	--sysroot=${WORLDTMP}

.if !empty(BFLAGS)
XCFLAGS+=	${BFLAGS}
.endif

.if ${MK_LIB32} != "no" && (${TARGET_ARCH} == "amd64" || \
    ${TARGET_ARCH} == "powerpc64" || ${TARGET_ARCH:Mmips64*} != "")
LIBCOMPAT= 32
.include "Makefile.libcompat"
.elif ${MK_LIBSOFT} != "no" && ${TARGET_ARCH} == "armv6"
LIBCOMPAT= SOFT
.include "Makefile.libcompat"
.endif
.if ${MK_CHERI} != "no"
# CHERI specific code isn't o32 compatible and other attempts to disable
# failed so use a big hammer for now.
.undef LIBCOMPAT
.endif

# META_MODE normally ignores host file changes since every build updates
# timestamps (see NO_META_IGNORE_HOST in sys.mk).  There are known times
# when the ABI breaks though that we want to force rebuilding WORLDTMP
# to get updated host tools.
.if ${MK_META_MODE} == "yes" && defined(NO_CLEAN) && \
    !defined(NO_META_IGNORE_HOST) && !defined(NO_META_IGNORE_HOST_HEADERS)
# r318736 - ino64 major ABI breakage
META_MODE_BAD_ABI_VERS+=	1200031

.if !defined(OBJDIR_HOST_OSRELDATE)
.if exists(${OBJTREE}${.CURDIR}/host-osreldate.h)
OBJDIR_HOST_OSRELDATE!=	\
    awk '/^\#define[[:space:]]*__FreeBSD_version/ { print $$3 }' \
    ${OBJTREE}${.CURDIR}/host-osreldate.h
.else
OBJDIR_HOST_OSRELDATE=	0
.endif
.export OBJDIR_HOST_OSRELDATE
.endif

# Note that this logic is the opposite of normal BOOTSTRAP handling.  We want
# to compare the WORLDTMP's OSRELDATE to the host's OSRELDATE.  If the WORLDTMP
# is older than the ABI-breakage OSRELDATE of the HOST then we rebuild.
.for _ver in ${META_MODE_BAD_ABI_VERS}
.if ${OSRELDATE} >= ${_ver} && ${OBJDIR_HOST_OSRELDATE} < ${_ver}
_meta_mode_need_rebuild=	${_ver}
.endif
.endfor
.if defined(_meta_mode_need_rebuild)
.info META_MODE: Rebuilding host tools due to ABI breakage in __FreeBSD_version ${_meta_mode_need_rebuild}.
NO_META_IGNORE_HOST_HEADERS=	1
.export NO_META_IGNORE_HOST_HEADERS
.endif
.endif
# This is only used for META_MODE+filemon to track what the oldest
# __FreeBSD_version is in WORLDTMP.  This purposely does NOT have
# a make dependency on /usr/include/osreldate.h as the file should
# only be copied when it is missing or meta mode determines it has changed.
# Since host files are normally ignored without NO_META_IGNORE_HOST
# the file will never be updated unless that flag is specified.  This
# allows tracking the oldest osreldate to force rebuilds via
# META_MODE_BADABI_REVS above.
host-osreldate.h: # DO NOT ADD /usr/include/osreldate.h here
	@cp -f /usr/include/osreldate.h ${.TARGET}

WMAKE=		${WMAKEENV} ${MAKE} ${WORLD_FLAGS} -f Makefile.inc1 \
		BWPHASE=${.TARGET:C,^_,,} \
		DESTDIR=${WORLDTMP}

.if ${MK_CHERI} != "no"
# cheri world
LIBCHERI_OBJTREE=	${OBJTREE}${.CURDIR}/worldcheri
LIBCHERI_TESTSBASE=	${TESTSBASE}/cheri

# Yes, the flags are redundant.
LIBCHERIWMAKEENV= \
		NEED_CHERI=pure \
		COMPILER_TYPE=clang \
		LIBCHERI=yes \
		MK_PROFILE=no \
		SYSROOT=${WORLDTMP} \
		MAKEOBJDIRPREFIX=${LIBCHERI_OBJTREE} \
		VERSION="${VERSION}" \
		INSTALL="sh ${.CURDIR}/tools/install.sh" \
		PATH=${TMPPATH} \
		LIBDIR=/usr/libcheri \
		SHLIBDIR=/usr/libcheri \
		TESTSBASE=${LIBCHERI_TESTSBASE}
LIBCHERIWMAKEENV+=	MACHINE=mips MACHINE_ARCH=mips64
LIBCHERIWMAKEFLAGS= \
		DESTDIR=${WORLDTMP} \
		-DLIBRARIES_ONLY \
		-DNO_CPU_CFLAGS \
		MK_CTF=no \
		MK_TESTS_SUPPORT=${MK_TESTS} \
		-DNO_LINT

LIBCHERIWMAKE=	${LIBCHERIWMAKEENV} ${MAKE} ${LIBCHERIWMAKEFLAGS} \
		MK_MAN=no MK_HTML=no
LIBCHERIIMAKE=	${LIBCHERIWMAKE:NINSTALL=*:NDESTDIR=*} \
		MK_TOOLCHAIN=no ${IMAKE_INSTALL}
.endif

IMAKEENV=	${CROSSENV}
IMAKE=		${IMAKEENV} ${MAKE} -f Makefile.inc1 \
		${IMAKE_INSTALL} ${IMAKE_MTREE}
.if make(installsysroot)
# Don't try to install files that have not been built
# FIXME: MK_TESTS breaks installsysroot for some reason:
# ===> lib/libc/tests/tls_dso (install)
# install: libh_tls_dynamic.a: No such file or directory
IMAKE+=	-DSYSROOT_ONLY MK_TESTS=no
.endif

.if empty(.MAKEFLAGS:M-n)
IMAKEENV+=	PATH=${STRICTTMPPATH}:${INSTALLTMP} \
		LD_LIBRARY_PATH=${INSTALLTMP} \
		PATH_LOCALE=${INSTALLTMP}/locale
IMAKE+=		__MAKE_SHELL=${INSTALLTMP}/sh
.else
IMAKEENV+=	PATH=${TMPPATH}:${INSTALLTMP}
.endif
.if defined(DB_FROM_SRC)
INSTALLFLAGS+=	-N ${.CURDIR}/etc
MTREEFLAGS+=	-N ${.CURDIR}/etc
.endif
_INSTALL_DDIR=	${DESTDIR}/${DISTDIR}
INSTALL_DDIR=	${_INSTALL_DDIR:S://:/:g:C:/$::}
.if defined(NO_ROOT)
METALOG?=	${DESTDIR}/${DISTDIR}/METALOG
IMAKE+=		-DNO_ROOT METALOG=${METALOG}
INSTALLFLAGS+=	-U -M ${METALOG} -D ${INSTALL_DDIR}
MTREEFLAGS+=	-W
.endif
.if defined(BUILD_PKGS)
INSTALLFLAGS+=	-h sha256
.endif
.if defined(DB_FROM_SRC) || defined(NO_ROOT)
IMAKE_INSTALL=	INSTALL="install ${INSTALLFLAGS}"
IMAKE_MTREE=	MTREE_CMD="mtree ${MTREEFLAGS}"
.endif

# kernel stage
KMAKEENV=	${WMAKEENV:NSYSROOT=*}
KMAKE=		${KMAKEENV} ${MAKE} ${.MAKEFLAGS} ${KERNEL_FLAGS} KERNEL=${INSTKERNNAME}

#
# buildworld
#
# Attempt to rebuild the entire system, with reasonable chance of
# success, regardless of how old your existing system is.
#
_worldtmp: .PHONY
.if ${.CURDIR:C/[^,]//g} != ""
#	The m4 build of sendmail files doesn't like it if ',' is used
#	anywhere in the path of it's files.
	@echo
	@echo "*** Error: path to source tree contains a comma ','"
	@echo
	false
.endif
	@echo
	@echo "--------------------------------------------------------------"
	@echo ">>> Rebuilding the temporary build tree"
	@echo "--------------------------------------------------------------"
.if !defined(NO_CLEAN)
	rm -rf ${WORLDTMP}
.if defined(LIBCOMPAT)
	rm -rf ${LIBCOMPATTMP}
.endif
.else
	rm -rf ${WORLDTMP}/legacy/usr/include
.endif
# Dependencies cannot cope with certain source tree changes, particularly
# with respect to removing source files and replacing generated files.
# Handle these cases here in an ad-hoc fashion.
# 20160829 remove stale dependencies for ptrace stub, rewritten in C
# in r305012
.for f in ptrace
.if exists(${OBJTREE}${.CURDIR}/lib/libc/.depend.${f}.o)
	@if egrep -q '/${f}.[sS]' \
	    ${OBJTREE}${.CURDIR}/lib/libc/.depend.${f}.o; then \
		echo Removing stale dependencies for ${f} syscall wrappers; \
		rm -f ${OBJTREE}${.CURDIR}/lib/libc/.depend.${f}.* \
		   ${OBJTREE}${.CURDIR}/world32/${.CURDIR}/lib/libc/.depend.${f}.*; \
	fi
.endif
.endfor
# 20170607 remove stale dependencies for utimens* wrappers removed in r319663
.for f in futimens utimensat
.if exists(${OBJTREE}${.CURDIR}/lib/libc/.depend.${f}.o)
	@if egrep -q '/${f}.c' \
	    ${OBJTREE}${.CURDIR}/lib/libc/.depend.${f}.o; then \
		echo Removing stale dependencies for ${f} syscall wrappers; \
		rm -f ${OBJTREE}${.CURDIR}/lib/libc/.depend.${f}.* \
		   ${OBJTREE}${.CURDIR}/world32/${.CURDIR}/lib/libc/.depend.${f}.*; \
	fi
.endif
.endfor
# 20170523 remove stale generated asm files for functions which are no longer
# syscalls after r302092 (pipe) and r318736 (others)
.for f in getdents lstat mknod pipe stat
.if exists(${OBJTREE}${.CURDIR}/lib/libc/${f}.s) || \
    exists(${OBJTREE}${.CURDIR}/lib/libc/${f}.S)
	@echo Removing stale generated ${f} syscall files
	@rm -f ${OBJTREE}${.CURDIR}/lib/libc/${f}.* \
	    ${OBJTREE}${.CURDIR}/lib/libc/.depend.${f}.* \
	    ${OBJTREE}${.CURDIR}/world32/${.CURDIR}/lib/libc/${f}.* \
	    ${OBJTREE}${.CURDIR}/world32/${.CURDIR}/lib/libc/.depend.${f}.* \
	    ${OBJTREE}${.CURDIR}/worldcheri/${.CURDIR}/lib/libc/${f}.* \
	    ${OBJTREE}${.CURDIR}/worldcheri/${.CURDIR}/lib/libc/.depend.${f}.*
.endif
.endfor
.for _dir in \
    bin lib lib/casper usr legacy/bin legacy/usr
	mkdir -p ${WORLDTMP}/${_dir}
.endfor
	mtree -deU -f ${.CURDIR}/etc/mtree/BSD.usr.dist \
	    -p ${WORLDTMP}/legacy/usr >/dev/null
	mtree -deU -f ${.CURDIR}/etc/mtree/BSD.include.dist \
	    -p ${WORLDTMP}/legacy/usr/include >/dev/null
	mtree -deU -f ${.CURDIR}/etc/mtree/BSD.usr.dist \
	    -p ${WORLDTMP}/usr >/dev/null
	mtree -deU -f ${.CURDIR}/etc/mtree/BSD.include.dist \
	    -p ${WORLDTMP}/usr/include >/dev/null
	ln -sf ${.CURDIR}/sys ${WORLDTMP}
.if ${MK_DEBUG_FILES} != "no"
	# We could instead disable debug files for these build stages
	mtree -deU -f ${.CURDIR}/etc/mtree/BSD.debug.dist \
	    -p ${WORLDTMP}/legacy/usr/lib >/dev/null
	mtree -deU -f ${.CURDIR}/etc/mtree/BSD.debug.dist \
	    -p ${WORLDTMP}/usr/lib >/dev/null
.endif
.if ${MK_CHERI} != "no"
	mtree -deU -f ${.CURDIR}/etc/mtree/BSD.libcheri.dist \
	    -p ${WORLDTMP}/usr >/dev/null
.if ${MK_DEBUG_FILES} != "no"
	mtree -deU -f ${.CURDIR}/etc/mtree/BSD.libcheri.dist \
	    -p ${WORLDTMP}/legacy/usr/lib/debug/usr >/dev/null
	mtree -deU -f ${.CURDIR}/etc/mtree/BSD.libcheri.dist \
	    -p ${WORLDTMP}/usr/lib/debug/usr >/dev/null
.endif
.if ${MK_TESTS} != "no"
	mkdir -p ${WORLDTMP}${LIBCHERI_TESTSBASE}
	mtree -deU -f ${.CURDIR}/etc/mtree/BSD.tests.dist \
	    -p ${WORLDTMP}${LIBCHERI_TESTSBASE} >/dev/null
.if ${MK_DEBUG_FILES} != "no"
	mkdir -p ${WORLDTMP}/usr/lib/debug/${LIBCHERI_TESTSBASE}
	mtree -deU -f ${.CURDIR}/etc/mtree/BSD.tests.dist \
	    -p ${WORLDTMP}/usr/lib/debug/${LIBCHERI_TESTSBASE} >/dev/null
.endif
.endif
.endif
.if defined(LIBCOMPAT)
	mtree -deU -f ${.CURDIR}/etc/mtree/BSD.lib${libcompat}.dist \
	    -p ${WORLDTMP}/usr >/dev/null
.if ${MK_DEBUG_FILES} != "no"
	mtree -deU -f ${.CURDIR}/etc/mtree/BSD.lib${libcompat}.dist \
	    -p ${WORLDTMP}/legacy/usr/lib/debug/usr >/dev/null
	mtree -deU -f ${.CURDIR}/etc/mtree/BSD.lib${libcompat}.dist \
	    -p ${WORLDTMP}/usr/lib/debug/usr >/dev/null
.endif
.endif
.if ${MK_TESTS} != "no"
	mkdir -p ${WORLDTMP}${TESTSBASE}
	mtree -deU -f ${.CURDIR}/etc/mtree/BSD.tests.dist \
	    -p ${WORLDTMP}${TESTSBASE} >/dev/null
.if ${MK_DEBUG_FILES} != "no"
	mkdir -p ${WORLDTMP}/usr/lib/debug/${TESTSBASE}
	mtree -deU -f ${.CURDIR}/etc/mtree/BSD.tests.dist \
	    -p ${WORLDTMP}/usr/lib/debug/${TESTSBASE} >/dev/null
.endif
.endif
.for _mtree in ${LOCAL_MTREE}
	mtree -deU -f ${.CURDIR}/${_mtree} -p ${WORLDTMP} > /dev/null
.endfor
_legacy:
	@echo
	@echo "--------------------------------------------------------------"
	@echo ">>> stage 1.1: legacy release compatibility shims"
	@echo "--------------------------------------------------------------"
	${_+_}cd ${.CURDIR}; ${BMAKE} legacy
_bootstrap-tools:
	@echo
	@echo "--------------------------------------------------------------"
	@echo ">>> stage 1.2: bootstrap tools"
	@echo "--------------------------------------------------------------"
	${_+_}cd ${.CURDIR}; ${BMAKE} bootstrap-tools
_cleanobj:
.if !defined(NO_CLEAN)
	@echo
	@echo "--------------------------------------------------------------"
	@echo ">>> stage 2.1: cleaning up the object tree"
	@echo "--------------------------------------------------------------"
	${_+_}cd ${.CURDIR}; ${WMAKE} ${CLEANDIR}
.if defined(LIBCOMPAT)
	${_+_}cd ${.CURDIR}; ${LIBCOMPATWMAKE} -f Makefile.inc1 ${CLEANDIR}
.endif
.if defined (CHERI)
	${_+_}cd ${.CURDIR}; ${LIBCHERIWMAKE} -f Makefile.inc1 ${CLEANDIR}
.endif
.endif
_obj:
	@echo
	@echo "--------------------------------------------------------------"
	@echo ">>> stage 2.2: rebuilding the object tree"
	@echo "--------------------------------------------------------------"
	${_+_}cd ${.CURDIR}; ${WMAKE} obj
_build-tools:
	@echo
	@echo "--------------------------------------------------------------"
	@echo ">>> stage 2.3: build tools"
	@echo "--------------------------------------------------------------"
	${_+_}cd ${.CURDIR}; ${TMAKE} build-tools
_cross-tools:
	@echo
	@echo "--------------------------------------------------------------"
	@echo ">>> stage 3: cross tools"
	@echo "--------------------------------------------------------------"
	@rm -f ${.OBJDIR}/compiler-metadata.mk
	${_+_}cd ${.CURDIR}; ${XMAKE} cross-tools
	${_+_}cd ${.CURDIR}; ${XMAKE} kernel-tools
_build-metadata:
	@echo
	@echo "--------------------------------------------------------------"
	@echo ">>> stage 3.1: recording build metadata"
	@echo "--------------------------------------------------------------"
	${_+_}cd ${.CURDIR}; ${WMAKE} compiler-metadata.mk
	${_+_}cd ${.CURDIR}; ${WMAKE} host-osreldate.h
_includes:
	@echo
	@echo "--------------------------------------------------------------"
	@echo ">>> stage 4.1: building includes"
	@echo "--------------------------------------------------------------"
# Special handling for SUBDIR_OVERRIDE in buildworld as they most likely need
# headers from default SUBDIR.  Do SUBDIR_OVERRIDE includes last.
	${_+_}cd ${.CURDIR}; ${WMAKE} SUBDIR_OVERRIDE= SHARED=symlinks \
	    MK_INCLUDES=yes includes
.if !empty(SUBDIR_OVERRIDE) && make(buildworld)
	${_+_}cd ${.CURDIR}; ${WMAKE} MK_INCLUDES=yes SHARED=symlinks includes
.endif
_libraries:
	@echo
	@echo "--------------------------------------------------------------"
	@echo ">>> stage 4.2: building libraries"
	@echo "--------------------------------------------------------------"
	${_+_}cd ${.CURDIR}; \
	    ${WMAKE} -DNO_FSCHG MK_HTML=no -DNO_LINT MK_MAN=no \
	    MK_PROFILE=no MK_TESTS=no MK_TESTS_SUPPORT=${MK_TESTS} libraries
everything: .PHONY
	@echo
	@echo "--------------------------------------------------------------"
	@echo ">>> stage 4.3: building everything"
	@echo "--------------------------------------------------------------"
	${_+_}cd ${.CURDIR}; _PARALLEL_SUBDIR_OK=1 ${WMAKE} all

.if ${MK_CHERI} != "no"
.if ${MK_CHERI_PURE} != "no"
INTERNAL_INC_DIRS=				\
	include/rpcsvc				\
	usr.sbin/amd/include
INTERNAL_LIB_DIRS=				\
	gnu/usr.bin/binutils/libbfd		\
	gnu/usr.bin/binutils/libbinutils	\
	gnu/usr.bin/binutils/libiberty		\
	gnu/usr.bin/binutils/libopcodes		\
	sbin/ipf/libipf				\
	usr.sbin/amd/libamu			\
	usr.sbin/bsnmpd/tools/libbsnmptools	\
	usr.sbin/cron/lib			\
	usr.sbin/fifolog/lib			\
	usr.sbin/lpr/common_source		\
	usr.sbin/ntp/libntp			\
	usr.sbin/ntp/libntpevent		\
	usr.sbin/ntp/libopts			\
	usr.sbin/ntp/libopts			\
	usr.sbin/ntp/libopts			\
	usr.sbin/ntp/libparse
.endif

_cheri_libs=lib/csu lib/libgcc_eh lib/libcompiler_rt lib/libc \
	    lib/libc_nonshared lib/libgcc_s lib/libthr lib/libz lib/libbz2 \
	    lib/liblzma lib/libexpat secure/lib/libcrypto lib/libsbuf \
	    lib/libelf lib/libkvm lib/ncurses/ncurses lib/ncurses/ncursesw \
	    secure/lib/libssl lib/libmd lib/libutil lib/libprocstat \
	    lib/librtld_db cddl/lib/libctf lib/libkiconv lib/libpam/libpam \
	    lib/libcom_err lib/libcrypt

.if ${MK_KERBEROS} != "no"
_cheri_libs+=kerberos5/lib/libroken kerberos5/lib/libasn1 kerberos5/lib/libwind \
	     kerberos5/lib/libhx509 kerberos5/lib/libheimbase \
	     kerberos5/lib/libheimipcc kerberos5/lib/libkrb5
.endif

_cheri_libs+=lib/libopie lib/libradius lib/libtacplus lib/libypclnt \
	     lib/libldns secure/lib/libssh lib/msun lib/libnv lib/libcheri \
	     gnu/lib/libdialog lib/libfigpar
.if ${MK_KERBEROS} != "no"
_cheri_libs+=lib/libgssapi
.endif
.if ${MK_CDDL} != "no"
_cheri_libs+=cddl/lib/libnvpair cddl/lib/libumem cddl/lib/libuutil \
	     cddl/lib/libzfs_core cddl/lib/libavl
.endif
.if ${MK_KERBEROS} != "no"
_cheri_libs+=kerberos5/lib/libheimntlm
.endif
_cheri_libs+=lib/libsqlite3
.if ${MK_KERBEROS} != "no"
_cheri_libs+=kerberos5/lib/libhdb
.endif
_cheri_libs+=usr.bin/lex/lib lib/libcxxrt lib/libc++ lib ${LOCAL_LIB_DIRS}
.if ${MK_CDDL} != "no"
_cheri_libs+=cddl/lib
.endif
_cheri_libs+=gnu/lib secure/lib
.if ${MK_KERBEROS} != "no"
_cheri_libs+=kerberos5/lib
.endif
_cheri_libs+=${INTERNAL_INC_DIRS} ${INTERNAL_LIB_DIRS}

_cheri_test_libs=lib/csu lib ${LOCAL_LIB_DIRS}
.if ${MK_CDDL} != "no"
_cheri_test_libs+=cddl/lib
.endif
_cheri_test_libs+=gnu/lib secure/lib
.if ${MK_KERBEROS} != "no"
_cheri_test_libs+=kerberos5/lib
.endif

buildcheri:
	@echo
	@echo "--------------------------------------------------------------"
	@echo ">>> stage 4.2.1: building CHERI libraries"
	@echo "--------------------------------------------------------------"
.for _dir in lib/ncurses/ncurses lib/ncurses/ncursesw lib/libmagic
.for _t in ${_obj} build-tools
	cd ${.CURDIR}/${_dir}; \
	    WORLDTMP=${WORLDTMP} \
	    MAKEFLAGS="-m ${.CURDIR}/tools/build/mk ${.MAKEFLAGS}" \
	    MAKEOBJDIRPREFIX=${LIBCHERI_OBJTREE} ${MAKE} SSP_CFLAGS= DESTDIR= \
	    DIRPRFX=${_dir}/ -DNO_LINT -DNO_CPU_CFLAGS MK_WARNS=no MK_CTF=no \
	    ${_t}
.endfor
.endfor
.for _lib in ${_cheri_libs}
	${_+_}@${ECHODIR} "===> ${_lib} (obj,all,install)"; \
		cd ${.CURDIR}/${_lib} && \
		    if [ -z "${NO_OBJ}" ]; then ${LIBCHERIWMAKE} DIRPRFX=${_lib}/ obj; fi && \
		    ${LIBCHERIWMAKE} MK_TESTS=no DIRPRFX=${_lib}/ all && \
		    ${LIBCHERIWMAKE} MK_TESTS=no DIRPRFX=${_lib}/ install
.endfor
.if ${MK_TESTS} == "yes"
.for _lib in ${_cheri_test_libs}
		cd ${.CURDIR}/${_lib} && \
		    ${LIBCHERIWMAKE} DIRPRFX=${_lib}/ all
.endfor
.endif

distributecheri installcheri:
.for _lib in lib ${LOCAL_LIB_DIRS} cddl/lib gnu/lib secure/lib kerberos5/lib
	cd ${.CURDIR}/${_lib}; ${LIBCHERIIMAKE} ${.TARGET:S/cheri$//}
.endfor
.endif

WMAKE_TGTS=
.if !defined(WORLDFAST)
WMAKE_TGTS+=	_worldtmp _legacy
.if empty(SUBDIR_OVERRIDE)
WMAKE_TGTS+=	_bootstrap-tools
.endif
WMAKE_TGTS+=	_cleanobj
.if !defined(NO_OBJ)
WMAKE_TGTS+=	_obj
.endif
WMAKE_TGTS+=	_build-tools _cross-tools
WMAKE_TGTS+=	_build-metadata
WMAKE_TGTS+=	_includes
.endif
.if !defined(NO_LIBS)
WMAKE_TGTS+=	_libraries
.if ${MK_CHERI} != "no" && empty(SUBDIR_OVERRIDE)
WMAKE_TGTS+=	buildcheri
.endif
.endif
.if !defined(SYSROOT_ONLY)
WMAKE_TGTS+=	everything
.endif # !defined(SYSROOT_ONLY)
.if defined(LIBCOMPAT) && empty(SUBDIR_OVERRIDE)
WMAKE_TGTS+=	build${libcompat}
.endif

buildworld: buildworld_prologue ${WMAKE_TGTS} buildworld_epilogue .PHONY
.ORDER: buildworld_prologue ${WMAKE_TGTS} buildworld_epilogue

buildworld_prologue: .PHONY
	@echo "--------------------------------------------------------------"
	@echo ">>> World build started on `LC_ALL=C date`"
	@echo "--------------------------------------------------------------"

buildworld_epilogue: .PHONY
	@echo
	@echo "--------------------------------------------------------------"
	@echo ">>> World build completed on `LC_ALL=C date`"
	@echo "--------------------------------------------------------------"

#
# We need to have this as a target because the indirection between Makefile
# and Makefile.inc1 causes the correct PATH to be used, rather than a
# modification of the current environment's PATH.  In addition, we need
# to quote multiword values.
#
buildenvvars: .PHONY
	@echo ${WMAKEENV:Q} ${.MAKE.EXPORTED:@v@$v=\"${$v}\"@}

.if ${.TARGETS:Mbuildenv}
.if ${.MAKEFLAGS:M-j}
.error The buildenv target is incompatible with -j
.endif
.endif
BUILDENV_DIR?=	${.CURDIR}
buildenv: .PHONY
	@echo Entering world for ${TARGET_ARCH}:${TARGET}
.if ${BUILDENV_SHELL:M*zsh*}
	@echo For ZSH you must run: export CPUTYPE=${TARGET_CPUTYPE}
.endif
	@cd ${BUILDENV_DIR} && env ${WMAKEENV} BUILDENV=1 ${BUILDENV_SHELL} \
	    || true

.if ${MK_CHERI} != "no"
libcheribuildenvvars:
	@echo ${LIBCHERIWMAKEENV:Q}

.if ${.TARGETS:Mlibcheribuildenv}
.if ${.MAKEFLAGS:M-j}
.error The libcheribuildenv target is incompatible with -j
.endif
.endif
libcheribuildenv:
	@echo "Entering world (CHERI${CHERI}) for ${TARGET_ARCH}:${TARGET}"
.if ${BUILDENV_SHELL:M*zsh*}
	@echo For ZSH you must run: export CPUTYPE=${TARGET_CPUTYPE}
.endif
	@cd ${BUILDENV_DIR} && env ${LIBCHERIWMAKEENV} BUILDENV=1 \
	    ${BUILDENV_SHELL} || true
.endif

TOOLCHAIN_TGTS=	${WMAKE_TGTS:Neverything:Nbuild${libcompat}:Nbuildcheri}
toolchain: ${TOOLCHAIN_TGTS} .PHONY
kernel-toolchain: ${TOOLCHAIN_TGTS:N_includes:N_libraries} .PHONY

BUILDSYSROOT_TGTS=	${WMAKE_TGTS:Neverything}

buildsysroot: buildworld_prologue ${BUILDSYSROOT_TGTS} buildworld_epilogue .PHONY
.if !empty(SUBDIR_OVERRIDE)
	@echo "buildsysroot is incompatible with SUBDIR_OVERRIDE"
.endif
	@echo "Built sysroot for ${TARGET}. Run installsysroot to install it."

#
# installcheck
#
# Checks to be sure system is ready for installworld/installkernel.
#
installcheck: _installcheck_world _installcheck_kernel .PHONY
_installcheck_world: .PHONY
_installcheck_kernel: .PHONY

#
# Require DESTDIR to be set if installing for a different architecture or
# using the user/group database in the source tree.
#
.if ${TARGET_ARCH} != ${MACHINE_ARCH} || ${TARGET} != ${MACHINE} || \
    defined(DB_FROM_SRC)
.if !make(distributeworld)
_installcheck_world: __installcheck_DESTDIR
_installcheck_kernel: __installcheck_DESTDIR
__installcheck_DESTDIR: .PHONY
.if !defined(DESTDIR) || empty(DESTDIR)
	@echo "ERROR: Please set DESTDIR!"; \
	false
.endif
.endif
.endif

.if !defined(DB_FROM_SRC)
#
# Check for missing UIDs/GIDs.
#
CHECK_UIDS=	auditdistd
CHECK_GIDS=	audit
.if ${MK_SENDMAIL} != "no"
CHECK_UIDS+=	smmsp
CHECK_GIDS+=	smmsp
.endif
.if ${MK_PF} != "no"
CHECK_UIDS+=	proxy
CHECK_GIDS+=	proxy authpf
.endif
.if ${MK_UNBOUND} != "no"
CHECK_UIDS+=	unbound
CHECK_GIDS+=	unbound
.endif
_installcheck_world: __installcheck_UGID
__installcheck_UGID: .PHONY
.for uid in ${CHECK_UIDS}
	@if ! `id -u ${uid} >/dev/null 2>&1`; then \
		echo "ERROR: Required ${uid} user is missing, see /usr/src/UPDATING."; \
		false; \
	fi
.endfor
.for gid in ${CHECK_GIDS}
	@if ! `find / -prune -group ${gid} >/dev/null 2>&1`; then \
		echo "ERROR: Required ${gid} group is missing, see /usr/src/UPDATING."; \
		false; \
	fi
.endfor
.endif
#
# If installing over the running system (DESTDIR is / or unset) and the install
# includes rescue, try running rescue from the objdir as a sanity check.  If
# rescue is not functional (e.g., because it depends on a system call not
# supported by the currently running kernel), abort the installation.
#
.if !make(distributeworld) && ${MK_RESCUE} != "no" && \
    (empty(DESTDIR) || ${DESTDIR} == "/") && empty(BYPASS_INSTALLCHECK_SH)
_installcheck_world: __installcheck_sh_check
__installcheck_sh_check: .PHONY
	@if [ "`${OBJTREE}${.CURDIR}/rescue/rescue/rescue sh -c 'echo OK'`" != \
	    OK ]; then \
		echo "rescue/sh check failed, installation aborted" >&2; \
		false; \
	fi
.endif

#
# Required install tools to be saved in a scratch dir for safety.
#
.if ${MK_ZONEINFO} != "no"
_zoneinfo=	zic tzsetup
.endif

ITOOLS=	[ awk cap_mkdb cat chflags chmod chown cmp cp \
	date echo egrep find grep id install ${_install-info} \
	ln make mkdir mtree mv pwd_mkdb \
	rm sed services_mkdb sh strip sysctl test true uname wc ${_zoneinfo} \
	${LOCAL_ITOOLS}

# Needed for share/man
.if ${MK_MAN_UTILS} != "no"
ITOOLS+=makewhatis
.endif

#
# distributeworld
#
# Distributes everything compiled by a `buildworld'.
#
# installworld
#
# Installs everything compiled by a 'buildworld'.
#

# Non-base distributions produced by the base system
EXTRA_DISTRIBUTIONS=	doc
.if defined(LIBCOMPAT)
EXTRA_DISTRIBUTIONS+=	lib${libcompat}
.endif
.if ${MK_TESTS} != "no"
EXTRA_DISTRIBUTIONS+=	tests
.endif

DEBUG_DISTRIBUTIONS=
.if ${MK_DEBUG_FILES} != "no"
DEBUG_DISTRIBUTIONS+=	base ${EXTRA_DISTRIBUTIONS:S,doc,,:S,tests,,}
.endif

MTREE_MAGIC?=	mtree 2.0

distributeworld installworld stageworld installsysroot: _installcheck_world .PHONY
	mkdir -p ${INSTALLTMP}
	progs=$$(for prog in ${ITOOLS}; do \
		if progpath=`which $$prog`; then \
			echo $$progpath; \
		else \
			echo "Required tool $$prog not found in PATH." >&2; \
			exit 1; \
		fi; \
	    done); \
	libs=$$(ldd -f "%o %p\n" -f "%o %p\n" $$progs 2>/dev/null | sort -u | \
	    while read line; do \
		set -- $$line; \
		if [ "$$2 $$3" != "not found" ]; then \
			echo $$2; \
		else \
			echo "Required library $$1 not found." >&2; \
			exit 1; \
		fi; \
	    done); \
	cp $$libs $$progs ${INSTALLTMP}
	cp -R $${PATH_LOCALE:-"/usr/share/locale"} ${INSTALLTMP}/locale
.if defined(NO_ROOT)
	-mkdir -p ${METALOG:H}
	echo "#${MTREE_MAGIC}" > ${METALOG}
.endif
.if make(distributeworld)
.for dist in ${EXTRA_DISTRIBUTIONS}
	-mkdir ${DESTDIR}/${DISTDIR}/${dist}
	mtree -deU -f ${.CURDIR}/etc/mtree/BSD.root.dist \
	    -p ${DESTDIR}/${DISTDIR}/${dist} >/dev/null
	mtree -deU -f ${.CURDIR}/etc/mtree/BSD.usr.dist \
	    -p ${DESTDIR}/${DISTDIR}/${dist}/usr >/dev/null
	mtree -deU -f ${.CURDIR}/etc/mtree/BSD.include.dist \
	    -p ${DESTDIR}/${DISTDIR}/${dist}/usr/include >/dev/null
.if ${MK_DEBUG_FILES} != "no"
	mtree -deU -f ${.CURDIR}/etc/mtree/BSD.debug.dist \
	    -p ${DESTDIR}/${DISTDIR}/${dist}/usr/lib >/dev/null
.endif
.if defined(LIBCOMPAT)
	mtree -deU -f ${.CURDIR}/etc/mtree/BSD.lib${libcompat}.dist \
	    -p ${DESTDIR}/${DISTDIR}/${dist}/usr >/dev/null
.if ${MK_DEBUG_FILES} != "no"
	mtree -deU -f ${.CURDIR}/etc/mtree/BSD.lib${libcompat}.dist \
	    -p ${DESTDIR}/${DISTDIR}/${dist}/usr/lib/debug/usr >/dev/null
.endif
.endif
.if ${MK_TESTS} != "no" && ${dist} == "tests"
	-mkdir -p ${DESTDIR}/${DISTDIR}/${dist}${TESTSBASE}
	mtree -deU -f ${.CURDIR}/etc/mtree/BSD.tests.dist \
	    -p ${DESTDIR}/${DISTDIR}/${dist}${TESTSBASE} >/dev/null
.if ${MK_DEBUG_FILES} != "no"
	mtree -deU -f ${.CURDIR}/etc/mtree/BSD.tests.dist \
	    -p ${DESTDIR}/${DISTDIR}/${dist}/usr/lib/debug/${TESTSBASE} >/dev/null
.endif
.endif
.if defined(NO_ROOT)
	${IMAKEENV} mtree -C -f ${.CURDIR}/etc/mtree/BSD.root.dist | \
	    sed -e 's#^\./#./${dist}/#' >> ${METALOG}
	${IMAKEENV} mtree -C -f ${.CURDIR}/etc/mtree/BSD.usr.dist | \
	    sed -e 's#^\./#./${dist}/usr/#' >> ${METALOG}
	${IMAKEENV} mtree -C -f ${.CURDIR}/etc/mtree/BSD.include.dist | \
	    sed -e 's#^\./#./${dist}/usr/include/#' >> ${METALOG}
.if defined(LIBCOMPAT)
	${IMAKEENV} mtree -C -f ${.CURDIR}/etc/mtree/BSD.lib${libcompat}.dist | \
	    sed -e 's#^\./#./${dist}/usr/#' >> ${METALOG}
.endif
.endif
.endfor
	-mkdir ${DESTDIR}/${DISTDIR}/base
	${_+_}cd ${.CURDIR}/etc; ${CROSSENV} PATH=${TMPPATH} ${MAKE} \
	    METALOG=${METALOG} ${IMAKE_INSTALL} ${IMAKE_MTREE} \
	    DISTBASE=/base DESTDIR=${DESTDIR}/${DISTDIR}/base \
	    LOCAL_MTREE=${LOCAL_MTREE:Q} distrib-dirs
.endif
	${_+_}cd ${.CURDIR}; ${IMAKE} re${.TARGET:S/world$//}; \
	    ${IMAKEENV} rm -rf ${INSTALLTMP}
.if make(distributeworld)
.for dist in ${EXTRA_DISTRIBUTIONS}
	find ${DESTDIR}/${DISTDIR}/${dist} -mindepth 1 -type d -empty -delete
.endfor
.if defined(NO_ROOT)
.for dist in base ${EXTRA_DISTRIBUTIONS}
	@# For each file that exists in this dist, print the corresponding
	@# line from the METALOG.  This relies on the fact that
	@# a line containing only the filename will sort immediately before
	@# the relevant mtree line.
	cd ${DESTDIR}/${DISTDIR}; \
	find ./${dist} | sort -u ${METALOG} - | \
	awk 'BEGIN { print "#${MTREE_MAGIC}" } !/ type=/ { file = $$1 } / type=/ { if ($$1 == file) { sub(/^\.\/${dist}\//, "./"); print } }' > \
	${DESTDIR}/${DISTDIR}/${dist}.meta
.endfor
.for dist in ${DEBUG_DISTRIBUTIONS}
	@# For each file that exists in this dist, print the corresponding
	@# line from the METALOG.  This relies on the fact that
	@# a line containing only the filename will sort immediately before
	@# the relevant mtree line.
	cd ${DESTDIR}/${DISTDIR}; \
	find ./${dist}/usr/lib/debug | sort -u ${METALOG} - | \
	awk 'BEGIN { print "#${MTREE_MAGIC}" } !/ type=/ { file = $$1 } / type=/ { if ($$1 == file) { sub(/^\.\/${dist}\//, "./"); print } }' > \
	${DESTDIR}/${DISTDIR}/${dist}.debug.meta
.endfor
.endif
.endif

packageworld: .PHONY
.for dist in base ${EXTRA_DISTRIBUTIONS}
.if defined(NO_ROOT)
	${_+_}cd ${DESTDIR}/${DISTDIR}/${dist}; \
	    tar cvf - --exclude usr/lib/debug \
	    @${DESTDIR}/${DISTDIR}/${dist}.meta | \
	    ${XZ_CMD} > ${PACKAGEDIR}/${dist}.txz
.else
	${_+_}cd ${DESTDIR}/${DISTDIR}/${dist}; \
	    tar cvf - --exclude usr/lib/debug . | \
	    ${XZ_CMD} > ${PACKAGEDIR}/${dist}.txz
.endif
.endfor

.for dist in ${DEBUG_DISTRIBUTIONS}
. if defined(NO_ROOT)
	${_+_}cd ${DESTDIR}/${DISTDIR}/${dist}; \
	    tar cvf - @${DESTDIR}/${DISTDIR}/${dist}.debug.meta | \
	    ${XZ_CMD} > ${PACKAGEDIR}/${dist}-dbg.txz
. else
	${_+_}cd ${DESTDIR}/${DISTDIR}/${dist}; \
	    tar cvLf - usr/lib/debug | \
	    ${XZ_CMD} > ${PACKAGEDIR}/${dist}-dbg.txz
. endif
.endfor

#
# reinstall
#
# If you have a build server, you can NFS mount the source and obj directories
# and do a 'make reinstall' on the *client* to install new binaries from the
# most recent server build.
#
restage reinstall reinstallsysroot: .MAKE .PHONY
	@echo "--------------------------------------------------------------"
	@echo ">>> Making hierarchy"
	@echo "--------------------------------------------------------------"
	${_+_}cd ${.CURDIR}; ${MAKE} -f Makefile.inc1 \
	    LOCAL_MTREE=${LOCAL_MTREE:Q} hierarchy
.if make(restage)
	@echo "--------------------------------------------------------------"
	@echo ">>> Making distribution"
	@echo "--------------------------------------------------------------"
	${_+_}cd ${.CURDIR}; ${MAKE} -f Makefile.inc1 \
	    LOCAL_MTREE=${LOCAL_MTREE:Q} distribution
.endif
	@echo
	@echo "--------------------------------------------------------------"
	@echo ">>> Installing everything"
	@echo "--------------------------------------------------------------"
	${_+_}cd ${.CURDIR}; ${MAKE} -f Makefile.inc1 install
.if defined(LIBCOMPAT)
	${_+_}cd ${.CURDIR}; ${MAKE} -f Makefile.inc1 install${libcompat}
.endif
.if ${MK_CHERI} != "no"
	${_+_}cd ${.CURDIR}; ${MAKE} -f Makefile.inc1 installcheri
.endif
.if make(reinstallsysroot)
	@echo "Removing $$(find ${DESTDIR} -type d -empty -print | wc -l) empty directories from ${DESTDIR}"
	find ${DESTDIR} -type d -empty -delete
	@echo
	@echo "--------------------------------------------------------------"
	@echo ">>> Done installing sysroot"
	@echo "--------------------------------------------------------------"
.endif

redistribute: .MAKE .PHONY
	@echo "--------------------------------------------------------------"
	@echo ">>> Distributing everything"
	@echo "--------------------------------------------------------------"
	${_+_}cd ${.CURDIR}; ${MAKE} -f Makefile.inc1 distribute
.if defined(LIBCOMPAT)
	${_+_}cd ${.CURDIR}; ${MAKE} -f Makefile.inc1 distribute${libcompat} \
	    DISTRIBUTION=lib${libcompat}
.endif
.if ${MK_CHERI} != "no"
	${_+_}cd ${.CURDIR}; ${MAKE} -f Makefile.inc1 distributecheri \
	    DISTRIBUTION=libcheri
.endif

distrib-dirs distribution: .MAKE .PHONY
.if defined(SYSROOT_ONLY)
	@echo "Skipping make ${.TARGET} due to SYSROOT_ONLY=${SYSROOT_ONLY}"
.else
	${_+_}cd ${.CURDIR}/etc; ${CROSSENV} PATH=${TMPPATH} ${MAKE} \
	    ${IMAKE_INSTALL} ${IMAKE_MTREE} METALOG=${METALOG} ${.TARGET}
.if make(distribution)
	${_+_}cd ${.CURDIR}; ${CROSSENV} PATH=${TMPPATH} \
		${MAKE} -f Makefile.inc1 ${IMAKE_INSTALL} \
		METALOG=${METALOG} MK_TESTS=no installconfig
.endif
.endif  # !defined(SYSROOT_ONLY)

#
# buildkernel and installkernel
#
# Which kernels to build and/or install is specified by setting
# KERNCONF. If not defined a GENERIC kernel is built/installed.
# Only the existing (depending TARGET) config files are used
# for building kernels and only the first of these is designated
# as the one being installed.
#
# Note that we have to use TARGET instead of TARGET_ARCH when
# we're in kernel-land. Since only TARGET_ARCH is (expected) to
# be set to cross-build, we have to make sure TARGET is set
# properly.

.if defined(KERNFAST)
NO_KERNELCLEAN=	t
NO_KERNELCONFIG=	t
NO_KERNELOBJ=		t
# Shortcut for KERNCONF=Blah -DKERNFAST is now KERNFAST=Blah
.if !defined(KERNCONF) && ${KERNFAST} != "1"
KERNCONF=${KERNFAST}
.endif
.endif
.if ${TARGET_ARCH} == "powerpc64"
KERNCONF?=	GENERIC64
.else
KERNCONF?=	GENERIC
.endif
INSTKERNNAME?=	kernel

KERNSRCDIR?=	${.CURDIR}/sys
KRNLCONFDIR=	${KERNSRCDIR}/${TARGET}/conf
KRNLOBJDIR=	${OBJTREE}${KERNSRCDIR}
KERNCONFDIR?=	${KRNLCONFDIR}

BUILDKERNELS=
INSTALLKERNEL=
.if defined(NO_INSTALLKERNEL)
# All of the BUILDKERNELS loops start at index 1.
BUILDKERNELS+= dummy
.endif
.for _kernel in ${KERNCONF}
.if exists(${KERNCONFDIR}/${_kernel})
BUILDKERNELS+=	${_kernel}
.if empty(INSTALLKERNEL) && !defined(NO_INSTALLKERNEL)
INSTALLKERNEL= ${_kernel}
.endif
.endif
.endfor

${WMAKE_TGTS:N_worldtmp:Nbuild${libcompat}} ${.ALLTARGETS:M_*:N_worldtmp}: .MAKE .PHONY

#
# buildkernel
#
# Builds all kernels defined by BUILDKERNELS.
#
buildkernel: .MAKE .PHONY
.if empty(BUILDKERNELS:Ndummy)
	@echo "ERROR: Missing kernel configuration file(s) (${KERNCONF})."; \
	false
.endif
	@echo
.for _kernel in ${BUILDKERNELS:Ndummy}
	@echo "--------------------------------------------------------------"
	@echo ">>> Kernel build for ${_kernel} started on `LC_ALL=C date`"
	@echo "--------------------------------------------------------------"
	@echo "===> ${_kernel}"
	mkdir -p ${KRNLOBJDIR}
.if !defined(NO_KERNELCONFIG)
	@echo
	@echo "--------------------------------------------------------------"
	@echo ">>> stage 1: configuring the kernel"
	@echo "--------------------------------------------------------------"
	cd ${KRNLCONFDIR}; \
		PATH=${TMPPATH} \
		    config ${CONFIGARGS} -d ${KRNLOBJDIR}/${_kernel} \
			-I '${KERNCONFDIR}' '${KERNCONFDIR}/${_kernel}'
.endif
.if !defined(NO_CLEAN) && !defined(NO_KERNELCLEAN)
	@echo
	@echo "--------------------------------------------------------------"
	@echo ">>> stage 2.1: cleaning up the object tree"
	@echo "--------------------------------------------------------------"
	${_+_}cd ${KRNLOBJDIR}/${_kernel}; ${KMAKE} ${CLEANDIR}
.endif
.if !defined(NO_KERNELOBJ)
	@echo
	@echo "--------------------------------------------------------------"
	@echo ">>> stage 2.2: rebuilding the object tree"
	@echo "--------------------------------------------------------------"
	${_+_}cd ${KRNLOBJDIR}/${_kernel}; ${KMAKE} obj
.endif
	@echo
	@echo "--------------------------------------------------------------"
	@echo ">>> stage 2.3: build tools"
	@echo "--------------------------------------------------------------"
	${_+_}cd ${.CURDIR}; ${KTMAKE} kernel-tools
	@echo
	@echo "--------------------------------------------------------------"
	@echo ">>> stage 3.1: building everything"
	@echo "--------------------------------------------------------------"
	${_+_}cd ${KRNLOBJDIR}/${_kernel}; ${KMAKE} all -DNO_MODULES_OBJ
	@echo "--------------------------------------------------------------"
	@echo ">>> Kernel build for ${_kernel} completed on `LC_ALL=C date`"
	@echo "--------------------------------------------------------------"
.endfor

NO_INSTALLEXTRAKERNELS?=	yes

#
# installkernel, etc.
#
# Install the kernel defined by INSTALLKERNEL
#
installkernel installkernel.debug \
reinstallkernel reinstallkernel.debug: _installcheck_kernel .PHONY
.if !defined(NO_INSTALLKERNEL)
.if empty(INSTALLKERNEL)
	@echo "ERROR: No kernel \"${KERNCONF}\" to install."; \
	false
.endif
	@echo "--------------------------------------------------------------"
	@echo ">>> Installing kernel ${INSTALLKERNEL}"
	@echo "--------------------------------------------------------------"
	cd ${KRNLOBJDIR}/${INSTALLKERNEL}; \
	    ${CROSSENV} PATH=${TMPPATH} \
	    ${MAKE} ${IMAKE_INSTALL} KERNEL=${INSTKERNNAME} ${.TARGET:S/kernel//}
.endif
.if ${BUILDKERNELS:[#]} > 1 && ${NO_INSTALLEXTRAKERNELS} != "yes"
.for _kernel in ${BUILDKERNELS:[2..-1]}
	@echo "--------------------------------------------------------------"
	@echo ">>> Installing kernel ${_kernel}"
	@echo "--------------------------------------------------------------"
	cd ${KRNLOBJDIR}/${_kernel}; \
	    ${CROSSENV} PATH=${TMPPATH} \
	    ${MAKE} ${IMAKE_INSTALL} KERNEL=${INSTKERNNAME}.${_kernel} ${.TARGET:S/kernel//}
.endfor
.endif

distributekernel distributekernel.debug: .PHONY
.if !defined(NO_INSTALLKERNEL)
.if empty(INSTALLKERNEL)
	@echo "ERROR: No kernel \"${KERNCONF}\" to install."; \
	false
.endif
	mkdir -p ${DESTDIR}/${DISTDIR}
.if defined(NO_ROOT)
	@echo "#${MTREE_MAGIC}" > ${DESTDIR}/${DISTDIR}/kernel.premeta
.endif
	cd ${KRNLOBJDIR}/${INSTALLKERNEL}; \
	    ${IMAKEENV} ${IMAKE_INSTALL:S/METALOG/kernel.premeta/} \
	    ${IMAKE_MTREE} PATH=${TMPPATH} ${MAKE} KERNEL=${INSTKERNNAME} \
	    DESTDIR=${INSTALL_DDIR}/kernel \
	    ${.TARGET:S/distributekernel/install/}
.if defined(NO_ROOT)
	@sed -e 's|^./kernel|.|' ${DESTDIR}/${DISTDIR}/kernel.premeta > \
	    ${DESTDIR}/${DISTDIR}/kernel.meta
.endif
.endif
.if ${BUILDKERNELS:[#]} > 1 && ${NO_INSTALLEXTRAKERNELS} != "yes"
.for _kernel in ${BUILDKERNELS:[2..-1]}
.if defined(NO_ROOT)
	@echo "#${MTREE_MAGIC}" > ${DESTDIR}/${DISTDIR}/kernel.${_kernel}.premeta
.endif
	cd ${KRNLOBJDIR}/${_kernel}; \
	    ${IMAKEENV} ${IMAKE_INSTALL:S/METALOG/kernel.${_kernel}.premeta/} \
	    ${IMAKE_MTREE} PATH=${TMPPATH} ${MAKE} \
	    KERNEL=${INSTKERNNAME}.${_kernel} \
	    DESTDIR=${INSTALL_DDIR}/kernel.${_kernel} \
	    ${.TARGET:S/distributekernel/install/}
.if defined(NO_ROOT)
	@sed -e "s|^./kernel.${_kernel}|.|" \
	    ${DESTDIR}/${DISTDIR}/kernel.${_kernel}.premeta > \
	    ${DESTDIR}/${DISTDIR}/kernel.${_kernel}.meta
.endif
.endfor
.endif

packagekernel: .PHONY
.if defined(NO_ROOT)
.if !defined(NO_INSTALLKERNEL)
	cd ${DESTDIR}/${DISTDIR}/kernel; \
	    tar cvf - --exclude '*.debug' \
	    @${DESTDIR}/${DISTDIR}/kernel.meta | \
	    ${XZ_CMD} > ${PACKAGEDIR}/kernel.txz
.endif
	cd ${DESTDIR}/${DISTDIR}/kernel; \
	    tar cvf - --include '*/*/*.debug' \
	    @${DESTDIR}/${DISTDIR}/kernel.meta | \
	    ${XZ_CMD} > ${DESTDIR}/${DISTDIR}/kernel-dbg.txz
.if ${BUILDKERNELS:[#]} > 1 && ${NO_INSTALLEXTRAKERNELS} != "yes"
.for _kernel in ${BUILDKERNELS:[2..-1]}
	cd ${DESTDIR}/${DISTDIR}/kernel.${_kernel}; \
	    tar cvf - --exclude '*.debug' \
	    @${DESTDIR}/${DISTDIR}/kernel.${_kernel}.meta | \
	    ${XZ_CMD} > ${PACKAGEDIR}/kernel.${_kernel}.txz
	cd ${DESTDIR}/${DISTDIR}/kernel.${_kernel}; \
	    tar cvf - --include '*/*/*.debug' \
	    @${DESTDIR}/${DISTDIR}/kernel.${_kernel}.meta | \
	    ${XZ_CMD} > ${DESTDIR}/${DISTDIR}/kernel.${_kernel}-dbg.txz
.endfor
.endif
.else
.if !defined(NO_INSTALLKERNEL)
	cd ${DESTDIR}/${DISTDIR}/kernel; \
	    tar cvf - --exclude '*.debug' . | \
	    ${XZ_CMD} > ${PACKAGEDIR}/kernel.txz
.endif
	cd ${DESTDIR}/${DISTDIR}/kernel; \
	    tar cvf - --include '*/*/*.debug' $$(eval find .) | \
	    ${XZ_CMD} > ${DESTDIR}/${DISTDIR}/kernel-dbg.txz
.if ${BUILDKERNELS:[#]} > 1 && ${NO_INSTALLEXTRAKERNELS} != "yes"
.for _kernel in ${BUILDKERNELS:[2..-1]}
	cd ${DESTDIR}/${DISTDIR}/kernel.${_kernel}; \
	    tar cvf - --exclude '*.debug' . | \
	    ${XZ_CMD} > ${PACKAGEDIR}/kernel.${_kernel}.txz
	cd ${DESTDIR}/${DISTDIR}/kernel.${_kernel}; \
	    tar cvf - --include '*/*/*.debug' $$(eval find .) | \
	    ${XZ_CMD} > ${DESTDIR}/${DISTDIR}/kernel.${_kernel}-dbg.txz
.endfor
.endif
.endif

stagekernel: .PHONY
	${_+_}${MAKE} -C ${.CURDIR} ${.MAKEFLAGS} distributekernel

PORTSDIR?=	/usr/ports
WSTAGEDIR?=	${MAKEOBJDIRPREFIX}${.CURDIR}/${TARGET}.${TARGET_ARCH}/worldstage
KSTAGEDIR?=	${MAKEOBJDIRPREFIX}${.CURDIR}/${TARGET}.${TARGET_ARCH}/kernelstage
REPODIR?=	${MAKEOBJDIRPREFIX}${.CURDIR}/repo
PKGSIGNKEY?=	# empty

.ORDER:		stage-packages create-packages
.ORDER:		create-packages create-world-packages
.ORDER:		create-packages create-kernel-packages
.ORDER:		create-packages sign-packages

_pkgbootstrap: .PHONY
.if !exists(${LOCALBASE}/sbin/pkg)
	@env ASSUME_ALWAYS_YES=YES pkg bootstrap
.endif

packages: .PHONY
	${_+_}${MAKE} -C ${.CURDIR} PKG_VERSION=${PKG_VERSION} real-packages

package-pkg: .PHONY
	rm -rf /tmp/ports.${TARGET} || :
	env ${WMAKEENV:Q} SRCDIR=${.CURDIR} PORTSDIR=${PORTSDIR} REVISION=${_REVISION} \
		PKG_CMD=${PKG_CMD} PKG_VERSION=${PKG_VERSION} REPODIR=${REPODIR} \
		WSTAGEDIR=${WSTAGEDIR} \
		sh ${.CURDIR}/release/scripts/make-pkg-package.sh

real-packages:	stage-packages create-packages sign-packages .PHONY

stage-packages: .PHONY
	@mkdir -p ${REPODIR} ${WSTAGEDIR} ${KSTAGEDIR}
	${_+_}@cd ${.CURDIR}; \
		${MAKE} DESTDIR=${WSTAGEDIR} -DNO_ROOT -B stageworld ; \
		${MAKE} DESTDIR=${KSTAGEDIR} -DNO_ROOT -B stagekernel

create-packages:	_pkgbootstrap .PHONY
	@mkdir -p ${REPODIR}
	${_+_}@cd ${.CURDIR}; \
		${MAKE} DESTDIR=${WSTAGEDIR} \
			PKG_VERSION=${PKG_VERSION} create-world-packages ; \
		${MAKE} DESTDIR=${KSTAGEDIR} \
			PKG_VERSION=${PKG_VERSION} DISTDIR=kernel \
			create-kernel-packages

create-world-packages:	_pkgbootstrap .PHONY
	@rm -f ${WSTAGEDIR}/*.plist 2>/dev/null || :
	@cd ${WSTAGEDIR} ; \
		awk -f ${SRCDIR}/release/scripts/mtree-to-plist.awk \
		${WSTAGEDIR}/METALOG
	@for plist in ${WSTAGEDIR}/*.plist; do \
		plist=$${plist##*/} ; \
		pkgname=$${plist%.plist} ; \
		sh ${SRCDIR}/release/packages/generate-ucl.sh -o $${pkgname} \
			-s ${SRCDIR} -u ${WSTAGEDIR}/$${pkgname}.ucl ; \
	done
	@for plist in ${WSTAGEDIR}/*.plist; do \
		plist=$${plist##*/} ; \
		pkgname=$${plist%.plist} ; \
		awk -F\" ' \
			/^name/ { printf("===> Creating %s-", $$2); next } \
			/^version/ { print $$2; next } \
			' ${WSTAGEDIR}/$${pkgname}.ucl ; \
		${PKG_CMD} -o ABI_FILE=${WSTAGEDIR}/bin/sh -o ALLOW_BASE_SHLIBS=yes \
			create -M ${WSTAGEDIR}/$${pkgname}.ucl \
			-p ${WSTAGEDIR}/$${pkgname}.plist \
			-r ${WSTAGEDIR} \
			-o ${REPODIR}/$$(${PKG_CMD} -o ABI_FILE=${WSTAGEDIR}/bin/sh config ABI)/${PKG_VERSION} ; \
	done

create-kernel-packages:	_pkgbootstrap .PHONY
.if exists(${KSTAGEDIR}/kernel.meta)
.for flavor in "" -debug
	@cd ${KSTAGEDIR}/${DISTDIR} ; \
	awk -f ${SRCDIR}/release/scripts/mtree-to-plist.awk \
		-v kernel=yes -v _kernconf=${INSTALLKERNEL} \
		${KSTAGEDIR}/kernel.meta ; \
	cap_arg=`cd ${SRCDIR}/etc ; ${MAKE} -VCAP_MKDB_ENDIAN` ; \
	pwd_arg=`cd ${SRCDIR}/etc ; ${MAKE} -VPWD_MKDB_ENDIAN` ; \
	sed -e "s/%VERSION%/${PKG_VERSION}/" \
		-e "s/%PKGNAME%/kernel-${INSTALLKERNEL:tl}${flavor}/" \
		-e "s/%COMMENT%/FreeBSD ${INSTALLKERNEL} kernel ${flavor}/" \
		-e "s/%DESC%/FreeBSD ${INSTALLKERNEL} kernel ${flavor}/" \
		-e "s/%CAP_MKDB_ENDIAN%/$${cap_arg}/g" \
		-e "s/%PWD_MKDB_ENDIAN%/$${pwd_arg}/g" \
		${SRCDIR}/release/packages/kernel.ucl \
		> ${KSTAGEDIR}/${DISTDIR}/kernel.${INSTALLKERNEL}${flavor}.ucl ; \
	awk -F\" ' \
		/name/ { printf("===> Creating %s-", $$2); next } \
		/version/ {print $$2; next } ' \
		${KSTAGEDIR}/${DISTDIR}/kernel.${INSTALLKERNEL}${flavor}.ucl ; \
	${PKG_CMD} -o ABI_FILE=${WSTAGEDIR}/bin/sh -o ALLOW_BASE_SHLIBS=yes \
		create -M ${KSTAGEDIR}/${DISTDIR}/kernel.${INSTALLKERNEL}${flavor}.ucl \
		-p ${KSTAGEDIR}/${DISTDIR}/kernel.${INSTALLKERNEL}${flavor}.plist \
		-r ${KSTAGEDIR}/${DISTDIR} \
		-o ${REPODIR}/$$(${PKG_CMD} -o ABI_FILE=${WSTAGEDIR}/bin/sh config ABI)/${PKG_VERSION}
.endfor
.endif
.if ${BUILDKERNELS:[#]} > 1 && ${NO_INSTALLEXTRAKERNELS} != "yes"
.for _kernel in ${BUILDKERNELS:[2..-1]}
.if exists(${KSTAGEDIR}/kernel.${_kernel}.meta)
.for flavor in "" -debug
	@cd ${KSTAGEDIR}/kernel.${_kernel} ; \
	awk -f ${SRCDIR}/release/scripts/mtree-to-plist.awk \
		-v kernel=yes -v _kernconf=${_kernel} \
		${KSTAGEDIR}/kernel.${_kernel}.meta ; \
	cap_arg=`cd ${SRCDIR}/etc ; ${MAKE} -VCAP_MKDB_ENDIAN` ; \
	pwd_arg=`cd ${SRCDIR}/etc ; ${MAKE} -VPWD_MKDB_ENDIAN` ; \
	sed -e "s/%VERSION%/${PKG_VERSION}/" \
		-e "s/%PKGNAME%/kernel-${_kernel:tl}${flavor}/" \
		-e "s/%COMMENT%/FreeBSD ${_kernel} kernel ${flavor}/" \
		-e "s/%DESC%/FreeBSD ${_kernel} kernel ${flavor}/" \
		-e "s/%CAP_MKDB_ENDIAN%/$${cap_arg}/g" \
		-e "s/%PWD_MKDB_ENDIAN%/$${pwd_arg}/g" \
		${SRCDIR}/release/packages/kernel.ucl \
		> ${KSTAGEDIR}/kernel.${_kernel}/kernel.${_kernel}${flavor}.ucl ; \
	awk -F\" ' \
		/name/ { printf("===> Creating %s-", $$2); next } \
		/version/ {print $$2; next } ' \
		${KSTAGEDIR}/kernel.${_kernel}/kernel.${_kernel}${flavor}.ucl ; \
	${PKG_CMD} -o ABI_FILE=${WSTAGEDIR}/bin/sh -o ALLOW_BASE_SHLIBS=yes \
		create -M ${KSTAGEDIR}/kernel.${_kernel}/kernel.${_kernel}${flavor}.ucl \
		-p ${KSTAGEDIR}/kernel.${_kernel}/kernel.${_kernel}${flavor}.plist \
		-r ${KSTAGEDIR}/kernel.${_kernel} \
		-o ${REPODIR}/$$(${PKG_CMD} -o ABI_FILE=${WSTAGEDIR}/bin/sh config ABI)/${PKG_VERSION}
.endfor
.endif
.endfor
.endif

sign-packages:	_pkgbootstrap .PHONY
	@[ -L "${REPODIR}/$$(${PKG_CMD} -o ABI_FILE=${WSTAGEDIR}/bin/sh config ABI)/latest" ] && \
		unlink ${REPODIR}/$$(${PKG_CMD} -o ABI_FILE=${WSTAGEDIR}/bin/sh config ABI)/latest ; \
	${PKG_CMD} -o ABI_FILE=${WSTAGEDIR}/bin/sh repo \
		-o ${REPODIR}/$$(${PKG_CMD} -o ABI_FILE=${WSTAGEDIR}/bin/sh config ABI)/${PKG_VERSION} \
		${REPODIR}/$$(${PKG_CMD} -o ABI_FILE=${WSTAGEDIR}/bin/sh config ABI)/${PKG_VERSION} \
		${PKGSIGNKEY} ; \
	cd ${REPODIR}/$$(${PKG_CMD} -o ABI_FILE=${WSTAGEDIR}/bin/sh config ABI); \
	ln -s ${PKG_VERSION} latest

#
#
# checkworld
#
# Run test suite on installed world.
#
checkworld: .PHONY
	@if [ ! -x "${LOCALBASE}/bin/kyua" ]; then \
		echo "You need kyua (devel/kyua) to run the test suite." | /usr/bin/fmt; \
		exit 1; \
	fi
	${_+_}PATH="$$PATH:${LOCALBASE}/bin" kyua test -k ${TESTSBASE}/Kyuafile

#
#
# doxygen
#
# Build the API documentation with doxygen
#
doxygen: .PHONY
	@if [ ! -x "${LOCALBASE}/bin/doxygen" ]; then \
		echo "You need doxygen (devel/doxygen) to generate the API documentation of the kernel." | /usr/bin/fmt; \
		exit 1; \
	fi
	${_+_}cd ${.CURDIR}/tools/kerneldoc/subsys; ${MAKE} obj all

#
# update
#
# Update the source tree(s), by running svn/svnup to update to the
# latest copy.
#
update: .PHONY
.if defined(SVN_UPDATE)
	@echo "--------------------------------------------------------------"
	@echo ">>> Updating ${.CURDIR} using Subversion"
	@echo "--------------------------------------------------------------"
	@(cd ${.CURDIR}; ${SVN} update ${SVNFLAGS})
.endif

#
# ------------------------------------------------------------------------
#
# From here onwards are utility targets used by the 'make world' and
# related targets.  If your 'world' breaks, you may like to try to fix
# the problem and manually run the following targets to attempt to
# complete the build.  Beware, this is *not* guaranteed to work, you
# need to have a pretty good grip on the current state of the system
# to attempt to manually finish it.  If in doubt, 'make world' again.
#

#
# legacy: Build compatibility shims for the next three targets. This is a
# minimal set of tools and shims necessary to compensate for older systems
# which don't have the APIs required by the targets built in bootstrap-tools,
# build-tools or cross-tools.
#

# ELF Tool Chain libraries are needed for ELF tools and dtrace tools.
# r296685 fix cross-endian objcopy
.if ${BOOTSTRAPPING} < 1100102
_elftoolchain_libs= lib/libelf lib/libdwarf
.endif

legacy: .PHONY
# Temporary special case for automatically detecting the clang compiler issue
# Note: 9.x didn't have FreeBSD_version bumps often enough, so you may need to
# set BOOTSTRAPPING to 0 if you're stable/9 tree post-dates r286035 but is before
# the version bump in r296219 (from July 29, 2015 -> Feb 29, 2016).
.if ${BOOTSTRAPPING} != 0 && \
	${WANT_COMPILER_TYPE} == "clang" && ${COMPILER_TYPE} == "clang" && ${COMPILER_VERSION} < 30601
.if   ${BOOTSTRAPPING} > 10000000 && ${BOOTSTRAPPING} < 1002501
	@echo "ERROR: Source upgrades from stable/10 prior to r286033 are not supported."; false
.elif ${BOOTSTRAPPING} >  9000000 && ${BOOTSTRAPPING} <  903509
	@echo "ERROR: Source upgrades from stable/9 prior to r286035 are not supported."; false
.endif
.endif
.if ${BOOTSTRAPPING} < ${MINIMUM_SUPPORTED_OSREL} && ${BOOTSTRAPPING} != 0
	@echo "ERROR: Source upgrades from versions prior to ${MINIMUM_SUPPORTED_REL} are not supported."; \
	false
.endif

.for _tool in tools/build ${_elftoolchain_libs}
	${_+_}@${ECHODIR} "===> ${_tool} (obj,includes,all,install)"; \
	    cd ${.CURDIR}/${_tool}; \
	    if [ -z "${NO_OBJ}" ]; then ${MAKE} DIRPRFX=${_tool}/ obj; fi; \
	    ${MAKE} DIRPRFX=${_tool}/ DESTDIR=${MAKEOBJDIRPREFIX}/legacy includes; \
	    ${MAKE} DIRPRFX=${_tool}/ MK_INCLUDES=no all; \
	    ${MAKE} DIRPRFX=${_tool}/ MK_INCLUDES=no \
	        DESTDIR=${MAKEOBJDIRPREFIX}/legacy install
.endfor

#
# bootstrap-tools: Build tools needed for compatibility. These are binaries that
# are built to build other binaries in the system. However, the focus of these
# binaries is usually quite narrow. Bootstrap tools use the host's compiler and
# libraries, augmented by -legacy.
#
_bt=		_bootstrap-tools

.if ${MK_GAMES} != "no"
_strfile=	usr.bin/fortune/strfile
.endif

.if ${MK_GCC} != "no" && ${MK_CXX} != "no"
_gperf=		gnu/usr.bin/gperf
.endif

.if ${MK_VT} != "no"
_vtfontcvt=	usr.bin/vtfontcvt
.endif

.if ${BOOTSTRAPPING} < 1000033
_libopenbsd=	lib/libopenbsd
_m4=		usr.bin/m4
_lex=		usr.bin/lex

${_bt}-usr.bin/m4: ${_bt}-lib/libopenbsd
${_bt}-usr.bin/lex: ${_bt}-usr.bin/m4
.endif

# r245440 mtree -N support added
# r313404 requires sha384.h for libnetbsd, added to libmd in r292782
.if ${BOOTSTRAPPING} < 1100093
_nmtree=	lib/libmd \
		lib/libnetbsd \
		usr.sbin/nmtree

${_bt}-lib/libnetbsd: ${_bt}-lib/libmd
${_bt}-usr.sbin/nmtree: ${_bt}-lib/libnetbsd
.endif

# r246097: log addition login.conf.db, passwd, pwd.db, and spwd.db with cat -l
.if ${BOOTSTRAPPING} < 1000027
_cat=		bin/cat
.endif

# r277259 crunchide: Correct 64-bit section header offset
# r281674 crunchide: always include both 32- and 64-bit ELF support
.if ${BOOTSTRAPPING} < 1100078
_crunchide=	usr.sbin/crunch/crunchide
.endif

# r285986 crunchen: use STRIPBIN rather than STRIP
# 1100113: Support MK_AUTO_OBJ
# 1200006: META_MODE fixes
.if ${BOOTSTRAPPING} < 1100078 || \
    (${MK_AUTO_OBJ} == "yes" && ${BOOTSTRAPPING} < 1100114) || \
    (${MK_META_MODE} == "yes" && ${BOOTSTRAPPING} < 1200006)
_crunchgen=	usr.sbin/crunch/crunchgen
.endif

# r296926 -P keymap search path, MFC to stable/10 in r298297
.if ${BOOTSTRAPPING} < 1003501 || \
	(${BOOTSTRAPPING} >= 1100000 && ${BOOTSTRAPPING} < 1100103)
_kbdcontrol=	usr.sbin/kbdcontrol
.endif

_yacc=		lib/liby \
		usr.bin/yacc

${_bt}-usr.bin/yacc: ${_bt}-lib/liby

.if ${MK_BSNMP} != "no"
_gensnmptree=	usr.sbin/bsnmpd/gensnmptree
.endif

# We need to build tblgen when we're building clang or lld, either as
# bootstrap tools, or as the part of the normal build.
.if ${MK_CLANG_BOOTSTRAP} != "no" || ${MK_CLANG} != "no" || \
    ${MK_LLD_BOOTSTRAP} != "no" || ${MK_LLD} != "no"
_clang_tblgen= \
	lib/clang/libllvmminimal \
	usr.bin/clang/llvm-tblgen \
	usr.bin/clang/clang-tblgen

${_bt}-usr.bin/clang/clang-tblgen: ${_bt}-lib/clang/libllvmminimal
${_bt}-usr.bin/clang/llvm-tblgen: ${_bt}-lib/clang/libllvmminimal
.endif

# Default to building the GPL DTC, but build the BSDL one if users explicitly
# request it.
_dtc= usr.bin/dtc
.if ${MK_GPL_DTC} != "no"
_dtc= gnu/usr.bin/dtc
.endif

.if ${MK_KERBEROS} != "no"
_kerberos5_bootstrap_tools= \
	kerberos5/tools/make-roken \
	kerberos5/lib/libroken \
	kerberos5/lib/libvers \
	kerberos5/tools/asn1_compile \
	kerberos5/tools/slc \
	usr.bin/compile_et

.ORDER: ${_kerberos5_bootstrap_tools:C/^/${_bt}-/g}
.endif

# r283777 makewhatis(1) replaced with mandoc version which builds a database.
_libopenbsd?=	lib/libopenbsd
_makewhatis=	usr.bin/mandoc
${_bt}-usr.bin/mandoc: ${_bt}-lib/libopenbsd

bootstrap-tools: .PHONY

#	Please document (add comment) why something is in 'bootstrap-tools'.
#	Try to bound the building of the bootstrap-tool to just the
#	FreeBSD versions that need the tool built at this stage of the build.
.for _tool in \
    ${_clang_tblgen} \
    ${_kerberos5_bootstrap_tools} \
    ${_strfile} \
    ${_gperf} \
    ${_dtc} \
    ${_cat} \
    ${_kbdcontrol} \
    usr.bin/lorder \
    ${_libopenbsd} \
    ${_makewhatis} \
    usr.bin/rpcgen \
    ${_yacc} \
    ${_m4} \
    ${_lex} \
    usr.bin/xinstall \
    ${_gensnmptree} \
    usr.sbin/config \
    ${_crunchide} \
    ${_crunchgen} \
    ${_nmtree} \
    ${_vtfontcvt} \
    usr.bin/localedef
${_bt}-${_tool}: .PHONY .MAKE
	${_+_}@${ECHODIR} "===> ${_tool} (obj,all,install)"; \
		cd ${.CURDIR}/${_tool}; \
		if [ -z "${NO_OBJ}" ]; then ${MAKE} DIRPRFX=${_tool}/ obj; fi; \
		${MAKE} DIRPRFX=${_tool}/ all; \
		${MAKE} DIRPRFX=${_tool}/ DESTDIR=${MAKEOBJDIRPREFIX}/legacy install

bootstrap-tools: ${_bt}-${_tool}
.endfor

#
# build-tools: Build special purpose build tools
#
.if !defined(NO_SHARE)
_share=	share/syscons/scrnmaps
.endif

.if ${MK_GCC} != "no"
_gcc_tools= gnu/usr.bin/cc/cc_tools
.endif

.if ${MK_RESCUE} != "no"
# rescue includes programs that have build-tools targets
_rescue=rescue/rescue
.endif

.for _tool in \
    bin/csh \
    bin/sh \
    ${LOCAL_TOOL_DIRS} \
    lib/ncurses/ncurses \
    lib/ncurses/ncursesw \
    ${_rescue} \
    ${_share} \
    usr.bin/awk \
    lib/libmagic \
    usr.bin/mkesdb_static \
    usr.bin/mkcsmapper_static \
    usr.bin/vi/catalog
build-tools_${_tool}: .PHONY
	${_+_}@${ECHODIR} "===> ${_tool} (obj,build-tools)"; \
		cd ${.CURDIR}/${_tool}; \
		if [ -z "${NO_OBJ}" ]; then ${MAKE} DIRPRFX=${_tool}/ obj; fi; \
		${MAKE} DIRPRFX=${_tool}/ build-tools
build-tools: build-tools_${_tool}
.endfor
.for _tool in \
    ${_gcc_tools}
build-tools_${_tool}: .PHONY
	${_+_}@${ECHODIR} "===> ${_tool} (obj,all)"; \
		cd ${.CURDIR}/${_tool}; \
		if [ -z "${NO_OBJ}" ]; then ${MAKE} DIRPRFX=${_tool}/ obj; fi; \
		${MAKE} DIRPRFX=${_tool}/ all
build-tools: build-tools_${_tool}
.endfor

#
# kernel-tools: Build kernel-building tools
#
kernel-tools: .PHONY
	mkdir -p ${MAKEOBJDIRPREFIX}/usr
	mtree -deU -f ${.CURDIR}/etc/mtree/BSD.usr.dist \
	    -p ${MAKEOBJDIRPREFIX}/usr >/dev/null

#
# cross-tools: All the tools needed to build the rest of the system after
# we get done with the earlier stages. It is the last set of tools needed
# to begin building the target binaries.
#
.if ${TARGET_ARCH} != ${MACHINE_ARCH}
.if ${TARGET_ARCH} == "amd64" || ${TARGET_ARCH} == "i386"
_btxld=		usr.sbin/btxld
.endif
.if ${TARGET_ARCH} == "mips64"
_cheritest=	lib/libxo \
		bin/cheritest \
		bin/cheriabitest
.endif
.endif

# Rebuild ctfconvert and ctfmerge to avoid difficult-to-diagnose failures
# resulting from missing bug fixes or ELF Toolchain updates.
.if ${MK_CDDL} != "no"
_dtrace_tools= cddl/lib/libctf cddl/usr.bin/ctfconvert \
    cddl/usr.bin/ctfmerge
.endif

# If we're given an XAS, don't build binutils.
.if ${XAS:M/*} == ""
.if ${MK_BINUTILS_BOOTSTRAP} != "no"
_binutils=	gnu/usr.bin/binutils
.endif
.if ${MK_ELFTOOLCHAIN_BOOTSTRAP} != "no"
_elftctools=	lib/libelftc \
		lib/libpe \
		usr.bin/elfcopy \
		usr.bin/nm \
		usr.bin/size \
		usr.bin/strings
# These are not required by the build, but can be useful for developers who
# cross-build on a FreeBSD 10 host:
_elftctools+=	usr.bin/addr2line
.endif
.elif ${TARGET_ARCH} != ${MACHINE_ARCH} && ${MK_ELFTOOLCHAIN_BOOTSTRAP} != "no"
# If cross-building with an external binutils we still need to build strip for
# the target (for at least crunchide).
_elftctools=	lib/libelftc \
		lib/libpe \
		usr.bin/elfcopy
.endif

.if ${MK_CLANG_BOOTSTRAP} != "no"
_clang=		usr.bin/clang
.endif
.if ${MK_LLD_BOOTSTRAP} != "no"
_lld=		usr.bin/clang/lld
.endif
.if ${MK_CLANG_BOOTSTRAP} != "no" || ${MK_LLD_BOOTSTRAP} != "no"
_clang_libs=	lib/clang
.endif
.if ${MK_GCC_BOOTSTRAP} != "no"
_gcc=		gnu/usr.bin/cc
.endif
.if ${MK_USB} != "no"
_usb_tools=	usr.bin/sysinit
.endif

cross-tools: .MAKE .PHONY
.for _tool in \
    ${LOCAL_XTOOL_DIRS} \
    ${_cheritest} \
    ${_clang_libs} \
    ${_clang} \
    ${_lld} \
    ${_binutils} \
    ${_elftctools} \
    ${_dtrace_tools} \
    ${_gcc} \
    ${_btxld} \
    ${_usb_tools}
	${_+_}@${ECHODIR} "===> ${_tool} (obj,all,install)"; \
		cd ${.CURDIR}/${_tool}; \
		if [ -z "${NO_OBJ}" ]; then ${MAKE} DIRPRFX=${_tool}/ obj; fi; \
		${MAKE} DIRPRFX=${_tool}/ all; \
		${MAKE} DIRPRFX=${_tool}/ DESTDIR=${MAKEOBJDIRPREFIX} install
.endfor

NXBDESTDIR=	${OBJTREE}/nxb-bin
NXBENV=		MAKEOBJDIRPREFIX=${OBJTREE}/nxb \
		TOOLS_PREFIX= \
		INSTALL="sh ${.CURDIR}/tools/install.sh" \
		PATH=${PATH}:${OBJTREE}/gperf_for_gcc/usr/bin
NXBMAKE=	${NXBENV} ${MAKE} \
		LLVM_TBLGEN=${NXBDESTDIR}/usr/bin/llvm-tblgen \
		CLANG_TBLGEN=${NXBDESTDIR}/usr/bin/clang-tblgen \
		MACHINE=${TARGET} MACHINE_ARCH=${TARGET_ARCH} \
		MK_GDB=no MK_TESTS=no \
		SSP_CFLAGS= \
		MK_HTML=no NO_LINT=yes MK_MAN=no MK_MAN_UTILS=yes \
		-DNO_PIC MK_PROFILE=no -DNO_SHARED \
		-DNO_CPU_CFLAGS MK_WARNS=no MK_CTF=no \
		MK_CLANG_EXTRAS=no MK_CLANG_FULL=no \
		MK_LLDB=no MK_DEBUG_FILES=no

# native-xtools is the current target for qemu-user cross builds of ports
# via poudriere and the imgact_binmisc kernel module.
# For non-clang enabled targets that are still using the in tree gcc
# we must build a gperf binary for one instance of its Makefiles.  On
# clang-enabled systems, the gperf binary is obsolete.
native-xtools: .PHONY
.if ${MK_GCC_BOOTSTRAP} != "no"
	mkdir -p ${OBJTREE}/gperf_for_gcc/usr/bin
	${_+_}@${ECHODIR} "===> ${_gperf} (obj,all,install)"; \
	cd ${.CURDIR}/${_gperf}; \
	if [ -z "${NO_OBJ}" ]; then ${NXBMAKE} DIRPRFX=${_gperf}/ obj; fi; \
	${NXBMAKE} DIRPRFX=${_gperf}/ all; \
	${NXBMAKE} DIRPRFX=${_gperf}/ DESTDIR=${OBJTREE}/gperf_for_gcc install
.endif
	mkdir -p ${NXBDESTDIR}/bin ${NXBDESTDIR}/sbin ${NXBDESTDIR}/usr
	mtree -deU -f ${.CURDIR}/etc/mtree/BSD.usr.dist \
	    -p ${NXBDESTDIR}/usr >/dev/null
	mtree -deU -f ${.CURDIR}/etc/mtree/BSD.include.dist \
	    -p ${NXBDESTDIR}/usr/include >/dev/null
.if ${MK_DEBUG_FILES} != "no"
	mtree -deU -f ${.CURDIR}/etc/mtree/BSD.debug.dist \
	    -p ${NXBDESTDIR}/usr/lib >/dev/null
.endif
.for _tool in \
    bin/cat \
    bin/chmod \
    bin/cp \
    bin/csh \
    bin/echo \
    bin/expr \
    bin/hostname \
    bin/ln \
    bin/ls \
    bin/mkdir \
    bin/mv \
    bin/ps \
    bin/realpath \
    bin/rm \
    bin/rmdir \
    bin/sh \
    bin/sleep \
    ${_clang_tblgen} \
    usr.bin/ar \
    ${_binutils} \
    ${_elftctools} \
    ${_gcc} \
    ${_gcc_tools} \
    ${_clang_libs} \
    ${_clang} \
    ${_lld} \
    sbin/md5 \
    sbin/sysctl \
    usr.bin/diff \
    usr.bin/awk \
    usr.bin/basename \
    usr.bin/bmake \
    usr.bin/bzip2 \
    usr.bin/cmp \
    usr.bin/dirname \
    usr.bin/env \
    usr.bin/fetch \
    usr.bin/find \
    usr.bin/grep \
    usr.bin/gzip \
    usr.bin/id \
    usr.bin/lex \
    usr.bin/limits \
    usr.bin/lorder \
    ${_libopenbsd} \
    ${_makewhatis} \
    usr.bin/mktemp \
    usr.bin/mt \
    usr.bin/patch \
    usr.bin/readelf \
    usr.bin/sed \
    usr.bin/sort \
    usr.bin/tar \
    usr.bin/touch \
    usr.bin/tr \
    usr.bin/true \
    usr.bin/uniq \
    usr.bin/unzip \
    usr.bin/xargs \
    usr.bin/xinstall \
    usr.bin/xz \
    usr.bin/yacc \
    usr.sbin/chown
	${_+_}@${ECHODIR} "===> ${_tool} (obj,all,install)"; \
		cd ${.CURDIR}/${_tool}; \
		if [ -z "${NO_OBJ}" ]; then ${NXBMAKE} DIRPRFX=${_tool}/ obj; fi; \
		${NXBMAKE} DIRPRFX=${_tool}/ all; \
		${NXBMAKE} DIRPRFX=${_tool}/ DESTDIR=${NXBDESTDIR} install
.endfor

#
# hierarchy - ensure that all the needed directories are present
#
hierarchy hier: .MAKE .PHONY
	${_+_}cd ${.CURDIR}/etc; ${HMAKE} distrib-dirs

#
# libraries - build all libraries, and install them under ${DESTDIR}.
#
# The list of libraries with dependents (${_prebuild_libs}) and their
# interdependencies (__L) are built automatically by the
# ${.CURDIR}/tools/make_libdeps.sh script.
#
libraries: .MAKE .PHONY
	${_+_}cd ${.CURDIR}; \
	    ${MAKE} -f Makefile.inc1 _prereq_libs; \
	    ${MAKE} -f Makefile.inc1 _startup_libs; \
	    ${MAKE} -f Makefile.inc1 _prebuild_libs; \
	    ${MAKE} -f Makefile.inc1 _generic_libs

#
# static libgcc.a prerequisite for shared libc
#
_prereq_libs= lib/libcompiler_rt
.if ${MK_SSP} != "no"
_prereq_libs+= gnu/lib/libssp/libssp_nonshared
.endif

# These dependencies are not automatically generated:
#
# gnu/lib/csu, gnu/lib/libgcc, lib/csu and lib/libc must be built before
# all shared libraries for ELF.
#
_startup_libs=	gnu/lib/csu
_startup_libs+=	lib/csu
.if ${MK_CHERI} != "no"
_startup_libs+= lib/libc_cheri
.endif
_startup_libs+=	lib/libcompiler_rt
_startup_libs+=	lib/libc
_startup_libs+=	lib/libc_nonshared
.if ${MK_LIBCPLUSPLUS} != "no"
_startup_libs+=	lib/libcxxrt
.endif

.if ${MK_LLVM_LIBUNWIND} != "no"
_prereq_libs+=	lib/libgcc_eh lib/libgcc_s
_startup_libs+=	lib/libgcc_eh lib/libgcc_s

lib/libgcc_s__L: lib/libc__L
lib/libgcc_s__L: lib/libc_nonshared__L
.if ${MK_LIBCPLUSPLUS} != "no"
lib/libcxxrt__L: lib/libgcc_s__L
.endif

.else # MK_LLVM_LIBUNWIND == no

_prereq_libs+=	gnu/lib/libgcc
_startup_libs+=	gnu/lib/libgcc

gnu/lib/libgcc__L: lib/libc__L
gnu/lib/libgcc__L: lib/libc_nonshared__L
.if ${MK_LIBCPLUSPLUS} != "no"
lib/libcxxrt__L: gnu/lib/libgcc__L
.endif
.endif

_prebuild_libs=	${_kerberos5_lib_libasn1} \
		${_kerberos5_lib_libhdb} \
		${_kerberos5_lib_libheimbase} \
		${_kerberos5_lib_libheimntlm} \
		${_libsqlite3} \
		${_kerberos5_lib_libheimipcc} \
		${_kerberos5_lib_libhx509} ${_kerberos5_lib_libkrb5} \
		${_kerberos5_lib_libroken} \
		${_kerberos5_lib_libwind} \
		lib/libbz2 ${_libcom_err} lib/libcrypt \
		lib/libelf lib/libexpat \
		lib/libfigpar \
		${_lib_libgssapi} \
		lib/libkiconv lib/libkvm lib/liblzma lib/libmd lib/libnv \
		${_lib_casper} \
		lib/ncurses/ncurses lib/ncurses/ncursesw \
		lib/libopie lib/libpam/libpam ${_lib_libthr} \
		${_lib_libradius} lib/libsbuf lib/libtacplus \
		lib/libgeom \
		${_cddl_lib_libumem} ${_cddl_lib_libnvpair} \
		${_cddl_lib_libuutil} \
		${_cddl_lib_libavl} \
		${_cddl_lib_libzfs_core} \
		${_cddl_lib_libctf} \
		lib/libutil lib/libpjdlog ${_lib_libypclnt} lib/libz lib/msun \
		${_secure_lib_libcrypto} ${_lib_libldns} \
		${_secure_lib_libssh} ${_secure_lib_libssl}

.if ${MK_GNUCXX} != "no"
_prebuild_libs+= gnu/lib/libstdc++ gnu/lib/libsupc++
gnu/lib/libstdc++__L: lib/msun__L
gnu/lib/libsupc++__L: gnu/lib/libstdc++__L
.endif

.if ${MK_CHERI} != "no"
_prebuild_libs+=	lib/libcheri
_prebuild_libs+=	lib/libpng
lib/libpng__L: lib/libz__L
.endif

.if ${MK_DIALOG} != "no"
_prebuild_libs+= gnu/lib/libdialog
gnu/lib/libdialog__L: lib/msun__L lib/ncurses/ncursesw__L
.endif

.if ${MK_LIBCPLUSPLUS} != "no"
_prebuild_libs+= lib/libc++
.endif

lib/libgeom__L: lib/libexpat__L
lib/libkvm__L: lib/libelf__L

.if ${MK_LIBTHR} != "no"
_lib_libthr=	lib/libthr
.endif

.if ${MK_RADIUS_SUPPORT} != "no"
_lib_libradius=	lib/libradius
.endif

.if ${MK_OFED} != "no"
_ofed_lib=		contrib/ofed/usr.lib
_prebuild_libs+=	contrib/ofed/usr.lib/libosmcomp
_prebuild_libs+=	contrib/ofed/usr.lib/libopensm
_prebuild_libs+=	contrib/ofed/usr.lib/libibcommon
_prebuild_libs+=	contrib/ofed/usr.lib/libibverbs
_prebuild_libs+=	contrib/ofed/usr.lib/libibumad

contrib/ofed/usr.lib/libopensm__L: lib/libthr__L
contrib/ofed/usr.lib/libosmcomp__L: lib/libthr__L
contrib/ofed/usr.lib/libibumad__L: contrib/ofed/usr.lib/libibcommon__L
.endif

.if ${MK_CASPER} != "no"
_lib_casper=	lib/libcasper
.endif

lib/libpjdlog__L: lib/libutil__L
lib/libcasper__L: lib/libnv__L
lib/liblzma__L: lib/libthr__L

_generic_libs=	${_cddl_lib} gnu/lib ${_kerberos5_lib} lib ${_secure_lib} usr.bin/lex/lib ${_ofed_lib}
.for _DIR in ${LOCAL_LIB_DIRS}
.if exists(${.CURDIR}/${_DIR}/Makefile) && empty(_generic_libs:M${_DIR})
_generic_libs+= ${_DIR}
.endif
.endfor

lib/libopie__L lib/libtacplus__L: lib/libmd__L

.if ${MK_CDDL} != "no"
_cddl_lib_libumem= cddl/lib/libumem
_cddl_lib_libnvpair= cddl/lib/libnvpair
_cddl_lib_libavl= cddl/lib/libavl
_cddl_lib_libuutil= cddl/lib/libuutil
_cddl_lib_libzfs_core= cddl/lib/libzfs_core
_cddl_lib_libctf= cddl/lib/libctf
_cddl_lib= cddl/lib
cddl/lib/libavl__L: cddl/lib/libnvpair__L
cddl/lib/libctf__L: lib/libz__L
.if ${MK_LLVM_LIBUNWIND} != "no"
# Jenkins sometimes fails to find libgcc_s when building libctf
cddl/lib/libctf__L: lib/libgcc_s__L
.endif
cddl/lib/libuutil__L: cddl/lib/libnvpair__L
cddl/lib/libzfs_core__L: cddl/lib/libnvpair__L
cddl/lib/libzfs__L: lib/libgeom__L
.endif
# cddl/lib/libdtrace requires lib/libproc and lib/librtld_db; it's only built
# on select architectures though (see cddl/lib/Makefile)
.if ${MACHINE_CPUARCH} != "sparc64"
_prebuild_libs+=	lib/libprocstat lib/libproc lib/librtld_db
lib/libprocstat__L: lib/libelf__L lib/libkvm__L lib/libutil__L
lib/libproc__L: lib/libprocstat__L
lib/librtld_db__L: lib/libprocstat__L
.endif

.if ${MK_CRYPT} != "no"
.if ${MK_OPENSSL} != "no"
_secure_lib_libcrypto= secure/lib/libcrypto
_secure_lib_libssl= secure/lib/libssl
lib/libradius__L secure/lib/libssl__L: secure/lib/libcrypto__L
.if ${MK_LDNS} != "no"
_lib_libldns= lib/libldns
lib/libldns__L: secure/lib/libcrypto__L
.endif
.if ${MK_OPENSSH} != "no"
_secure_lib_libssh= secure/lib/libssh
secure/lib/libssh__L: lib/libz__L secure/lib/libcrypto__L lib/libcrypt__L
.if ${MK_LDNS} != "no"
secure/lib/libssh__L: lib/libldns__L
.endif
.if ${MK_GSSAPI} != "no" && ${MK_KERBEROS_SUPPORT} != "no"
secure/lib/libssh__L: lib/libgssapi__L kerberos5/lib/libkrb5__L \
    kerberos5/lib/libhx509__L kerberos5/lib/libasn1__L lib/libcom_err__L \
    lib/libmd__L kerberos5/lib/libroken__L
.endif
.endif
.endif
_secure_lib=	secure/lib
.endif

.if ${MK_KERBEROS} != "no"
kerberos5/lib/libasn1__L: lib/libcom_err__L kerberos5/lib/libroken__L
kerberos5/lib/libhdb__L: kerberos5/lib/libasn1__L lib/libcom_err__L \
    kerberos5/lib/libkrb5__L kerberos5/lib/libroken__L \
    kerberos5/lib/libwind__L lib/libsqlite3__L
kerberos5/lib/libheimntlm__L: secure/lib/libcrypto__L kerberos5/lib/libkrb5__L \
    kerberos5/lib/libroken__L lib/libcom_err__L
kerberos5/lib/libhx509__L: kerberos5/lib/libasn1__L lib/libcom_err__L \
    secure/lib/libcrypto__L kerberos5/lib/libroken__L kerberos5/lib/libwind__L
kerberos5/lib/libkrb5__L: kerberos5/lib/libasn1__L lib/libcom_err__L \
    lib/libcrypt__L secure/lib/libcrypto__L kerberos5/lib/libhx509__L \
    kerberos5/lib/libroken__L kerberos5/lib/libwind__L \
    kerberos5/lib/libheimbase__L kerberos5/lib/libheimipcc__L
kerberos5/lib/libroken__L: lib/libcrypt__L
kerberos5/lib/libwind__L: kerberos5/lib/libroken__L lib/libcom_err__L
kerberos5/lib/libheimbase__L: lib/libthr__L
kerberos5/lib/libheimipcc__L: kerberos5/lib/libroken__L kerberos5/lib/libheimbase__L lib/libthr__L
.endif

lib/libsqlite3__L: lib/libthr__L

.if ${MK_GSSAPI} != "no"
_lib_libgssapi=	lib/libgssapi
.endif

.if ${MK_KERBEROS} != "no"
_kerberos5_lib=	kerberos5/lib
_kerberos5_lib_libasn1= kerberos5/lib/libasn1
_kerberos5_lib_libhdb= kerberos5/lib/libhdb
_kerberos5_lib_libheimbase= kerberos5/lib/libheimbase
_kerberos5_lib_libkrb5= kerberos5/lib/libkrb5
_kerberos5_lib_libhx509= kerberos5/lib/libhx509
_kerberos5_lib_libroken= kerberos5/lib/libroken
_kerberos5_lib_libheimntlm= kerberos5/lib/libheimntlm
_libsqlite3= lib/libsqlite3
_kerberos5_lib_libheimipcc= kerberos5/lib/libheimipcc
_kerberos5_lib_libwind= kerberos5/lib/libwind
_libcom_err= lib/libcom_err
.endif

.if ${MK_NIS} != "no"
_lib_libypclnt=	lib/libypclnt
.endif

.if ${MK_OPENSSL} == "no"
lib/libradius__L: lib/libmd__L
.endif

lib/libproc__L: \
    ${_cddl_lib_libctf:D${_cddl_lib_libctf}__L} lib/libelf__L lib/librtld_db__L lib/libutil__L
.if ${MK_CXX} != "no"
.if ${MK_LIBCPLUSPLUS} != "no"
lib/libproc__L: lib/libcxxrt__L
.else # This implies MK_GNUCXX != "no"; see lib/libproc
lib/libproc__L: gnu/lib/libsupc++__L
.endif
.endif

.for _lib in ${_prereq_libs}
${_lib}__PL: .PHONY .MAKE
.if exists(${.CURDIR}/${_lib})
	${_+_}@${ECHODIR} "===> ${_lib} (obj,all,install)"; \
		cd ${.CURDIR}/${_lib}; \
		if [ -z "${NO_OBJ}" ]; then ${MAKE} MK_TESTS=no DIRPRFX=${_lib}/ obj; fi; \
		${MAKE} MK_TESTS=no MK_PROFILE=no -DNO_PIC \
		    DIRPRFX=${_lib}/ all; \
		${MAKE} MK_TESTS=no MK_PROFILE=no -DNO_PIC \
		    DIRPRFX=${_lib}/ install
.endif
.endfor

.for _lib in ${_startup_libs} ${_prebuild_libs} ${_generic_libs}
${_lib}__L: .PHONY .MAKE
.if exists(${.CURDIR}/${_lib})
	${_+_}@${ECHODIR} "===> ${_lib} (obj,all,install)"; \
		cd ${.CURDIR}/${_lib}; \
		if [ -z "${NO_OBJ}" ]; then ${MAKE} MK_TESTS=no DIRPRFX=${_lib}/ obj; fi; \
		${MAKE} MK_TESTS=no DIRPRFX=${_lib}/ all; \
		${MAKE} MK_TESTS=no DIRPRFX=${_lib}/ install
.endif
.endfor

_prereq_libs: ${_prereq_libs:S/$/__PL/}
_startup_libs: ${_startup_libs:S/$/__L/}
_prebuild_libs: ${_prebuild_libs:S/$/__L/}
_generic_libs: ${_generic_libs:S/$/__L/}

# Enable SUBDIR_PARALLEL when not calling 'make all', unless called from
# 'everything' with _PARALLEL_SUBDIR_OK set.  This is because it is unlikely
# that running 'make all' from the top-level, especially with a SUBDIR_OVERRIDE
# or LOCAL_DIRS set, will have a reliable build if SUBDIRs are built in
# parallel.  This is safe for the world stage of buildworld though since it has
# already built libraries in a proper order and installed includes into
# WORLDTMP. Special handling is done for SUBDIR ordering for 'install*' to
# avoid trashing a system if it crashes mid-install.
.if !make(all) || defined(_PARALLEL_SUBDIR_OK)
SUBDIR_PARALLEL=
.endif

.include <bsd.subdir.mk>

.if make(check-old) || make(check-old-dirs) || \
    make(check-old-files) || make(check-old-libs) || \
    make(delete-old) || make(delete-old-dirs) || \
    make(delete-old-files) || make(delete-old-libs)

#
# check for / delete old files section
#

.include "ObsoleteFiles.inc"

OLD_LIBS_MESSAGE="Please be sure no application still uses those libraries, \
else you can not start such an application. Consult UPDATING for more \
information regarding how to cope with the removal/revision bump of a \
specific library."

.if !defined(BATCH_DELETE_OLD_FILES)
RM_I=-i
.else
RM_I=-v
.endif

delete-old-files: .PHONY
	@echo ">>> Removing old files (only deletes safe to delete libs)"
# Ask for every old file if the user really wants to remove it.
# It's annoying, but better safe than sorry.
# NB: We cannot pass the list of OLD_FILES as a parameter because the
# argument list will get too long. Using .for/.endfor make "loops" will make
# the Makefile parser segfault.
	@exec 3<&0; \
	cd ${.CURDIR}; \
	${MAKE} -f ${.CURDIR}/Makefile.inc1 ${.MAKEFLAGS} ${.TARGET} \
	    -V OLD_FILES -V "OLD_FILES:Musr/share/*.gz:R" | xargs -n1 | \
	while read file; do \
		if [ -f "${DESTDIR}/$${file}" -o -L "${DESTDIR}/$${file}" ]; then \
			chflags noschg "${DESTDIR}/$${file}" 2>/dev/null || true; \
			rm ${RM_I} "${DESTDIR}/$${file}" <&3; \
		fi; \
		for ext in debug symbols; do \
		  if ! [ -e "${DESTDIR}/$${file}" ] && [ -f \
		      "${DESTDIR}${DEBUGDIR}/$${file}.$${ext}" ]; then \
			  rm ${RM_I} "${DESTDIR}${DEBUGDIR}/$${file}.$${ext}" \
			      <&3; \
		  fi; \
		done; \
	done
# Remove catpages without corresponding manpages.
	@exec 3<&0; \
	find ${DESTDIR}/usr/share/man/cat* ! -type d | \
	sed -ep -e's:${DESTDIR}/usr/share/man/cat:${DESTDIR}/usr/share/man/man:' | \
	while read catpage; do \
		read manpage; \
		if [ ! -e "$${manpage}" ]; then \
			rm ${RM_I} $${catpage} <&3; \
	        fi; \
	done
	@echo ">>> Old files removed"

check-old-files: .PHONY
	@echo ">>> Checking for old files"
	@cd ${.CURDIR}; \
	${MAKE} -f ${.CURDIR}/Makefile.inc1 ${.MAKEFLAGS} ${.TARGET} \
	    -V OLD_FILES -V "OLD_FILES:Musr/share/*.gz:R" | xargs -n1 | \
	while read file; do \
		if [ -f "${DESTDIR}/$${file}" -o -L "${DESTDIR}/$${file}" ]; then \
		 	echo "${DESTDIR}/$${file}"; \
		fi; \
		for ext in debug symbols; do \
		  if [ -f "${DESTDIR}${DEBUGDIR}/$${file}.$${ext}" ]; then \
			  echo "${DESTDIR}${DEBUGDIR}/$${file}.$${ext}"; \
		  fi; \
		done; \
	done
# Check for catpages without corresponding manpages.
	@find ${DESTDIR}/usr/share/man/cat* ! -type d | \
	sed -ep -e's:${DESTDIR}/usr/share/man/cat:${DESTDIR}/usr/share/man/man:' | \
	while read catpage; do \
		read manpage; \
		if [ ! -e "$${manpage}" ]; then \
			echo $${catpage}; \
	        fi; \
	done

delete-old-libs: .PHONY
	@echo ">>> Removing old libraries"
	@echo "${OLD_LIBS_MESSAGE}" | fmt
	@exec 3<&0; \
	cd ${.CURDIR}; \
	${MAKE} -f ${.CURDIR}/Makefile.inc1 ${.MAKEFLAGS} ${.TARGET} \
	    -V OLD_LIBS | xargs -n1 | \
	while read file; do \
		if [ -f "${DESTDIR}/$${file}" -o -L "${DESTDIR}/$${file}" ]; then \
			chflags noschg "${DESTDIR}/$${file}" 2>/dev/null || true; \
			rm ${RM_I} "${DESTDIR}/$${file}" <&3; \
		fi; \
		for ext in debug symbols; do \
		  if ! [ -e "${DESTDIR}/$${file}" ] && [ -f \
		      "${DESTDIR}${DEBUGDIR}/$${file}.$${ext}" ]; then \
			  rm ${RM_I} "${DESTDIR}${DEBUGDIR}/$${file}.$${ext}" \
			      <&3; \
		  fi; \
		done; \
	done
	@echo ">>> Old libraries removed"

check-old-libs: .PHONY
	@echo ">>> Checking for old libraries"
	@cd ${.CURDIR}; \
	${MAKE} -f ${.CURDIR}/Makefile.inc1 ${.MAKEFLAGS} ${.TARGET} \
	    -V OLD_LIBS | xargs -n1 | \
	while read file; do \
		if [ -f "${DESTDIR}/$${file}" -o -L "${DESTDIR}/$${file}" ]; then \
			echo "${DESTDIR}/$${file}"; \
		fi; \
		for ext in debug symbols; do \
		  if [ -f "${DESTDIR}${DEBUGDIR}/$${file}.$${ext}" ]; then \
			  echo "${DESTDIR}${DEBUGDIR}/$${file}.$${ext}"; \
		  fi; \
		done; \
	done

delete-old-dirs: .PHONY
	@echo ">>> Removing old directories"
	@cd ${.CURDIR}; \
	${MAKE} -f ${.CURDIR}/Makefile.inc1 ${.MAKEFLAGS} ${.TARGET} \
	    -V OLD_DIRS | xargs -n1 | sort -r | \
	while read dir; do \
		if [ -d "${DESTDIR}/$${dir}" ]; then \
			rmdir -v "${DESTDIR}/$${dir}" || true; \
		elif [ -L "${DESTDIR}/$${dir}" ]; then \
			echo "${DESTDIR}/$${dir} is a link, please remove everything manually."; \
		fi; \
		if [ -d "${DESTDIR}${DEBUGDIR}/$${dir}" ]; then \
			rmdir -v "${DESTDIR}${DEBUGDIR}/$${dir}" || true; \
		elif [ -L "${DESTDIR}${DEBUGDIR}/$${dir}" ]; then \
			echo "${DESTDIR}${DEBUGDIR}/$${dir} is a link, please remove everything manually."; \
		fi; \
	done
	@echo ">>> Old directories removed"

check-old-dirs: .PHONY
	@echo ">>> Checking for old directories"
	@cd ${.CURDIR}; \
	${MAKE} -f ${.CURDIR}/Makefile.inc1 ${.MAKEFLAGS} ${.TARGET} \
	    -V OLD_DIRS | xargs -n1 | \
	while read dir; do \
		if [ -d "${DESTDIR}/$${dir}" ]; then \
			echo "${DESTDIR}/$${dir}"; \
		elif [ -L "${DESTDIR}/$${dir}" ]; then \
			echo "${DESTDIR}/$${dir} is a link, please remove everything manually."; \
		fi; \
		if [ -d "${DESTDIR}${DEBUGDIR}/$${dir}" ]; then \
			echo "${DESTDIR}${DEBUGDIR}/$${dir}"; \
		elif [ -L "${DESTDIR}${DEBUGDIR}/$${dir}" ]; then \
			echo "${DESTDIR}${DEBUGDIR}/$${dir} is a link, please remove everything manually."; \
		fi; \
	done

delete-old: delete-old-files delete-old-dirs .PHONY
	@echo "To remove old libraries run '${MAKE_CMD} delete-old-libs'."

check-old: check-old-files check-old-libs check-old-dirs .PHONY
	@echo "To remove old files and directories run '${MAKE_CMD} delete-old'."
	@echo "To remove old libraries run '${MAKE_CMD} delete-old-libs'."

.endif

#
# showconfig - show build configuration.
#
showconfig: .PHONY
	@(${MAKE} -n -f ${.CURDIR}/sys/conf/kern.opts.mk -V dummy -dg1 UPDATE_DEPENDFILE=no NO_OBJ=yes; \
	  ${MAKE} -n -f ${.CURDIR}/share/mk/src.opts.mk -V dummy -dg1 UPDATE_DEPENDFILE=no NO_OBJ=yes) 2>&1 | grep ^MK_ | sort -u

.if !empty(KRNLOBJDIR) && !empty(KERNCONF)
DTBOUTPUTPATH= ${KRNLOBJDIR}/${KERNCONF}/

.if !defined(FDT_DTS_FILE) || empty(FDT_DTS_FILE)
.if exists(${KERNCONFDIR}/${KERNCONF})
FDT_DTS_FILE!= awk 'BEGIN {FS="="} /^makeoptions[[:space:]]+FDT_DTS_FILE/ {print $$2}' \
	'${KERNCONFDIR}/${KERNCONF}' ; echo
.endif
.endif

.endif

.if !defined(DTBOUTPUTPATH) || !exists(${DTBOUTPUTPATH})
DTBOUTPUTPATH= ${.CURDIR}
.endif

#
# Build 'standalone' Device Tree Blob
#
builddtb: .PHONY
	@PATH=${TMPPATH} MACHINE=${TARGET} \
	sh ${.CURDIR}/sys/tools/fdt/make_dtb.sh ${.CURDIR}/sys \
	    "${FDT_DTS_FILE}" ${DTBOUTPUTPATH}

###############

# cleanworld
# In the following, the first 'rm' in a series will usually remove all
# files and directories.  If it does not, then there are probably some
# files with file flags set, so this unsets them and tries the 'rm' a
# second time.  There are situations where this target will be cleaning
# some directories via more than one method, but that duplication is
# needed to correctly handle all the possible situations.  Removing all
# files without file flags set in the first 'rm' instance saves time,
# because 'chflags' will need to operate on fewer files afterwards.
#
# It is expected that BW_CANONICALOBJDIR == the CANONICALOBJDIR as would be
# created by bsd.obj.mk, except that we don't want to .include that file
# in this makefile.
#
BW_CANONICALOBJDIR:=${OBJTREE}${.CURDIR}
cleanworld: .PHONY
.if exists(${BW_CANONICALOBJDIR}/)
	-rm -rf ${BW_CANONICALOBJDIR}/*
	-chflags -R 0 ${BW_CANONICALOBJDIR}
	rm -rf ${BW_CANONICALOBJDIR}/*
.endif
.if ${.CURDIR} == ${.OBJDIR} || ${.CURDIR}/obj == ${.OBJDIR}
	#   To be safe in this case, fall back to a 'make cleandir'
	${_+_}@cd ${.CURDIR}; ${MAKE} cleandir
.endif

.if defined(TARGET) && defined(TARGET_ARCH)

.if ${TARGET} == ${MACHINE} && ${TARGET_ARCH} == ${MACHINE_ARCH}
XDEV_CPUTYPE?=${CPUTYPE}
.else
XDEV_CPUTYPE?=${TARGET_CPUTYPE}
.endif

NOFUN=-DNO_FSCHG MK_HTML=no -DNO_LINT \
	MK_MAN=no MK_NLS=no MK_PROFILE=no \
	MK_KERBEROS=no MK_RESCUE=no MK_TESTS=no MK_WARNS=no \
	TARGET=${TARGET} TARGET_ARCH=${TARGET_ARCH} \
	CPUTYPE=${XDEV_CPUTYPE}

XDDIR=${TARGET_ARCH}-freebsd
XDTP?=/usr/${XDDIR}
.if ${XDTP:N/*}
.error XDTP variable should be an absolute path
.endif

CDBENV=MAKEOBJDIRPREFIX=${MAKEOBJDIRPREFIX}/${XDDIR} \
	INSTALL="sh ${.CURDIR}/tools/install.sh"
CDENV= ${CDBENV} \
	TOOLS_PREFIX=${XDTP}

.if ${WANT_COMPILER_TYPE} == gcc || \
    (defined(X_COMPILER_TYPE) && ${X_COMPILER_TYPE} == gcc)
# GCC requires -isystem and -L when using a cross-compiler.  --sysroot
# won't set header path and -L is used to ensure the base library path
# is added before the port PREFIX library path.
CD2CFLAGS+=	-isystem ${XDDESTDIR}/usr/include -L${XDDESTDIR}/usr/lib
# GCC requires -B to find /usr/lib/crti.o when using a cross-compiler
# combined with --sysroot.
CD2CFLAGS+=	-B${XDDESTDIR}/usr/lib
# Force using libc++ for external GCC.
# XXX: This should be checking MK_GNUCXX == no
.if ${X_COMPILER_VERSION} >= 40800
CD2CXXFLAGS+=	-isystem ${XDDESTDIR}/usr/include/c++/v1 -std=c++11 \
		-nostdinc++
.endif
.endif
CD2CFLAGS+=	--sysroot=${XDDESTDIR}/
CD2ENV=${CDENV} CC="${CC} ${CD2CFLAGS}" CXX="${CXX} ${CD2CXXFLAGS} ${CD2CFLAGS}" \
	CPP="${CPP} ${CD2CFLAGS}" \
	MACHINE=${TARGET} MACHINE_ARCH=${TARGET_ARCH}

CDTMP=	${MAKEOBJDIRPREFIX}/${XDDIR}/${.CURDIR}/tmp
CDMAKE=${CDENV} PATH=${CDTMP}/usr/bin:${PATH} ${MAKE} ${NOFUN}
CD2MAKE=${CD2ENV} PATH=${CDTMP}/usr/bin:${XDDESTDIR}/usr/bin:${PATH} ${MAKE} ${NOFUN}
.if ${MK_META_MODE} != "no"
# Don't rebuild build-tools targets during normal build.
CD2MAKE+=	BUILD_TOOLS_META=.NOMETA
.endif
XDDESTDIR=${DESTDIR}/${XDTP}
.if !defined(OSREL)
OSREL!= uname -r | sed -e 's/[-(].*//'
.endif

.ORDER: xdev-build xdev-install xdev-links
xdev: xdev-build xdev-install .PHONY

.ORDER: _xb-worldtmp _xb-bootstrap-tools _xb-build-tools _xb-cross-tools
xdev-build: _xb-worldtmp _xb-bootstrap-tools _xb-build-tools _xb-cross-tools .PHONY

_xb-worldtmp: .PHONY
	mkdir -p ${CDTMP}/usr
	mtree -deU -f ${.CURDIR}/etc/mtree/BSD.usr.dist \
	    -p ${CDTMP}/usr >/dev/null

_xb-bootstrap-tools: .PHONY
.for _tool in \
    ${_clang_tblgen} \
    ${_gperf} \
    ${_yacc}
	${_+_}@${ECHODIR} "===> ${_tool} (obj,all,install)"; \
	cd ${.CURDIR}/${_tool}; \
	if [ -z "${NO_OBJ}" ]; then ${CDMAKE} DIRPRFX=${_tool}/ obj; fi; \
	${CDMAKE} DIRPRFX=${_tool}/ all; \
	${CDMAKE} DIRPRFX=${_tool}/ DESTDIR=${CDTMP} install
.endfor

_xb-build-tools: .PHONY
	${_+_}@cd ${.CURDIR}; \
	${CDBENV} ${MAKE} -f Makefile.inc1 ${NOFUN} build-tools

_xb-cross-tools: .PHONY
.for _tool in \
    ${_binutils} \
    ${_elftctools} \
    usr.bin/ar \
    ${_clang_libs} \
    ${_clang} \
    ${_gcc}
	${_+_}@${ECHODIR} "===> xdev ${_tool} (obj,all)"; \
	cd ${.CURDIR}/${_tool}; \
	if [ -z "${NO_OBJ}" ]; then ${CDMAKE} DIRPRFX=${_tool}/ obj; fi; \
	${CDMAKE} DIRPRFX=${_tool}/ all
.endfor

_xi-mtree: .PHONY
	${_+_}@${ECHODIR} "mtree populating ${XDDESTDIR}"
	mkdir -p ${XDDESTDIR}
	mtree -deU -f ${.CURDIR}/etc/mtree/BSD.root.dist \
	    -p ${XDDESTDIR} >/dev/null
	mtree -deU -f ${.CURDIR}/etc/mtree/BSD.usr.dist \
	    -p ${XDDESTDIR}/usr >/dev/null
	mtree -deU -f ${.CURDIR}/etc/mtree/BSD.include.dist \
	    -p ${XDDESTDIR}/usr/include >/dev/null
.if defined(LIBCOMPAT)
	mtree -deU -f ${.CURDIR}/etc/mtree/BSD.lib${libcompat}.dist \
	    -p ${XDDESTDIR}/usr >/dev/null
.endif
.if ${MK_TESTS} != "no"
	mkdir -p ${XDDESTDIR}${TESTSBASE}
	mtree -deU -f ${.CURDIR}/etc/mtree/BSD.tests.dist \
	    -p ${XDDESTDIR}${TESTSBASE} >/dev/null
.endif

.ORDER: xdev-build _xi-mtree _xi-cross-tools _xi-includes _xi-libraries
xdev-install: xdev-build _xi-mtree _xi-cross-tools _xi-includes _xi-libraries .PHONY

_xi-cross-tools: .PHONY
	@echo "_xi-cross-tools"
.for _tool in \
    ${_binutils} \
    ${_elftctools} \
    usr.bin/ar \
    ${_clang_libs} \
    ${_clang} \
    ${_gcc}
	${_+_}@${ECHODIR} "===> xdev ${_tool} (install)"; \
	cd ${.CURDIR}/${_tool}; \
	${CDMAKE} DIRPRFX=${_tool}/ install DESTDIR=${XDDESTDIR}
.endfor

_xi-includes: .PHONY
	${_+_}cd ${.CURDIR}; ${CD2MAKE} -f Makefile.inc1 includes \
		DESTDIR=${XDDESTDIR}

_xi-libraries: .PHONY
	${_+_}cd ${.CURDIR}; ${CD2MAKE} -f Makefile.inc1 libraries \
		DESTDIR=${XDDESTDIR}

xdev-links: .PHONY
	${_+_}cd ${XDDESTDIR}/usr/bin; \
	mkdir -p ../../../../usr/bin; \
		for i in *; do \
			ln -sf ../../${XDTP}/usr/bin/$$i \
			    ../../../../usr/bin/${XDDIR}-$$i; \
			ln -sf ../../${XDTP}/usr/bin/$$i \
			    ../../../../usr/bin/${XDDIR}${OSREL}-$$i; \
		done
.else
xdev xdev-build xdev-install xdev-links: .PHONY
	@echo "*** Error: Both TARGET and TARGET_ARCH must be defined for \"${.TARGET}\" target"
.endif<|MERGE_RESOLUTION|>--- conflicted
+++ resolved
@@ -93,12 +93,8 @@
 
 # Pull in compiler metadata from buildworld/toolchain if possible to avoid
 # running CC from bsd.compiler.mk.
-<<<<<<< HEAD
-.if make(installworld) || make(installsysroot) || make(install)
-=======
-.if make(installworld) || make(install) || make(distributeworld) || \
-    make(stageworld)
->>>>>>> 14e17268
+.if make(installworld) || make(installsysroot) || make(install) || \
+    make(distributeworld) || make(stageworld)
 .-include "${OBJTREE}${.CURDIR}/compiler-metadata.mk"
 .endif
 
