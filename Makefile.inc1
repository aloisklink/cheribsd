--- conflicted
+++ resolved
@@ -959,7 +959,6 @@
 	mtree -deU -f ${.CURDIR}/etc/mtree/BSD.debug.dist \
 	    -p ${WORLDTMP}/usr/lib >/dev/null
 .endif
-<<<<<<< HEAD
 .if ${MK_CHERI} != "no"
 	mtree -deU -f ${.CURDIR}/etc/mtree/BSD.libcheri.dist \
 	    -p ${WORLDTMP}/usr >/dev/null
@@ -980,18 +979,6 @@
 .endif
 .endif
 .endif
-.if defined(LIBCOMPAT)
-	mtree -deU -f ${.CURDIR}/etc/mtree/BSD.lib${libcompat}.dist \
-	    -p ${WORLDTMP}/usr >/dev/null
-.if ${MK_DEBUG_FILES} != "no"
-	mtree -deU -f ${.CURDIR}/etc/mtree/BSD.lib${libcompat}.dist \
-	    -p ${WORLDTMP}/legacy/usr/lib/debug/usr >/dev/null
-	mtree -deU -f ${.CURDIR}/etc/mtree/BSD.lib${libcompat}.dist \
-	    -p ${WORLDTMP}/usr/lib/debug/usr >/dev/null
-.endif
-.endif
-=======
->>>>>>> 4de44bce
 .if ${MK_TESTS} != "no"
 	mkdir -p ${WORLDTMP}${TESTSBASE}
 	mtree -deU -f ${.CURDIR}/etc/mtree/BSD.tests.dist \
