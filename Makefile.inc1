--- conflicted
+++ resolved
@@ -181,14 +181,9 @@
 		powerpc64/powerpc \
 		powerpcspe/powerpc \
 		riscv64/riscv \
-<<<<<<< HEAD
 		riscv64sf/riscv \
 		riscv64c/riscv \
-		riscv64sfc/riscv \
-		sparc64
-=======
-		riscv64sf/riscv
->>>>>>> 672a6335
+		riscv64sfc/riscv
 
 .if ${TARGET} == ${TARGET_ARCH}
 _t=		${TARGET}
@@ -2490,20 +2485,12 @@
 _basic_bootstrap_tools_multilink=usr.bin/grep grep,egrep,fgrep
 _basic_bootstrap_tools_multilink+=bin/test test,[
 # bootstrap tools needed by buildworld:
-<<<<<<< HEAD
 _basic_bootstrap_tools+=usr.bin/awk usr.bin/cut bin/expr usr.bin/gencat \
     usr.bin/join usr.bin/mktemp bin/realpath bin/rmdir usr.bin/sed \
     usr.bin/sort usr.bin/truncate usr.bin/tsort
 # /bin/sh can behave differently when crossbuilding on Linux/macOS
 # TODO: also build /bin/sh
 # _basic_bootstrap_tools+=bin/sh
-# elf2aout is required for sparc64 build
-_basic_bootstrap_tools+=usr.bin/elf2aout
-=======
-_basic_bootstrap_tools=usr.bin/awk usr.bin/cut bin/expr usr.bin/gencat \
-    usr.bin/join usr.bin/mktemp bin/rmdir usr.bin/sed usr.bin/sort \
-    usr.bin/truncate usr.bin/tsort
->>>>>>> 672a6335
 # file2c is required for building usr.sbin/config:
 _basic_bootstrap_tools+=usr.bin/file2c
 # uuencode/uudecode required for share/tabset
