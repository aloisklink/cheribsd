#
# $FreeBSD$
#
# Make command line options:
#	-DNO_CLEANDIR run ${MAKE} clean, instead of ${MAKE} cleandir
#	-DNO_CLEAN do not clean at all
#	-DDB_FROM_SRC use the user/group databases in src/etc instead of
#	    the system database when installing.
#	-DNO_SHARE do not go into share subdir
#	-DKERNFAST define NO_KERNEL{CONFIG,CLEAN,DEPEND,OBJ}
#	-DNO_KERNELCONFIG do not run config in ${MAKE} buildkernel
#	-DNO_KERNELCLEAN do not run ${MAKE} clean in ${MAKE} buildkernel
#	-DNO_KERNELDEPEND do not run ${MAKE} depend in ${MAKE} buildkernel
#	-DNO_KERNELOBJ do not run ${MAKE} obj in ${MAKE} buildkernel
#	-DNO_PORTSUPDATE do not update ports in ${MAKE} update
#	-DNO_ROOT install without using root privilege
#	-DNO_DOCUPDATE do not update doc in ${MAKE} update
#	-DWITHOUT_CTF do not run the DTrace CTF conversion tools on built objects
#	LOCAL_DIRS="list of dirs" to add additional dirs to the SUBDIR list
#	LOCAL_ITOOLS="list of tools" to add additional tools to the ITOOLS list
#	LOCAL_LIB_DIRS="list of dirs" to add additional dirs to libraries target
#	LOCAL_MTREE="list of mtree files" to process to allow local directories
#	    to be created before files are installed
#	LOCAL_TOOL_DIRS="list of dirs" to add additional dirs to the build-tools
#	    list
#	METALOG="path to metadata log" to write permission and ownership
#	    when NO_ROOT is set.  (default: ${DESTDIR}/METALOG)
#	TARGET="machine" to crossbuild world for a different machine type
#	TARGET_ARCH= may be required when a TARGET supports multiple endians
#	BUILDENV_SHELL= shell to launch for the buildenv target (def:/bin/sh)
#	WORLD_FLAGS= additional flags to pass to make(1) during buildworld
#	KERNEL_FLAGS= additional flags to pass to make(1) during buildkernel

#
# The intended user-driven targets are:
# buildworld  - rebuild *everything*, including glue to help do upgrades
# installworld- install everything built by "buildworld"
# doxygen     - build API documentation of the kernel
# update      - convenient way to update your source tree (eg: svn/svnup)
#
# Standard targets (not defined here) are documented in the makefiles in
# /usr/share/mk.  These include:
#		obj depend all install clean cleandepend cleanobj

.if !defined(TARGET) || !defined(TARGET_ARCH)
.error "Both TARGET and TARGET_ARCH must be defined."
.endif

.include "share/mk/src.opts.mk"
.include <bsd.arch.inc.mk>
.include <bsd.compiler.mk>

# We must do lib/ and libexec/ before bin/, because if installworld
# installs a new /bin/sh, the 'make' command will *immediately*
# use that new version.  And the new (dynamically-linked) /bin/sh
# will expect to find appropriate libraries in /lib and /libexec.
#
SRCDIR?=	${.CURDIR}
.if defined(SUBDIR_OVERRIDE)
SUBDIR=	${SUBDIR_OVERRIDE}
.else
SUBDIR=	lib libexec
SUBDIR+=bin
.if ${MK_GAMES} != "no"
SUBDIR+=games
.endif
.if ${MK_CDDL} != "no"
SUBDIR+=cddl
.endif
SUBDIR+=gnu include
.if ${MK_KERBEROS} != "no"
SUBDIR+=kerberos5
.endif
.if ${MK_RESCUE} != "no"
SUBDIR+=rescue
.endif
SUBDIR+=sbin
.if ${MK_CRYPT} != "no"
SUBDIR+=secure
.endif
.if !defined(NO_SHARE)
SUBDIR+=share
.endif
SUBDIR+=sys usr.bin usr.sbin
.if ${MK_TESTS} != "no"
SUBDIR+=	tests
.endif
.if ${MK_OFED} != "no"
SUBDIR+=contrib/ofed
.endif
#
# We must do etc/ last for install/distribute to work.
#
SUBDIR+=etc

# Local directories are last, since it is nice to at least get the base
# system rebuilt before you do them.
.for _DIR in ${LOCAL_DIRS}
.if exists(${.CURDIR}/${_DIR}/Makefile)
SUBDIR+=	${_DIR}
.endif
.endfor
# Add LOCAL_LIB_DIRS, but only if they will not be picked up as a SUBDIR
# of a LOCAL_DIRS directory.  This allows LOCAL_DIRS=foo and
# LOCAL_LIB_DIRS=foo/lib to behave as expected.
.for _DIR in ${LOCAL_DIRS:M*/} ${LOCAL_DIRS:N*/:S|$|/|}
_REDUNDENT_LIB_DIRS+=    ${LOCAL_LIB_DIRS:M${_DIR}*}
.endfor
.for _DIR in ${LOCAL_LIB_DIRS}
.if empty(_REDUNDENT_LIB_DIRS:M${_DIR}) && exists(${.CURDIR}/${_DIR}/Makefile)
SUBDIR+=	${_DIR}
.else
.warning ${_DIR} not added to SUBDIR list.  See UPDATING 20141121.
.endif
.endfor
.endif

.if defined(NOCLEAN)
NO_CLEAN=	${NOCLEAN}
.endif
.if defined(NO_CLEANDIR)
CLEANDIR=	clean cleandepend
.else
CLEANDIR=	cleandir
.endif

LOCAL_TOOL_DIRS?=

BUILDENV_SHELL?=/bin/sh

SVN?=		/usr/local/bin/svn
SVNFLAGS?=	-r HEAD

MAKEOBJDIRPREFIX?=	/usr/obj
.if !defined(OSRELDATE)
.if exists(/usr/include/osreldate.h)
OSRELDATE!=	awk '/^\#define[[:space:]]*__FreeBSD_version/ { print $$3 }' \
		/usr/include/osreldate.h
.else
OSRELDATE=	0
.endif
.endif

.if !defined(VERSION)
REVISION!=	${MAKE} -C ${SRCDIR}/release -V REVISION
BRANCH!=	${MAKE} -C ${SRCDIR}/release -V BRANCH
SRCRELDATE!=	awk '/^\#define[[:space:]]*__FreeBSD_version/ { print $$3 }' \
		${SRCDIR}/sys/sys/param.h
VERSION=	FreeBSD ${REVISION}-${BRANCH:C/-p[0-9]+$//} ${TARGET_ARCH} ${SRCRELDATE}
.endif

KNOWN_ARCHES?=	aarch64/arm64 amd64 arm armeb/arm armv6/arm armv6hf/arm i386 i386/pc98 mips mipsel/mips mips64el/mips mips64/mips mipsn32el/mips mipsn32/mips powerpc powerpc64/powerpc sparc64
.if ${TARGET} == ${TARGET_ARCH}
_t=		${TARGET}
.else
_t=		${TARGET_ARCH}/${TARGET}
.endif
.for _t in ${_t}
.if empty(KNOWN_ARCHES:M${_t})
.error Unknown target ${TARGET_ARCH}:${TARGET}.
.endif
.endfor

.if ${TARGET} == ${MACHINE}
TARGET_CPUTYPE?=${CPUTYPE}
.else
TARGET_CPUTYPE?=
.endif

.if !empty(TARGET_CPUTYPE)
_TARGET_CPUTYPE=${TARGET_CPUTYPE}
.else
_TARGET_CPUTYPE=dummy
.endif
_CPUTYPE!=	MAKEFLAGS= CPUTYPE=${_TARGET_CPUTYPE} ${MAKE} \
		-f /dev/null -m ${.CURDIR}/share/mk -V CPUTYPE
.if ${_CPUTYPE} != ${_TARGET_CPUTYPE}
.error CPUTYPE global should be set with ?=.
.endif
.if make(buildworld)
BUILD_ARCH!=	uname -p
.if ${MACHINE_ARCH} != ${BUILD_ARCH}
.error To cross-build, set TARGET_ARCH.
.endif
.endif
.if ${MACHINE} == ${TARGET} && ${MACHINE_ARCH} == ${TARGET_ARCH} && !defined(CROSS_BUILD_TESTING)
OBJTREE=	${MAKEOBJDIRPREFIX}
.else
OBJTREE=	${MAKEOBJDIRPREFIX}/${TARGET}.${TARGET_ARCH}
.endif
WORLDTMP=	${OBJTREE}${.CURDIR}/tmp
BPATH=		${WORLDTMP}/legacy/usr/sbin:${WORLDTMP}/legacy/usr/bin:${WORLDTMP}/legacy/bin
XPATH=		${WORLDTMP}/bin:${WORLDTMP}/usr/sbin:${WORLDTMP}/usr/bin
STRICTTMPPATH=	${BPATH}:${XPATH}
TMPPATH=	${STRICTTMPPATH}:${PATH}

#
# Avoid running mktemp(1) unless actually needed.
# It may not be functional, e.g., due to new ABI
# when in the middle of installing over this system.
#
.if make(distributeworld) || make(installworld)
INSTALLTMP!=	/usr/bin/mktemp -d -u -t install
.endif

#
# Building a world goes through the following stages
#
# 1. legacy stage [BMAKE]
#	This stage is responsible for creating compatibility
#	shims that are needed by the bootstrap-tools,
#	build-tools and cross-tools stages. These are generally
#	APIs that tools from one of those three stages need to
#	build that aren't present on the host.
# 1. bootstrap-tools stage [BMAKE]
#	This stage is responsible for creating programs that
#	are needed for backward compatibility reasons. They
#	are not built as cross-tools.
# 2. build-tools stage [TMAKE]
#	This stage is responsible for creating the object
#	tree and building any tools that are needed during
#	the build process.
# 3. cross-tools stage [XMAKE]
#	This stage is responsible for creating any tools that
#	are needed for building the system. A cross-compiler is one
#	of them.
# 4. world stage [WMAKE]
#	This stage actually builds the world.
# 5. install stage (optional) [IMAKE]
#	This stage installs a previously built world.
#

BOOTSTRAPPING?=	0

# Common environment for world related stages
CROSSENV=	MAKEOBJDIRPREFIX=${OBJTREE} \
		MACHINE_ARCH=${TARGET_ARCH} \
		MACHINE=${TARGET} \
		CPUTYPE=${TARGET_CPUTYPE}
.if ${MK_GROFF} != "no"
CROSSENV+=	GROFF_BIN_PATH=${WORLDTMP}/legacy/usr/bin \
		GROFF_FONT_PATH=${WORLDTMP}/legacy/usr/share/groff_font \
		GROFF_TMAC_PATH=${WORLDTMP}/legacy/usr/share/tmac
.endif
.if defined(TARGET_CFLAGS)
CROSSENV+=	${TARGET_CFLAGS}
.endif

# bootstrap-tools stage
BMAKEENV=	INSTALL="sh ${.CURDIR}/tools/install.sh" \
		PATH=${BPATH}:${PATH} \
		WORLDTMP=${WORLDTMP} \
		VERSION="${VERSION}" \
		MAKEFLAGS="-m ${.CURDIR}/tools/build/mk ${.MAKEFLAGS}"
BMAKE=		MAKEOBJDIRPREFIX=${WORLDTMP} \
		${BMAKEENV} ${MAKE} ${WORLD_FLAGS} -f Makefile.inc1 \
		DESTDIR= \
		BOOTSTRAPPING=${OSRELDATE} \
		SSP_CFLAGS= \
		MK_HTML=no NO_LINT=yes MK_MAN=no \
		-DNO_PIC MK_PROFILE=no -DNO_SHARED \
		-DNO_CPU_CFLAGS MK_WARNS=no MK_CTF=no \
		MK_CLANG_EXTRAS=no MK_CLANG_FULL=no \
		MK_LLDB=no MK_TESTS=no \
		MK_INCLUDES=yes 

# build-tools stage
TMAKE=		MAKEOBJDIRPREFIX=${OBJTREE} \
		${BMAKEENV} ${MAKE} ${WORLD_FLAGS} -f Makefile.inc1 \
		TARGET=${TARGET} TARGET_ARCH=${TARGET_ARCH} \
		DESTDIR= \
		BOOTSTRAPPING=${OSRELDATE} \
		SSP_CFLAGS= \
		-DNO_LINT \
		-DNO_CPU_CFLAGS MK_WARNS=no MK_CTF=no \
		MK_CLANG_EXTRAS=no MK_CLANG_FULL=no \
		MK_LLDB=no MK_TESTS=no

# cross-tools stage
XMAKE=		TOOLS_PREFIX=${WORLDTMP} ${BMAKE} \
		TARGET=${TARGET} TARGET_ARCH=${TARGET_ARCH} \
		MK_GDB=no MK_TESTS=no

# kernel-tools stage
KTMAKEENV=	INSTALL="sh ${.CURDIR}/tools/install.sh" \
		PATH=${BPATH}:${PATH} \
		WORLDTMP=${WORLDTMP} \
		VERSION="${VERSION}"
KTMAKE=		TOOLS_PREFIX=${WORLDTMP} MAKEOBJDIRPREFIX=${WORLDTMP} \
		${KTMAKEENV} ${MAKE} ${WORLD_FLAGS} -f Makefile.inc1 \
		DESTDIR= \
		BOOTSTRAPPING=${OSRELDATE} \
		SSP_CFLAGS= \
		MK_HTML=no -DNO_LINT MK_MAN=no \
		-DNO_PIC MK_PROFILE=no -DNO_SHARED \
		-DNO_CPU_CFLAGS MK_WARNS=no MK_CTF=no

# world stage
WMAKEENV=	${CROSSENV} \
		SYSROOT=${WORLDTMP} \
		_SHLIBDIRPREFIX=${WORLDTMP} \
		_LDSCRIPTROOT= \
		VERSION="${VERSION}" \
		INSTALL="sh ${.CURDIR}/tools/install.sh" \
		PATH=${TMPPATH}
.if defined(CHERI_CC)
WMAKEENV+=	CHERI_CC=${CHERI_CC:Q}
.endif

# make hierarchy
HMAKE=		PATH=${TMPPATH} ${MAKE} LOCAL_MTREE=${LOCAL_MTREE:Q}
.if defined(NO_ROOT)
HMAKE+=		PATH=${TMPPATH} METALOG=${METALOG} -DNO_ROOT
.endif

.if ${MK_CDDL} == "no"
WMAKEENV+=	MK_CTF=no
.endif

.if defined(CROSS_TOOLCHAIN)
LOCALBASE?=	/usr/local
.include "${LOCALBASE}/share/toolchains/${CROSS_TOOLCHAIN}.mk"
.endif
.if defined(CROSS_TOOLCHAIN_PREFIX)
CROSS_COMPILER_PREFIX?=${CROSS_TOOLCHAIN_PREFIX}
CROSS_BINUTILS_PREFIX?=${CROSS_TOOLCHAIN_PREFIX}
.endif

# If we do not have a bootstrap binutils (because the in-tree one does not
# support the target architecture), provide a default cross-binutils prefix.
# This allows aarch64 builds, for example, to automatically use the
# aarch64-binutils port or package.
.if !empty(BROKEN_OPTIONS:MBINUTILS_BOOTSTRAP) && \
    !defined(CROSS_BINUTILS_PREFIX)
CROSS_BINUTILS_PREFIX=/usr/local/${TARGET_ARCH}-freebsd/bin/
.if !exists(${CROSS_BINUTILS_PREFIX})
.error In-tree binutils does not support the ${TARGET_ARCH} architecture. Install the ${TARGET_ARCH}-binutils port or package or set CROSS_BINUTILS_PREFIX.
.endif
.endif

XCOMPILERS=	CC CXX CPP
.for COMPILER in ${XCOMPILERS}
.if defined(CROSS_COMPILER_PREFIX)
X${COMPILER}?=	${CROSS_COMPILER_PREFIX}${${COMPILER}}
.else
X${COMPILER}?=	${${COMPILER}}
.endif
.endfor
XBINUTILS=	AS AR LD NM OBJCOPY OBJDUMP RANLIB SIZE STRINGS
.for BINUTIL in ${XBINUTILS}
.if defined(CROSS_BINUTILS_PREFIX) && \
    exists(${CROSS_BINUTILS_PREFIX}${${BINUTIL}})
X${BINUTIL}?=	${CROSS_BINUTILS_PREFIX}${${BINUTIL}}
.else
X${BINUTIL}?=	${${BINUTIL}}
.endif
.endfor
WMAKEENV+=	CC="${XCC} ${XCFLAGS}" CXX="${XCXX} ${XCFLAGS} ${XCXXFLAGS}" \
		DEPFLAGS="${DEPFLAGS}" \
		CPP="${XCPP} ${XCFLAGS}" \
		AS="${XAS}" AR="${XAR}" LD="${XLD}" NM=${XNM} \
		OBJDUMP=${XOBJDUMP} OBJCOPY="${XOBJCOPY}" \
		RANLIB=${XRANLIB} STRINGS=${XSTRINGS} \
		SIZE="${XSIZE}"

.if ${XCC:M/*}
.if defined(CROSS_BINUTILS_PREFIX)
# In the case of xdev-build tools, CROSS_BINUTILS_PREFIX won't be a
# directory, but the compiler will look in the right place for it's
# tools so we don't need to tell it where to look.
.if exists(${CROSS_BINUTILS_PREFIX})
BFLAGS+=	-B${CROSS_BINUTILS_PREFIX}
.endif
.else
BFLAGS+=	-B${WORLDTMP}/usr/bin
.endif
.if ${TARGET} == "arm"
.if ${TARGET_ARCH:M*hf*} != ""
TARGET_ABI=	gnueabihf
.else
TARGET_ABI=	gnueabi
.endif
.endif
.if defined(X_COMPILER_TYPE) && ${X_COMPILER_TYPE} == gcc
XCFLAGS+=	-isystem ${WORLDTMP}/usr/include -L${WORLDTMP}/usr/lib
XCXXFLAGS+=	-I${WORLDTMP}/usr/include/c++/v1 -std=gnu++11 -L${WORLDTMP}/../lib/libc++
DEPFLAGS+=	-I${WORLDTMP}/usr/include/c++/v1
.else
TARGET_ABI?=	unknown
TARGET_TRIPLE?=	${TARGET_ARCH:C/amd64/x86_64/}-${TARGET_ABI}-freebsd11.0
XCFLAGS+=	-target ${TARGET_TRIPLE}
.endif
XCFLAGS+=	--sysroot=${WORLDTMP} ${BFLAGS}
XCXXFLAGS+=	--sysroot=${WORLDTMP} ${BFLAGS}
.else
.if defined(CROSS_BINUTILS_PREFIX) && exists(${CROSS_BINUTILS_PREFIX})
BFLAGS+=	-B${CROSS_BINUTILS_PREFIX}
XCFLAGS+=	${BFLAGS}
XCXXFLAGS+=	${BFLAGS}
.endif
.endif # ${XCC:M/*}

WMAKE=		${WMAKEENV} ${MAKE} ${WORLD_FLAGS} -f Makefile.inc1 DESTDIR=${WORLDTMP}

.if ${TARGET_ARCH} == "amd64" || ${TARGET_ARCH} == "powerpc64"
# 32 bit world
LIB32_OBJTREE=	${OBJTREE}${.CURDIR}/world32
LIB32TMP=	${OBJTREE}${.CURDIR}/lib32

.if ${TARGET_ARCH} == "amd64"
.if empty(TARGET_CPUTYPE)
LIB32CPUFLAGS=	-march=i686 -mmmx -msse -msse2
.else
LIB32CPUFLAGS=	-march=${TARGET_CPUTYPE}
.endif
LIB32WMAKEENV=	MACHINE=i386 MACHINE_ARCH=i386 \
		MACHINE_CPU="i686 mmx sse sse2"
LIB32WMAKEFLAGS=	\
		AS="${XAS} --32" \
		LD="${XLD} -m elf_i386_fbsd -Y P,${LIB32TMP}/usr/lib32" \
		OBJCOPY="${XOBJCOPY}"

.elif ${TARGET_ARCH} == "powerpc64"
.if empty(TARGET_CPUTYPE)
LIB32CPUFLAGS=	-mcpu=powerpc
.else
LIB32CPUFLAGS=	-mcpu=${TARGET_CPUTYPE}
.endif
LIB32WMAKEENV=	MACHINE=powerpc MACHINE_ARCH=powerpc
LIB32WMAKEFLAGS=	\
		LD="${XLD} -m elf32ppc_fbsd" \
		OBJCOPY="${XOBJCOPY}"
.endif


LIB32FLAGS=	-m32 ${LIB32CPUFLAGS} -DCOMPAT_32BIT \
		-isystem ${LIB32TMP}/usr/include/ \
		-L${LIB32TMP}/usr/lib32 \
		-B${LIB32TMP}/usr/lib32
.if ${XCC:M/*}
LIB32FLAGS+=		--sysroot=${WORLDTMP}
.endif

# Yes, the flags are redundant.
LIB32WMAKEENV+=	MAKEOBJDIRPREFIX=${LIB32_OBJTREE} \
		_SHLIBDIRPREFIX=${LIB32TMP} \
		_LDSCRIPTROOT=${LIB32TMP} \
		VERSION="${VERSION}" \
		INSTALL="sh ${.CURDIR}/tools/install.sh" \
		PATH=${TMPPATH} \
		LIBDIR=/usr/lib32 \
		SHLIBDIR=/usr/lib32 \
		LIBPRIVATEDIR=/usr/lib32/private \
		DTRACE="${DTRACE} -32"
LIB32WMAKEFLAGS+= CC="${XCC} ${LIB32FLAGS}" \
		CXX="${XCXX} ${LIB32FLAGS}" \
		DESTDIR=${LIB32TMP} \
		-DCOMPAT_32BIT \
		-DLIBRARIES_ONLY \
		-DNO_CPU_CFLAGS \
		MK_CTF=no \
		-DNO_LINT \
		MK_TESTS=no

LIB32WMAKE=	${LIB32WMAKEENV} ${MAKE} ${LIB32WMAKEFLAGS} \
		MK_MAN=no MK_HTML=no
LIB32IMAKE=	${LIB32WMAKE:NINSTALL=*:NDESTDIR=*:N_LDSCRIPTROOT=*} \
		MK_TOOLCHAIN=no ${IMAKE_INSTALL}
.endif

.if ${MK_CHERI} != "no"
# cheri world
LIBCHERI_OBJTREE=	${OBJTREE}${.CURDIR}/worldcheri

# Yes, the flags are redundant.
LIBCHERIWMAKEENV= \
		NEED_CHERI=pure \
		COMPILER_TYPE=clang \
		LIBCHERI=yes \
		NO_SHARED=yes NO_PROFILE=yes \
		SYSROOT=${WORLDTMP} \
		MAKEOBJDIRPREFIX=${LIBCHERI_OBJTREE} \
		_SHLIBDIRPREFIX=${WORLDTMP} \
		_LDSCRIPTROOT=${WORLDTMP} \
		VERSION="${VERSION}" \
		INSTALL="sh ${.CURDIR}/tools/install.sh" \
		PATH=${TMPPATH} \
		LIBDIR=/usr/libcheri \
		SHLIBDIR=/usr/libcheri \
		LIBPRIVATEDIR=/usr/libcheri/private
LIBCHERIWMAKEENV+=	MACHINE=mips MACHINE_ARCH=mips64
LIBCHERIWMAKEFLAGS= \
		DESTDIR=${WORLDTMP} \
		-DLIBRARIES_ONLY \
		-DNO_CPU_CFLAGS \
		MK_CTF=no \
		-DNO_LINT \
		MK_TESTS=no

LIBCHERIWMAKE=	${LIBCHERIWMAKEENV} ${MAKE} ${LIBCHERIWMAKEFLAGS} \
		MK_MAN=no MK_HTML=no
LIBCHERIIMAKE=	${LIBCHERIWMAKE:NINSTALL=*:NDESTDIR=*:N_LDSCRIPTROOT=*} \
		MK_TOOLCHAIN=no ${IMAKE_INSTALL}
.endif

IMAKEENV=	${CROSSENV:N_LDSCRIPTROOT=*}
IMAKE=		${IMAKEENV} ${MAKE} -f Makefile.inc1 \
		${IMAKE_INSTALL} ${IMAKE_MTREE}
.if empty(.MAKEFLAGS:M-n)
IMAKEENV+=	PATH=${STRICTTMPPATH}:${INSTALLTMP} \
		LD_LIBRARY_PATH=${INSTALLTMP} \
		PATH_LOCALE=${INSTALLTMP}/locale
IMAKE+=		__MAKE_SHELL=${INSTALLTMP}/sh
.else
IMAKEENV+=	PATH=${TMPPATH}:${INSTALLTMP}
.endif
.if defined(DB_FROM_SRC)
INSTALLFLAGS+=	-N ${.CURDIR}/etc
MTREEFLAGS+=	-N ${.CURDIR}/etc
.endif
_INSTALL_DDIR=	${DESTDIR}/${DISTDIR}
INSTALL_DDIR=	${_INSTALL_DDIR:S://:/:g:C:/$::}
.if defined(NO_ROOT)
METALOG?=	${DESTDIR}/${DISTDIR}/METALOG
IMAKE+=		-DNO_ROOT METALOG=${METALOG}
INSTALLFLAGS+=	-U -M ${METALOG} -D ${INSTALL_DDIR}
MTREEFLAGS+=	-W
.endif
.if defined(DB_FROM_SRC) || defined(NO_ROOT)
IMAKE_INSTALL=	INSTALL="install ${INSTALLFLAGS}"
IMAKE_MTREE=	MTREE_CMD="mtree ${MTREEFLAGS}"
.endif

# kernel stage
KMAKEENV=	${WMAKEENV}
KMAKE=		${KMAKEENV} ${MAKE} ${.MAKEFLAGS} ${KERNEL_FLAGS} KERNEL=${INSTKERNNAME}

#
# buildworld
#
# Attempt to rebuild the entire system, with reasonable chance of
# success, regardless of how old your existing system is.
#
_worldtmp:
.if ${.CURDIR:C/[^,]//g} != ""
#	The m4 build of sendmail files doesn't like it if ',' is used
#	anywhere in the path of it's files.
	@echo
	@echo "*** Error: path to source tree contains a comma ','"
	@echo
	false
.endif
	@echo
	@echo "--------------------------------------------------------------"
	@echo ">>> Rebuilding the temporary build tree"
	@echo "--------------------------------------------------------------"
.if !defined(NO_CLEAN)
	rm -rf ${WORLDTMP}
.if defined(LIB32TMP)
	rm -rf ${LIB32TMP}
.endif
.else
	rm -rf ${WORLDTMP}/legacy/usr/include
#	XXX - These three can depend on any header file.
	rm -f ${OBJTREE}${.CURDIR}/usr.bin/kdump/ioctl.c
	rm -f ${OBJTREE}${.CURDIR}/usr.bin/kdump/kdump_subr.c
	rm -f ${OBJTREE}${.CURDIR}/usr.bin/truss/ioctl.c
.endif
.for _dir in \
    bin lib usr legacy/bin legacy/usr
	mkdir -p ${WORLDTMP}/${_dir}
.endfor
	mtree -deU -f ${.CURDIR}/etc/mtree/BSD.usr.dist \
	    -p ${WORLDTMP}/legacy/usr >/dev/null
.if ${MK_GROFF} != "no"
	mtree -deU -f ${.CURDIR}/etc/mtree/BSD.groff.dist \
	    -p ${WORLDTMP}/legacy/usr >/dev/null
.endif
	mtree -deU -f ${.CURDIR}/etc/mtree/BSD.usr.dist \
	    -p ${WORLDTMP}/usr >/dev/null
	mtree -deU -f ${.CURDIR}/etc/mtree/BSD.include.dist \
	    -p ${WORLDTMP}/usr/include >/dev/null
	ln -sf ${.CURDIR}/sys ${WORLDTMP}
.if ${MK_DEBUG_FILES} != "no"
	# We could instead disable debug files for these build stages
	mtree -deU -f ${.CURDIR}/etc/mtree/BSD.debug.dist \
	    -p ${WORLDTMP}/legacy/usr/lib >/dev/null
	mtree -deU -f ${.CURDIR}/etc/mtree/BSD.debug.dist \
	    -p ${WORLDTMP}/usr/lib >/dev/null
.endif
.if ${MK_TESTS} != "no"
	mkdir -p ${WORLDTMP}${TESTSBASE}
	mtree -deU -f ${.CURDIR}/etc/mtree/BSD.tests.dist \
	    -p ${WORLDTMP}${TESTSBASE} >/dev/null
.endif
.for _mtree in ${LOCAL_MTREE}
	mtree -deU -f ${.CURDIR}/${_mtree} -p ${WORLDTMP} > /dev/null
.endfor
_legacy:
	@echo
	@echo "--------------------------------------------------------------"
	@echo ">>> stage 1.1: legacy release compatibility shims"
	@echo "--------------------------------------------------------------"
	${_+_}cd ${.CURDIR}; ${BMAKE} legacy
_bootstrap-tools:
	@echo
	@echo "--------------------------------------------------------------"
	@echo ">>> stage 1.2: bootstrap tools"
	@echo "--------------------------------------------------------------"
	${_+_}cd ${.CURDIR}; ${BMAKE} bootstrap-tools
_cleanobj:
.if !defined(NO_CLEAN)
	@echo
	@echo "--------------------------------------------------------------"
	@echo ">>> stage 2.1: cleaning up the object tree"
	@echo "--------------------------------------------------------------"
	${_+_}cd ${.CURDIR}; ${WMAKE} ${CLEANDIR:S/^/par-/}
.if defined(LIB32TMP)
	${_+_}cd ${.CURDIR}; ${LIB32WMAKE} -f Makefile.inc1 ${CLEANDIR:S/^/par-/}
.endif
.if defined (CHERI)
	${_+_}cd ${.CURDIR}; ${LIBCHERIWMAKE} -f Makefile.inc1 ${CLEANDIR:S/^/par-/}
.endif
.endif
_obj:
	@echo
	@echo "--------------------------------------------------------------"
	@echo ">>> stage 2.2: rebuilding the object tree"
	@echo "--------------------------------------------------------------"
	${_+_}cd ${.CURDIR}; ${WMAKE} par-obj
_build-tools:
	@echo
	@echo "--------------------------------------------------------------"
	@echo ">>> stage 2.3: build tools"
	@echo "--------------------------------------------------------------"
	${_+_}cd ${.CURDIR}; ${TMAKE} build-tools
_cross-tools:
	@echo
	@echo "--------------------------------------------------------------"
	@echo ">>> stage 3: cross tools"
	@echo "--------------------------------------------------------------"
	${_+_}cd ${.CURDIR}; ${XMAKE} cross-tools
	${_+_}cd ${.CURDIR}; ${XMAKE} kernel-tools
_includes:
	@echo
	@echo "--------------------------------------------------------------"
	@echo ">>> stage 4.1: building includes"
	@echo "--------------------------------------------------------------"
	${_+_}cd ${.CURDIR}; ${WMAKE} SHARED=symlinks par-includes
_libraries:
	@echo
	@echo "--------------------------------------------------------------"
	@echo ">>> stage 4.2: building libraries"
	@echo "--------------------------------------------------------------"
	${_+_}cd ${.CURDIR}; \
	    ${WMAKE} -DNO_FSCHG MK_HTML=no -DNO_LINT MK_MAN=no \
	    MK_PROFILE=no MK_TESTS=no MK_TESTS_SUPPORT=${MK_TESTS} libraries
_depend:
	@echo
	@echo "--------------------------------------------------------------"
	@echo ">>> stage 4.3: make dependencies"
	@echo "--------------------------------------------------------------"
	${_+_}cd ${.CURDIR}; ${WMAKE} par-depend
everything:
	@echo
	@echo "--------------------------------------------------------------"
	@echo ">>> stage 4.4: building everything"
	@echo "--------------------------------------------------------------"
	${_+_}cd ${.CURDIR}; ${WMAKE} par-all
.if defined(LIB32TMP)
build32:
	@echo
	@echo "--------------------------------------------------------------"
	@echo ">>> stage 5.1: building 32 bit shim libraries"
	@echo "--------------------------------------------------------------"
	mkdir -p ${LIB32TMP}/usr/include
	mtree -deU -f ${.CURDIR}/etc/mtree/BSD.usr.dist \
	    -p ${LIB32TMP}/usr >/dev/null
	mtree -deU -f ${.CURDIR}/etc/mtree/BSD.include.dist \
	    -p ${LIB32TMP}/usr/include >/dev/null
.if ${MK_DEBUG_FILES} != "no"
	mtree -deU -f ${.CURDIR}/etc/mtree/BSD.debug.dist \
	    -p ${LIB32TMP}/usr/lib >/dev/null
.endif
	mkdir -p ${WORLDTMP}
	ln -sf ${.CURDIR}/sys ${WORLDTMP}
.for _t in obj includes
	cd ${.CURDIR}/include; ${LIB32WMAKE} DIRPRFX=include/ ${_t}
	cd ${.CURDIR}/lib; ${LIB32WMAKE} DIRPRFX=lib/ ${_t}
.if ${MK_CDDL} != "no"
	cd ${.CURDIR}/cddl/lib; ${LIB32WMAKE} DIRPRFX=cddl/lib/ ${_t}
.endif
	cd ${.CURDIR}/gnu/lib; ${LIB32WMAKE} DIRPRFX=gnu/lib/ ${_t}
.if ${MK_CRYPT} != "no"
	cd ${.CURDIR}/secure/lib; ${LIB32WMAKE} DIRPRFX=secure/lib/ ${_t}
.endif
.if ${MK_KERBEROS} != "no"
	cd ${.CURDIR}/kerberos5/lib; ${LIB32WMAKE} DIRPRFX=kerberos5/lib ${_t}
.endif
.endfor
.for _dir in usr.bin/lex/lib
	cd ${.CURDIR}/${_dir}; ${LIB32WMAKE} DIRPRFX=${_dir}/ obj
.endfor
.for _dir in lib/ncurses/ncurses lib/ncurses/ncursesw lib/libmagic
	cd ${.CURDIR}/${_dir}; \
	    WORLDTMP=${WORLDTMP} \
	    MAKEFLAGS="-m ${.CURDIR}/tools/build/mk ${.MAKEFLAGS}" \
	    MAKEOBJDIRPREFIX=${LIB32_OBJTREE} ${MAKE} SSP_CFLAGS= DESTDIR= \
	    DIRPRFX=${_dir}/ -DNO_LINT -DNO_CPU_CFLAGS MK_WARNS=no MK_CTF=no \
	    build-tools
.endfor
	cd ${.CURDIR}; \
	    ${LIB32WMAKE} -f Makefile.inc1 libraries
.for _t in obj depend all
	cd ${.CURDIR}/libexec/rtld-elf; PROG=ld-elf32.so.1 ${LIB32WMAKE} \
	    DIRPRFX=libexec/rtld-elf/ ${_t}
	cd ${.CURDIR}/usr.bin/ldd; PROG=ldd32 ${LIB32WMAKE} \
	    DIRPRFX=usr.bin/ldd ${_t}
.endfor

distribute32 install32:
	cd ${.CURDIR}/lib; ${LIB32IMAKE} ${.TARGET:S/32$//}
.if ${MK_CDDL} != "no"
	cd ${.CURDIR}/cddl/lib; ${LIB32IMAKE} ${.TARGET:S/32$//}
.endif
	cd ${.CURDIR}/gnu/lib; ${LIB32IMAKE} ${.TARGET:S/32$//}
.if ${MK_CRYPT} != "no"
	cd ${.CURDIR}/secure/lib; ${LIB32IMAKE} ${.TARGET:S/32$//}
.endif
.if ${MK_KERBEROS} != "no"
	cd ${.CURDIR}/kerberos5/lib; ${LIB32IMAKE} ${.TARGET:S/32$//}
.endif
	cd ${.CURDIR}/libexec/rtld-elf; \
	    PROG=ld-elf32.so.1 ${LIB32IMAKE} ${.TARGET:S/32$//}
	cd ${.CURDIR}/usr.bin/ldd; PROG=ldd32 ${LIB32IMAKE} ${.TARGET:S/32$//}
.endif

.if ${MK_CHERI} != "no"
buildcheri:
	@echo
	@echo "--------------------------------------------------------------"
	@echo ">>> stage 4.2.1: building CHERI libraries"
	@echo "--------------------------------------------------------------"
.for _dir in lib/ncurses/ncurses lib/ncurses/ncursesw lib/libmagic
.for _t in obj build-tools
	cd ${.CURDIR}/${_dir}; \
	    WORLDTMP=${WORLDTMP} \
	    MAKEFLAGS="-m ${.CURDIR}/tools/build/mk ${.MAKEFLAGS}" \
	    MAKEOBJDIRPREFIX=${LIBCHERI_OBJTREE} ${MAKE} SSP_CFLAGS= DESTDIR= \
	    DIRPRFX=${_dir}/ -DNO_LINT -DNO_CPU_CFLAGS MK_WARNS=no MK_CTF=no \
	    ${_t}
.endfor
.endfor
.for _lib in lib ${LOCAL_LIB_DIRS} cddl/lib gnu/lib secure/lib kerberos5/lib
	${_+_}@${ECHODIR} "===> ${_lib} (obj,depend,all,install)"; \
		cd ${.CURDIR}/${_lib} && \
		${LIBCHERIWMAKE} MK_TESTS=no DIRPRFX=${_lib}/ obj && \
		${LIBCHERIWMAKE} MK_TESTS=no DIRPRFX=${_lib}/ depend && \
		${LIBCHERIWMAKE} MK_TESTS=no DIRPRFX=${_lib}/ all && \
		${LIBCHERIWMAKE} MK_TESTS=no DIRPRFX=${_lib}/ install
.endfor

distributecheri installcheri:
.for _lib in lib ${LOCAL_LIB_DIRS} secure/lib
	cd ${.CURDIR}/${_lib}; ${LIBCHERIIMAKE} ${.TARGET:S/cheri$//}
.endfor
.endif

WMAKE_TGTS=
.if !defined(SUBDIR_OVERRIDE)
WMAKE_TGTS+=	_worldtmp _legacy _bootstrap-tools
.endif
WMAKE_TGTS+=	_cleanobj _obj _build-tools
.if !defined(SUBDIR_OVERRIDE)
WMAKE_TGTS+=	_cross-tools
.endif
WMAKE_TGTS+=	_includes _libraries
.if ${MK_CHERI} != "no"
WMAKE_TGTS+=	buildcheri
.endif
WMAKE_TGTS+=	_depend everything
.if defined(LIB32TMP) && ${MK_LIB32} != "no"
WMAKE_TGTS+=	build32
.endif

buildworld: buildworld_prologue ${WMAKE_TGTS} buildworld_epilogue
.ORDER: buildworld_prologue ${WMAKE_TGTS} buildworld_epilogue

buildworld_prologue:
	@echo "--------------------------------------------------------------"
	@echo ">>> World build started on `LC_ALL=C date`"
	@echo "--------------------------------------------------------------"

buildworld_epilogue:
	@echo
	@echo "--------------------------------------------------------------"
	@echo ">>> World build completed on `LC_ALL=C date`"
	@echo "--------------------------------------------------------------"

#
# We need to have this as a target because the indirection between Makefile
# and Makefile.inc1 causes the correct PATH to be used, rather than a
# modification of the current environment's PATH.  In addition, we need
# to quote multiword values.
#
buildenvvars:
	@echo ${WMAKEENV:Q}

.if ${.TARGETS:Mbuildenv}
.if ${.MAKEFLAGS:M-j}
.error The buildenv target is incompatible with -j
.endif
.endif
buildenv:
	@echo Entering world for ${TARGET_ARCH}:${TARGET}
	@cd ${.CURDIR} && env ${WMAKEENV} ${BUILDENV_SHELL} || true

.if ${MK_CHERI} != "no"
libcheribuildenvvars:
	@echo ${LIBCHERIWMAKEENV:Q}

.if ${.TARGETS:Mlibcheribuildenv}
.if ${.MAKEFLAGS:M-j}
.error The libcheribuildenv target is incompatible with -j
.endif
.endif
libcheribuildenv:
	@echo Entering world for ${TARGET_ARCH}:${TARGET}
	@cd ${.CURDIR} && env ${LIBCHERIWMAKEENV} ${BUILDENV_SHELL} || true
.endif

TOOLCHAIN_TGTS=	${WMAKE_TGTS:N_depend:Neverything:Nbuild32:Nbuildcheri}
toolchain: ${TOOLCHAIN_TGTS}
kernel-toolchain: ${TOOLCHAIN_TGTS:N_includes:N_libraries}

#
# installcheck
#
# Checks to be sure system is ready for installworld/installkernel.
#
installcheck: _installcheck_world _installcheck_kernel
_installcheck_world:
_installcheck_kernel:

#
# Require DESTDIR to be set if installing for a different architecture or
# using the user/group database in the source tree.
#
.if ${TARGET_ARCH} != ${MACHINE_ARCH} || ${TARGET} != ${MACHINE} || \
    defined(DB_FROM_SRC)
.if !make(distributeworld)
_installcheck_world: __installcheck_DESTDIR
_installcheck_kernel: __installcheck_DESTDIR
__installcheck_DESTDIR:
.if !defined(DESTDIR) || empty(DESTDIR)
	@echo "ERROR: Please set DESTDIR!"; \
	false
.endif
.endif
.endif

.if !defined(DB_FROM_SRC)
#
# Check for missing UIDs/GIDs.
#
CHECK_UIDS=	auditdistd
CHECK_GIDS=	audit
.if ${MK_SENDMAIL} != "no"
CHECK_UIDS+=	smmsp
CHECK_GIDS+=	smmsp
.endif
.if ${MK_PF} != "no"
CHECK_UIDS+=	proxy
CHECK_GIDS+=	proxy authpf
.endif
.if ${MK_UNBOUND} != "no"
CHECK_UIDS+=	unbound
CHECK_GIDS+=	unbound
.endif
_installcheck_world: __installcheck_UGID
__installcheck_UGID:
.for uid in ${CHECK_UIDS}
	@if ! `id -u ${uid} >/dev/null 2>&1`; then \
		echo "ERROR: Required ${uid} user is missing, see /usr/src/UPDATING."; \
		false; \
	fi
.endfor
.for gid in ${CHECK_GIDS}
	@if ! `find / -prune -group ${gid} >/dev/null 2>&1`; then \
		echo "ERROR: Required ${gid} group is missing, see /usr/src/UPDATING."; \
		false; \
	fi
.endfor
.endif

#
# Required install tools to be saved in a scratch dir for safety.
#
.if ${MK_ZONEINFO} != "no"
_zoneinfo=	zic tzsetup
.endif

ITOOLS=	[ awk cap_mkdb cat chflags chmod chown \
	date echo egrep find grep id install ${_install-info} \
	ln lockf make mkdir mtree mv pwd_mkdb \
	rm sed services_mkdb sh strip sysctl test true uname wc ${_zoneinfo} \
	${LOCAL_ITOOLS}

# Needed for share/man
.if ${MK_MAN} != "no"
ITOOLS+=makewhatis
.endif

#
# distributeworld
#
# Distributes everything compiled by a `buildworld'.
#
# installworld
#
# Installs everything compiled by a 'buildworld'.
#

# Non-base distributions produced by the base system
EXTRA_DISTRIBUTIONS=	doc
.if defined(LIB32TMP) && ${MK_LIB32} != "no"
EXTRA_DISTRIBUTIONS+=	lib32
.endif
.if ${MK_TESTS} != "no"
EXTRA_DISTRIBUTIONS+=	tests
.endif

DEBUG_DISTRIBUTIONS=
.if ${MK_DEBUG_FILES} != "no"
DEBUG_DISTRIBUTIONS+=	base ${EXTRA_DISTRIBUTIONS:S,doc,,:S,tests,,}
.endif

MTREE_MAGIC?=	mtree 2.0

distributeworld installworld: _installcheck_world
	mkdir -p ${INSTALLTMP}
	progs=$$(for prog in ${ITOOLS}; do \
		if progpath=`which $$prog`; then \
			echo $$progpath; \
		else \
			echo "Required tool $$prog not found in PATH." >&2; \
			exit 1; \
		fi; \
	    done); \
	libs=$$(ldd -f "%o %p\n" -f "%o %p\n" $$progs 2>/dev/null | sort -u | \
	    while read line; do \
		set -- $$line; \
		if [ "$$2 $$3" != "not found" ]; then \
			echo $$2; \
		else \
			echo "Required library $$1 not found." >&2; \
			exit 1; \
		fi; \
	    done); \
	cp $$libs $$progs ${INSTALLTMP}
	cp -R $${PATH_LOCALE:-"/usr/share/locale"} ${INSTALLTMP}/locale
.if defined(NO_ROOT)
	echo "#${MTREE_MAGIC}" > ${METALOG}
.endif
.if make(distributeworld)
.for dist in ${EXTRA_DISTRIBUTIONS}
	-mkdir ${DESTDIR}/${DISTDIR}/${dist}
	mtree -deU -f ${.CURDIR}/etc/mtree/BSD.root.dist \
	    -p ${DESTDIR}/${DISTDIR}/${dist} >/dev/null
	mtree -deU -f ${.CURDIR}/etc/mtree/BSD.usr.dist \
	    -p ${DESTDIR}/${DISTDIR}/${dist}/usr >/dev/null
	mtree -deU -f ${.CURDIR}/etc/mtree/BSD.include.dist \
	    -p ${DESTDIR}/${DISTDIR}/${dist}/usr/include >/dev/null
.if ${MK_DEBUG_FILES} != "no"
	mtree -deU -f ${.CURDIR}/etc/mtree/BSD.debug.dist \
	    -p ${DESTDIR}/${DISTDIR}/${dist}/usr/lib >/dev/null
.endif
.if ${MK_TESTS} != "no" && ${dist} == "tests"
	-mkdir -p ${DESTDIR}/${DISTDIR}/${dist}${TESTSBASE}
	mtree -deU -f ${.CURDIR}/etc/mtree/BSD.tests.dist \
	    -p ${DESTDIR}/${DISTDIR}/${dist}${TESTSBASE} >/dev/null
.endif
.if defined(NO_ROOT)
	${IMAKEENV} mtree -C -f ${.CURDIR}/etc/mtree/BSD.root.dist | \
	    sed -e 's#^\./#./${dist}/#' >> ${METALOG}
	${IMAKEENV} mtree -C -f ${.CURDIR}/etc/mtree/BSD.usr.dist | \
	    sed -e 's#^\./#./${dist}/usr/#' >> ${METALOG}
	${IMAKEENV} mtree -C -f ${.CURDIR}/etc/mtree/BSD.include.dist | \
	    sed -e 's#^\./#./${dist}/usr/include/#' >> ${METALOG}
.endif
.endfor
	-mkdir ${DESTDIR}/${DISTDIR}/base
	cd ${.CURDIR}/etc; ${CROSSENV} PATH=${TMPPATH} ${MAKE} \
	    METALOG=${METALOG} ${IMAKE_INSTALL} ${IMAKE_MTREE} \
	    DISTBASE=/base DESTDIR=${DESTDIR}/${DISTDIR}/base \
	    LOCAL_MTREE=${LOCAL_MTREE:Q} distrib-dirs
.endif
	${_+_}cd ${.CURDIR}; ${IMAKE} re${.TARGET:S/world$//}; \
	    ${IMAKEENV} rm -rf ${INSTALLTMP}
.if make(distributeworld)
.for dist in ${EXTRA_DISTRIBUTIONS}
	find ${DESTDIR}/${DISTDIR}/${dist} -mindepth 1 -empty -delete
.endfor
.if defined(NO_ROOT)
.for dist in base ${EXTRA_DISTRIBUTIONS}
	@# For each file that exists in this dist, print the corresponding
	@# line from the METALOG.  This relies on the fact that
	@# a line containing only the filename will sort immediatly before
	@# the relevant mtree line.
	cd ${DESTDIR}/${DISTDIR}; \
	find ./${dist} | sort -u ${METALOG} - | \
	awk 'BEGIN { print "#${MTREE_MAGIC}" } !/ type=/ { file = $$1 } / type=/ { if ($$1 == file) { sub(/^\.\/${dist}\//, "./"); print } }' > \
	${DESTDIR}/${DISTDIR}/${dist}.meta
.endfor
.for dist in ${DEBUG_DISTRIBUTIONS}
	@# For each file that exists in this dist, print the corresponding
	@# line from the METALOG.  This relies on the fact that
	@# a line containing only the filename will sort immediatly before
	@# the relevant mtree line.
	cd ${DESTDIR}/${DISTDIR}; \
	find ./${dist}/usr/lib/debug | sort -u ${METALOG} - | \
	awk 'BEGIN { print "#${MTREE_MAGIC}" } !/ type=/ { file = $$1 } / type=/ { if ($$1 == file) { sub(/^\.\/${dist}\//, "./"); print } }' > \
	${DESTDIR}/${DISTDIR}/${dist}.debug.meta
.endfor
.endif
.endif

packageworld:
.for dist in base ${EXTRA_DISTRIBUTIONS}
.if defined(NO_ROOT)
	${_+_}cd ${DESTDIR}/${DISTDIR}/${dist}; \
	    tar cvf - --exclude usr/lib/debug \
	    @${DESTDIR}/${DISTDIR}/${dist}.meta | \
	    ${XZ_CMD} > ${DESTDIR}/${DISTDIR}/${dist}.txz
.else
	${_+_}cd ${DESTDIR}/${DISTDIR}/${dist}; \
	    tar cvf - --exclude usr/lib/debug . | \
	    ${XZ_CMD} > ${DESTDIR}/${DISTDIR}/${dist}.txz
.endif
.endfor

.for dist in ${DEBUG_DISTRIBUTIONS}
. if defined(NO_ROOT)
	${_+_}cd ${DESTDIR}/${DISTDIR}/${dist}; \
	    tar cvf - @${DESTDIR}/${DISTDIR}/${dist}.debug.meta | \
	    ${XZ_CMD} > ${DESTDIR}/${DISTDIR}/${dist}-dbg.txz
. else
	${_+_}cd ${DESTDIR}/${DISTDIR}/${dist}; \
	    tar cvLf - usr/lib/debug | \
	    ${XZ_CMD} > ${DESTDIR}/${DISTDIR}/${dist}-dbg.txz
. endif
.endfor

#
# reinstall
#
# If you have a build server, you can NFS mount the source and obj directories
# and do a 'make reinstall' on the *client* to install new binaries from the
# most recent server build.
#
reinstall: .MAKE
	@echo "--------------------------------------------------------------"
	@echo ">>> Making hierarchy"
	@echo "--------------------------------------------------------------"
	${_+_}cd ${.CURDIR}; ${MAKE} -f Makefile.inc1 \
	    LOCAL_MTREE=${LOCAL_MTREE:Q} hierarchy
	@echo
	@echo "--------------------------------------------------------------"
	@echo ">>> Installing everything"
	@echo "--------------------------------------------------------------"
	${_+_}cd ${.CURDIR}; ${MAKE} -f Makefile.inc1 install
.if defined(LIB32TMP) && ${MK_LIB32} != "no"
	${_+_}cd ${.CURDIR}; ${MAKE} -f Makefile.inc1 install32
.endif
.if ${MK_CHERI} != "no"
	${_+_}cd ${.CURDIR}; ${MAKE} -f Makefile.inc1 installcheri
.endif

redistribute: .MAKE
	@echo "--------------------------------------------------------------"
	@echo ">>> Distributing everything"
	@echo "--------------------------------------------------------------"
	${_+_}cd ${.CURDIR}; ${MAKE} -f Makefile.inc1 distribute
.if defined(LIB32TMP) && ${MK_LIB32} != "no"
	${_+_}cd ${.CURDIR}; ${MAKE} -f Makefile.inc1 distribute32 \
	    DISTRIBUTION=lib32
.endif
.if ${MK_CHERI} != "no"
	${_+_}cd ${.CURDIR}; ${MAKE} -f Makefile.inc1 distributecheri \
	    DISTRIBUTION=libcheri
.endif

distrib-dirs distribution: .MAKE
	cd ${.CURDIR}/etc; ${CROSSENV} PATH=${TMPPATH} ${MAKE} \
	    ${IMAKE_INSTALL} ${IMAKE_MTREE} METALOG=${METALOG} ${.TARGET}

#
# buildkernel and installkernel
#
# Which kernels to build and/or install is specified by setting
# KERNCONF. If not defined a GENERIC kernel is built/installed.
# Only the existing (depending TARGET) config files are used
# for building kernels and only the first of these is designated
# as the one being installed.
#
# Note that we have to use TARGET instead of TARGET_ARCH when
# we're in kernel-land. Since only TARGET_ARCH is (expected) to
# be set to cross-build, we have to make sure TARGET is set
# properly.

.if defined(KERNFAST)
NO_KERNELCLEAN=	t
NO_KERNELCONFIG=	t
NO_KERNELDEPEND=	t
NO_KERNELOBJ=		t
# Shortcut for KERNCONF=Blah -DKERNFAST is now KERNFAST=Blah
.if !defined(KERNCONF) && ${KERNFAST} != "1"
KERNCONF=${KERNFAST}
.endif
.endif
.if ${TARGET_ARCH} == "powerpc64"
KERNCONF?=	GENERIC64
.else
KERNCONF?=	GENERIC
.endif
INSTKERNNAME?=	kernel

KERNSRCDIR?=	${.CURDIR}/sys
KRNLCONFDIR=	${KERNSRCDIR}/${TARGET}/conf
KRNLOBJDIR=	${OBJTREE}${KERNSRCDIR}
KERNCONFDIR?=	${KRNLCONFDIR}

BUILDKERNELS=
INSTALLKERNEL=
.for _kernel in ${KERNCONF}
.if exists(${KERNCONFDIR}/${_kernel})
BUILDKERNELS+=	${_kernel}
.if empty(INSTALLKERNEL)
INSTALLKERNEL= ${_kernel}
.endif
.endif
.endfor

buildkernel ${WMAKE_TGTS} ${.ALLTARGETS:M_*}: .MAKE

#
# buildkernel
#
# Builds all kernels defined by BUILDKERNELS.
#
buildkernel:
.if empty(BUILDKERNELS)
	@echo "ERROR: Missing kernel configuration file(s) (${KERNCONF})."; \
	false
.endif
	@echo
.for _kernel in ${BUILDKERNELS}
	@echo "--------------------------------------------------------------"
	@echo ">>> Kernel build for ${_kernel} started on `LC_ALL=C date`"
	@echo "--------------------------------------------------------------"
	@echo "===> ${_kernel}"
	mkdir -p ${KRNLOBJDIR}
.if !defined(NO_KERNELCONFIG)
	@echo
	@echo "--------------------------------------------------------------"
	@echo ">>> stage 1: configuring the kernel"
	@echo "--------------------------------------------------------------"
	cd ${KRNLCONFDIR}; \
		PATH=${TMPPATH} \
		    config ${CONFIGARGS} -d ${KRNLOBJDIR}/${_kernel} \
			-I '${KERNCONFDIR}' '${KERNCONFDIR}/${_kernel}'
.endif
.if !defined(NO_CLEAN) && !defined(NO_KERNELCLEAN)
	@echo
	@echo "--------------------------------------------------------------"
	@echo ">>> stage 2.1: cleaning up the object tree"
	@echo "--------------------------------------------------------------"
	cd ${KRNLOBJDIR}/${_kernel}; ${KMAKE} ${CLEANDIR}
.endif
.if !defined(NO_KERNELOBJ)
	@echo
	@echo "--------------------------------------------------------------"
	@echo ">>> stage 2.2: rebuilding the object tree"
	@echo "--------------------------------------------------------------"
	cd ${KRNLOBJDIR}/${_kernel}; ${KMAKE} obj
.endif
	@echo
	@echo "--------------------------------------------------------------"
	@echo ">>> stage 2.3: build tools"
	@echo "--------------------------------------------------------------"
	${_+_}cd ${.CURDIR}; ${KTMAKE} kernel-tools
.if !defined(NO_KERNELDEPEND)
	@echo
	@echo "--------------------------------------------------------------"
	@echo ">>> stage 3.1: making dependencies"
	@echo "--------------------------------------------------------------"
	cd ${KRNLOBJDIR}/${_kernel}; ${KMAKE} depend -DNO_MODULES_OBJ
.endif
	@echo
	@echo "--------------------------------------------------------------"
	@echo ">>> stage 3.2: building everything"
	@echo "--------------------------------------------------------------"
	cd ${KRNLOBJDIR}/${_kernel}; ${KMAKE} all -DNO_MODULES_OBJ
	@echo "--------------------------------------------------------------"
	@echo ">>> Kernel build for ${_kernel} completed on `LC_ALL=C date`"
	@echo "--------------------------------------------------------------"
.endfor

#
# installkernel, etc.
#
# Install the kernel defined by INSTALLKERNEL
#
installkernel installkernel.debug \
reinstallkernel reinstallkernel.debug: _installcheck_kernel
.if empty(INSTALLKERNEL)
	@echo "ERROR: No kernel \"${KERNCONF}\" to install."; \
	false
.endif
	@echo "--------------------------------------------------------------"
	@echo ">>> Installing kernel ${INSTALLKERNEL}"
	@echo "--------------------------------------------------------------"
	cd ${KRNLOBJDIR}/${INSTALLKERNEL}; \
	    ${CROSSENV} PATH=${TMPPATH} \
	    ${MAKE} ${IMAKE_INSTALL} KERNEL=${INSTKERNNAME} ${.TARGET:S/kernel//}

distributekernel distributekernel.debug:
.if empty(INSTALLKERNEL)
	@echo "ERROR: No kernel \"${KERNCONF}\" to install."; \
	false
.endif
	mkdir -p ${DESTDIR}/${DISTDIR}
.if defined(NO_ROOT)
	echo "#${MTREE_MAGIC}" > ${DESTDIR}/${DISTDIR}/kernel.premeta
.endif
	cd ${KRNLOBJDIR}/${INSTALLKERNEL}; \
	    ${IMAKEENV} ${IMAKE_INSTALL:S/METALOG/kernel.premeta/} \
	    ${IMAKE_MTREE} PATH=${TMPPATH} ${MAKE} KERNEL=${INSTKERNNAME} \
	    DESTDIR=${INSTALL_DDIR}/kernel \
	    ${.TARGET:S/distributekernel/install/}
.if defined(NO_ROOT)
	sed -e 's|^./kernel|.|' ${DESTDIR}/${DISTDIR}/kernel.premeta > \
	    ${DESTDIR}/${DISTDIR}/kernel.meta
.endif
.for _kernel in ${BUILDKERNELS:S/${INSTALLKERNEL}//}
.if defined(NO_ROOT)
	echo "#${MTREE_MAGIC}" > ${DESTDIR}/${DISTDIR}/kernel.${_kernel}.premeta
.endif
	cd ${KRNLOBJDIR}/${_kernel}; \
	    ${IMAKEENV} ${IMAKE_INSTALL:S/METALOG/kernel.${_kernel}.premeta/} \
	    ${IMAKE_MTREE} PATH=${TMPPATH} ${MAKE} \
	    KERNEL=${INSTKERNNAME}.${_kernel} \
	    DESTDIR=${INSTALL_DDIR}/kernel.${_kernel} \
	    ${.TARGET:S/distributekernel/install/}
.if defined(NO_ROOT)
	sed -e 's|^./kernel|.|' \
	    ${DESTDIR}/${DISTDIR}/kernel.${_kernel}.premeta > \
	    ${DESTDIR}/${DISTDIR}/kernel.${_kernel}.meta
.endif
.endfor

packagekernel:
.if defined(NO_ROOT)
	cd ${DESTDIR}/${DISTDIR}/kernel; \
	    tar cvf - @${DESTDIR}/${DISTDIR}/kernel.meta | \
	    ${XZ_CMD} > ${DESTDIR}/${DISTDIR}/kernel.txz
.for _kernel in ${BUILDKERNELS:S/${INSTALLKERNEL}//}
	cd ${DESTDIR}/${DISTDIR}/kernel.${_kernel}; \
	    tar cvf - @${DESTDIR}/${DISTDIR}/kernel.${_kernel}.meta | \
	    ${XZ_CMD} > ${DESTDIR}/${DISTDIR}/kernel.${_kernel}.txz
.endfor
.else
	cd ${DESTDIR}/${DISTDIR}/kernel; \
	    tar cvf - . | \
	    ${XZ_CMD} > ${DESTDIR}/${DISTDIR}/kernel.txz
.for _kernel in ${BUILDKERNELS:S/${INSTALLKERNEL}//}
	cd ${DESTDIR}/${DISTDIR}/kernel.${_kernel}; \
	    tar cvf - . | \
	    ${XZ_CMD} > ${DESTDIR}/${DISTDIR}/kernel.${_kernel}.txz
.endfor
.endif

#
# doxygen
#
# Build the API documentation with doxygen
#
doxygen:
	@if [ ! -x `/usr/bin/which doxygen` ]; then \
		echo "You need doxygen (devel/doxygen) to generate the API documentation of the kernel." | /usr/bin/fmt; \
		exit 1; \
	fi
	cd ${.CURDIR}/tools/kerneldoc/subsys && ${MAKE} obj all

#
# update
#
# Update the source tree(s), by running svn/svnup to update to the
# latest copy.
#
update:
.if (defined(CVS_UPDATE) || defined(SUP_UPDATE)) && !defined(SVN_UPDATE)
	@echo "--------------------------------------------------------------"
	@echo "CVS_UPDATE and SUP_UPDATE are no longer supported."
	@echo "Please see: https://wiki.freebsd.org/CvsIsDeprecated"
	@echo "--------------------------------------------------------------"
	@exit 1
.endif
.if defined(SVN_UPDATE)
	@echo "--------------------------------------------------------------"
	@echo ">>> Updating ${.CURDIR} using Subversion"
	@echo "--------------------------------------------------------------"
	@(cd ${.CURDIR} && ${SVN} update ${SVNFLAGS})
.endif

#
# ------------------------------------------------------------------------
#
# From here onwards are utility targets used by the 'make world' and
# related targets.  If your 'world' breaks, you may like to try to fix
# the problem and manually run the following targets to attempt to
# complete the build.  Beware, this is *not* guaranteed to work, you
# need to have a pretty good grip on the current state of the system
# to attempt to manually finish it.  If in doubt, 'make world' again.
#

#
# legacy: Build compatibility shims for the next three targets. This is a minimal
# set of tools and shims necessary to compensate for older systems which don't have
# the APIs that the targets built in bootstrap-tools, build-tools or cross-tools.
#
legacy:
.if ${BOOTSTRAPPING} < 800107 && ${BOOTSTRAPPING} != 0
	@echo "ERROR: Source upgrades from versions prior to 8.0 not supported."; \
	false
.endif
.for _tool in tools/build
	${_+_}@${ECHODIR} "===> ${_tool} (obj,includes,depend,all,install)"; \
	    cd ${.CURDIR}/${_tool} && \
	    ${MAKE} DIRPRFX=${_tool}/ obj && \
	    ${MAKE} DIRPRFX=${_tool}/ DESTDIR=${MAKEOBJDIRPREFIX}/legacy includes && \
	    ${MAKE} DIRPRFX=${_tool}/ depend && \
	    ${MAKE} DIRPRFX=${_tool}/ all && \
	    ${MAKE} DIRPRFX=${_tool}/ DESTDIR=${MAKEOBJDIRPREFIX}/legacy install
.endfor

#
# bootstrap-tools: Build tools needed for compatibility. These are binaries that
# are built to build other binaries in the system. However, the focus of these
# binaries is usually quite narrow. Bootstrap tools use the host's compiler and
# libraries, augmented by -legacy.
#
_bt=		_bootstrap-tools	

.if ${MK_GAMES} != "no"
_strfile=	games/fortune/strfile
.endif

.if ${MK_CXX} != "no"
_gperf=		gnu/usr.bin/gperf
.endif

.if ${MK_GROFF} != "no"
_groff=		gnu/usr.bin/groff \
		usr.bin/soelim
.endif

.if ${MK_VT} != "no"
_vtfontcvt=	usr.bin/vtfontcvt
.endif

.if ${BOOTSTRAPPING} < 900002
_sed=		usr.bin/sed
.endif

.if ${BOOTSTRAPPING} < 1000002
_m4=		lib/libohash \
		usr.bin/m4

${_bt}-usr.bin/m4: ${_bt}-lib/libohash
.endif

.if ${BOOTSTRAPPING} < 1000026
_nmtree=	lib/libnetbsd \
		usr.sbin/nmtree

${_bt}-usr.sbin/nmtree: ${_bt}-lib/libnetbsd
.endif

.if ${BOOTSTRAPPING} < 1000027
_cat=		bin/cat
.endif

.if ${BOOTSTRAPPING} < 1000033
_lex=		usr.bin/lex
.endif

# r277259 crunchide: Correct 64-bit section header offset
# r281674 crunchide: always include both 32- and 64-bit ELF support
.if ${BOOTSTRAPPING} < 1100071
_crunch=	usr.sbin/crunch
.endif

.if ${BOOTSTRAPPING} >= 900040 && ${BOOTSTRAPPING} < 900041
_awk=		usr.bin/awk
.endif

_yacc=		lib/liby \
		usr.bin/yacc

${_bt}-usr.bin/yacc: ${_bt}-lib/liby

.if ${MK_BSNMP} != "no"
_gensnmptree=	usr.sbin/bsnmpd/gensnmptree
.endif

# We need to build tblgen when we're building clang either as
# the bootstrap compiler, or as the part of the normal build.
.if ${MK_CLANG_BOOTSTRAP} != "no" || ${MK_CLANG} != "no"
_clang_tblgen= \
	lib/clang/libllvmsupport \
	lib/clang/libllvmtablegen \
	usr.bin/clang/tblgen \
	usr.bin/clang/clang-tblgen

${_bt}-usr.bin/clang/clang-tblgen: ${_bt}-lib/clang/libllvmtablegen ${_bt}-lib/clang/libllvmsupport
${_bt}-usr.bin/clang/tblgen: ${_bt}-lib/clang/libllvmtablegen ${_bt}-lib/clang/libllvmsupport
.endif

# ELF Tool Chain libraries are needed for ELF tools and dtrace tools.
# dtrace tools are required for older bootstrap env and cross-build
# pre libdwarf
.if ${BOOTSTRAPPING} < 1100006 || (${MACHINE} != ${TARGET} || \
    ${MACHINE_ARCH} != ${TARGET_ARCH})
_elftoolchain_libs= lib/libelf lib/libdwarf 
.if ${MK_CDDL} != "no"
_dtrace_tools= cddl/usr.bin/sgsmsg cddl/lib/libctf cddl/usr.bin/ctfconvert \
    cddl/usr.bin/ctfmerge

${_bt}-cddl/usr.bin/ctfconvert: ${_bt}-lib/libelf ${_bt}-lib/libdwarf ${_bt}-cddl/lib/libctf
${_bt}-cddl/usr.bin/ctfmerge: ${_bt}-lib/libelf ${_bt}-lib/libdwarf ${_bt}-cddl/lib/libctf
.endif
.endif

# Default to building the GPL DTC, but build the BSDL one if users explicitly
# request it.
_dtc= usr.bin/dtc
.if ${MK_GPL_DTC} != "no"
_dtc= gnu/usr.bin/dtc
.endif

.if ${MK_KERBEROS} != "no"
_kerberos5_bootstrap_tools= \
	kerberos5/tools/make-roken \
	kerberos5/lib/libroken \
	kerberos5/lib/libvers \
	kerberos5/tools/asn1_compile \
	kerberos5/tools/slc \
	usr.bin/compile_et

.ORDER: ${_kerberos5_bootstrap_tools:C/^/${_bt}-/g}
.endif

# Rebuild up-to-date libmd for xinstall
${_bt}-usr.bin/xinstall: ${_bt}-lib/libmd

bootstrap-tools: .PHONY

#	Please document (add comment) why something is in 'bootstrap-tools'.
#	Try to bound the building of the bootstrap-tool to just the
#	FreeBSD versions that need the tool built at this stage of the build.
.for _tool in \
    ${_clang_tblgen} \
    ${_kerberos5_bootstrap_tools} \
    ${_elftoolchain_libs} \
    ${_dtrace_tools} \
    ${_strfile} \
    ${_gperf} \
    ${_groff} \
    ${_dtc} \
    ${_awk} \
    usr.bin/brandelf \
    ${_cat} \
    usr.bin/lorder \
    usr.bin/makewhatis \
    usr.bin/rpcgen \
    ${_sed} \
    ${_yacc} \
    ${_m4} \
    ${_lex} \
    lib/libmd \
    usr.bin/xinstall \
    ${_gensnmptree} \
    usr.sbin/config \
    ${_crunch} \
    ${_nmtree} \
    ${_vtfontcvt}
${_bt}-${_tool}: .PHONY .MAKE
	${_+_}@${ECHODIR} "===> ${_tool} (obj,depend,all,install)"; \
		cd ${.CURDIR}/${_tool} && \
		${MAKE} DIRPRFX=${_tool}/ obj && \
		${MAKE} DIRPRFX=${_tool}/ depend && \
		${MAKE} DIRPRFX=${_tool}/ all && \
		${MAKE} DIRPRFX=${_tool}/ DESTDIR=${MAKEOBJDIRPREFIX}/legacy install

bootstrap-tools: ${_bt}-${_tool}
.endfor

#
# build-tools: Build special purpose build tools
#
.if !defined(NO_SHARE)
_share=	share/syscons/scrnmaps
.endif

.if ${MK_GCC} != "no"
_gcc_tools= gnu/usr.bin/cc/cc_tools
.endif

.if ${MK_RESCUE} != "no"
_rescue= rescue/rescue
.endif

build-tools: .MAKE
.for _tool in \
    bin/csh \
    bin/sh \
    ${_rescue} \
    ${LOCAL_TOOL_DIRS} \
    lib/ncurses/ncurses \
    lib/ncurses/ncursesw \
    ${_share} \
    usr.bin/awk \
    lib/libmagic \
    usr.bin/mkesdb_static \
    usr.bin/mkcsmapper_static \
    usr.bin/vi/catalog
	${_+_}@${ECHODIR} "===> ${_tool} (obj,build-tools)"; \
		cd ${.CURDIR}/${_tool} && \
		${MAKE} DIRPRFX=${_tool}/ obj && \
		${MAKE} DIRPRFX=${_tool}/ build-tools
.endfor
.for _tool in \
    ${_gcc_tools}
	${_+_}@${ECHODIR} "===> ${_tool} (obj,depend,all)"; \
		cd ${.CURDIR}/${_tool} && \
		${MAKE} DIRPRFX=${_tool}/ obj && \
		${MAKE} DIRPRFX=${_tool}/ depend && \
		${MAKE} DIRPRFX=${_tool}/ all
.endfor

#
# kernel-tools: Build kernel-building tools
#
kernel-tools: .MAKE
	mkdir -p ${MAKEOBJDIRPREFIX}/usr
	mtree -deU -f ${.CURDIR}/etc/mtree/BSD.usr.dist \
	    -p ${MAKEOBJDIRPREFIX}/usr >/dev/null

#
# cross-tools: All the tools needed to build the rest of the system after
# we get done with the earlier stages. It is the last set of tools needed
# to begin building the target binaries.
#
.if ${TARGET_ARCH} != ${MACHINE_ARCH}
.if ${TARGET_ARCH} == "amd64" || ${TARGET_ARCH} == "i386"
_btxld=		usr.sbin/btxld
.endif
.if ${TARGET_ARCH} == "mips64"
_cheritest=	lib/libxo \
		bin/cheritest
.endif
.endif

# If we're given an XAS, don't build binutils.
.if ${XAS:M/*} == ""
.if ${MK_BINUTILS_BOOTSTRAP} != "no"
_binutils=	gnu/usr.bin/binutils
.endif
.if ${MK_ELFTOOLCHAIN_TOOLS} != "no"
_elftctools=	lib/libelftc \
		usr.bin/elfcopy \
		usr.bin/nm \
		usr.bin/size \
		usr.bin/strings
# These are not required by the build, but can be useful for developers who
# cross-build on a FreeBSD 10 host:
_elftctools+=	usr.bin/addr2line
.endif
.elif ${TARGET_ARCH} != ${MACHINE_ARCH} && ${MK_ELFTOOLCHAIN_TOOLS} != "no"
# If cross-building with an external binutils we still need to build strip for
# the target (for at least crunchide).
_elftctools=	lib/libelftc \
		usr.bin/elfcopy
.endif

# If an full path to an external cross compiler is given, don't build
# a cross compiler.
.if ${XCC:M/*} == "" && ${MK_CROSS_COMPILER} != "no"
.if ${MK_CLANG_BOOTSTRAP} != "no"
_clang=		usr.bin/clang
_clang_libs=	lib/clang
.endif
.if ${MK_GCC_BOOTSTRAP} != "no"
_cc=		gnu/usr.bin/cc
.endif
.endif
.if ${MK_USB} != "no"
_usb_tools=	sys/boot/usb/tools
.endif

cross-tools: .MAKE
.for _tool in \
    ${_cheritest} \
    ${_clang_libs} \
    ${_clang} \
    ${_binutils} \
    ${_elftctools} \
    ${_cc} \
    ${_btxld} \
    ${_crunchide} \
<<<<<<< HEAD
    ${_kgzip} \
    usr.bin/sysinit
=======
    ${_usb_tools}
>>>>>>> 1d9a8004
	${_+_}@${ECHODIR} "===> ${_tool} (obj,depend,all,install)"; \
		cd ${.CURDIR}/${_tool} && \
		${MAKE} DIRPRFX=${_tool}/ obj && \
		${MAKE} DIRPRFX=${_tool}/ depend && \
		${MAKE} DIRPRFX=${_tool}/ all && \
		${MAKE} DIRPRFX=${_tool}/ DESTDIR=${MAKEOBJDIRPREFIX} install
.endfor

NXBENV=		MAKEOBJDIRPREFIX=${OBJTREE}/nxb \
		INSTALL="sh ${.CURDIR}/tools/install.sh" \
		VERSION="${VERSION}" \
		PATH=${PATH}:${OBJTREE}/gperf_for_gcc/usr/bin
NXBMAKE=	${NXBENV} ${MAKE} \
		TBLGEN=${OBJTREE}/nxb-bin/usr/bin/tblgen \
		CLANG_TBLGEN=${OBJTREE}/nxb-bin/usr/bin/clang-tblgen \
		MACHINE=${TARGET} MACHINE_ARCH=${TARGET_ARCH} \
		MK_GDB=no MK_TESTS=no \
		SSP_CFLAGS= \
		MK_HTML=no NO_LINT=yes MK_MAN=no \
		-DNO_PIC MK_PROFILE=no -DNO_SHARED \
		-DNO_CPU_CFLAGS MK_WARNS=no MK_CTF=no \
		MK_CLANG_EXTRAS=no MK_CLANG_FULL=no \
		MK_LLDB=no

# native-xtools is the current target for qemu-user cross builds of ports
# via poudriere and the imgact_binmisc kernel module.
# For non-clang enabled targets that are still using the in tree gcc
# we must build a gperf binary for one instance of its Makefiles.  On
# clang-enabled systems, the gperf binary is obsolete.
native-xtools: .MAKE
.if ${MK_GCC_BOOTSTRAP} != "no"
	mkdir -p ${OBJTREE}/gperf_for_gcc/usr/bin
	${_+_}@${ECHODIR} "===> ${_gperf} (obj,depend,all,install)"; \
	cd ${.CURDIR}/${_gperf} && \
	${NXBMAKE} DIRPRFX=${_gperf}/ obj && \
	${NXBMAKE} DIRPRFX=${_gperf}/ depend && \
	${NXBMAKE} DIRPRFX=${_gperf}/ all && \
	${NXBMAKE} DIRPRFX=${_gperf}/ DESTDIR=${OBJTREE}/gperf_for_gcc install
.endif
	mkdir -p ${OBJTREE}/nxb-bin/bin
	mkdir -p ${OBJTREE}/nxb-bin/sbin
	mkdir -p ${OBJTREE}/nxb-bin/usr
	mtree -deU -f ${.CURDIR}/etc/mtree/BSD.usr.dist \
	    -p ${OBJTREE}/nxb-bin/usr >/dev/null
	mtree -deU -f ${.CURDIR}/etc/mtree/BSD.include.dist \
	    -p ${OBJTREE}/nxb-bin/usr/include >/dev/null
.for _tool in \
    bin/cat \
    bin/chmod \
    bin/cp \
    bin/csh \
    bin/echo \
    bin/expr \
    bin/hostname \
    bin/ln \
    bin/ls \
    bin/mkdir \
    bin/mv \
    bin/ps \
    bin/realpath \
    bin/rm \
    bin/rmdir \
    bin/sh \
    bin/sleep \
    ${_clang_tblgen} \
    usr.bin/ar \
    ${_binutils} \
    ${_elftctools} \
    ${_cc} \
    ${_gcc_tools} \
    ${_clang_libs} \
    ${_clang} \
    sbin/md5 \
    sbin/sysctl \
    gnu/usr.bin/diff \
    usr.bin/awk \
    usr.bin/basename \
    usr.bin/bmake \
    usr.bin/bzip2 \
    usr.bin/cmp \
    usr.bin/dirname \
    usr.bin/env \
    usr.bin/fetch \
    usr.bin/find \
    usr.bin/grep \
    usr.bin/gzip \
    usr.bin/id \
    usr.bin/lex \
    usr.bin/lorder \
    usr.bin/mktemp \
    usr.bin/mt \
    usr.bin/patch \
    usr.bin/sed \
    usr.bin/sort \
    usr.bin/tar \
    usr.bin/touch \
    usr.bin/tr \
    usr.bin/true \
    usr.bin/uniq \
    usr.bin/unzip \
    usr.bin/xargs \
    usr.bin/xinstall \
    usr.bin/xz \
    usr.bin/yacc \
    usr.sbin/chown
	${_+_}@${ECHODIR} "===> ${_tool} (obj,depend,all,install)"; \
		cd ${.CURDIR}/${_tool} && \
		${NXBMAKE} DIRPRFX=${_tool}/ obj && \
		${NXBMAKE} DIRPRFX=${_tool}/ depend && \
		${NXBMAKE} DIRPRFX=${_tool}/ all && \
		${NXBMAKE} DIRPRFX=${_tool}/ DESTDIR=${OBJTREE}/nxb-bin install
.endfor

#
# hierarchy - ensure that all the needed directories are present
#
hierarchy hier: .MAKE
	cd ${.CURDIR}/etc && ${HMAKE} distrib-dirs

#
# libraries - build all libraries, and install them under ${DESTDIR}.
#
# The list of libraries with dependents (${_prebuild_libs}) and their
# interdependencies (__L) are built automatically by the
# ${.CURDIR}/tools/make_libdeps.sh script.
#
libraries: .MAKE
	cd ${.CURDIR} && \
	    ${MAKE} -f Makefile.inc1 _prereq_libs && \
	    ${MAKE} -f Makefile.inc1 _startup_libs && \
	    ${MAKE} -f Makefile.inc1 _prebuild_libs && \
	    ${MAKE} -f Makefile.inc1 _generic_libs

#
# static libgcc.a prerequisite for shared libc
#
_prereq_libs= gnu/lib/libssp/libssp_nonshared gnu/lib/libgcc lib/libcompiler_rt

# These dependencies are not automatically generated:
#
# gnu/lib/csu, gnu/lib/libgcc, lib/csu and lib/libc must be built before
# all shared libraries for ELF.
#
_startup_libs=	gnu/lib/csu
_startup_libs+=	lib/csu
.if ${MK_CHERI} != "no"
_startup_libs+= lib/libc_cheri
.endif
_startup_libs+=	gnu/lib/libgcc
_startup_libs+=	lib/libcompiler_rt
_startup_libs+=	lib/libc
_startup_libs+=	lib/libc_nonshared
.if ${MK_LIBCPLUSPLUS} != "no"
_startup_libs+=	lib/libcxxrt
.endif

gnu/lib/libgcc__L: lib/libc__L
gnu/lib/libgcc__L: lib/libc_nonshared__L
.if ${MK_LIBCPLUSPLUS} != "no"
lib/libcxxrt__L: gnu/lib/libgcc__L
.endif

_prebuild_libs=	${_kerberos5_lib_libasn1} \
		${_kerberos5_lib_libhdb} \
		${_kerberos5_lib_libheimbase} \
		${_kerberos5_lib_libheimntlm} \
		${_kerberos5_lib_libheimsqlite} \
		${_kerberos5_lib_libheimipcc} \
		${_kerberos5_lib_libhx509} ${_kerberos5_lib_libkrb5} \
		${_kerberos5_lib_libroken} \
		${_kerberos5_lib_libwind} \
		lib/libbz2 ${_libcom_err} lib/libcrypt \
		lib/libelf lib/libexpat \
		lib/libfigpar \
		${_lib_libgssapi} \
		lib/libkiconv lib/libkvm lib/liblzma lib/libmd lib/libnv \
		${_lib_libcapsicum} \
		lib/ncurses/ncurses lib/ncurses/ncursesw \
		lib/libopie lib/libpam ${_lib_libthr} \
		${_lib_libradius} lib/libsbuf lib/libtacplus \
		lib/libgeom \
		lib/libproc \
		lib/librtld_db \
		${_cddl_lib_libumem} ${_cddl_lib_libnvpair} \
		${_cddl_lib_libuutil} \
		${_cddl_lib_libavl} \
		${_cddl_lib_libzfs_core} \
		${_cddl_lib_libctf} \
		lib/libutil lib/libpjdlog ${_lib_libypclnt} lib/libz lib/msun \
		${_secure_lib_libcrypto} ${_lib_libldns} \
		${_secure_lib_libssh} ${_secure_lib_libssl} \
		gnu/lib/libdialog
.if ${MK_GNUCXX} != "no"
_prebuild_libs+= gnu/lib/libstdc++ gnu/lib/libsupc++
gnu/lib/libstdc++__L: lib/msun__L
gnu/lib/libsupc++__L: gnu/lib/libstdc++__L
.endif

.if ${MK_CHERI} != "no"
_prebuild_libs+=	lib/libcheri
.endif

.if ${MK_LIBCPLUSPLUS} != "no"
_prebuild_libs+= lib/libc++
.endif

lib/libgeom__L: lib/libexpat__L

.if ${MK_LIBTHR} != "no"
_lib_libthr=	lib/libthr
.endif

.if ${MK_RADIUS_SUPPORT} != "no"
_lib_libradius=	lib/libradius
.endif

.if ${MK_OFED} != "no"
_ofed_lib=	contrib/ofed/usr.lib/
.endif

.if ${MK_CASPER} != "no"
_lib_libcapsicum=lib/libcapsicum
.endif

lib/libcapsicum__L: lib/libnv__L
lib/libpjdlog__L: lib/libutil__L
lib/liblzma__L: lib/libthr__L

_generic_libs=	${_cddl_lib} gnu/lib ${_kerberos5_lib} lib ${_secure_lib} usr.bin/lex/lib ${_ofed_lib}
.for _DIR in ${LOCAL_LIB_DIRS}
.if exists(${.CURDIR}/${_DIR}/Makefile)
_generic_libs+= ${_DIR}
.endif
.endfor

lib/libopie__L lib/libtacplus__L: lib/libmd__L

.if ${MK_CDDL} != "no"
_cddl_lib_libumem= cddl/lib/libumem
_cddl_lib_libnvpair= cddl/lib/libnvpair
_cddl_lib_libavl= cddl/lib/libavl
_cddl_lib_libuutil= cddl/lib/libuutil
_cddl_lib_libzfs_core= cddl/lib/libzfs_core
_cddl_lib_libctf= cddl/lib/libctf
_cddl_lib= cddl/lib
cddl/lib/libzfs_core__L: cddl/lib/libnvpair__L
cddl/lib/libzfs__L: lib/libgeom__L
cddl/lib/libctf__L: lib/libz__L
.endif

.if ${MK_CRYPT} != "no"
.if ${MK_OPENSSL} != "no"
_secure_lib_libcrypto= secure/lib/libcrypto
_secure_lib_libssl= secure/lib/libssl
lib/libradius__L secure/lib/libssl__L: secure/lib/libcrypto__L
.if ${MK_LDNS} != "no"
_lib_libldns= lib/libldns
lib/libldns__L: secure/lib/libcrypto__L
.endif
.if ${MK_OPENSSH} != "no"
_secure_lib_libssh= secure/lib/libssh
secure/lib/libssh__L: lib/libz__L secure/lib/libcrypto__L lib/libcrypt__L
.if ${MK_LDNS} != "no"
secure/lib/libssh__L: lib/libldns__L
.endif
.if ${MK_KERBEROS_SUPPORT} != "no"
secure/lib/libssh__L: lib/libgssapi__L kerberos5/lib/libkrb5__L \
    kerberos5/lib/libhx509__L kerberos5/lib/libasn1__L lib/libcom_err__L \
    lib/libmd__L kerberos5/lib/libroken__L
.endif
.endif
.endif
_secure_lib=	secure/lib
.endif

.if ${MK_KERBEROS} != "no"
kerberos5/lib/libasn1__L: lib/libcom_err__L kerberos5/lib/libroken__L
kerberos5/lib/libhdb__L: kerberos5/lib/libasn1__L lib/libcom_err__L \
    kerberos5/lib/libkrb5__L kerberos5/lib/libroken__L \
    kerberos5/lib/libwind__L kerberos5/lib/libheimsqlite__L 
kerberos5/lib/libheimntlm__L: secure/lib/libcrypto__L kerberos5/lib/libkrb5__L \
    kerberos5/lib/libroken__L lib/libcom_err__L
kerberos5/lib/libhx509__L: kerberos5/lib/libasn1__L lib/libcom_err__L \
    secure/lib/libcrypto__L kerberos5/lib/libroken__L kerberos5/lib/libwind__L
kerberos5/lib/libkrb5__L: kerberos5/lib/libasn1__L lib/libcom_err__L \
    lib/libcrypt__L secure/lib/libcrypto__L kerberos5/lib/libhx509__L \
    kerberos5/lib/libroken__L kerberos5/lib/libwind__L \
    kerberos5/lib/libheimbase__L kerberos5/lib/libheimipcc__L
kerberos5/lib/libroken__L: lib/libcrypt__L
kerberos5/lib/libwind__L: kerberos5/lib/libroken__L lib/libcom_err__L
kerberos5/lib/libheimbase__L: lib/libthr__L
kerberos5/lib/libheimipcc__L: kerberos5/lib/libroken__L kerberos5/lib/libheimbase__L lib/libthr__L
kerberos5/lib/libheimsqlite__L: lib/libthr__L
.endif

.if ${MK_GSSAPI} != "no"
_lib_libgssapi=	lib/libgssapi
.endif

.if ${MK_KERBEROS} != "no"
_kerberos5_lib=	kerberos5/lib
_kerberos5_lib_libasn1= kerberos5/lib/libasn1
_kerberos5_lib_libhdb= kerberos5/lib/libhdb
_kerberos5_lib_libheimbase= kerberos5/lib/libheimbase
_kerberos5_lib_libkrb5= kerberos5/lib/libkrb5
_kerberos5_lib_libhx509= kerberos5/lib/libhx509
_kerberos5_lib_libroken= kerberos5/lib/libroken
_kerberos5_lib_libheimntlm= kerberos5/lib/libheimntlm
_kerberos5_lib_libheimsqlite= kerberos5/lib/libheimsqlite
_kerberos5_lib_libheimipcc= kerberos5/lib/libheimipcc
_kerberos5_lib_libwind= kerberos5/lib/libwind
_libcom_err= lib/libcom_err
.endif

.if ${MK_NIS} != "no"
_lib_libypclnt=	lib/libypclnt
.endif

.if ${MK_OPENSSL} == "no"
lib/libradius__L: lib/libmd__L
.endif

gnu/lib/libdialog__L: lib/msun__L lib/ncurses/ncursesw__L

.for _lib in ${_prereq_libs}
${_lib}__PL: .PHONY .MAKE
.if exists(${.CURDIR}/${_lib})
	${_+_}@${ECHODIR} "===> ${_lib} (obj,depend,all,install)"; \
		cd ${.CURDIR}/${_lib} && \
		${MAKE} MK_TESTS=no DIRPRFX=${_lib}/ obj && \
		${MAKE} MK_TESTS=no DIRPRFX=${_lib}/ depend && \
		${MAKE} MK_TESTS=no MK_PROFILE=no -DNO_PIC \
		    DIRPRFX=${_lib}/ all && \
		${MAKE} MK_TESTS=no MK_PROFILE=no -DNO_PIC \
		    DIRPRFX=${_lib}/ install
.endif
.endfor

.for _lib in ${_startup_libs} ${_prebuild_libs:Nlib/libpam} ${_generic_libs}
${_lib}__L: .PHONY .MAKE
.if exists(${.CURDIR}/${_lib})
	${_+_}@${ECHODIR} "===> ${_lib} (obj,depend,all,install)"; \
		cd ${.CURDIR}/${_lib} && \
		${MAKE} MK_TESTS=no DIRPRFX=${_lib}/ obj && \
		${MAKE} MK_TESTS=no DIRPRFX=${_lib}/ depend && \
		${MAKE} MK_TESTS=no DIRPRFX=${_lib}/ all && \
		${MAKE} MK_TESTS=no DIRPRFX=${_lib}/ install
.endif
.endfor

# libpam is special: we need to build static PAM modules before
# static PAM library, and dynamic PAM library before dynamic PAM
# modules.
lib/libpam__L: .PHONY .MAKE
	${_+_}@${ECHODIR} "===> lib/libpam (obj,depend,all,install)"; \
		cd ${.CURDIR}/lib/libpam && \
		${MAKE} MK_TESTS=no DIRPRFX=lib/libpam/ obj && \
		${MAKE} MK_TESTS=no DIRPRFX=lib/libpam/ depend && \
		${MAKE} MK_TESTS=no DIRPRFX=lib/libpam/ \
		    -D_NO_LIBPAM_SO_YET all && \
		${MAKE} MK_TESTS=no DIRPRFX=lib/libpam/ \
		    -D_NO_LIBPAM_SO_YET install

_prereq_libs: ${_prereq_libs:S/$/__PL/}
_startup_libs: ${_startup_libs:S/$/__L/}
_prebuild_libs: ${_prebuild_libs:S/$/__L/}
_generic_libs: ${_generic_libs:S/$/__L/}

.for __target in all clean cleandepend cleandir depend includes obj
.for entry in ${SUBDIR}
${entry}.${__target}__D: .PHONY .MAKE
	${_+_}@set -e; if test -d ${.CURDIR}/${entry}.${MACHINE_ARCH}; then \
		${ECHODIR} "===> ${DIRPRFX}${entry}.${MACHINE_ARCH} (${__target})"; \
		edir=${entry}.${MACHINE_ARCH}; \
		cd ${.CURDIR}/$${edir}; \
	else \
		${ECHODIR} "===> ${DIRPRFX}${entry} (${__target})"; \
		edir=${entry}; \
		cd ${.CURDIR}/$${edir}; \
	fi; \
	${MAKE} ${__target} DIRPRFX=${DIRPRFX}$${edir}/
.endfor
par-${__target}: ${SUBDIR:S/$/.${__target}__D/}
.endfor

.include <bsd.subdir.mk>

.if make(check-old) || make(check-old-dirs) || \
    make(check-old-files) || make(check-old-libs) || \
    make(delete-old) || make(delete-old-dirs) || \
    make(delete-old-files) || make(delete-old-libs)

#
# check for / delete old files section
#

.include "ObsoleteFiles.inc"

OLD_LIBS_MESSAGE="Please be sure no application still uses those libraries, \
else you can not start such an application. Consult UPDATING for more \
information regarding how to cope with the removal/revision bump of a \
specific library."

.if !defined(BATCH_DELETE_OLD_FILES)
RM_I=-i
.else
RM_I=-v
.endif

delete-old-files:
	@echo ">>> Removing old files (only deletes safe to delete libs)"
# Ask for every old file if the user really wants to remove it.
# It's annoying, but better safe than sorry.
# NB: We cannot pass the list of OLD_FILES as a parameter because the
# argument list will get too long. Using .for/.endfor make "loops" will make
# the Makefile parser segfault.
	@exec 3<&0; \
	cd ${.CURDIR}; \
	${MAKE} -f ${.CURDIR}/Makefile.inc1 ${.MAKEFLAGS} ${.TARGET} \
	    -V OLD_FILES -V "OLD_FILES:Musr/share/*.gz:R" | xargs -n1 | \
	while read file; do \
		if [ -f "${DESTDIR}/$${file}" -o -L "${DESTDIR}/$${file}" ]; then \
			chflags noschg "${DESTDIR}/$${file}" 2>/dev/null || true; \
			rm ${RM_I} "${DESTDIR}/$${file}" <&3; \
		fi; \
	done
# Remove catpages without corresponding manpages.
	@exec 3<&0; \
	find ${DESTDIR}/usr/share/man/cat* ! -type d | \
	sed -ep -e's:${DESTDIR}/usr/share/man/cat:${DESTDIR}/usr/share/man/man:' | \
	while read catpage; do \
		read manpage; \
		if [ ! -e "$${manpage}" ]; then \
			rm ${RM_I} $${catpage} <&3; \
	        fi; \
	done
	@echo ">>> Old files removed"

check-old-files:
	@echo ">>> Checking for old files"
	@cd ${.CURDIR}; \
	${MAKE} -f ${.CURDIR}/Makefile.inc1 ${.MAKEFLAGS} ${.TARGET} \
	    -V OLD_FILES -V "OLD_FILES:Musr/share/*.gz:R" | xargs -n1 | \
	while read file; do \
		if [ -f "${DESTDIR}/$${file}" -o -L "${DESTDIR}/$${file}" ]; then \
		 	echo "${DESTDIR}/$${file}"; \
		fi; \
	done
# Check for catpages without corresponding manpages.
	@find ${DESTDIR}/usr/share/man/cat* ! -type d | \
	sed -ep -e's:${DESTDIR}/usr/share/man/cat:${DESTDIR}/usr/share/man/man:' | \
	while read catpage; do \
		read manpage; \
		if [ ! -e "$${manpage}" ]; then \
			echo $${catpage}; \
	        fi; \
	done

delete-old-libs:
	@echo ">>> Removing old libraries"
	@echo "${OLD_LIBS_MESSAGE}" | fmt
	@exec 3<&0; \
	cd ${.CURDIR}; \
	${MAKE} -f ${.CURDIR}/Makefile.inc1 ${.MAKEFLAGS} ${.TARGET} \
	    -V OLD_LIBS | xargs -n1 | \
	while read file; do \
		if [ -f "${DESTDIR}/$${file}" -o -L "${DESTDIR}/$${file}" ]; then \
			chflags noschg "${DESTDIR}/$${file}" 2>/dev/null || true; \
			rm ${RM_I} "${DESTDIR}/$${file}" <&3; \
		fi; \
		for ext in debug symbols; do \
		  if ! [ -e "${DESTDIR}/$${file}" ] && [ -f \
		      "${DESTDIR}${DEBUGDIR}/$${file}.$${ext}" ]; then \
			  rm ${RM_I} "${DESTDIR}${DEBUGDIR}/$${file}.$${ext}" \
			      <&3; \
		  fi; \
		done; \
	done
	@echo ">>> Old libraries removed"

check-old-libs:
	@echo ">>> Checking for old libraries"
	@cd ${.CURDIR}; \
	${MAKE} -f ${.CURDIR}/Makefile.inc1 ${.MAKEFLAGS} ${.TARGET} \
	    -V OLD_LIBS | xargs -n1 | \
	while read file; do \
		if [ -f "${DESTDIR}/$${file}" -o -L "${DESTDIR}/$${file}" ]; then \
			echo "${DESTDIR}/$${file}"; \
		fi; \
		for ext in debug symbols; do \
		  if [ -f "${DESTDIR}${DEBUGDIR}/$${file}.$${ext}" ]; then \
			  echo "${DESTDIR}${DEBUGDIR}/$${file}.$${ext}"; \
		  fi; \
		done; \
	done

delete-old-dirs:
	@echo ">>> Removing old directories"
	@cd ${.CURDIR}; \
	${MAKE} -f ${.CURDIR}/Makefile.inc1 ${.MAKEFLAGS} ${.TARGET} \
	    -V OLD_DIRS | xargs -n1 | sort -r | \
	while read dir; do \
		if [ -d "${DESTDIR}/$${dir}" ]; then \
			rmdir -v "${DESTDIR}/$${dir}" || true; \
		elif [ -L "${DESTDIR}/$${dir}" ]; then \
			echo "${DESTDIR}/$${dir} is a link, please remove everything manually."; \
		fi; \
	done
	@echo ">>> Old directories removed"

check-old-dirs:
	@echo ">>> Checking for old directories"
	@cd ${.CURDIR}; \
	${MAKE} -f ${.CURDIR}/Makefile.inc1 ${.MAKEFLAGS} ${.TARGET} \
	    -V OLD_DIRS | xargs -n1 | \
	while read dir; do \
		if [ -d "${DESTDIR}/$${dir}" ]; then \
			echo "${DESTDIR}/$${dir}"; \
		elif [ -L "${DESTDIR}/$${dir}" ]; then \
			echo "${DESTDIR}/$${dir} is a link, please remove everything manually."; \
		fi; \
	done

delete-old: delete-old-files delete-old-dirs
	@echo "To remove old libraries run '${MAKE} delete-old-libs'."

check-old: check-old-files check-old-libs check-old-dirs
	@echo "To remove old files and directories run '${MAKE} delete-old'."
	@echo "To remove old libraries run '${MAKE} delete-old-libs'."

.endif

#
# showconfig - show build configuration.
#
showconfig:
	@(${MAKE} -n -f ${.CURDIR}/sys/conf/kern.opts.mk -V dummy -dg1; \
	  ${MAKE} -n -f ${.CURDIR}/share/mk/src.opts.mk -V dummy -dg1) 2>&1 | grep ^MK_ | sort -u

.if !empty(KRNLOBJDIR) && !empty(KERNCONF)
DTBOUTPUTPATH= ${KRNLOBJDIR}/${KERNCONF}/

.if !defined(FDT_DTS_FILE) || empty(FDT_DTS_FILE)
.if exists(${KERNCONFDIR}/${KERNCONF})
FDT_DTS_FILE!= awk 'BEGIN {FS="="} /^makeoptions[[:space:]]+FDT_DTS_FILE/ {print $$2}' \
	'${KERNCONFDIR}/${KERNCONF}' ; echo
.endif
.endif

.endif

.if !defined(DTBOUTPUTPATH) || !exists(${DTBOUTPUTPATH})
DTBOUTPUTPATH= ${.CURDIR}
.endif

#
# Build 'standalone' Device Tree Blob
#
builddtb:
	@PATH=${TMPPATH} MACHINE=${TARGET} \
	${.CURDIR}/sys/tools/fdt/make_dtb.sh ${.CURDIR}/sys \
	    "${FDT_DTS_FILE}" ${DTBOUTPUTPATH}

###############

.if defined(TARGET) && defined(TARGET_ARCH)

.if ${TARGET} == ${MACHINE} && ${TARGET_ARCH} == ${MACHINE_ARCH}
XDEV_CPUTYPE?=${CPUTYPE}
.else
XDEV_CPUTYPE?=${TARGET_CPUTYPE}
.endif

NOFUN=-DNO_FSCHG MK_HTML=no -DNO_LINT \
	MK_MAN=no MK_NLS=no MK_PROFILE=no \
	MK_KERBEROS=no MK_RESCUE=no MK_TESTS=no MK_WARNS=no \
	TARGET=${TARGET} TARGET_ARCH=${TARGET_ARCH} \
	CPUTYPE=${XDEV_CPUTYPE}

XDDIR=${TARGET_ARCH}-freebsd
XDTP?=/usr/${XDDIR}
.if ${XDTP:N/*}
.error XDTP variable should be an absolute path
.endif

CDBENV=MAKEOBJDIRPREFIX=${MAKEOBJDIRPREFIX}/${XDDIR} \
	INSTALL="sh ${.CURDIR}/tools/install.sh"
CDENV= ${CDBENV} \
	_SHLIBDIRPREFIX=${XDDESTDIR} \
	TOOLS_PREFIX=${XDTP}
CD2CFLAGS=-isystem ${XDDESTDIR}/usr/include -L${XDDESTDIR}/usr/lib \
	--sysroot=${XDDESTDIR}/ -B${XDDESTDIR}/usr/libexec \
	-B${XDDESTDIR}/usr/bin -B${XDDESTDIR}/usr/lib
CD2ENV=${CDENV} CC="${CC} ${CD2CFLAGS}" CXX="${CXX} ${CD2CFLAGS}" \
	CPP="${CPP} ${CD2CFLAGS}" \
	MACHINE=${TARGET} MACHINE_ARCH=${TARGET_ARCH}

CDTMP=	${MAKEOBJDIRPREFIX}/${XDDIR}/${.CURDIR}/tmp
CDMAKE=${CDENV} PATH=${CDTMP}/usr/bin:${PATH} ${MAKE} ${NOFUN}
CD2MAKE=${CD2ENV} PATH=${CDTMP}/usr/bin:${XDDESTDIR}/usr/bin:${PATH} ${MAKE} ${NOFUN}
XDDESTDIR=${DESTDIR}/${XDTP}
.if !defined(OSREL)
OSREL!= uname -r | sed -e 's/[-(].*//'
.endif

.ORDER: xdev-build xdev-install xdev-links
xdev: xdev-build xdev-install

.ORDER: _xb-worldtmp _xb-bootstrap-tools _xb-build-tools _xb-cross-tools
xdev-build: _xb-worldtmp _xb-bootstrap-tools _xb-build-tools _xb-cross-tools

_xb-worldtmp:
	mkdir -p ${CDTMP}/usr
	mtree -deU -f ${.CURDIR}/etc/mtree/BSD.usr.dist \
	    -p ${CDTMP}/usr >/dev/null

_xb-bootstrap-tools:
.for _tool in \
    ${_clang_tblgen} \
    ${_gperf}
	${_+_}@${ECHODIR} "===> ${_tool} (obj,depend,all,install)"; \
	cd ${.CURDIR}/${_tool} && \
	${CDMAKE} DIRPRFX=${_tool}/ obj && \
	${CDMAKE} DIRPRFX=${_tool}/ depend && \
	${CDMAKE} DIRPRFX=${_tool}/ all && \
	${CDMAKE} DIRPRFX=${_tool}/ DESTDIR=${CDTMP} install
.endfor

_xb-build-tools:
	${_+_}@cd ${.CURDIR}; \
	${CDBENV} ${MAKE} -f Makefile.inc1 ${NOFUN} build-tools

_xb-cross-tools:
.for _tool in \
    ${_binutils} \
    ${_elftctools} \
    usr.bin/ar \
    ${_clang_libs} \
    ${_clang} \
    ${_cc}
	${_+_}@${ECHODIR} "===> xdev ${_tool} (obj,depend,all)"; \
	cd ${.CURDIR}/${_tool} && \
	${CDMAKE} DIRPRFX=${_tool}/ obj && \
	${CDMAKE} DIRPRFX=${_tool}/ depend && \
	${CDMAKE} DIRPRFX=${_tool}/ all
.endfor

_xi-mtree:
	${_+_}@${ECHODIR} "mtree populating ${XDDESTDIR}"
	mkdir -p ${XDDESTDIR}
	mtree -deU -f ${.CURDIR}/etc/mtree/BSD.root.dist \
	    -p ${XDDESTDIR} >/dev/null
	mtree -deU -f ${.CURDIR}/etc/mtree/BSD.usr.dist \
	    -p ${XDDESTDIR}/usr >/dev/null
	mtree -deU -f ${.CURDIR}/etc/mtree/BSD.include.dist \
	    -p ${XDDESTDIR}/usr/include >/dev/null
.if ${MK_TESTS} != "no"
	mkdir -p ${XDDESTDIR}${TESTSBASE}
	mtree -deU -f ${.CURDIR}/etc/mtree/BSD.tests.dist \
	    -p ${XDDESTDIR}${TESTSBASE} >/dev/null
.endif

.ORDER: xdev-build _xi-mtree _xi-cross-tools _xi-includes _xi-libraries
xdev-install: xdev-build _xi-mtree _xi-cross-tools _xi-includes _xi-libraries

_xi-cross-tools:
	@echo "_xi-cross-tools"
.for _tool in \
    ${_binutils} \
    ${_elftctools} \
    usr.bin/ar \
    ${_clang_libs} \
    ${_clang} \
    ${_cc}
	${_+_}@${ECHODIR} "===> xdev ${_tool} (install)"; \
	cd ${.CURDIR}/${_tool}; \
	${CDMAKE} DIRPRFX=${_tool}/ install DESTDIR=${XDDESTDIR}
.endfor

_xi-includes:
	${_+_}cd ${.CURDIR}; ${CD2MAKE} -f Makefile.inc1 par-includes \
		DESTDIR=${XDDESTDIR}

_xi-libraries:
	${_+_}cd ${.CURDIR}; ${CD2MAKE} -f Makefile.inc1 libraries \
		DESTDIR=${XDDESTDIR}

xdev-links:
	${_+_}cd ${XDDESTDIR}/usr/bin; \
	mkdir -p ../../../../usr/bin; \
		for i in *; do \
			ln -sf ../../${XDTP}/usr/bin/$$i \
			    ../../../../usr/bin/${XDDIR}-$$i; \
			ln -sf ../../${XDTP}/usr/bin/$$i \
			    ../../../../usr/bin/${XDDIR}${OSREL}-$$i; \
		done
.else
xdev xdev-build xdev-install xdev-links:
	@echo "*** Error: Both TARGET and TARGET_ARCH must be defined for \"${.TARGET}\" target"
.endif<|MERGE_RESOLUTION|>--- conflicted
+++ resolved
@@ -1606,7 +1606,7 @@
 .endif
 .endif
 .if ${MK_USB} != "no"
-_usb_tools=	sys/boot/usb/tools
+_usb_tools=	usr.bin/sysinit
 .endif
 
 cross-tools: .MAKE
@@ -1619,12 +1619,7 @@
     ${_cc} \
     ${_btxld} \
     ${_crunchide} \
-<<<<<<< HEAD
-    ${_kgzip} \
-    usr.bin/sysinit
-=======
     ${_usb_tools}
->>>>>>> 1d9a8004
 	${_+_}@${ECHODIR} "===> ${_tool} (obj,depend,all,install)"; \
 		cd ${.CURDIR}/${_tool} && \
 		${MAKE} DIRPRFX=${_tool}/ obj && \
