#
# $FreeBSD$
#
# Make command line options:
#	-DNO_CLEANDIR run ${MAKE} clean, instead of ${MAKE} cleandir
#	-DNO_CLEAN do not clean at all
#	-DDB_FROM_SRC use the user/group databases in src/etc instead of
#	    the system database when installing.
#	-DNO_SHARE do not go into share subdir
#	-DKERNFAST define NO_KERNEL{CONFIG,CLEAN,OBJ}
#	-DNO_KERNELCONFIG do not run config in ${MAKE} buildkernel
#	-DNO_KERNELCLEAN do not run ${MAKE} clean in ${MAKE} buildkernel
#	-DNO_KERNELOBJ do not run ${MAKE} obj in ${MAKE} buildkernel
#	-DNO_PORTSUPDATE do not update ports in ${MAKE} update
#	-DNO_ROOT install without using root privilege
#	-DNO_DOCUPDATE do not update doc in ${MAKE} update
#	-DWITHOUT_CTF do not run the DTrace CTF conversion tools on built objects
#	LOCAL_DIRS="list of dirs" to add additional dirs to the SUBDIR list
#	LOCAL_ITOOLS="list of tools" to add additional tools to the ITOOLS list
#	LOCAL_LIB_DIRS="list of dirs" to add additional dirs to libraries target
#	LOCAL_MTREE="list of mtree files" to process to allow local directories
#	    to be created before files are installed
#	LOCAL_TOOL_DIRS="list of dirs" to add additional dirs to the build-tools
#	    list
#	LOCAL_XTOOL_DIRS="list of dirs" to add additional dirs to the
#	    cross-tools target
#	METALOG="path to metadata log" to write permission and ownership
#	    when NO_ROOT is set.  (default: ${DESTDIR}/METALOG)
#	TARGET="machine" to crossbuild world for a different machine type
#	TARGET_ARCH= may be required when a TARGET supports multiple endians
#	BUILDENV_SHELL= shell to launch for the buildenv target (def:${SHELL})
#	WORLD_FLAGS= additional flags to pass to make(1) during buildworld
#	KERNEL_FLAGS= additional flags to pass to make(1) during buildkernel
#	SUBDIR_OVERRIDE="list of dirs" to build rather than everything.
#	    All libraries and includes, and some build tools will still build.

#
# The intended user-driven targets are:
# buildworld  - rebuild *everything*, including glue to help do upgrades
# installworld- install everything built by "buildworld"
# checkworld  - run test suite on installed world
# doxygen     - build API documentation of the kernel
# update      - convenient way to update your source tree (eg: svn/svnup)
#
# Standard targets (not defined here) are documented in the makefiles in
# /usr/share/mk.  These include:
#		obj depend all install clean cleandepend cleanobj

.if !defined(TARGET) || !defined(TARGET_ARCH)
.error "Both TARGET and TARGET_ARCH must be defined."
.endif

.if make(showconfig) || make(test-system-*)
_MKSHOWCONFIG=	t
.endif

SRCDIR?=	${.CURDIR}
LOCALBASE?=	/usr/local

# Cross toolchain changes must be in effect before bsd.compiler.mk
# so that gets the right CC, and pass CROSS_TOOLCHAIN to submakes.
.if defined(CROSS_TOOLCHAIN)
.if exists(${LOCALBASE}/share/toolchains/${CROSS_TOOLCHAIN}.mk)
.include "${LOCALBASE}/share/toolchains/${CROSS_TOOLCHAIN}.mk"
.elif exists(${CROSS_TOOLCHAIN})
.include "${CROSS_TOOLCHAIN}"
.else
.error CROSS_TOOLCHAIN ${CROSS_TOOLCHAIN} not found
.endif
CROSSENV+=CROSS_TOOLCHAIN="${CROSS_TOOLCHAIN}"
.endif
.if defined(CROSS_TOOLCHAIN_PREFIX)
CROSS_COMPILER_PREFIX?=${CROSS_TOOLCHAIN_PREFIX}
.endif

XCOMPILERS=	CC CXX CPP
.for COMPILER in ${XCOMPILERS}
.if defined(CROSS_COMPILER_PREFIX)
X${COMPILER}?=	${CROSS_COMPILER_PREFIX}${${COMPILER}}
.else
X${COMPILER}?=	${${COMPILER}}
.endif
.endfor
# If a full path to an external cross compiler is given, don't build
# a cross compiler.
.if ${XCC:N${CCACHE_BIN}:M/*}
MK_CLANG_BOOTSTRAP=	no
MK_GCC_BOOTSTRAP=	no
.endif

# Pull in compiler metadata from buildworld/toolchain if possible to avoid
# running CC from bsd.compiler.mk.
.if make(installworld) || make(installsysroot) || make(install) || \
    make(distributeworld) || make(stageworld) || make(distribution) || \
    make(distrib-dirs)
.-include "${OBJTOP}/toolchain-metadata.mk"
.if !defined(_LOADED_TOOLCHAIN_METADATA)
.error A build is required first.  You may have the wrong MAKEOBJDIRPREFIX set.
.endif
_TOOLCHAIN_VARS_SHOULD_BE_SET=yes
.else
# Computing the variables is fine in the toplevel makefile:
_TOOLCHAIN_VARS_SHOULD_BE_SET=
.endif

# Pull in COMPILER_TYPE and COMPILER_FREEBSD_VERSION early. Pull it from the
# tree to be friendlier to foreign OS builds. It's safe to do so unconditionally
# here since we will always have the right make, unlike in src/Makefile
#XXXXX# Don't include bsd.linker.mk yet until XBINUTILS is handled (after src.opts.mk)
#XXXXX_NO_INCLUDE_LINKERMK=	t
# We also want the X_COMPILER* variables if we are using an external toolchain.
_WANT_TOOLCHAIN_CROSS_VARS=	t
.include "share/mk/bsd.compiler.mk"
#XXXXX.undef _NO_INCLUDE_LINKERMK
.undef _WANT_TOOLCHAIN_CROSS_VARS
# src.opts.mk depends on COMPILER_FEATURES
.include "share/mk/src.opts.mk"
# .info CC=${CC} LD=${LD} COMPILER_VERSION=${COMPILER_VERSION} COMPILER_TYPE=${COMPILER_TYPE} \
#		COMPILER_FEATURES="${COMPILER_FEATURES}" COMPILER_FREEBSD_VERSION=${COMPILER_FREEBSD_VERSION} \
#		LINKER_VERSION="${LINKER_VERSION}" LINKER_TYPE="${LINKER_TYPE}" \
#		LINKER_FEATURES="${LINKER_FEATURES}"
#.info XCC=${XCC} XLD=${XLD} X_COMPILER_VERSION=${X_COMPILER_VERSION} X_COMPILER_TYPE=${X_COMPILER_TYPE} \
#		X_COMPILER_FEATURES="${X_COMPILER_FEATURES}" X_COMPILER_FREEBSD_VERSION=${X_COMPILER_FREEBSD_VERSION} \
#		X_LINKER_VERSION="${X_LINKER_VERSION}" X_LINKER_TYPE="${X_LINKER_TYPE}" \
#		X_LINKER_FEATURES="${X_LINKER_FEATURES}"

# All sub-makes should have valid COMPILER_* variables so by setting this
# variable we can cause an error if bsd.compiler.mk has to invoke ${CC} again.
# Avoiding unncessary cc --version calls can noticeable speed up walking over
# the source tree (e.g. in the make includes step)
_TOOLCHAIN_VARS_SHOULD_BE_SET=yes
.if ${.TARGETS:N*buildenv:N*kernel*}
# It is fine to recompute the variables in the kernel and buildenv environment
# but otherwise they should be set for all submakes,
.export _TOOLCHAIN_VARS_SHOULD_BE_SET
.endif

.if ${TARGET} == ${MACHINE}
TARGET_CPUTYPE?=${CPUTYPE}
.else
TARGET_CPUTYPE?=
.endif
.if !empty(TARGET_CPUTYPE)
_TARGET_CPUTYPE=${TARGET_CPUTYPE}
.else
_TARGET_CPUTYPE=dummy
.endif
.if ${TARGET} == "arm"
.if ${TARGET_ARCH:Marmv[67]*} != "" && ${TARGET_CPUTYPE:M*soft*} == ""
TARGET_ABI=	gnueabihf
.else
TARGET_ABI=	gnueabi
.endif
.endif
MACHINE_ABI?=	unknown
MACHINE_MACHINE=${MACHINE_ARCH:S/amd64/x86_64/:C/[hs]f$//:S/mipsn32/mips64/:C/mips.*c.*/cheri/}
MACHINE_TRIPLE?=${MACHINE_MACHINE}-${MACHINE_ABI}-freebsd13.0
TARGET_ABI?=	unknown
TARGET_MACHINE=	${TARGET_ARCH:S/amd64/x86_64/:C/[hs]f$//:S/mipsn32/mips64/:C/mips.*c.*/cheri/}
TARGET_TRIPLE?=	${TARGET_MACHINE}-${TARGET_ABI}-freebsd13.0
KNOWN_ARCHES?=	aarch64/arm64 \
		amd64 \
		arm \
		armv6/arm \
		armv7/arm \
		i386 \
		mips \
		mipsel/mips \
		mips64el/mips \
		mipsn32el/mips \
		mips64/mips \
		mipsn32/mips \
		mips64c128/mips \
		mips64c256/mips \
		mipshf/mips \
		mipselhf/mips \
		mips64elhf/mips \
		mips64hf/mips \
		powerpc \
		powerpc64/powerpc \
		powerpcspe/powerpc \
		riscv64/riscv \
		riscv64sf/riscv \
		sparc64

.if ${TARGET} == ${TARGET_ARCH}
_t=		${TARGET}
.else
_t=		${TARGET_ARCH}/${TARGET}
.endif
.for _t in ${_t}
.if empty(KNOWN_ARCHES:M${_t})
.error Unknown target ${TARGET_ARCH}:${TARGET}.
.endif
.endfor

# If all targets are disabled for system llvm then don't expect it to work
# for cross-builds.
.if !defined(TOOLS_PREFIX) && ${MK_LLVM_TARGET_ALL} == "no" && \
    ${MACHINE} != ${TARGET} && ${MACHINE_ARCH} != ${TARGET_ARCH} && \
    !make(showconfig)
MK_SYSTEM_COMPILER=	no
MK_SYSTEM_LINKER=	no
.endif

# Handle external binutils.
.if defined(CROSS_TOOLCHAIN_PREFIX)
CROSS_BINUTILS_PREFIX?=${CROSS_TOOLCHAIN_PREFIX}
.endif
# If we do not have a bootstrap binutils (because the in-tree one does not
# support the target architecture), provide a default cross-binutils prefix.
# This allows riscv64 builds, for example, to automatically use the
# riscv64-binutils port or package.
.if !make(showconfig) && !defined(_NO_INCLUDE_COMPILERMK)
.if !empty(BROKEN_OPTIONS:MBINUTILS_BOOTSTRAP) && \
    ${MK_LLD_BOOTSTRAP} == "no" && \
    !defined(CROSS_BINUTILS_PREFIX)
CROSS_BINUTILS_PREFIX=/usr/local/${TARGET_TRIPLE}/bin/
.if !exists(${CROSS_BINUTILS_PREFIX})
.error In-tree binutils does not support the ${TARGET_ARCH} architecture. Install the ${TARGET_ARCH}-binutils port or package or set CROSS_BINUTILS_PREFIX.
.endif
.endif
.endif
XBINUTILS=	AS AR LD NM OBJCOPY RANLIB SIZE STRINGS
.for BINUTIL in ${XBINUTILS}
.if defined(CROSS_BINUTILS_PREFIX) && \
    exists(${CROSS_BINUTILS_PREFIX}/${${BINUTIL}})
X${BINUTIL}?=	${CROSS_BINUTILS_PREFIX:C,/*$,,}/${${BINUTIL}}
.else
X${BINUTIL}?=	${${BINUTIL}}
.endif
.endfor

# If a full path to an external linker is given, don't build lld.
.if ${XLD:M/*}
MK_LLD_BOOTSTRAP=	no
.endif

# We also want the X_LINKER* variables if we are using an external toolchain.
_WANT_TOOLCHAIN_CROSS_VARS=	t
.include "share/mk/bsd.linker.mk"
.undef _WANT_TOOLCHAIN_CROSS_VARS

# Begin WITH_SYSTEM_COMPILER / WITH_SYSTEM_LD

# WITH_SYSTEM_COMPILER - Pull in needed values and make a decision.

# Check if there is a local compiler that can satisfy as an external compiler.
# Which compiler is expected to be used?
.if ${MK_CLANG_BOOTSTRAP} == "yes"
WANT_COMPILER_TYPE=	clang
.elif ${MK_GCC_BOOTSTRAP} == "yes"
WANT_COMPILER_TYPE=	gcc
.else
WANT_COMPILER_TYPE=
.endif

.if !defined(WANT_COMPILER_FREEBSD_VERSION) && !make(showconfig) && \
    !make(test-system-linker)
.if ${WANT_COMPILER_TYPE} == "clang"
WANT_COMPILER_FREEBSD_VERSION_FILE= lib/clang/freebsd_cc_version.h
WANT_COMPILER_FREEBSD_VERSION!= \
	awk '$$2 == "FREEBSD_CC_VERSION" {printf("%d\n", $$3)}' \
	${SRCDIR}/${WANT_COMPILER_FREEBSD_VERSION_FILE} || echo unknown
WANT_COMPILER_VERSION_FILE= lib/clang/include/clang/Basic/Version.inc
WANT_COMPILER_VERSION!= \
	awk '$$2 == "CLANG_VERSION" {split($$3, a, "."); print a[1] * 10000 + a[2] * 100 + a[3]}' \
	${SRCDIR}/${WANT_COMPILER_VERSION_FILE} || echo unknown
.elif ${WANT_COMPILER_TYPE} == "gcc"
WANT_COMPILER_FREEBSD_VERSION_FILE= gnu/usr.bin/cc/cc_tools/freebsd-native.h
WANT_COMPILER_FREEBSD_VERSION!= \
	awk '$$2 == "FBSD_CC_VER" {printf("%d\n", $$3)}' \
	${SRCDIR}/${WANT_COMPILER_FREEBSD_VERSION_FILE} || echo unknown
WANT_COMPILER_VERSION_FILE= contrib/gcc/BASE-VER
WANT_COMPILER_VERSION!= \
	awk -F. '{print $$1 * 10000 + $$2 * 100 + $$3}' \
	${SRCDIR}/${WANT_COMPILER_VERSION_FILE} || echo unknown
.endif
.export WANT_COMPILER_FREEBSD_VERSION WANT_COMPILER_VERSION
.endif	# !defined(WANT_COMPILER_FREEBSD_VERSION)

# It needs to be the same revision as we would build for the bootstrap.
# If the expected vs CC is different then we can't skip.
# GCC cannot be used for cross-arch yet.  For clang we pass -target later if
# TARGET_ARCH!=MACHINE_ARCH.
.if ${MK_SYSTEM_COMPILER} == "yes" && \
    defined(WANT_COMPILER_FREEBSD_VERSION) && \
    (${MK_CLANG_BOOTSTRAP} == "yes" || ${MK_GCC_BOOTSTRAP} == "yes") && \
    !make(xdev*) && \
    ${X_COMPILER_TYPE} == ${WANT_COMPILER_TYPE} && \
    (${X_COMPILER_TYPE} == "clang" || ${TARGET_ARCH} == ${MACHINE_ARCH}) && \
    ${X_COMPILER_VERSION} == ${WANT_COMPILER_VERSION} && \
    ${X_COMPILER_FREEBSD_VERSION} == ${WANT_COMPILER_FREEBSD_VERSION}
# Everything matches, disable the bootstrap compiler.
MK_CLANG_BOOTSTRAP=	no
MK_GCC_BOOTSTRAP=	no
USING_SYSTEM_COMPILER=	yes
.endif	# ${WANT_COMPILER_TYPE} == ${COMPILER_TYPE}

# WITH_SYSTEM_LD - Pull in needed values and make a decision.

# Check if there is a local linker that can satisfy as an external linker.
# Which linker is expected to be used?
.if ${MK_LLD_BOOTSTRAP} == "yes"
WANT_LINKER_TYPE=		lld
.elif ${MK_BINUTILS_BOOTSTRAP} == "yes"
# Note that there's no support for bfd in WITH_SYSTEM_LINKER.
WANT_LINKER_TYPE=	bfd
.else
WANT_LINKER_TYPE=
.endif

.if !defined(WANT_LINKER_FREEBSD_VERSION) && !make(showconfig) && \
    !make(test-system-compiler)
.if ${WANT_LINKER_TYPE} == "lld"
WANT_LINKER_FREEBSD_VERSION_FILE= lib/clang/include/lld/Common/Version.inc
WANT_LINKER_FREEBSD_VERSION!= \
	awk '$$2 == "LLD_REVISION_STRING" {gsub(/"/, "", $$3); print $$3}' \
	${SRCDIR}/${WANT_LINKER_FREEBSD_VERSION_FILE} || echo unknown
WANT_LINKER_VERSION_FILE= lib/clang/include/lld/Common/Version.inc
WANT_LINKER_VERSION!= \
	awk '$$2 == "LLD_VERSION" {split($$3, a, "."); print a[1] * 10000 + a[2] * 100 + a[3]}' \
	${SRCDIR}/${WANT_LINKER_VERSION_FILE} || echo unknown
.else
WANT_LINKER_FREEBSD_VERSION_FILE=
WANT_LINKER_FREEBSD_VERSION=
.endif
.export WANT_LINKER_FREEBSD_VERSION WANT_LINKER_VERSION
.endif	# !defined(WANT_LINKER_FREEBSD_VERSION)

.if !make(sysent) && ${MK_SYSTEM_LINKER} == "yes" && \
    defined(WANT_LINKER_FREEBSD_VERSION) && \
    (${MK_LLD_BOOTSTRAP} == "yes") && \
    !make(xdev*) && \
    ${X_LINKER_TYPE} == ${WANT_LINKER_TYPE} && \
    ${X_LINKER_VERSION} == ${WANT_LINKER_VERSION} && \
    ${X_LINKER_FREEBSD_VERSION} == ${WANT_LINKER_FREEBSD_VERSION}
# Everything matches, disable the bootstrap linker.
MK_LLD_BOOTSTRAP=	no
USING_SYSTEM_LINKER=	yes
.endif	# ${WANT_LINKER_TYPE} == ${LINKER_TYPE}

# WITH_SYSTEM_COMPILER / WITH_SYSTEM_LINKER - Handle defaults and debug.
USING_SYSTEM_COMPILER?=	no
USING_SYSTEM_LINKER?=	no

TEST_SYSTEM_COMPILER_VARS= \
	USING_SYSTEM_COMPILER MK_SYSTEM_COMPILER \
	MK_CROSS_COMPILER MK_CLANG_BOOTSTRAP MK_GCC_BOOTSTRAP \
	WANT_COMPILER_TYPE WANT_COMPILER_VERSION WANT_COMPILER_VERSION_FILE \
	WANT_COMPILER_FREEBSD_VERSION WANT_COMPILER_FREEBSD_VERSION_FILE \
	CC COMPILER_TYPE COMPILER_FEATURES COMPILER_VERSION \
	COMPILER_FREEBSD_VERSION \
	XCC X_COMPILER_TYPE X_COMPILER_FEATURES X_COMPILER_VERSION \
	X_COMPILER_FREEBSD_VERSION
TEST_SYSTEM_LINKER_VARS= \
	USING_SYSTEM_LINKER MK_SYSTEM_LINKER \
	MK_LLD_BOOTSTRAP MK_BINUTILS_BOOTSTRAP \
	WANT_LINKER_TYPE WANT_LINKER_VERSION WANT_LINKER_VERSION_FILE \
	WANT_LINKER_FREEBSD_VERSION WANT_LINKER_FREEBSD_VERSION_FILE \
	LD LINKER_TYPE LINKER_FEATURES LINKER_VERSION \
	LINKER_FREEBSD_VERSION \
	XLD X_LINKER_TYPE X_LINKER_FEATURES X_LINKER_VERSION \
	X_LINKER_FREEBSD_VERSION

.for _t in compiler linker
test-system-${_t}: .PHONY
.for v in ${TEST_SYSTEM_${_t:tu}_VARS}
	${_+_}@printf "%-35s= %s\n" "${v}" "${${v}}"
.endfor
.endfor
.if (make(buildworld) || make(buildkernel) || make(kernel-toolchain) || \
    make(toolchain) || make(_cross-tools))
.if ${USING_SYSTEM_COMPILER} == "yes"
.info SYSTEM_COMPILER: Determined that CC=${CC} matches the source tree.  Not bootstrapping a cross-compiler.
.elif ${MK_CLANG_BOOTSTRAP} == "yes"
.info SYSTEM_COMPILER: libclang will be built for bootstrapping a cross-compiler.
.endif
.if ${USING_SYSTEM_LINKER} == "yes"
.info SYSTEM_LINKER: Determined that LD=${LD} matches the source tree.  Not bootstrapping a cross-linker.
.elif ${MK_LLD_BOOTSTRAP} == "yes"
.info SYSTEM_LINKER: libclang will be built for bootstrapping a cross-linker.
.endif
.endif

# End WITH_SYSTEM_COMPILER / WITH_SYSTEM_LD

# Store some compiler metadata for use in installworld where we don't
# want to invoke CC at all.
_TOOLCHAIN_METADATA_VARS=	COMPILER_VERSION \
				COMPILER_TYPE \
				COMPILER_FEATURES \
				COMPILER_FREEBSD_VERSION \
				COMPILER_RESOURCE_DIR \
				COMPILER_ABSOLUTE_PATH \
				LINKER_VERSION \
				LINKER_FEATURES \
				LINKER_TYPE \
				LINKER_FREEBSD_VERSION
toolchain-metadata.mk: .PHONY .META
	@: > ${.TARGET}
	@echo ".info Using cached toolchain metadata from build at $$(hostname) on $$(date)" \
	    > ${.TARGET}
	@echo "_LOADED_TOOLCHAIN_METADATA=t" >> ${.TARGET}
.for v in ${_TOOLCHAIN_METADATA_VARS}
	@echo "${v}=${${v}}" >> ${.TARGET}
	@echo "X_${v}=${X_${v}}" >> ${.TARGET}
.endfor
	@echo ".export ${_TOOLCHAIN_METADATA_VARS}" >> ${.TARGET}
	@echo ".export ${_TOOLCHAIN_METADATA_VARS:C,^,X_,}" >> ${.TARGET}

# We must do lib/ and libexec/ before bin/ in case of a mid-install error to
# keep the users system reasonably usable.  For static->dynamic root upgrades,
# we don't want to install a dynamic binary without rtld and the needed
# libraries.  More commonly, for dynamic root, we don't want to install a
# binary that requires a newer library version that hasn't been installed yet.
# This ordering is not a guarantee though.  The only guarantee of a working
# system here would require fine-grained ordering of all components based
# on their dependencies.
.if !empty(SUBDIR_OVERRIDE)
SUBDIR=	${SUBDIR_OVERRIDE}
.else
SUBDIR=	lib
.if !defined(SYSROOT_ONLY)
# We don't need libexec for just a sysroot
SUBDIR+=libexec
.endif
# Add LOCAL_LIB_DIRS, but only if they will not be picked up as a SUBDIR
# of a LOCAL_DIRS directory.  This allows LOCAL_DIRS=foo and
# LOCAL_LIB_DIRS=foo/lib to behave as expected.
.for _DIR in ${LOCAL_DIRS:M*/} ${LOCAL_DIRS:N*/:S|$|/|}
_REDUNDANT_LIB_DIRS+=    ${LOCAL_LIB_DIRS:M${_DIR}*}
.endfor
.for _DIR in ${LOCAL_LIB_DIRS}
.if ${_DIR} == ".WAIT" || (empty(_REDUNDANT_LIB_DIRS:M${_DIR}) && exists(${.CURDIR}/${_DIR}/Makefile))
SUBDIR+=	${_DIR}
.endif
.endfor
.if !defined(NO_ROOT) && (make(installworld) || make(installsysroot) || make(install))
# Ensure libraries are installed before progressing.
SUBDIR+=.WAIT
.endif
.if defined(SYSROOT_ONLY)
# Only install libraries and headers:
SUBDIR+=include
.if ${MK_CDDL} != "no"
SUBDIR+=cddl/lib
.endif
SUBDIR+=gnu/lib
.if ${MK_CRYPT} != "no"
SUBDIR+= secure/lib
.endif
.if ${MK_KERBEROS} != "no"
SUBDIR+=kerberos5/lib
.endif
.else # !defined(SYSROOT_ONLY)
SUBDIR+=bin
.if ${MK_CDDL} != "no"
SUBDIR+=cddl
.endif
SUBDIR+=gnu include
.if ${MK_KERBEROS} != "no"
SUBDIR+=kerberos5
.endif
.if ${MK_RESCUE} != "no"
SUBDIR+=rescue
.endif
SUBDIR+=sbin
.if ${MK_CRYPT} != "no"
SUBDIR+=secure
.endif
.if !defined(NO_SHARE)
SUBDIR+=share
.endif
.if ${MK_BOOT} != "no"
SUBDIR+=stand
.endif
SUBDIR+=sys usr.bin usr.sbin
.if ${MK_TESTS} != "no"
SUBDIR+=	tests
.endif
.endif # !defined(SYSROOT_ONLY)

# Local directories are built in parallel with the base system directories.
# Users may insert a .WAIT directive at the beginning or elsewhere within
# the LOCAL_DIRS and LOCAL_LIB_DIRS lists as needed.
SUBDIR+=.WAIT
.if !defined(SYSROOT_ONLY)
.for _DIR in ${LOCAL_DIRS}
.if ${_DIR} == ".WAIT" || exists(${.CURDIR}/${_DIR}/Makefile)
SUBDIR+=	${_DIR}
.endif
.endfor
.endif

# Finally build cheribsdbox if requested
.if ${MK_CHERIBSDBOX} != "no" && !defined(SYSROOT_ONLY)
SUBDIR+=	tools/cheribsdbox
.endif

# We must do etc/ last as it hooks into building the man whatis file
# by calling 'makedb' in share/man.  This is only relevant for
# install/distribute so they build the whatis file after every manpage is
# installed.
.if make(installworld) || make(install) || make(installsysroot)
SUBDIR+=.WAIT
.endif
.if !defined(SYSROOT_ONLY)
SUBDIR+=etc
.endif

.endif	# !empty(SUBDIR_OVERRIDE)

.if defined(NOCLEAN)
.warning NOCLEAN option is deprecated. Use NO_CLEAN instead.
NO_CLEAN=	${NOCLEAN}
.endif
.if defined(NO_CLEANDIR)
CLEANDIR=	clean cleandepend
.else
CLEANDIR=	cleandir
.endif

.if defined(WORLDFAST)
NO_CLEAN=	t
NO_OBJWALK=	t
.endif

.if ${MK_META_MODE} == "yes"
# If filemon is used then we can rely on the build being incremental-safe.
# The .meta files will also track the build command and rebuild should
# it change.
.if empty(.MAKE.MODE:Mnofilemon)
NO_CLEAN=	t
.endif
.endif
.if defined(NO_OBJWALK) || ${MK_AUTO_OBJ} == "yes"
NO_OBJWALK=	t
NO_KERNELOBJ=	t
.endif
.if !defined(NO_OBJWALK)
_obj=		obj
.endif

LOCAL_TOOL_DIRS?=
PACKAGEDIR?=	${DESTDIR}/${DISTDIR}

.if empty(SHELL:M*csh*)
BUILDENV_SHELL?=${SHELL}
.else
BUILDENV_SHELL?=/bin/sh
.endif

.if ${.MAKE.OS} != "FreeBSD"
CROSSBUILD_HOST=${.MAKE.OS}
.if ${.MAKE.OS} != "Linux" && ${.MAKE.OS} != "Darwin"
.warning "Unsupported crossbuild system: ${.MAKE.OS}. Build will probably fail!"
.endif
# We need to force NO_ROOT/DB_FROM_SRC builds when building on other operating
# systems since the BSD.foo.dist specs contain users and groups that do not
# exist by default on a Linux/MacOS system
NO_ROOT:=	1
DB_FROM_SRC:=	1
.export NO_ROOT
.endif

.if !defined(_MKSHOWCONFIG)
.if !defined(SVN_CMD) || empty(SVN_CMD)
. for _P in /usr/bin /usr/local/bin
.  for _S in svn svnlite
.   if exists(${_P}/${_S})
SVN_CMD=   ${_P}/${_S}
.   endif
.  endfor
. endfor
.export SVN_CMD
.endif
SVNFLAGS?=	-r HEAD
.if !defined(VCS_REVISION) || empty(VCS_REVISION)
.if !defined(SVNVERSION_CMD) || empty(SVNVERSION_CMD)
. for _D in ${PATH:S,:, ,g}
.  if exists(${_D}/svnversion)
SVNVERSION_CMD?=${_D}/svnversion
.  endif
.  if exists(${_D}/svnliteversion)
SVNVERSION_CMD?=${_D}/svnliteversion
.  endif
. endfor
.endif
_VCS_REVISION?=	$$(eval ${SVNVERSION_CMD} ${SRCDIR})
. if !empty(_VCS_REVISION)
VCS_REVISION=	$$(echo r${_VCS_REVISION})
. endif
.export VCS_REVISION
.endif

.if !defined(OSRELDATE)
.if exists(/usr/include/osreldate.h)
OSRELDATE!=	awk '/^\#define[[:space:]]*__FreeBSD_version/ { print $$3 }' \
		/usr/include/osreldate.h
.else
OSRELDATE=	0
.endif
.export OSRELDATE
.endif

# Set VERSION for CTFMERGE to use via the default CTFFLAGS=-L VERSION.
.if !defined(_REVISION)
_REVISION!=	${MAKE} -C ${SRCDIR}/release MK_AUTO_OBJ=no -V REVISION
.export _REVISION
.endif
.if !defined(_BRANCH)
_BRANCH!=	${MAKE} -C ${SRCDIR}/release MK_AUTO_OBJ=no -V BRANCH
.export _BRANCH
.endif
.if !defined(SRCRELDATE)
SRCRELDATE!=	awk '/^\#define[[:space:]]*__FreeBSD_version/ { print $$3 }' \
		${SRCDIR}/sys/sys/param.h
.export SRCRELDATE
.endif
.if !defined(VERSION)
VERSION=	FreeBSD ${_REVISION}-${_BRANCH:C/-p[0-9]+$//} ${TARGET_ARCH} ${SRCRELDATE}
.export VERSION
.endif

.if !defined(PKG_VERSION)
.if ${_BRANCH:MSTABLE*} || ${_BRANCH:MCURRENT*}
TIMENOW=	%Y%m%d%H%M%S
EXTRA_REVISION=	.s${TIMENOW:gmtime}
.elif ${_BRANCH:MALPHA*}
EXTRA_REVISION= _${_BRANCH:C/-ALPHA/.a/}
.elif ${_BRANCH:MBETA*}
EXTRA_REVISION= _${_BRANCH:C/-BETA/.b/}
.elif ${_BRANCH:MRC*}
EXTRA_REVISION= _${_BRANCH:C/-RC/.r/}
.elif ${_BRANCH:MPRERELEASE*}
EXTRA_REVISION= _${_BRANCH:C/-PRERELEASE/.p/}
.elif ${_BRANCH:M*-p*}
EXTRA_REVISION=	_${_BRANCH:C/.*-p([0-9]+$)/\1/}
.endif
PKG_VERSION=	${_REVISION}${EXTRA_REVISION}
.endif
.endif	# !defined(PKG_VERSION)

.if !defined(_MKSHOWCONFIG)
_CPUTYPE!=	MAKEFLAGS= CPUTYPE=${_TARGET_CPUTYPE} ${MAKE} -f /dev/null \
		-m ${.CURDIR}/share/mk MK_AUTO_OBJ=no -V CPUTYPE
.if ${_CPUTYPE} != ${_TARGET_CPUTYPE}
.error CPUTYPE global should be set with ?=. (${_CPUTYPE} != ${_TARGET_CPUTYPE})
.endif
.endif
.if make(buildworld)
BUILD_ARCH!=	uname -p
# On some Linux systems uname -p returns "unknown" so skip this check there.
# This check only exists to tell people to use TARGET_ARCH instead of
# MACHINE_ARCH so skipping it when crossbuilding on non-FreeBSD should be fine.
.if ${MACHINE_ARCH} != ${BUILD_ARCH} && ${.MAKE.OS} == "FreeBSD"
.error To cross-build, set TARGET_ARCH.
.endif
.endif
WORLDTMP?=	${OBJTOP}/tmp
BPATH=		${CCACHE_WRAPPER_PATH_PFX}${WORLDTMP}/legacy/usr/sbin:${WORLDTMP}/legacy/usr/bin:${WORLDTMP}/legacy/bin
XPATH=		${WORLDTMP}/bin:${WORLDTMP}/usr/sbin:${WORLDTMP}/usr/bin

# When building we want to find the cross tools before the host tools in ${BPATH}.
# We also need to add UNIVERSE_TOOLCHAIN_PATH so that we can find the shared
# toolchain files (clang, lld, etc.) during make universe/tinderbox
STRICTTMPPATH=	${XPATH}:${BPATH}:${UNIVERSE_TOOLCHAIN_PATH}
# We should not be using tools from /usr/bin accidentally since this could cause
# the build to break on other systems that don't have that tool. For now we
# still allow using the old behaviour (inheriting $PATH) if
# BUILD_WITH_STRICT_TMPPATH is set to 0 but this will eventually be removed.

# Currently strict $PATH can cause build failures and does not work yet with
# USING_SYSTEM_LINKER/USING_SYSTEM_COMPILER. Once these issues have been
# resolved it will be turned on by default.
BUILD_WITH_STRICT_TMPPATH?=1
.if defined(CROSSBUILD_HOST)
# When building on non-FreeBSD we can't rely on the tools in /usr/bin being compatible
# with what FreeBSD expects. Therefore we only use tools from STRICTTMPPATH
# during the world build stage. We build most tools during the bootstrap-tools
# phase but symlink host tools that are known to work instead of building them
BUILD_WITH_STRICT_TMPPATH:=1
.endif
.if ${BUILD_WITH_STRICT_TMPPATH} != 0
TMPPATH=	${STRICTTMPPATH}
.else
TMPPATH=	${STRICTTMPPATH}:${PATH}
.endif

#
# Avoid running mktemp(1) unless actually needed.
# It may not be functional, e.g., due to new ABI
# when in the middle of installing over this system.
#
.if make(distributeworld) || make(installworld) || make(stageworld) || make(installsysroot)
.if ${BUILD_WITH_STRICT_TMPPATH} != 0
MKTEMP=${WORLDTMP}/legacy/usr/bin/mktemp
.if !exists(${MKTEMP})
.error "mktemp binary doesn't exist in expected location: ${MKTEMP}"
.endif
.else
MKTEMP=mktemp
.endif
INSTALLTMP!=	${MKTEMP} -d -u -t install
.endif

.if make(stagekernel) || make(distributekernel)
TAGS+=		kernel
PACKAGE=	kernel
.endif

#
# Building a world goes through the following stages
#
# 1. legacy stage [BMAKE]
#	This stage is responsible for creating compatibility
#	shims that are needed by the bootstrap-tools,
#	build-tools and cross-tools stages. These are generally
#	APIs that tools from one of those three stages need to
#	build that aren't present on the host.
# 1. bootstrap-tools stage [BMAKE]
#	This stage is responsible for creating programs that
#	are needed for backward compatibility reasons. They
#	are not built as cross-tools.
# 2. build-tools stage [TMAKE]
#	This stage is responsible for creating the object
#	tree and building any tools that are needed during
#	the build process. Some programs are listed during
#	this phase because they build binaries to generate
#	files needed to build these programs. This stage also
#	builds the 'build-tools' target rather than 'all'.
# 3. cross-tools stage [XMAKE]
#	This stage is responsible for creating any tools that
#	are needed for building the system. A cross-compiler is one
#	of them. This differs from build tools in two ways:
#	1. the 'all' target is built rather than 'build-tools'
#	2. these tools are installed into TMPPATH for stage 4.
# 4. world stage [WMAKE]
#	This stage actually builds the world.
# 5. install stage (optional) [IMAKE]
#	This stage installs a previously built world.
#

BOOTSTRAPPING?=	0
# Keep these in sync
MINIMUM_SUPPORTED_OSREL?= 1002501
MINIMUM_SUPPORTED_REL?= 10.3

# Common environment for world related stages
CROSSENV+=	\
		MACHINE_ARCH=${TARGET_ARCH} \
		MACHINE=${TARGET} \
		BUILD_TOOLS_CC="env PATH=${PATH}:/usr/bin:/bin ${COMPILER_ABSOLUTE_PATH}" \
		CPUTYPE=${TARGET_CPUTYPE}
.if ${MK_META_MODE} != "no"
# Don't rebuild build-tools targets during normal build.
CROSSENV+=	BUILD_TOOLS_META=.NOMETA
.endif
.if defined(TARGET_CFLAGS)
CROSSENV+=	${TARGET_CFLAGS}
.endif
.if (${TARGET} != ${MACHINE} && !defined(WITH_LOCAL_MODULES)) || \
    defined(WITHOUT_LOCAL_MODULES)
CROSSENV+=	LOCAL_MODULES=
.endif

BOOTSTRAPPING_OSRELDATE?=${OSRELDATE}
.if !defined(CROSSBUILD_HOST)
HOST_TOOLS_COMMON_MAKEFLAGS=	-DNO_PIC MK_PROFILE=no -DNO_SHARED
.else
# When building Linux or Mac it will usually not be possible to link statically
# so we can't pass -DNO_PIC, -DNO_SHARED (it is also not necessary since we
# will never overwrite any of the host libraries).
# We also want to build BSD grep and avoid any dependencies on libdialog
HOST_TOOLS_COMMON_MAKEFLAGS=	MK_PROFILE=no MK_NLS=no MK_BSD_GREP=yes \
	MK_DIALOG=no MK_DEBUG_FILES=no
.endif

# bootstrap-tools stage
BMAKEENV=	INSTALL="sh ${.CURDIR}/tools/install.sh" \
		TOOLS_PREFIX=${TOOLS_PREFIX_UNDEF:U${WORLDTMP}} \
		PATH=${BPATH}:${PATH} \
		WORLDTMP=${WORLDTMP} \
		MAKEFLAGS="-m ${.CURDIR}/tools/build/mk ${.MAKEFLAGS}"

# need to keep this in sync with targets/pseudo/bootstrap-tools/Makefile
BSARGS= 	DESTDIR= \
		OBJTOP='${WORLDTMP}/obj-tools' \
		OBJROOT='$${OBJTOP}/' \
		MAKEOBJDIRPREFIX= \
		BOOTSTRAPPING=${BOOTSTRAPPING_OSRELDATE} \
		BWPHASE=${.TARGET:C,^_,,} \
		SSP_CFLAGS= \
		MK_HTML=no NO_LINT=yes MK_MAN=no MK_MAN_UTILS=yes \
		${HOST_TOOLS_COMMON_MAKEFLAGS} \
		-DNO_CPU_CFLAGS MK_WARNS=no MK_CTF=no \
		MK_CLANG_EXTRAS=no MK_CLANG_FULL=no \
		MK_LLDB=no MK_RETPOLINE=no MK_TESTS=no \
		MK_INCLUDES=yes

BMAKE=		\
		${BMAKEENV} ${MAKE} ${WORLD_FLAGS} -f Makefile.inc1 \
		${BSARGS}
.if empty(.MAKEOVERRIDES:MMK_LLVM_TARGET_ALL)
BMAKE+=		MK_LLVM_TARGET_ALL=no
.endif

# build-tools stage
TMAKE=		\
		${BMAKEENV} ${MAKE} ${WORLD_FLAGS} -f Makefile.inc1 \
		TARGET=${TARGET} TARGET_ARCH=${TARGET_ARCH} \
		DESTDIR= \
		BOOTSTRAPPING=${BOOTSTRAPPING_OSRELDATE} \
		BWPHASE=${.TARGET:C,^_,,} \
		SSP_CFLAGS= \
		-DNO_LINT \
		-DNO_CPU_CFLAGS MK_WARNS=no MK_CTF=no \
		MK_CLANG_EXTRAS=no MK_CLANG_FULL=no \
		BUILD_TOOLS_CC="env PATH=${PATH}:/usr/bin:/bin ${COMPILER_ABSOLUTE_PATH}" \
		MK_LLDB=no MK_RETPOLINE=no MK_TESTS=no MK_DEBUG_FILES=no
# These get set in tools/build/mk/Makefile.boot
# BUILD_TOOLS_CFLAGS="${CFLAGS}" BUILD_TOOLS_LDFLAGS="${LDFLAGS}"

# cross-tools stage
# TOOLS_PREFIX set in BMAKE
XMAKE=		${BMAKE} \
		TARGET=${TARGET} TARGET_ARCH=${TARGET_ARCH} \
		MK_GDB=no MK_TESTS=no

# kernel-tools stage
KTMAKEENV=	INSTALL="sh ${.CURDIR}/tools/install.sh" \
		PATH=${BPATH}:${PATH} \
		WORLDTMP=${WORLDTMP} \
		MAKEFLAGS="-m ${.CURDIR}/tools/build/mk ${.MAKEFLAGS}"

KTMAKE=		\
		TOOLS_PREFIX=${TOOLS_PREFIX_UNDEF:U${WORLDTMP}} \
		${KTMAKEENV} ${MAKE} ${WORLD_FLAGS} -f Makefile.inc1 \
		DESTDIR= \
		OBJTOP='${WORLDTMP}/obj-kernel-tools' \
		OBJROOT='$${OBJTOP}/' \
		MAKEOBJDIRPREFIX= \
		BOOTSTRAPPING=${BOOTSTRAPPING_OSRELDATE} \
		SSP_CFLAGS= \
		MK_HTML=no -DNO_LINT MK_MAN=no \
		${HOST_TOOLS_COMMON_MAKEFLAGS} \
		-DNO_CPU_CFLAGS MK_RETPOLINE=no MK_WARNS=no MK_CTF=no

# world stage
WMAKEENV=	${CROSSENV} \
		INSTALL="sh ${.CURDIR}/tools/install.sh" \
		PATH=${TMPPATH} \
		SYSROOT=${WORLDTMP}

# make hierarchy
HMAKE=		PATH=${TMPPATH} ${MAKE} LOCAL_MTREE=${LOCAL_MTREE:Q}
.if defined(NO_ROOT)
HMAKE+=		PATH=${TMPPATH} METALOG=${METALOG} -DNO_ROOT
.endif


# cross-building -> add -target flag to clang command line
.if ${MACHINE:Nhost:Ncommon} != "" && ${TARGET_MACHINE} != ${HOST_MACHINE} && ${X_COMPILER_TYPE} == "clang"
.if ${TARGET_ARCH} == "amd64"
_triple_arch=x86_64
.else
_triple_arch=${TARGET_ARCH}
.endif
CROSS_TARGET_FLAGS=-target ${_triple_arch}-unknown-freebsd${_REVISION}
.endif

CROSSENV+=	CC="${XCC} ${CROSS_TARGET_FLAGS} ${XCFLAGS}"\
		CXX="${XCXX} ${CROSS_TARGET_FLAGS} ${XCXXFLAGS} ${XCFLAGS}" \
		CPP="${XCPP} ${CROSS_TARGET_FLAGS} ${XCFLAGS}" \
		AS="${XAS}" AR="${XAR}" LD="${XLD}" LLVM_LINK="${XLLVM_LINK}" \
		NM=${XNM} OBJCOPY="${XOBJCOPY}" \
		RANLIB=${XRANLIB} STRINGS=${XSTRINGS} \
		SIZE="${XSIZE}"

.if defined(CROSS_BINUTILS_PREFIX) && exists(${CROSS_BINUTILS_PREFIX})
# In the case of xdev-build tools, CROSS_BINUTILS_PREFIX won't be a
# directory, but the compiler will look in the right place for its
# tools so we don't need to tell it where to look.
BFLAGS+=	-B${CROSS_BINUTILS_PREFIX}
.endif


# The internal bootstrap compiler has a default sysroot set by TOOLS_PREFIX
# and target set by TARGET/TARGET_ARCH.  However, there are several needs to
# always pass an explicit --sysroot and -target.
# - External compiler needs sysroot and target flags.
# - External ld needs sysroot.
# - To be clear about the use of a sysroot when using the internal compiler.
# - Easier debugging.
# - Allowing WITH_SYSTEM_COMPILER+WITH_META_MODE to work together due to
#   the flip-flopping build command when sometimes using external and
#   sometimes using internal.
# - Allow using lld which has no support for default paths.
.if !defined(CROSS_BINUTILS_PREFIX) || !exists(${CROSS_BINUTILS_PREFIX})
BFLAGS+=	-B${WORLDTMP}/usr/bin
.endif
.if ${WANT_COMPILER_TYPE} == gcc || \
    (defined(X_COMPILER_TYPE) && ${X_COMPILER_TYPE} == gcc)
.elif ${WANT_COMPILER_TYPE} == clang || \
    (defined(X_COMPILER_TYPE) && ${X_COMPILER_TYPE} == clang)
XCFLAGS+=	-target ${TARGET_TRIPLE}
.endif
XCFLAGS+=	--sysroot=${WORLDTMP}

.if !empty(BFLAGS)
XCFLAGS+=	${BFLAGS}
.endif

.if ${MK_LIB32} == "yes"
_LIBCOMPAT= 32
.include "Makefile.libcompat"
<<<<<<< HEAD
.elif ${MK_LIB64} != "no" && ${TARGET_ARCH:Mmips64*c*}
_LIBCOMPAT=64
.include "Makefile.libcompat"
.elif ${MK_LIBSOFT} != "no" && ${TARGET_ARCH:Marmv[67]*} != ""
=======
.elif ${MK_LIBSOFT} == "yes"
>>>>>>> 26f578ac
_LIBCOMPAT= SOFT
.include "Makefile.libcompat"
.endif
.if ${MK_CHERI} != "no"
# CHERI specific code isn't o32 compatible and other attempts to disable
# failed so use a big hammer for now.
.undef LIBCOMPAT
.endif

# META_MODE normally ignores host file changes since every build updates
# timestamps (see NO_META_IGNORE_HOST in sys.mk).  There are known times
# when the ABI breaks though that we want to force rebuilding WORLDTMP
# to get updated host tools.
.if ${MK_META_MODE} == "yes" && defined(NO_CLEAN) && \
    !defined(NO_META_IGNORE_HOST) && !defined(NO_META_IGNORE_HOST_HEADERS) && \
    !defined(_MKSHOWCONFIG)
# r318736 - ino64 major ABI breakage
META_MODE_BAD_ABI_VERS+=	1200031

.if !defined(OBJDIR_HOST_OSRELDATE)
.if exists(${OBJTOP}/host-osreldate.h)
OBJDIR_HOST_OSRELDATE!=	\
    awk '/^\#define[[:space:]]*__FreeBSD_version/ { print $$3 }' \
    ${OBJTOP}/host-osreldate.h
.elif exists(${WORLDTMP}/usr/include/osreldate.h)
OBJDIR_HOST_OSRELDATE=	0
.endif
.export OBJDIR_HOST_OSRELDATE
.endif

# Note that this logic is the opposite of normal BOOTSTRAP handling.  We want
# to compare the WORLDTMP's OSRELDATE to the host's OSRELDATE.  If the WORLDTMP
# is older than the ABI-breakage OSRELDATE of the HOST then we rebuild.
.if defined(OBJDIR_HOST_OSRELDATE)
.for _ver in ${META_MODE_BAD_ABI_VERS}
.if ${OSRELDATE} >= ${_ver} && ${OBJDIR_HOST_OSRELDATE} < ${_ver}
_meta_mode_need_rebuild=	${_ver}
.endif
.endfor
.if defined(_meta_mode_need_rebuild)
.info META_MODE: Rebuilding host tools due to ABI breakage in __FreeBSD_version ${_meta_mode_need_rebuild}.
NO_META_IGNORE_HOST_HEADERS=	1
.export NO_META_IGNORE_HOST_HEADERS
.endif	# defined(_meta_mode_need_rebuild)
.endif	# defined(OBJDIR_HOST_OSRELDATE)
.endif	# ${MK_META_MODE} == "yes" && defined(NO_CLEAN) ...
# This is only used for META_MODE+filemon to track what the oldest
# __FreeBSD_version is in WORLDTMP.  This purposely does NOT have
# a make dependency on /usr/include/osreldate.h as the file should
# only be copied when it is missing or meta mode determines it has changed.
# Since host files are normally ignored without NO_META_IGNORE_HOST
# the file will never be updated unless that flag is specified.  This
# allows tracking the oldest osreldate to force rebuilds via
# META_MODE_BADABI_REVS above.
host-osreldate.h: # DO NOT ADD /usr/include/osreldate.h here
.if !defined(CROSSBUILD_HOST)
	@cp -f /usr/include/osreldate.h ${.TARGET}
.else
	@echo "#ifndef __FreeBSD_version" > ${.TARGET}
	@echo "#define __FreeBSD_version ${OSRELDATE}" >> ${.TARGET}
	@echo "#endif" >> ${.TARGET}
.endif

WMAKE=		${WMAKEENV} ${MAKE} ${WORLD_FLAGS} -f Makefile.inc1 \
		BWPHASE=${.TARGET:C,^_,,} \
		DESTDIR=${WORLDTMP}

.if ${MK_CHERI} != "no"
# cheri world
LIBCHERI_OBJTOP=	${OBJTOP}/obj-libcheri
LIBCHERI_TESTSBASE=	${TESTSBASE}/cheri

# Yes, the flags are redundant.
LIBCHERIWMAKEENV= \
		NEED_CHERI=pure \
		LIBCHERI=yes \
		MK_PROFILE=no \
		SYSROOT=${WORLDTMP} \
		OBJTOP=${LIBCHERI_OBJTOP} \
		OBJROOT='$${OBJTOP}/' \
		VERSION="${VERSION}" \
		INSTALL="sh ${.CURDIR}/tools/install.sh" \
		PATH=${TMPPATH} \
		LIBDIR=/usr/libcheri \
		SHLIBDIR=/usr/libcheri \
		TESTSBASE=${LIBCHERI_TESTSBASE} \
		CC="${XCC}" CXX="${XCXX}" CPP="${XCPP}" \
		BUILD_TOOLS_CC="env PATH=${PATH}:/usr/bin:/bin ${COMPILER_ABSOLUTE_PATH}" \
		AS="${XAS}" AR="${XAR}" LD="${XLD}" LLVM_LINK="${XLLVM_LINK}" \
		NM=${XNM} OBJCOPY="${XOBJCOPY}" \
		RANLIB=${XRANLIB} STRINGS=${XSTRINGS} \
		SIZE="${XSIZE}"

LIBCHERIWMAKEENV+=	MACHINE=mips
.if ${MK_CHERI128} == "yes"
LIBCHERIWMAKEENV+=	MACHINE_ARCH=mips64c128
.elif ${MK_CHERI256} == "yes"
LIBCHERIWMAKEENV+=	MACHINE_ARCH=mips64c256
.else
.error Unknown CHERI arch
.endif
LIBCHERIWMAKEFLAGS= \
		DESTDIR=${WORLDTMP} \
		-DLIBRARIES_ONLY \
		-DNO_CPU_CFLAGS \
		MK_CTF=no \
		MK_TESTS_SUPPORT=${MK_TESTS} \
		-DNO_LINT

LIBCHERIWMAKE=	${LIBCHERIWMAKEENV} ${MAKE} ${LIBCHERIWMAKEFLAGS} \
		MK_MAN=no MK_HTML=no
LIBCHERIIMAKE=	${LIBCHERIWMAKE:NINSTALL=*:NDESTDIR=*} \
		MK_TOOLCHAIN=no ${IMAKE_INSTALL}
.endif

IMAKEENV=	${CROSSENV}
IMAKE=		${IMAKEENV} ${MAKE} -f Makefile.inc1 \
		${IMAKE_INSTALL} ${IMAKE_MTREE}
.if make(installsysroot)
# Don't try to install files that have not been built
# FIXME: MK_TESTS breaks installsysroot for some reason:
# ===> lib/libc/tests/tls_dso (install)
# install: libh_tls_dynamic.a: No such file or directory
IMAKE+=	-DSYSROOT_ONLY MK_TESTS=no
.endif

.if empty(.MAKEFLAGS:M-n)
IMAKEENV+=	PATH=${STRICTTMPPATH}:${INSTALLTMP} \
		LD_LIBRARY_PATH=${INSTALLTMP} \
		PATH_LOCALE=${INSTALLTMP}/locale
IMAKE+=		__MAKE_SHELL=${INSTALLTMP}/sh
.else
IMAKEENV+=	PATH=${TMPPATH}:${INSTALLTMP}
.endif

# When generating install media, do not allow user and group information from
# the build host to affect the contents of the distribution.
.if make(distributeworld) || make(distrib-dirs) || make(distribution)
DB_FROM_SRC=	yes
.endif

.if defined(DB_FROM_SRC)
INSTALLFLAGS+=	-N ${.CURDIR}/etc
MTREEFLAGS+=	-N ${.CURDIR}/etc
.endif
_INSTALL_DDIR=	${DESTDIR}/${DISTDIR}
INSTALL_DDIR=	${_INSTALL_DDIR:S://:/:g:C:/$::}
.if defined(NO_ROOT)
METALOG?=	${DESTDIR}/${DISTDIR}/METALOG
METALOG:=	${METALOG:C,//+,/,g}
IMAKE+=		-DNO_ROOT METALOG=${METALOG}
INSTALLFLAGS+=	-U -M ${METALOG} -D ${INSTALL_DDIR}
MTREEFLAGS+=	-W
.endif
.if defined(BUILD_PKGS)
INSTALLFLAGS+=	-h sha256
.endif
.if defined(DB_FROM_SRC) || defined(NO_ROOT)
IMAKE_INSTALL=	INSTALL="install ${INSTALLFLAGS}"
IMAKE_MTREE=	MTREE_CMD="mtree ${MTREEFLAGS}"
.endif

DESTDIR_MTREEFLAGS=	-deU
# When creating worldtmp we don't need to set the directories as owned by root
# so we also pass -W
WORLDTMP_MTREEFLAGS=	-deUW
.if defined(NO_ROOT)
# When building with -DNO_ROOT we shouldn't be changing the directories
# that are created by mtree to be owned by root/wheel.
DESTDIR_MTREEFLAGS+=	-W
.endif
MTREE?=	mtree
.if ${BUILD_WITH_STRICT_TMPPATH} != 0
MTREE=	${WORLDTMP}/legacy/usr/sbin/mtree
.endif
WORLDTMP_MTREE=	${MTREE} ${WORLDTMP_MTREEFLAGS}
DESTDIR_MTREE=	${MTREE} ${DESTDIR_MTREEFLAGS}

# kernel stage
KMAKEENV=	${WMAKEENV:NSYSROOT=*}
KMAKE=		${KMAKEENV} ${MAKE} ${.MAKEFLAGS} ${KERNEL_FLAGS} KERNEL=${INSTKERNNAME}

#
# buildworld
#
# Attempt to rebuild the entire system, with reasonable chance of
# success, regardless of how old your existing system is.
#
_sanity_check: .PHONY .MAKE
.if ${.CURDIR:C/[^,]//g} != ""
#	The m4 build of sendmail files doesn't like it if ',' is used
#	anywhere in the path of it's files.
	@echo
	@echo "*** Error: path to source tree contains a comma ','"
	@echo
	@false
.elif ${.CURDIR:M*\:*} != ""
#	Using ':' leaks into PATH and breaks finding cross-tools.
	@echo
	@echo "*** Error: path to source tree contains a colon ':'"
	@echo
	@false
.endif

# Our current approach to dependency tracking cannot cope with certain source
# tree changes, particularly with respect to removing source files and
# replacing generated files.  Handle these cases here in an ad-hoc fashion.
_cleanobj_fast_depend_hack: .PHONY
# Syscall stubs rewritten in C and obsolete MD assembly implementations
# Date      SVN Rev  Syscalls/Changes
# 20191009  r353340  removal of opensolaris_atomic.S (also r353381)
.if ${MACHINE} != i386
.for f in opensolaris_atomic
	@if [ -e "${OBJTOP}/cddl/lib/libzpool/.depend.${f}.o" ] && \
	    egrep -qw 'opensolaris_atomic\.S' ${OBJTOP}/cddl/lib/libzpool/.depend.${f}.o; then \
		echo "Removing stale dependencies for opensolaris_atomic"; \
		rm -f ${OBJTOP}/cddl/lib/libzpool/.depend.${f}.* \
		   ${LIBCOMPAT:D${LIBCOMPAT_OBJTOP}/cddl/lib/libzpool/.depend.${f}.*}; \
	fi
.endfor
.endif
# 20190925  r352689  removal of obsolete i386 memchr.S
.for f in memchr
	@if [ -e "${OBJTOP}/lib/libc/.depend.${f}.o" ] && \
	    egrep -qw 'i386/string/memchr\.S' ${OBJTOP}/lib/libc/.depend.${f}.o; then \
		echo "Removing stale dependencies for memchr"; \
		rm -f ${OBJTOP}/lib/libc/.depend.${f}.*; \
	fi
.if defined(_LIBCOMPAT)
	@if [ -e "${LIBCOMPAT_OBJTOP}/lib/libc/.depend.${f}.o" ] && \
	    egrep -qw 'i386/string/memchr\.S' ${LIBCOMPAT_OBJTOP}/lib/libc/.depend.${f}.o; then \
		echo "Removing stale dependencies for memchr"; \
		rm -f ${LIBCOMPAT_OBJTOP}/lib/libc/.depend.${f}.*; \
	fi
.endif
.endfor
# 20180604  r334626  brk sbrk
# 20190916  r352703  shm_open
.for f in brk sbrk shm_open
	@if [ -e "${OBJTOP}/lib/libc/.depend.${f}.o" ] && \
	    egrep -qw '${f}\.[sS]' ${OBJTOP}/lib/libc/.depend.${f}.o; then \
		echo "Removing stale dependencies for ${f} syscall wrappers"; \
		rm -f ${OBJTOP}/lib/libc/.depend.${f}.* \
		   ${_LIBCOMPAT:D${LIBCOMPAT_OBJTOP}/lib/libc/.depend.${f}.*}; \
	fi
.endfor
# 20181013  r339348  bcopy reimplemented as .c
.for f in bcopy memcpy memmove
	@if [ -e "${OBJTOP}/lib/libc/.depend.${f}.o" ] && \
	    egrep -qw 'bcopy\.[sS]' ${OBJTOP}/lib/libc/.depend.${f}.o; then \
		echo "Removing stale dependencies for bcopy"; \
		rm -f ${OBJTOP}/lib/libc/.depend.${f}.* \
		   ${_LIBCOMPAT:D${LIBCOMPAT_OBJTOP}/lib/libc/.depend.${f}.*}; \
	fi
.endfor
# 20181115  r340463  bzero reimplemented as .c
	@if [ -e "${OBJTOP}/lib/libc/.depend.bzero.o" ] && \
	    egrep -qw 'bzero\.[sS]' ${OBJTOP}/lib/libc/.depend.bzero.o; then \
		echo "Removing stale dependencies for bzero"; \
		rm -f ${OBJTOP}/lib/libc/.depend.bzero.* \
		   ${_LIBCOMPAT:D${LIBCOMPAT_OBJTOP}/lib/libc/.depend.bzero.*}; \
	fi
# 20181009 track migration from ntp's embedded libevent to updated one
	@if [ -e "${OBJTOP}/usr.sbin/ntp/libntpevent/.depend.bufferevent_openssl.o" ] && \
	    egrep -q 'contrib/ntp/sntp/libevent/bufferevent_openssl.c' \
	    ${OBJTOP}/usr.sbin/ntp/libntpevent/.depend.bufferevent_openssl.o ; then \
		echo "Removing stale libevent dependencies"; \
		rm -f ${OBJTOP}/usr.sbin/ntp/libntpevent/.depend.*; \
	fi

# 20181209  r341759 track migration across wpa update
	@if [ -e "${OBJTOP}/usr.sbin/wpa/wpa_supplicant/.depend.rrm.o" ] && \
	    egrep -q 'src/ap/rrm.c' \
	    ${OBJTOP}/usr.sbin/wpa/wpa_supplicant/.depend.rrm.o; then \
		echo "Removing stale wpa dependencies"; \
		rm -f ${OBJTOP}/usr.sbin/wpa/*/.depend*; \
	fi

.if ${TARGET:Mmips*}
.for f in memset
	set +x; if [ -e "${OBJTOP}/lib/libc/.depend.${f}.o" ] && \
	    egrep -qw '${f}\.[c]' ${OBJTOP}/lib/libc/.depend.${f}.o; then \
		echo "Removing stale dependencies for ${f} C implementation (now written in assembly)"; \
		rm -f ${OBJTOP}/lib/libc/.depend.${f}.* \
		   ${LIBCOMPAT:D${LIBCOMPAT_OBJTOP}/lib/libc/.depend.${f}.*}; \
	fi
.endfor
.endif

_worldtmp: .PHONY
	@echo
	@echo "--------------------------------------------------------------"
	@echo ">>> Rebuilding the temporary build tree"
	@echo "--------------------------------------------------------------"
.if !defined(NO_CLEAN)
	rm -rf ${WORLDTMP}
.elif !defined(I_REALLY_MEAN_NO_CLEAN)
# Note: for delete-old we need to set $PATH to also include the host $PATH
# since otherwise a partial build with missing symlinks in ${WORLDTMP}/legacy/
# will fail to run due to missing binaries. $WMAKE sets PATH to only ${TMPPATH}
# so we remove that assingnment from $WMAKE and prepend the new $PATH
	${_+_}@if [ -e "${WORLDTMP}" ]; then \
		echo ">>> Deleting stale files in build tree..."; \
		cd ${.CURDIR}; env PATH=${TMPPATH}:${PATH} ${WMAKE:NPATH=*} \
		    _NO_INCLUDE_COMPILERMK=t -DBATCH_DELETE_OLD_FILES delete-old \
		    delete-old-libs >/dev/null; \
	fi
	rm -rf ${WORLDTMP}/legacy/usr/include
.if ${USING_SYSTEM_COMPILER} == "yes"
.for cc in cc c++
	if [ -x ${WORLDTMP}/usr/bin/${cc} ]; then \
		inum=$$(stat -f %i ${WORLDTMP}/usr/bin/${cc}); \
		find ${WORLDTMP}/usr/bin -inum $${inum} -delete; \
	fi
.endfor
.endif	# ${USING_SYSTEM_COMPILER} == "yes"
.if ${USING_SYSTEM_LINKER} == "yes"
	@rm -f ${WORLDTMP}/usr/bin/ld ${WORLDTMP}/usr/bin/ld.lld
.endif	# ${USING_SYSTEM_LINKER} == "yes"
.endif	# !defined(NO_CLEAN)
	@mkdir -p ${WORLDTMP}
	@touch ${WORLDTMP}/${.TARGET}
# We can't use mtree to create the worldtmp directories since it may not be
# available on the target system (this happens e.g. when building on non-FreeBSD)
	cd ${.CURDIR}/tools/build; \
	    ${MAKE} DIRPRFX=tools/build/ DESTDIR=${WORLDTMP}/legacy installdirs
# In order to build without inheriting $PATH we need to add symlinks to the host
# tools in $WORLDTMP for the tools that we don't build during bootstrap-tools
	cd ${.CURDIR}/tools/build; \
	    ${MAKE} DIRPRFX=tools/build/ DESTDIR=${WORLDTMP}/legacy host-symlinks

_legacy:
	@echo
	@echo "--------------------------------------------------------------"
	@echo ">>> stage 1.1: legacy release compatibility shims"
	@echo "--------------------------------------------------------------"
	${_+_}cd ${.CURDIR}; ${BMAKE} legacy
_bootstrap-tools:
	@echo
	@echo "--------------------------------------------------------------"
	@echo ">>> stage 1.2: bootstrap tools"
	@echo "--------------------------------------------------------------"
	${_+_}cd ${.CURDIR}; ${BMAKE} bootstrap-tools
	mkdir -p ${WORLDTMP}/usr ${WORLDTMP}/lib/casper ${WORLDTMP}/lib/geom
	mkdir -p ${WORLDTMP}/bin
.if ${MK_CHERI} == "yes"
.for _dir in engines geom i18n
	mkdir -p ${WORLDTMP}/usr/libcheri/${_dir}
.endfor
.endif
	${WORLDTMP_MTREE} -f ${.CURDIR}/etc/mtree/BSD.usr.dist \
	    -p ${WORLDTMP}/usr >/dev/null
	${WORLDTMP_MTREE} -f ${.CURDIR}/etc/mtree/BSD.include.dist \
	    -p ${WORLDTMP}/usr/include >/dev/null
	ln -sf ${.CURDIR}/sys ${WORLDTMP}
.if ${MK_DEBUG_FILES} != "no"
	${WORLDTMP_MTREE} -f ${.CURDIR}/etc/mtree/BSD.debug.dist \
	    -p ${WORLDTMP}/usr/lib >/dev/null
.endif
.for _mtree in ${LOCAL_MTREE}
	${WORLDTMP_MTREE} -f ${.CURDIR}/${_mtree} -p ${WORLDTMP} > /dev/null
.endfor
_cleanobj:
.if !defined(NO_CLEAN)
	@echo
	@echo "--------------------------------------------------------------"
	@echo ">>> stage 2.1: cleaning up the object tree"
	@echo "--------------------------------------------------------------"
	# Avoid including bsd.compiler.mk in clean and obj with _NO_INCLUDE_COMPILERMK
	# since the restricted $PATH might not contain a valid cc binary
	${_+_}cd ${.CURDIR}; ${WMAKE} _NO_INCLUDE_COMPILERMK=t ${CLEANDIR}
.if defined(_LIBCOMPAT)
	${_+_}cd ${.CURDIR}; ${LIBCOMPATWMAKE} _NO_INCLUDE_COMPILERMK=t -f Makefile.inc1 ${CLEANDIR}
.endif
.if defined (CHERI)
	${_+_}cd ${.CURDIR}; ${LIBCHERIWMAKE} -f Makefile.inc1 ${CLEANDIR}
.endif
.else
	${_+_}cd ${.CURDIR}; ${WMAKE} _NO_INCLUDE_COMPILERMK=t _cleanobj_fast_depend_hack
.endif	# !defined(NO_CLEAN)
_obj:
	@echo
	@echo "--------------------------------------------------------------"
	@echo ">>> stage 2.2: rebuilding the object tree"
	@echo "--------------------------------------------------------------"
	${_+_}cd ${.CURDIR}; ${WMAKE} _NO_INCLUDE_COMPILERMK=t obj
_build-tools:
	@echo
	@echo "--------------------------------------------------------------"
	@echo ">>> stage 2.3: build tools"
	@echo "--------------------------------------------------------------"
	${_+_}cd ${.CURDIR}; ${TMAKE} build-tools
_cross-tools:
	@echo
	@echo "--------------------------------------------------------------"
	@echo ">>> stage 3: cross tools"
	@echo "--------------------------------------------------------------"
	@rm -f ${OBJTOP}/toolchain-metadata.mk
	${_+_}cd ${.CURDIR}; ${XMAKE} cross-tools
	${_+_}cd ${.CURDIR}; ${XMAKE} kernel-tools
_build-metadata:
	@echo
	@echo "--------------------------------------------------------------"
	@echo ">>> stage 3.1: recording build metadata"
	@echo "--------------------------------------------------------------"
	${_+_}cd ${.CURDIR}; ${WMAKE} toolchain-metadata.mk
	${_+_}cd ${.CURDIR}; ${WMAKE} host-osreldate.h
_includes:
	@echo
	@echo "--------------------------------------------------------------"
	@echo ">>> stage 4.1: building includes"
	@echo "--------------------------------------------------------------"
# Special handling for SUBDIR_OVERRIDE in buildworld as they most likely need
# headers from default SUBDIR.  Do SUBDIR_OVERRIDE includes last.
	${_+_}cd ${.CURDIR}; ${WMAKE} SUBDIR_OVERRIDE= SHARED=symlinks \
	    MK_INCLUDES=yes includes
.if !empty(SUBDIR_OVERRIDE) && make(buildworld)
	${_+_}cd ${.CURDIR}; ${WMAKE} MK_INCLUDES=yes SHARED=symlinks includes
.endif
_libraries:
	@echo
	@echo "--------------------------------------------------------------"
	@echo ">>> stage 4.2: building libraries"
	@echo "--------------------------------------------------------------"
	${_+_}cd ${.CURDIR}; \
	    ${WMAKE} -DNO_FSCHG MK_HTML=no -DNO_LINT MK_MAN=no \
	    MK_PROFILE=no MK_TESTS=no MK_TESTS_SUPPORT=${MK_TESTS} libraries
everything: .PHONY
	@echo
	@echo "--------------------------------------------------------------"
	@echo ">>> stage 4.4: building everything"
	@echo "--------------------------------------------------------------"
	${_+_}cd ${.CURDIR}; _PARALLEL_SUBDIR_OK=1 ${WMAKE} all

.if ${MK_CHERI} != "no"
.if ${MK_CHERI_PURE} != "no"
INTERNAL_INC_DIRS=				\
	include/rpcsvc				\
	usr.sbin/amd/include
INTERNAL_LIB_DIRS=
.if ${MK_BINUTILS} != "no"
INTERNAL_LIB_DIRS+=				\
	gnu/usr.bin/binutils/libbfd		\
	gnu/usr.bin/binutils/libbinutils	\
	gnu/usr.bin/binutils/libiberty		\
	gnu/usr.bin/binutils/libopcodes
.endif
INTERNAL_LIB_DIRS+=sbin/ipf/libipf
.if ${MK_AMD} != "no"
INTERNAL_LIB_DIRS+=usr.sbin/amd/libamu
.endif
.if ${MK_BSNMP} != "no"
INTERNAL_LIB_DIRS+=usr.sbin/bsnmpd/tools/libbsnmptools
.endif
INTERNAL_LIB_DIRS+=				\
	usr.sbin/cron/lib			\
	usr.sbin/fifolog/lib			\
	usr.sbin/lpr/common_source		\
	usr.sbin/ntp/libntp			\
	usr.sbin/ntp/libntpevent		\
	usr.sbin/ntp/libopts			\
	usr.sbin/ntp/libopts			\
	usr.sbin/ntp/libopts			\
	usr.sbin/ntp/libparse
.endif

_cheri_libs=lib/csu lib/libgcc_eh lib/libcompiler_rt lib/libc \
	    lib/libc_nonshared lib/libgcc_s lib/libthr lib/libz lib/libbz2 \
	    lib/liblzma lib/libexpat secure/lib/libcrypto lib/libsbuf \
	    lib/libelf lib/libkvm lib/ncurses/ncurses lib/ncurses/ncursesw \
	    secure/lib/libssl lib/libmd lib/libutil lib/libprocstat \
	    lib/librtld_db lib/libzstd
.if ${MK_CDDL} != "no"
_cheri_libs+=cddl/lib/libctf
.endif
_cheri_libs+=lib/libkiconv lib/libpam/libpam \
	    lib/libcom_err lib/libcrypt lib/libufs

.if ${MK_KERBEROS} != "no"
_cheri_libs+=kerberos5/lib/libroken kerberos5/lib/libasn1 kerberos5/lib/libwind \
	     kerberos5/lib/libhx509 kerberos5/lib/libheimbase \
	     kerberos5/lib/libheimipcc kerberos5/lib/libkrb5
.endif

_cheri_libs+=lib/libopie lib/libradius lib/libtacplus lib/libypclnt \
	     lib/libldns secure/lib/libssh lib/msun lib/libnv lib/libcheri \
	     gnu/lib/libdialog lib/libfigpar
.if ${MK_KERBEROS} != "no"
_cheri_libs+=lib/libgssapi
.endif
_cheri_libs+=lib/libgeom
.if ${MK_CDDL} != "no"
_cheri_libs+=cddl/lib/libnvpair cddl/lib/libumem cddl/lib/libuutil \
	     cddl/lib/libzfs_core cddl/lib/libavl cddl/lib/libzfs
.endif
.if ${MK_KERBEROS} != "no"
_cheri_libs+=kerberos5/lib/libheimntlm
.endif
_cheri_libs+=lib/libsqlite3
.if ${MK_KERBEROS} != "no"
_cheri_libs+=kerberos5/lib/libhdb
.endif
.if ${MK_OFED} != "no"
_cheri_libs+=lib/ofed/libibverbs lib/ofed/libibumad lib/ofed/libibmad lib/ofed/complib lib/ofed/libmlx5
.endif
_cheri_libs+=usr.bin/lex/lib lib/libcxxrt lib/libc++ lib ${LOCAL_LIB_DIRS}
.if ${MK_CDDL} != "no"
_cheri_libs+=cddl/lib
.endif
_cheri_libs+=gnu/lib secure/lib
.if ${MK_KERBEROS} != "no"
_cheri_libs+=kerberos5/lib
.endif
_cheri_libs+=${INTERNAL_INC_DIRS} ${INTERNAL_LIB_DIRS}

_cheri_test_libs=lib/csu lib ${LOCAL_LIB_DIRS}
.if ${MK_CDDL} != "no"
_cheri_test_libs+=cddl/lib
.endif
_cheri_test_libs+=gnu/lib secure/lib
.if ${MK_KERBEROS} != "no"
_cheri_test_libs+=kerberos5/lib
.endif

_cheri_distrib_dirs=lib ${LOCAL_LIB_DIRS} gnu/lib secure/lib
.if ${MK_CDDL} != "no"
_cheri_distrib_dirs+=cddl/lib
.endif
.if ${MK_KERBEROS} != "no"
_cheri_distrib_dirs+=kerberos5/lib
.endif
buildcheri:
	@echo
	@echo "--------------------------------------------------------------"
	@echo ">>> stage 4.2.1: building CHERI libraries"
	@echo "--------------------------------------------------------------"
.for _dir in lib/ncurses/ncurses lib/ncurses/ncursesw ${_libmagic} ${_jevents}
.for _t in ${_obj} build-tools
	${_+_}cd ${.CURDIR}/${_dir}; \
	    WORLDTMP=${WORLDTMP} \
	    BUILD_TOOLS_CC="env PATH=${PATH}:/usr/bin:/bin ${COMPILER_ABSOLUTE_PATH}" \
	    MAKEFLAGS="-m ${.CURDIR}/tools/build/mk ${.MAKEFLAGS}" \
	    ${MAKE} SSP_CFLAGS= DESTDIR= \
	    OBJTOP=${LIBCHERI_OBJTOP} \
	    OBJROOT='$${OBJTOP}/' \
	    MAKEOBJDIRPREFIX= \
	    DIRPRFX=${_dir}/ -DNO_LINT -DNO_CPU_CFLAGS \
	    MK_CTF=no MK_RETPOLINE=no MK_WARNS=no \
	    ${_t}
.endfor
.endfor
# Add one extra recursive make call here to avoid computing the bsd.compiler.mk values
	${_+_}cd ${.CURDIR}; ${LIBCHERIWMAKE} -f Makefile.inc1 _buildcheri_impl

_buildcheri_impl:
.for _lib in ${_cheri_libs}
	${_+_}@${ECHODIR} "===> ${_lib} (obj,all,install)"; \
		cd ${.CURDIR}/${_lib} && \
		    if [ -z "${NO_OBJ}" ]; then ${MAKE} DIRPRFX=${_lib}/ obj; fi && \
		    ${MAKE} MK_TESTS=no DIRPRFX=${_lib}/ all && \
		    ${MAKE} MK_TESTS=no DIRPRFX=${_lib}/ install
.endfor
.if ${MK_TESTS} == "yes"
.for _lib in ${_cheri_test_libs}
		cd ${.CURDIR}/${_lib} && \
		    ${MAKE} DIRPRFX=${_lib}/ all
.endfor
.endif

distributecheri installcheri:
.for _lib in ${_cheri_distrib_dirs}
	cd ${.CURDIR}/${_lib}; ${LIBCHERIIMAKE} ${.TARGET:S/cheri$//}
.endfor
.endif

WMAKE_TGTS=
.if !defined(WORLDFAST)
WMAKE_TGTS+=	_sanity_check _worldtmp _legacy
.if empty(SUBDIR_OVERRIDE)
WMAKE_TGTS+=	_bootstrap-tools
.endif
WMAKE_TGTS+=	_cleanobj
.if !defined(NO_OBJWALK)
WMAKE_TGTS+=	_obj
.endif
WMAKE_TGTS+=	_build-tools _cross-tools
WMAKE_TGTS+=	_build-metadata
WMAKE_TGTS+=	_includes
.endif
.if !defined(NO_LIBS)
WMAKE_TGTS+=	_libraries
.if ${MK_CHERI} != "no" && empty(SUBDIR_OVERRIDE)
WMAKE_TGTS+=	buildcheri
.endif
.if defined(_LIBCOMPAT) && empty(SUBDIR_OVERRIDE)
WMAKE_TGTS+=	build${libcompat}
.endif
.endif
.if !defined(SYSROOT_ONLY)
WMAKE_TGTS+=	everything
.endif # !defined(SYSROOT_ONLY)

# record buildworld time in seconds
.if make(buildworld) || make(buildsysroot)
_BUILDWORLD_START!= date '+%s'
.export _BUILDWORLD_START
.endif

buildworld: buildworld_prologue ${WMAKE_TGTS} buildworld_epilogue .PHONY
.ORDER: buildworld_prologue ${WMAKE_TGTS} buildworld_epilogue

buildworld_prologue: .PHONY
	@echo "--------------------------------------------------------------"
	@echo ">>> World build started on `LC_ALL=C date`"
	@echo "--------------------------------------------------------------"

buildworld_epilogue: .PHONY
	@echo
	@echo "--------------------------------------------------------------"
	@echo ">>> World build completed on `LC_ALL=C date`"
	@seconds=$$(($$(date '+%s') - ${_BUILDWORLD_START})); \
	  echo -n ">>> World built in $$seconds seconds, "; \
	  echo "ncpu: $$(sysctl -n hw.ncpu)${.MAKE.JOBS:S/^/, make -j/}"
	@echo "--------------------------------------------------------------"

#
# We need to have this as a target because the indirection between Makefile
# and Makefile.inc1 causes the correct PATH to be used, rather than a
# modification of the current environment's PATH.  In addition, we need
# to quote multiword values.
#
buildenvvars: .PHONY
	@echo ${WMAKEENV:Q} ${.MAKE.EXPORTED:@v@$v=\"${$v}\"@}

.if ${.TARGETS:Mbuildenv}
.if ${.MAKEFLAGS:M-j}
.error The buildenv target is incompatible with -j
.endif
.endif
BUILDENV_DIR?=	${.CURDIR}
#
# Note: make will report any errors the shell reports. This can
# be odd if the last command in an interactive shell generates an
# error or is terminated by SIGINT. These reported errors look bad,
# but are harmless. Allowing them also allows BUIDLENV_SHELL to
# be a complex command whose status will be returned to the caller.
# Some scripts in tools rely on this behavior to report build errors.
#
buildenv: .PHONY
	@echo Entering world for ${TARGET_ARCH}:${TARGET}
.if ${BUILDENV_SHELL:M*zsh*}
	@echo For ZSH you must run: export CPUTYPE=${TARGET_CPUTYPE}
.endif
	@cd ${BUILDENV_DIR} && env ${WMAKEENV} BUILDENV=1 ${BUILDENV_SHELL}

.if ${MK_CHERI} != "no"
libcheribuildenvvars:
	@echo ${LIBCHERIWMAKEENV:Q} ${.MAKE.EXPORTED:@v@$v=\"${$v}\"@}

.if ${.TARGETS:Mlibcheribuildenv}
.if ${.MAKEFLAGS:M-j}
.error The libcheribuildenv target is incompatible with -j
.endif
.endif
libcheribuildenv:
	@echo "Entering world (CHERI${CHERI}) for ${TARGET_ARCH}:${TARGET}"
.if ${BUILDENV_SHELL:M*zsh*}
	@echo For ZSH you must run: export CPUTYPE=${TARGET_CPUTYPE}
.endif
	@cd ${BUILDENV_DIR} && env ${LIBCHERIWMAKEENV} BUILDENV=1 \
	    ${BUILDENV_SHELL} || true
.endif

TOOLCHAIN_TGTS=	${WMAKE_TGTS:Neverything:Nbuild${libcompat}:Nbuildcheri}
toolchain: ${TOOLCHAIN_TGTS} .PHONY
KERNEL_TOOLCHAIN_TGTS=	${TOOLCHAIN_TGTS:N_obj:N_cleanobj:N_includes:N_libraries}
.if make(kernel-toolchain)
.ORDER: ${KERNEL_TOOLCHAIN_TGTS}
.endif
kernel-toolchain: ${KERNEL_TOOLCHAIN_TGTS} .PHONY

BUILDSYSROOT_TGTS=	${WMAKE_TGTS:Neverything}

buildsysroot: buildworld_prologue ${BUILDSYSROOT_TGTS} buildworld_epilogue .PHONY
.if !empty(SUBDIR_OVERRIDE)
	@echo "buildsysroot is incompatible with SUBDIR_OVERRIDE"
.endif
	@echo "Built sysroot for ${TARGET}. Run installsysroot to install it."

#
# installcheck
#
# Checks to be sure system is ready for installworld/installkernel.
#
installcheck: _installcheck_world _installcheck_kernel .PHONY
_installcheck_world: _installcheck_tmpdir .PHONY
	@echo "--------------------------------------------------------------"
	@echo ">>> Install check world"
	@echo "--------------------------------------------------------------"
_installcheck_kernel: _installcheck_tmpdir .PHONY
	@echo "--------------------------------------------------------------"
	@echo ">>> Install check kernel"
	@echo "--------------------------------------------------------------"

_installcheck_tmpdir:
	tmpfile=`mktemp`; \
	    trap 'rm -rf "$$tmpfile"' EXIT; \
	    echo "#!/bin/sh -e" > "$$tmpfile"; \
	    echo 'echo "Temporary directory $$PWD is executable."' >> "$$tmpfile"; \
	    chmod +x "$$tmpfile"; \
	    if ! $$tmpfile; then \
	        echo "FATAL: Temporary directory $$(dirname "$$tmpfile") is not executable"; \
	        echo "Possibly the containing filesystem is mounted with the noexec flag?"; \
	        false; \
	    fi

#
# Require DESTDIR to be set if installing for a different architecture or
# using the user/group database in the source tree.
#
.if ${TARGET_ARCH} != ${MACHINE_ARCH} || ${TARGET} != ${MACHINE} || \
    defined(DB_FROM_SRC)
.if !make(distributeworld)
_installcheck_world: __installcheck_DESTDIR
_installcheck_kernel: __installcheck_DESTDIR
__installcheck_DESTDIR: .PHONY
.if !defined(DESTDIR) || empty(DESTDIR)
	@echo "ERROR: Please set DESTDIR!"; \
	false
.endif
.endif
.endif

.if !defined(DB_FROM_SRC)
#
# Check for missing UIDs/GIDs.
#
CHECK_UIDS=	auditdistd
CHECK_GIDS=	audit
CHECK_UIDS+=	ntpd
CHECK_GIDS+=	ntpd
CHECK_UIDS+=	proxy
CHECK_GIDS+=	proxy authpf
CHECK_UIDS+=	smmsp
CHECK_GIDS+=	smmsp
CHECK_UIDS+=	unbound
CHECK_GIDS+=	unbound
_installcheck_world: __installcheck_UGID
__installcheck_UGID: .PHONY
.for uid in ${CHECK_UIDS}
	@if ! `id -u ${uid} >/dev/null 2>&1`; then \
		echo "ERROR: Required ${uid} user is missing, see /usr/src/UPDATING."; \
		false; \
	fi
.endfor
.for gid in ${CHECK_GIDS}
	@if ! `find / -prune -group ${gid} >/dev/null 2>&1`; then \
		echo "ERROR: Required ${gid} group is missing, see /usr/src/UPDATING."; \
		false; \
	fi
.endfor
.endif
#
# If installing over the running system (DESTDIR is / or unset) and the install
# includes rescue, try running rescue from the objdir as a sanity check.  If
# rescue is not functional (e.g., because it depends on a system call not
# supported by the currently running kernel), abort the installation.
#
.if !make(distributeworld) && ${MK_RESCUE} != "no" && \
    (empty(DESTDIR) || ${DESTDIR} == "/") && empty(BYPASS_INSTALLCHECK_SH)
_installcheck_world: __installcheck_sh_check
__installcheck_sh_check: .PHONY
	@if [ "`${OBJTOP}/rescue/rescue/rescue sh -c 'echo OK'`" != \
	    OK ]; then \
		echo "rescue/sh check failed, installation aborted" >&2; \
		false; \
	fi
.endif

#
# Required install tools to be saved in a scratch dir for safety.
#
.if ${MK_ZONEINFO} != "no"
_zoneinfo=	zic tzsetup
.endif

ITOOLS=	[ awk cap_mkdb cat chflags chmod chown cmp cp \
	date echo egrep find grep id install ${_install-info} \
	ln make mkdir mtree mv pwd_mkdb \
	rm sed services_mkdb sh sort strip sysctl test true uname wc ${_zoneinfo} \
	${LOCAL_ITOOLS}

# Needed for share/man
.if ${MK_MAN_UTILS} != "no"
ITOOLS+=makewhatis
.endif

#
# distributeworld
#
# Distributes everything compiled by a `buildworld'.
#
# installworld
#
# Installs everything compiled by a 'buildworld'.
#

# Non-base distributions produced by the base system
EXTRA_DISTRIBUTIONS=
.if defined(_LIBCOMPAT)
EXTRA_DISTRIBUTIONS+=	lib${libcompat}
.endif
.if ${MK_TESTS} != "no"
EXTRA_DISTRIBUTIONS+=	tests
.endif

DEBUG_DISTRIBUTIONS=
.if ${MK_DEBUG_FILES} != "no"
DEBUG_DISTRIBUTIONS+=	base ${EXTRA_DISTRIBUTIONS:S,tests,,}
.endif

MTREE_MAGIC?=	mtree 2.0

distributeworld installworld stageworld installsysroot: _installcheck_world .PHONY
	mkdir -p ${INSTALLTMP}
	progs=$$(for prog in ${ITOOLS}; do \
		if progpath=`env PATH=${TMPPATH} which $$prog`; then \
			echo $$progpath; \
		else \
			echo "Required tool $$prog not found in PATH." >&2; \
			exit 1; \
		fi; \
	    done); \
	if [ -z "${CROSSBUILD_HOST}" ] ; then \
		libs=$$(ldd -f "%o %p\n" -f "%o %p\n" $$progs 2>/dev/null | sort -u | \
		    while read line; do \
			set -- $$line; \
			if [ "$$2 $$3" != "not found" ]; then \
				echo $$2; \
			else \
				echo "Required library $$1 not found." >&2; \
				exit 1; \
			fi; \
		    done); \
	fi; \
	cp -v $$libs $$progs ${INSTALLTMP}
	cp -R $${PATH_LOCALE:-"/usr/share/locale"} ${INSTALLTMP}/locale
.if defined(NO_ROOT)
	-mkdir -p ${METALOG:H}
	echo "#${MTREE_MAGIC}" > ${METALOG}
.endif
.if make(distributeworld)
.for dist in ${EXTRA_DISTRIBUTIONS}
	-mkdir ${DESTDIR}/${DISTDIR}/${dist}
	${DESTDIR_MTREE} -f ${.CURDIR}/etc/mtree/BSD.root.dist \
	    -p ${DESTDIR}/${DISTDIR}/${dist} >/dev/null
	${DESTDIR_MTREE} -f ${.CURDIR}/etc/mtree/BSD.usr.dist \
	    -p ${DESTDIR}/${DISTDIR}/${dist}/usr >/dev/null
	${DESTDIR_MTREE} -f ${.CURDIR}/etc/mtree/BSD.include.dist \
	    -p ${DESTDIR}/${DISTDIR}/${dist}/usr/include >/dev/null
.if ${MK_DEBUG_FILES} != "no"
	${DESTDIR_MTREE} -f ${.CURDIR}/etc/mtree/BSD.debug.dist \
	    -p ${DESTDIR}/${DISTDIR}/${dist}/usr/lib >/dev/null
.endif
.if defined(_LIBCOMPAT)
	${DESTDIR_MTREE} -f ${.CURDIR}/etc/mtree/BSD.lib${libcompat}.dist \
	    -p ${DESTDIR}/${DISTDIR}/${dist}/usr >/dev/null
.if ${MK_DEBUG_FILES} != "no"
	${DESTDIR_MTREE} -f ${.CURDIR}/etc/mtree/BSD.lib${libcompat}.dist \
	    -p ${DESTDIR}/${DISTDIR}/${dist}/usr/lib/debug/usr >/dev/null
.endif
.endif
.if ${MK_TESTS} != "no" && ${dist} == "tests"
	-mkdir -p ${DESTDIR}/${DISTDIR}/${dist}${TESTSBASE}
	${DESTDIR_MTREE} -f ${.CURDIR}/etc/mtree/BSD.tests.dist \
	    -p ${DESTDIR}/${DISTDIR}/${dist}${TESTSBASE} >/dev/null
.if ${MK_DEBUG_FILES} != "no"
	${DESTDIR_MTREE} -f ${.CURDIR}/etc/mtree/BSD.tests.dist \
	    -p ${DESTDIR}/${DISTDIR}/${dist}/usr/lib/debug/${TESTSBASE} >/dev/null
.endif
.endif
.if defined(NO_ROOT)
	${IMAKEENV} ${MTREE} -C -f ${.CURDIR}/etc/mtree/BSD.root.dist | \
	    sed -e 's#^\./#./${dist}/#' >> ${METALOG}
	${IMAKEENV} ${MTREE} -C -f ${.CURDIR}/etc/mtree/BSD.usr.dist | \
	    sed -e 's#^\./#./${dist}/usr/#' >> ${METALOG}
	${IMAKEENV} ${MTREE} -C -f ${.CURDIR}/etc/mtree/BSD.include.dist | \
	    sed -e 's#^\./#./${dist}/usr/include/#' >> ${METALOG}
.if defined(_LIBCOMPAT)
	${IMAKEENV} ${MTREE} -C -f ${.CURDIR}/etc/mtree/BSD.lib${libcompat}.dist | \
	    sed -e 's#^\./#./${dist}/usr/#' >> ${METALOG}
.endif
.endif
.endfor
	-mkdir ${DESTDIR}/${DISTDIR}/base
	${_+_}cd ${.CURDIR}/etc; ${CROSSENV} PATH=${TMPPATH} ${MAKE} \
	    METALOG=${METALOG} ${IMAKE_INSTALL} ${IMAKE_MTREE} \
	    DISTBASE=/base DESTDIR=${DESTDIR}/${DISTDIR}/base \
	    LOCAL_MTREE=${LOCAL_MTREE:Q} distrib-dirs
	${INSTALL_SYMLINK} ${INSTALLFLAGS} usr/src/sys ${INSTALL_DDIR}/base/sys
.endif
	${_+_}cd ${.CURDIR}; ${IMAKE} re${.TARGET:S/world$//}; \
	    ${IMAKEENV} rm -rf ${INSTALLTMP}
.if make(distributeworld)
.for dist in ${EXTRA_DISTRIBUTIONS}
	find ${DESTDIR}/${DISTDIR}/${dist} -mindepth 1 -type d -empty -delete
.endfor
.if defined(NO_ROOT)
.for dist in base ${EXTRA_DISTRIBUTIONS}
	@# For each file that exists in this dist, print the corresponding
	@# line from the METALOG.  This relies on the fact that
	@# a line containing only the filename will sort immediately before
	@# the relevant mtree line.
	cd ${DESTDIR}/${DISTDIR}; \
	find ./${dist} | sort -u ${METALOG} - | \
	awk 'BEGIN { print "#${MTREE_MAGIC}" } !/ type=/ { file = $$1 } / type=/ { if ($$1 == file) { sub(/^\.\/${dist}\//, "./"); print } }' > \
	${DESTDIR}/${DISTDIR}/${dist}.meta
.endfor
.for dist in ${DEBUG_DISTRIBUTIONS}
	@# For each file that exists in this dist, print the corresponding
	@# line from the METALOG.  This relies on the fact that
	@# a line containing only the filename will sort immediately before
	@# the relevant mtree line.
	cd ${DESTDIR}/${DISTDIR}; \
	find ./${dist}/usr/lib/debug | sort -u ${METALOG} - | \
	awk 'BEGIN { print "#${MTREE_MAGIC}" } !/ type=/ { file = $$1 } / type=/ { if ($$1 == file) { sub(/^\.\/${dist}\//, "./"); print } }' > \
	${DESTDIR}/${DISTDIR}/${dist}.debug.meta
.endfor
.endif
.endif

packageworld: .PHONY
.for dist in base ${EXTRA_DISTRIBUTIONS}
.if defined(NO_ROOT)
	${_+_}cd ${DESTDIR}/${DISTDIR}/${dist}; \
	    tar cvf - --exclude usr/lib/debug \
	    @${DESTDIR}/${DISTDIR}/${dist}.meta | \
	    ${XZ_CMD} > ${PACKAGEDIR}/${dist}.txz
.else
	${_+_}cd ${DESTDIR}/${DISTDIR}/${dist}; \
	    tar cvf - --exclude usr/lib/debug . | \
	    ${XZ_CMD} > ${PACKAGEDIR}/${dist}.txz
.endif
.endfor

.for dist in ${DEBUG_DISTRIBUTIONS}
. if defined(NO_ROOT)
	${_+_}cd ${DESTDIR}/${DISTDIR}/${dist}; \
	    tar cvf - @${DESTDIR}/${DISTDIR}/${dist}.debug.meta | \
	    ${XZ_CMD} > ${PACKAGEDIR}/${dist}-dbg.txz
. else
	${_+_}cd ${DESTDIR}/${DISTDIR}/${dist}; \
	    tar cvLf - usr/lib/debug | \
	    ${XZ_CMD} > ${PACKAGEDIR}/${dist}-dbg.txz
. endif
.endfor

makeman: .PHONY
	${_+_}cd ${.CURDIR}/tools/build/options; sh makeman > \
	    ${.CURDIR}/share/man/man5/src.conf.5

_sysent_dirs=	sys/kern
_sysent_dirs+=	sys/compat/freebsd32
_sysent_dirs+=	sys/compat/freebsd64
_sysent_dirs+=	sys/compat/cheriabi
_sysent_dirs+=	sys/compat/cloudabi32	\
		sys/compat/cloudabi64
_sysent_dirs+=	sys/amd64/linux		\
		sys/amd64/linux32	\
		sys/arm64/linux		\
		sys/i386/linux
sysent: .PHONY
.for _dir in ${_sysent_dirs}
	${_+_}${MAKE} -C ${.CURDIR}/${_dir} sysent
.endfor

#
# reinstall
#
# If you have a build server, you can NFS mount the source and obj directories
# and do a 'make reinstall' on the *client* to install new binaries from the
# most recent server build.
#
restage reinstall reinstallsysroot: .MAKE .PHONY
	@echo "--------------------------------------------------------------"
	@echo ">>> Making hierarchy"
	@echo "--------------------------------------------------------------"
	${_+_}cd ${.CURDIR}; ${MAKE} -f Makefile.inc1 \
	    LOCAL_MTREE=${LOCAL_MTREE:Q} hierarchy
.if make(restage)
	@echo "--------------------------------------------------------------"
	@echo ">>> Making distribution"
	@echo "--------------------------------------------------------------"
	${_+_}cd ${.CURDIR}; ${MAKE} -f Makefile.inc1 \
	    LOCAL_MTREE=${LOCAL_MTREE:Q} distribution
.endif
	@echo
	@echo "--------------------------------------------------------------"
	@echo ">>> Installing everything started on `LC_ALL=C date`"
	@echo "--------------------------------------------------------------"
	${_+_}cd ${.CURDIR}; ${MAKE} -f Makefile.inc1 install
.if defined(_LIBCOMPAT)
	${_+_}cd ${.CURDIR}; ${MAKE} -f Makefile.inc1 install${libcompat}
.endif
.if ${MK_CHERI} != "no"
	${_+_}cd ${.CURDIR}; ${MAKE} -f Makefile.inc1 installcheri
.endif
.if make(reinstallsysroot)
	@echo "Removing $$(find ${DESTDIR} -type d -empty -print | wc -l) empty directories from ${DESTDIR}"
	find ${DESTDIR} -type d -empty -delete
	@echo
	@echo "--------------------------------------------------------------"
	@echo ">>> Done installing sysroot"
	@echo "--------------------------------------------------------------"
.endif

redistribute: .MAKE .PHONY
	@echo "--------------------------------------------------------------"
	@echo ">>> Distributing everything"
	@echo "--------------------------------------------------------------"
	${_+_}cd ${.CURDIR}; ${MAKE} -f Makefile.inc1 distribute
.if defined(_LIBCOMPAT)
	${_+_}cd ${.CURDIR}; ${MAKE} -f Makefile.inc1 distribute${libcompat} \
	    DISTRIBUTION=lib${libcompat}
.endif
.if ${MK_CHERI} != "no"
	${_+_}cd ${.CURDIR}; ${MAKE} -f Makefile.inc1 distributecheri \
	    DISTRIBUTION=libcheri
.endif

distrib-dirs distribution: .MAKE .PHONY
.if defined(SYSROOT_ONLY)
	@echo "Skipping make ${.TARGET} due to SYSROOT_ONLY=${SYSROOT_ONLY}"
.else
	${_+_}cd ${.CURDIR}/etc; ${CROSSENV} PATH=${TMPPATH} ${MAKE} \
	    ${IMAKE_INSTALL} ${IMAKE_MTREE} METALOG=${METALOG} ${.TARGET}
.if make(distribution)
	${_+_}cd ${.CURDIR}; ${CROSSENV} PATH=${TMPPATH} \
		${MAKE} -f Makefile.inc1 ${IMAKE_INSTALL} \
		METALOG=${METALOG} MK_TESTS=no installconfig
.endif
.endif  # !defined(SYSROOT_ONLY)

#
# buildkernel and installkernel
#
# Which kernels to build and/or install is specified by setting
# KERNCONF. If not defined a GENERIC kernel is built/installed.
# Only the existing (depending TARGET) config files are used
# for building kernels and only the first of these is designated
# as the one being installed.
#
# Note that we have to use TARGET instead of TARGET_ARCH when
# we're in kernel-land. Since only TARGET_ARCH is (expected) to
# be set to cross-build, we have to make sure TARGET is set
# properly.

.if defined(KERNFAST)
NO_KERNELCLEAN=	t
NO_KERNELCONFIG=	t
NO_KERNELOBJ=		t
# Shortcut for KERNCONF=Blah -DKERNFAST is now KERNFAST=Blah
.if !defined(KERNCONF) && ${KERNFAST} != "1"
KERNCONF=${KERNFAST}
.endif
.endif
.if ${TARGET_ARCH} == "powerpc64"
KERNCONF?=	GENERIC64
.else
KERNCONF?=	GENERIC
.endif
INSTKERNNAME?=	kernel

KERNSRCDIR?=	${.CURDIR}/sys
KRNLCONFDIR=	${KERNSRCDIR}/${TARGET}/conf
KRNLOBJDIR=	${OBJTOP}${KERNSRCDIR:C,^${.CURDIR},,}
KERNCONFDIR?=	${KRNLCONFDIR}

BUILDKERNELS=
INSTALLKERNEL=
.if defined(NO_INSTALLKERNEL)
# All of the BUILDKERNELS loops start at index 1.
BUILDKERNELS+= dummy
.endif
.for _kernel in ${KERNCONF}
.if !defined(_MKSHOWCONFIG) && exists(${KERNCONFDIR}/${_kernel})
BUILDKERNELS+=	${_kernel}
.if empty(INSTALLKERNEL) && !defined(NO_INSTALLKERNEL)
INSTALLKERNEL= ${_kernel}
.endif
.else
.if make(buildkernel)
.error Missing KERNCONF ${KERNCONFDIR}/${_kernel}
.endif
.endif
.endfor

_cleankernobj_fast_depend_hack: .PHONY
# 20180320 remove stale generated assym.s after renaming to .inc in r331254
	@if [ -e "${OBJTOP}/sys/${KERNCONF}/assym.s" ]; then \
		echo "Removing stale generated assym files"; \
		rm -f ${OBJTOP}/sys/${KERNCONF}/assym.* \
		    ${OBJTOP}/sys/${KERNCONF}/.depend.assym.*; \
	fi
# 20191009  r353340  removal of opensolaris_atomic.S (also r353381)
.if ${MACHINE} != i386
.for f in opensolaris_atomic
.for m in opensolaris zfs
	@if [ -e "${KRNLOBJDIR}/${KERNCONF}/modules${SRCTOP}/sys/modules/${m}/.depend.${f}.o" ] && \
	    grep -q ${f}.S "${KRNLOBJDIR}/${KERNCONF}/modules${SRCTOP}/sys/modules/${m}/.depend.${f}.o"; then \
		echo "Removing stale dependencies for opensolaris_atomic"; \
		rm -f ${KRNLOBJDIR}/${KERNCONF}/modules${SRCTOP}/sys/modules/${m}/.depend.${f}.*; \
	fi
.endfor
.endfor
.endif

${WMAKE_TGTS:N_worldtmp:Nbuild${libcompat}} ${.ALLTARGETS:M_*:N_worldtmp}: .MAKE .PHONY

# record kernel(s) build time in seconds
.if make(buildkernel)
_BUILDKERNEL_START!= date '+%s'
.endif

#
# buildkernel
#
# Builds all kernels defined by BUILDKERNELS.
#
buildkernel: .MAKE .PHONY
.if empty(BUILDKERNELS:Ndummy)
	@echo "ERROR: Missing kernel configuration file(s) (${KERNCONF})."; \
	false
.endif
	@echo
.for _kernel in ${BUILDKERNELS:Ndummy}
	@echo "--------------------------------------------------------------"
	@echo ">>> Kernel build for ${_kernel} started on `LC_ALL=C date`"
	@echo "--------------------------------------------------------------"
	@echo "===> ${_kernel}"
	mkdir -p ${KRNLOBJDIR}
.if !defined(NO_KERNELCONFIG)
	@echo
	@echo "--------------------------------------------------------------"
	@echo ">>> stage 1: configuring the kernel"
	@echo "--------------------------------------------------------------"
	cd ${KRNLCONFDIR}; \
		PATH=${TMPPATH} \
		    config ${CONFIGARGS} -d ${KRNLOBJDIR}/${_kernel} \
			-I '${KERNCONFDIR}' -I '${KRNLCONFDIR}' \
			'${KERNCONFDIR}/${_kernel}'
.endif
.if !defined(NO_CLEAN) && !defined(NO_KERNELCLEAN)
	@echo
	@echo "--------------------------------------------------------------"
	@echo ">>> stage 2.1: cleaning up the object tree"
	@echo "--------------------------------------------------------------"
	${_+_}cd ${KRNLOBJDIR}/${_kernel}; ${KMAKE} ${CLEANDIR}
.else
	${_+_}cd ${.CURDIR}; ${WMAKE} _cleankernobj_fast_depend_hack
.endif
.if !defined(NO_KERNELOBJ)
	@echo
	@echo "--------------------------------------------------------------"
	@echo ">>> stage 2.2: rebuilding the object tree"
	@echo "--------------------------------------------------------------"
	${_+_}cd ${KRNLOBJDIR}/${_kernel}; ${KMAKE} obj
.endif
	@echo
	@echo "--------------------------------------------------------------"
	@echo ">>> stage 2.3: build tools"
	@echo "--------------------------------------------------------------"
	${_+_}cd ${.CURDIR}; ${KTMAKE} kernel-tools
	@echo
	@echo "--------------------------------------------------------------"
	@echo ">>> stage 3.1: building everything"
	@echo "--------------------------------------------------------------"
	${_+_}cd ${KRNLOBJDIR}/${_kernel}; ${KMAKE} all -DNO_MODULES_OBJ
	@echo "--------------------------------------------------------------"
	@echo ">>> Kernel build for ${_kernel} completed on `LC_ALL=C date`"
	@echo "--------------------------------------------------------------"

.endfor
	@seconds=$$(($$(date '+%s') - ${_BUILDKERNEL_START})); \
	  echo -n ">>> Kernel(s) ${BUILDKERNELS} built in $$seconds seconds, "; \
	  echo "ncpu: $$(sysctl -n hw.ncpu)${.MAKE.JOBS:S/^/, make -j/}"
	@echo "--------------------------------------------------------------"

NO_INSTALLEXTRAKERNELS?=	yes

#
# installkernel, etc.
#
# Install the kernel defined by INSTALLKERNEL
#
installkernel installkernel.debug \
reinstallkernel reinstallkernel.debug: _installcheck_kernel .PHONY
.if !defined(NO_INSTALLKERNEL)
.if empty(INSTALLKERNEL)
	@echo "ERROR: No kernel \"${KERNCONF}\" to install."; \
	false
.endif
	@echo "--------------------------------------------------------------"
	@echo ">>> Installing kernel ${INSTALLKERNEL} on $$(LC_ALL=C date)"
	@echo "--------------------------------------------------------------"
	${_+_}cd ${KRNLOBJDIR}/${INSTALLKERNEL}; \
	    ${CROSSENV} PATH=${TMPPATH} \
	    ${MAKE} ${IMAKE_INSTALL} KERNEL=${INSTKERNNAME} ${.TARGET:S/kernel//}
	@echo "--------------------------------------------------------------"
	@echo ">>> Installing kernel ${INSTALLKERNEL} completed on $$(LC_ALL=C date)"
	@echo "--------------------------------------------------------------"
.endif
.if ${BUILDKERNELS:[#]} > 1 && ${NO_INSTALLEXTRAKERNELS} != "yes"
.for _kernel in ${BUILDKERNELS:[2..-1]}
	@echo "--------------------------------------------------------------"
	@echo ">>> Installing kernel ${_kernel} $$(LC_ALL=C date)"
	@echo "--------------------------------------------------------------"
	${_+_}cd ${KRNLOBJDIR}/${_kernel}; \
	    ${CROSSENV} PATH=${TMPPATH} \
	    ${MAKE} ${IMAKE_INSTALL} KERNEL=${INSTKERNNAME}.${_kernel} ${.TARGET:S/kernel//}
	@echo "--------------------------------------------------------------"
	@echo ">>> Installing kernel ${_kernel} completed on $$(LC_ALL=C date)"
	@echo "--------------------------------------------------------------"
.endfor
.endif

distributekernel distributekernel.debug: .PHONY
.if !defined(NO_INSTALLKERNEL)
.if empty(INSTALLKERNEL)
	@echo "ERROR: No kernel \"${KERNCONF}\" to install."; \
	false
.endif
	mkdir -p ${DESTDIR}/${DISTDIR}
.if defined(NO_ROOT)
	@echo "#${MTREE_MAGIC}" > ${DESTDIR}/${DISTDIR}/kernel.premeta
.endif
	${_+_}cd ${KRNLOBJDIR}/${INSTALLKERNEL}; \
	    ${IMAKEENV} ${IMAKE_INSTALL:S/METALOG/kernel.premeta/} \
	    ${IMAKE_MTREE} PATH=${TMPPATH} ${MAKE} KERNEL=${INSTKERNNAME} \
	    DESTDIR=${INSTALL_DDIR}/kernel \
	    ${.TARGET:S/distributekernel/install/}
.if defined(NO_ROOT)
	@sed -e 's|^./kernel|.|' ${DESTDIR}/${DISTDIR}/kernel.premeta > \
	    ${DESTDIR}/${DISTDIR}/kernel.meta
.endif
.endif
.if ${BUILDKERNELS:[#]} > 1 && ${NO_INSTALLEXTRAKERNELS} != "yes"
.for _kernel in ${BUILDKERNELS:[2..-1]}
.if defined(NO_ROOT)
	@echo "#${MTREE_MAGIC}" > ${DESTDIR}/${DISTDIR}/kernel.${_kernel}.premeta
.endif
	${_+_}cd ${KRNLOBJDIR}/${_kernel}; \
	    ${IMAKEENV} ${IMAKE_INSTALL:S/METALOG/kernel.${_kernel}.premeta/} \
	    ${IMAKE_MTREE} PATH=${TMPPATH} ${MAKE} \
	    KERNEL=${INSTKERNNAME}.${_kernel} \
	    DESTDIR=${INSTALL_DDIR}/kernel.${_kernel} \
	    ${.TARGET:S/distributekernel/install/}
.if defined(NO_ROOT)
	@sed -e "s|^./kernel.${_kernel}|.|" \
	    ${DESTDIR}/${DISTDIR}/kernel.${_kernel}.premeta > \
	    ${DESTDIR}/${DISTDIR}/kernel.${_kernel}.meta
.endif
.endfor
.endif

packagekernel: .PHONY
.if defined(NO_ROOT)
.if !defined(NO_INSTALLKERNEL)
	cd ${DESTDIR}/${DISTDIR}/kernel; \
	    tar cvf - --exclude '*.debug' \
	    @${DESTDIR}/${DISTDIR}/kernel.meta | \
	    ${XZ_CMD} > ${PACKAGEDIR}/kernel.txz
.endif
.if ${MK_DEBUG_FILES} != "no"
	cd ${DESTDIR}/${DISTDIR}/kernel; \
	    tar cvf - --include '*/*/*.debug' \
	    @${DESTDIR}/${DISTDIR}/kernel.meta | \
	    ${XZ_CMD} > ${DESTDIR}/${DISTDIR}/kernel-dbg.txz
.endif
.if ${BUILDKERNELS:[#]} > 1 && ${NO_INSTALLEXTRAKERNELS} != "yes"
.for _kernel in ${BUILDKERNELS:[2..-1]}
	cd ${DESTDIR}/${DISTDIR}/kernel.${_kernel}; \
	    tar cvf - --exclude '*.debug' \
	    @${DESTDIR}/${DISTDIR}/kernel.${_kernel}.meta | \
	    ${XZ_CMD} > ${PACKAGEDIR}/kernel.${_kernel}.txz
.if ${MK_DEBUG_FILES} != "no"
	cd ${DESTDIR}/${DISTDIR}/kernel.${_kernel}; \
	    tar cvf - --include '*/*/*.debug' \
	    @${DESTDIR}/${DISTDIR}/kernel.${_kernel}.meta | \
	    ${XZ_CMD} > ${DESTDIR}/${DISTDIR}/kernel.${_kernel}-dbg.txz
.endif
.endfor
.endif
.else
.if !defined(NO_INSTALLKERNEL)
	cd ${DESTDIR}/${DISTDIR}/kernel; \
	    tar cvf - --exclude '*.debug' . | \
	    ${XZ_CMD} > ${PACKAGEDIR}/kernel.txz
.endif
.if ${MK_DEBUG_FILES} != "no"
	cd ${DESTDIR}/${DISTDIR}/kernel; \
	    tar cvf - --include '*/*/*.debug' $$(eval find .) | \
	    ${XZ_CMD} > ${DESTDIR}/${DISTDIR}/kernel-dbg.txz
.endif
.if ${BUILDKERNELS:[#]} > 1 && ${NO_INSTALLEXTRAKERNELS} != "yes"
.for _kernel in ${BUILDKERNELS:[2..-1]}
	cd ${DESTDIR}/${DISTDIR}/kernel.${_kernel}; \
	    tar cvf - --exclude '*.debug' . | \
	    ${XZ_CMD} > ${PACKAGEDIR}/kernel.${_kernel}.txz
.if ${MK_DEBUG_FILES} != "no"
	cd ${DESTDIR}/${DISTDIR}/kernel.${_kernel}; \
	    tar cvf - --include '*/*/*.debug' $$(eval find .) | \
	    ${XZ_CMD} > ${DESTDIR}/${DISTDIR}/kernel.${_kernel}-dbg.txz
.endif
.endfor
.endif
.endif

stagekernel: .PHONY
	${_+_}${MAKE} -C ${.CURDIR} ${.MAKEFLAGS} distributekernel

PORTSDIR?=	/usr/ports
WSTAGEDIR?=	${OBJTOP}/worldstage
KSTAGEDIR?=	${OBJTOP}/kernelstage
REPODIR?=	${OBJROOT}repo
PKGSIGNKEY?=	# empty

.ORDER:		stage-packages create-packages
.ORDER:		create-packages create-world-packages
.ORDER:		create-packages create-kernel-packages
.ORDER:		create-packages sign-packages

_pkgbootstrap: .PHONY
.if make(*package*) && !exists(${LOCALBASE}/sbin/pkg)
	@env ASSUME_ALWAYS_YES=YES pkg bootstrap
.endif

packages: .PHONY
	${_+_}${MAKE} -C ${.CURDIR} PKG_VERSION=${PKG_VERSION} real-packages

package-pkg: .PHONY
	rm -rf /tmp/ports.${TARGET} || :
	env ${WMAKEENV:Q} SRCDIR=${.CURDIR} PORTSDIR=${PORTSDIR} REVISION=${_REVISION} \
		PKG_CMD=${PKG_CMD} PKG_VERSION=${PKG_VERSION} REPODIR=${REPODIR} \
		WSTAGEDIR=${WSTAGEDIR} \
		sh ${.CURDIR}/release/scripts/make-pkg-package.sh

real-packages:	stage-packages create-packages sign-packages .PHONY

stage-packages-world: .PHONY
	@mkdir -p ${WSTAGEDIR}
	${_+_}@cd ${.CURDIR}; \
		${MAKE} DESTDIR=${WSTAGEDIR} -DNO_ROOT stageworld

stage-packages-kernel: .PHONY
	@mkdir -p ${KSTAGEDIR}
	${_+_}@cd ${.CURDIR}; \
		${MAKE} DESTDIR=${KSTAGEDIR} -DNO_ROOT stagekernel

stage-packages: .PHONY stage-packages-world stage-packages-kernel

_repodir: .PHONY
	@mkdir -p ${REPODIR}

create-packages-world:	_pkgbootstrap _repodir .PHONY
	${_+_}@cd ${.CURDIR}; \
		${MAKE} -f Makefile.inc1 \
			DESTDIR=${WSTAGEDIR} \
			PKG_VERSION=${PKG_VERSION} create-world-packages

create-packages-kernel:	_pkgbootstrap _repodir .PHONY
	${_+_}@cd ${.CURDIR}; \
		${MAKE} -f Makefile.inc1 \
			DESTDIR=${KSTAGEDIR} \
			PKG_VERSION=${PKG_VERSION} DISTDIR=kernel \
			create-kernel-packages

create-packages: .PHONY create-packages-world create-packages-kernel

create-world-packages:	_pkgbootstrap .PHONY
	@rm -f ${WSTAGEDIR}/*.plist 2>/dev/null || :
	@cd ${WSTAGEDIR} ; \
		env -i LC_COLLATE=C sort ${WSTAGEDIR}/${DISTDIR}/METALOG | \
		awk -f ${SRCDIR}/release/scripts/mtree-to-plist.awk
	@for plist in ${WSTAGEDIR}/*.plist; do \
	  plist=$${plist##*/} ; \
	  pkgname=$${plist%.plist} ; \
	  echo "_PKGS+= $${pkgname}" ; \
	done > ${WSTAGEDIR}/packages.mk
	${_+_}@cd ${.CURDIR}; \
		${MAKE} -f Makefile.inc1 create-world-packages-jobs \
		.MAKE.JOB.PREFIX=

.if make(create-world-packages-jobs)
.include "${WSTAGEDIR}/packages.mk"
.endif

create-world-packages-jobs: .PHONY
.for pkgname in ${_PKGS}
create-world-packages-jobs: create-world-package-${pkgname}
create-world-package-${pkgname}: .PHONY
	@sh ${SRCDIR}/release/packages/generate-ucl.sh -o ${pkgname} \
		-s ${SRCDIR} -u ${WSTAGEDIR}/${pkgname}.ucl
	@awk -F\" ' \
		/^name/ { printf("===> Creating %s-", $$2); next } \
		/^version/ { print $$2; next } \
		' ${WSTAGEDIR}/${pkgname}.ucl
	@if [ "${pkgname}" == "runtime" ]; then \
		sed -i '' -e "s/%VCS_REVISION%/${VCS_REVISION}/" ${WSTAGEDIR}/${pkgname}.ucl ; \
	fi
	${PKG_CMD} -o ABI_FILE=${WSTAGEDIR}/usr/bin/uname -o ALLOW_BASE_SHLIBS=yes \
		create -M ${WSTAGEDIR}/${pkgname}.ucl \
		-p ${WSTAGEDIR}/${pkgname}.plist \
		-r ${WSTAGEDIR} \
		-o ${REPODIR}/$$(${PKG_CMD} -o ABI_FILE=${WSTAGEDIR}/usr/bin/uname config ABI)/${PKG_VERSION}
.endfor

_default_flavor=	-default
.if make(*package*) && exists(${KSTAGEDIR}/kernel.meta)
. if ${MK_DEBUG_FILES} != "no"
_debug=-debug
. endif
create-kernel-packages:	.PHONY
. for flavor in "" ${_debug}
create-kernel-packages: create-kernel-packages-flavor${flavor:C,^""$,${_default_flavor},}
create-kernel-packages-flavor${flavor:C,^""$,${_default_flavor},}: _pkgbootstrap .PHONY
	@cd ${KSTAGEDIR}/${DISTDIR} ; \
	env -i LC_COLLATE=C sort ${KSTAGEDIR}/kernel.meta | \
	awk -f ${SRCDIR}/release/scripts/mtree-to-plist.awk \
		-v kernel=yes -v _kernconf=${INSTALLKERNEL} ; \
	sed -e "s/%VERSION%/${PKG_VERSION}/" \
		-e "s/%PKGNAME%/kernel-${INSTALLKERNEL:tl}${flavor}/" \
		-e "s/%KERNELDIR%/kernel/" \
		-e "s/%COMMENT%/FreeBSD ${INSTALLKERNEL} kernel ${flavor}/" \
		-e "s/%DESC%/FreeBSD ${INSTALLKERNEL} kernel ${flavor}/" \
		-e "s/ %VCS_REVISION%/${VCS_REVISION}/" \
		${SRCDIR}/release/packages/kernel.ucl \
		> ${KSTAGEDIR}/${DISTDIR}/kernel.${INSTALLKERNEL}${flavor}.ucl ; \
	awk -F\" ' \
		/name/ { printf("===> Creating %s-", $$2); next } \
		/version/ {print $$2; next } ' \
		${KSTAGEDIR}/${DISTDIR}/kernel.${INSTALLKERNEL}${flavor}.ucl ; \
	${PKG_CMD} -o ABI_FILE=${WSTAGEDIR}/usr/bin/uname -o ALLOW_BASE_SHLIBS=yes \
		create -M ${KSTAGEDIR}/${DISTDIR}/kernel.${INSTALLKERNEL}${flavor}.ucl \
		-p ${KSTAGEDIR}/${DISTDIR}/kernel.${INSTALLKERNEL}${flavor}.plist \
		-r ${KSTAGEDIR}/${DISTDIR} \
		-o ${REPODIR}/$$(${PKG_CMD} -o ABI_FILE=${WSTAGEDIR}/usr/bin/uname config ABI)/${PKG_VERSION}
. endfor
.endif
.if ${BUILDKERNELS:[#]} > 1 && ${NO_INSTALLEXTRAKERNELS} != "yes"
. for _kernel in ${BUILDKERNELS:[2..-1]}
.  if exists(${KSTAGEDIR}/kernel.${_kernel}.meta)
.   if ${MK_DEBUG_FILES} != "no"
_debug=-debug
.   endif
.   for flavor in "" ${_debug}
create-kernel-packages: create-kernel-packages-extra-flavor${flavor:C,^""$,${_default_flavor},}-${_kernel}
create-kernel-packages-extra-flavor${flavor:C,^""$,${_default_flavor},}-${_kernel}: _pkgbootstrap .PHONY
	@cd ${KSTAGEDIR}/kernel.${_kernel} ; \
	env -i LC_COLLATE=C sort ${KSTAGEDIR}/kernel.${_kernel}.meta | \
	awk -f ${SRCDIR}/release/scripts/mtree-to-plist.awk \
		-v kernel=yes -v _kernconf=${_kernel} ; \
	sed -e "s/%VERSION%/${PKG_VERSION}/" \
		-e "s/%PKGNAME%/kernel-${_kernel:tl}${flavor}/" \
		-e "s/%KERNELDIR%/kernel.${_kernel}/" \
		-e "s/%COMMENT%/FreeBSD ${_kernel} kernel ${flavor}/" \
		-e "s/%DESC%/FreeBSD ${_kernel} kernel ${flavor}/" \
		-e "s/ %VCS_REVISION%/${VCS_REVISION}/" \
		${SRCDIR}/release/packages/kernel.ucl \
		> ${KSTAGEDIR}/kernel.${_kernel}/kernel.${_kernel}${flavor}.ucl ; \
	awk -F\" ' \
		/name/ { printf("===> Creating %s-", $$2); next } \
		/version/ {print $$2; next } ' \
		${KSTAGEDIR}/kernel.${_kernel}/kernel.${_kernel}${flavor}.ucl ; \
	${PKG_CMD} -o ABI_FILE=${WSTAGEDIR}/usr/bin/uname -o ALLOW_BASE_SHLIBS=yes \
		create -M ${KSTAGEDIR}/kernel.${_kernel}/kernel.${_kernel}${flavor}.ucl \
		-p ${KSTAGEDIR}/kernel.${_kernel}/kernel.${_kernel}${flavor}.plist \
		-r ${KSTAGEDIR}/kernel.${_kernel} \
		-o ${REPODIR}/$$(${PKG_CMD} -o ABI_FILE=${WSTAGEDIR}/usr/bin/uname config ABI)/${PKG_VERSION}
.   endfor
.  endif
. endfor
.endif

sign-packages:	_pkgbootstrap .PHONY
	@[ -L "${REPODIR}/$$(${PKG_CMD} -o ABI_FILE=${WSTAGEDIR}/usr/bin/uname config ABI)/latest" ] && \
		unlink ${REPODIR}/$$(${PKG_CMD} -o ABI_FILE=${WSTAGEDIR}/usr/bin/uname config ABI)/latest ; \
	${PKG_CMD} -o ABI_FILE=${WSTAGEDIR}/usr/bin/uname repo \
		-o ${REPODIR}/$$(${PKG_CMD} -o ABI_FILE=${WSTAGEDIR}/usr/bin/uname config ABI)/${PKG_VERSION} \
		${REPODIR}/$$(${PKG_CMD} -o ABI_FILE=${WSTAGEDIR}/usr/bin/uname config ABI)/${PKG_VERSION} \
		${PKGSIGNKEY} ; \
	cd ${REPODIR}/$$(${PKG_CMD} -o ABI_FILE=${WSTAGEDIR}/usr/bin/uname config ABI); \
	ln -s ${PKG_VERSION} latest

#
#
# checkworld
#
# Run test suite on installed world.
#
checkworld: .PHONY
	@if [ ! -x "${LOCALBASE}/bin/kyua" ]; then \
		echo "You need kyua (devel/kyua) to run the test suite." | /usr/bin/fmt; \
		exit 1; \
	fi
	${_+_}PATH="$$PATH:${LOCALBASE}/bin" kyua test -k ${TESTSBASE}/Kyuafile

#
#
# doxygen
#
# Build the API documentation with doxygen
#
doxygen: .PHONY
	@if [ ! -x "${LOCALBASE}/bin/doxygen" ]; then \
		echo "You need doxygen (devel/doxygen) to generate the API documentation of the kernel." | /usr/bin/fmt; \
		exit 1; \
	fi
	${_+_}cd ${.CURDIR}/tools/kerneldoc/subsys; ${MAKE} obj all

#
# update
#
# Update the source tree(s), by running svn/svnup to update to the
# latest copy.
#
update: .PHONY
.if defined(SVN_UPDATE)
	@echo "--------------------------------------------------------------"
	@echo ">>> Updating ${.CURDIR} using Subversion"
	@echo "--------------------------------------------------------------"
	@(cd ${.CURDIR}; ${SVN_CMD} update ${SVNFLAGS})
.endif

#
# ------------------------------------------------------------------------
#
# From here onwards are utility targets used by the 'make world' and
# related targets.  If your 'world' breaks, you may like to try to fix
# the problem and manually run the following targets to attempt to
# complete the build.  Beware, this is *not* guaranteed to work, you
# need to have a pretty good grip on the current state of the system
# to attempt to manually finish it.  If in doubt, 'make world' again.
#

#
# legacy: Build compatibility shims for the next three targets. This is a
# minimal set of tools and shims necessary to compensate for older systems
# which don't have the APIs required by the targets built in bootstrap-tools,
# build-tools or cross-tools.
#

.if defined(CROSSBUILD_HOST)
_host_bootstrap_libs=	lib/libmd lib/libsbuf
.endif

# libnv and libl are both requirements for config(8), which is an unconditional
# bootstrap-tool.
_config_deps= lib/libnv usr.bin/lex/lib

legacy: .PHONY
.if ${BOOTSTRAPPING} < ${MINIMUM_SUPPORTED_OSREL} && ${BOOTSTRAPPING} != 0
	@echo "ERROR: Source upgrades from versions prior to ${MINIMUM_SUPPORTED_REL} are not supported."; \
	false
.endif

.for _tool in tools/build ${_config_deps} ${_host_bootstrap_libs}
	${_+_}@${ECHODIR} "===> ${_tool} (obj,includes,all,install)"; \
	    cd ${.CURDIR}/${_tool}; \
	    if [ -z "${NO_OBJWALK}" ]; then ${MAKE} DIRPRFX=${_tool}/ obj; fi; \
	    ${MAKE} DIRPRFX=${_tool}/ DESTDIR=${WORLDTMP}/legacy includes; \
	    ${MAKE} DIRPRFX=${_tool}/ MK_INCLUDES=no all; \
	    ${MAKE} DIRPRFX=${_tool}/ MK_INCLUDES=no \
	        DESTDIR=${WORLDTMP}/legacy install
.endfor

#
# bootstrap-tools: Build tools needed for compatibility. These are binaries that
# are built to build other binaries in the system. However, the focus of these
# binaries is usually quite narrow. Bootstrap tools use the host's compiler and
# libraries, augmented by -legacy, in addition to the libraries built during
# bootstrap-tools.
#
_bt=		_bootstrap-tools

# We want to run the build with only ${WORLDTMP} in $PATH to ensure we don't
# accidentally run tools that are incompatible but happen to be in $PATH.
# This is especially important when building on Linux/MacOS where many of the
# programs used during the build accept different flags or generate different
# output. On those platforms we only symlink the tools known to be compatible
# (e.g. basic utilities such as mkdir) into ${WORLDTMP} and build all others
# from the FreeBSD sources during the bootstrap-tools stage.
# We want to build without the user's $PATH starting in the bootstrap-tools
# phase so the tools used in that phase (ln, cp, etc) must have already been
# linked to $WORLDTMP. The tools are listed in the _host_tools_to_symlink
# variable in tools/build/Makefile and are linked during the legacy phase.
# Since they could be Linux or MacOS binaries, too we must only use flags that
# are portable across operating systems.

# If BOOTSTRAP_ALL_TOOLS is set we will build all the required tools from the
# current source tree. Otherwise we create a symlink to the version found in
# $PATH during the bootstrap-tools stage.
# When building on non-FreeBSD systems we can't assume that the host binaries
# accept compatible flags or produce compatible output. Therefore we force
# BOOTSTRAP_ALL_TOOLS and just build the FreeBSD version of the binary.
.if defined(CROSSBUILD_HOST)
BOOTSTRAP_ALL_TOOLS:=	1
.endif
.if defined(BOOTSTRAP_ALL_TOOLS)
# BOOTSTRAPPING will be set on the command line so we can't override it here.
# Instead set BOOTSTRAPPING_OSRELDATE so that the value 0 is set ${BSARGS}
BOOTSTRAPPING_OSRELDATE:=	0
.endif

.if ${MK_GAMES} != "no"
_strfile=	usr.bin/fortune/strfile
.endif

.if ${MK_GCC} != "no" && ${MK_CXX} != "no"
_gperf=		gnu/usr.bin/gperf
.endif

.if ${MK_VT} != "no"
_vtfontcvt=	usr.bin/vtfontcvt
.endif

# If we are not building the bootstrap because BOOTSTRAPPING is sufficient
# we symlink the host version to $WORLDTMP instead. By doing this we can also
# detect when a bootstrap tool is being used without the required MK_FOO.
# If you add a new bootstrap tool where we could also use the host version,
# please ensure that you also add a .else case where you add the tool to the
# _bootstrap_tools_links variable.
.if ${BOOTSTRAPPING} < 1000033
# Note: lex needs m4 to build but m4 also depends on lex (which needs m4 to
# generate any files). To fix this cyclic dependency we can build a bootstrap
# version of m4 (with pre-generated files) then use that to build the real m4.
# For lex we also use the pre-gerated files since we would otherwise need to
# build awk and sed first (which need lex to build)
# TODO: add a _bootstrap_lex and then build the real lex afterwards
_lex=		usr.bin/lex
_m4=		tools/build/bootstrap-m4 usr.bin/m4
${_bt}-tools/build/bootstrap-m4: ${_bt}-usr.bin/lex ${_bt}-lib/libopenbsd ${_bt}-usr.bin/yacc
${_bt}-usr.bin/m4: ${_bt}-lib/libopenbsd ${_bt}-usr.bin/yacc ${_bt}-usr.bin/lex ${_bt}-tools/build/bootstrap-m4
_bt_m4_depend=${_bt}-${_m4}
_bt_lex_depend=${_bt}-${_lex} ${_bt_m4_depend}
.else
_bootstrap_tools_links+=m4 lex
.endif

# ELF Tool Chain libraries are needed for ELF tools and dtrace tools.
# r296685 fix cross-endian objcopy
# r310724 fixed PR 215350, a crash in libdwarf with objects built by GCC 6.2.
# r334881 added libdwarf constants used by ctfconvert.
# r338478 fixed a crash in objcopy for mips64el objects
# r339083 libelf: correct mips64el test to use ELF header
# r348347 Add missing powerpc64 relocation support to libdwarf
.if ${BOOTSTRAPPING} < 1300030
_elftoolchain_libs= lib/libelf lib/libdwarf lib/libzstd
${_bt}-lib/libelf: ${_bt_m4_depend}
${_bt}-lib/libdwarf: ${_bt_m4_depend}
.endif

# r245440 mtree -N support added
# r313404 requires sha384.h for libnetbsd, added to libmd in r292782
.if ${BOOTSTRAPPING} < 1100093
_nmtree=	lib/libmd \
		lib/libnetbsd \
		usr.sbin/nmtree

${_bt}-lib/libnetbsd: ${_bt}-lib/libmd
${_bt}-usr.sbin/nmtree: ${_bt}-lib/libnetbsd
.else
_bootstrap_tools_links+=mtree
.endif

# r246097: log addition login.conf.db, passwd, pwd.db, and spwd.db with cat -l
.if ${BOOTSTRAPPING} < 1000027
_cat=		bin/cat
.else
_bootstrap_tools_links+=cat
.endif

# r277259 crunchide: Correct 64-bit section header offset
# r281674 crunchide: always include both 32- and 64-bit ELF support
.if ${BOOTSTRAPPING} < 1100078
_crunchide=	usr.sbin/crunch/crunchide
.else
_bootstrap_tools_links+=crunchide
.endif

# r285986 crunchen: use STRIPBIN rather than STRIP
# 1100113: Support MK_AUTO_OBJ
# 1200006: META_MODE fixes
# 1400000: CheriBSD changes to use sysctl:
.if 1
# TODO: enable version check once patch has been upstreamed
#.if ${BOOTSTRAPPING} < 1100078 || \
#    (${MK_AUTO_OBJ} == "yes" && ${BOOTSTRAPPING} < 1100114) || \
#    (${MK_META_MODE} == "yes" && ${BOOTSTRAPPING} < 1200006) || \
#    ${BOOTSTRAPPING} < 1400000
_crunchgen=	usr.sbin/crunch/crunchgen
.else
_bootstrap_tools_links+=crunchgen
.endif

# r296926 -P keymap search path, MFC to stable/10 in r298297
# Note: kbdcontrol can not be bootstrapped on non-FreeBSD systems
.if !defined(CROSSBUILD_HOST)
.if (${BOOTSTRAPPING} < 1003501 || \
	(${BOOTSTRAPPING} >= 1100000 && ${BOOTSTRAPPING} < 1100103))
_kbdcontrol=	usr.sbin/kbdcontrol
.else
_bootstrap_tools_links+=kbdcontrol
.endif
.endif

_yacc=		lib/liby \
		usr.bin/yacc

${_bt}-usr.bin/yacc: ${_bt}-lib/liby

.if ${MK_BSNMP} != "no"
_gensnmptree=	usr.sbin/bsnmpd/gensnmptree
.endif

# We need to build tblgen when we're building clang or lld, either as
# bootstrap tools, or as the part of the normal build.
.if ${MK_CLANG_BOOTSTRAP} != "no" || ${MK_CLANG} != "no" || \
    ${MK_LLD_BOOTSTRAP} != "no" || ${MK_LLD} != "no"
_clang_tblgen= \
	lib/clang/libllvmminimal \
	usr.bin/clang/llvm-tblgen \
	usr.bin/clang/clang-tblgen \
	usr.bin/clang/lldb-tblgen
# XXX: lldb-tblgen is not needed, if top-level MK_LLDB=no

${_bt}-usr.bin/clang/clang-tblgen: ${_bt}-lib/clang/libllvmminimal
${_bt}-usr.bin/clang/llvm-tblgen: ${_bt}-lib/clang/libllvmminimal
${_bt}-usr.bin/clang/lldb-tblgen: ${_bt}-lib/clang/libllvmminimal
.endif

# Default to building the GPL DTC, but build the BSDL one if users explicitly
# request it.
_dtc= usr.bin/dtc
.if ${MK_GPL_DTC} != "no"
_dtc= gnu/usr.bin/dtc
${_bt}-gnu/usr.bin/dtc: ${_bt_lex_depend}
.endif

.if ${MK_LOCALES} != "no"
_localedef=	usr.bin/localedef
${_bt}-usr.bin/localedef: ${_bt}-usr.bin/yacc ${_bt_lex_depend}
.endif

.if ${MK_KERBEROS} != "no"
_kerberos5_bootstrap_tools= \
	kerberos5/tools/make-roken \
	kerberos5/lib/libroken \
	kerberos5/lib/libvers \
	kerberos5/tools/asn1_compile \
	kerberos5/tools/slc \
	usr.bin/compile_et

.ORDER: ${_kerberos5_bootstrap_tools:C/^/${_bt}-/g}
.for _tool in ${_kerberos5_bootstrap_tools}
${_bt}-${_tool}: ${_bt}-usr.bin/yacc ${_bt_lex_depend}
.endfor
.endif

${_bt}-usr.bin/mandoc: ${_bt}-lib/libopenbsd

# The tools listed in _basic_bootstrap_tools will generally not be
# bootstrapped unless BOOTSTRAP_ALL_TOOL is set. However, when building on a
# Linux or MacOS host the host versions are incompatible so we need to build
# them from the source tree. Usually the link name will be the same as the subdir,
# but some directories such as grep or test install multiple binaries. In that
# case we use the _basic_bootstrap_tools_multilink variable which is a list of
# subdirectory and comma-separated list of files.
_basic_bootstrap_tools_multilink=usr.bin/grep grep,egrep,fgrep
_basic_bootstrap_tools_multilink+=bin/test test,[
# bootstrap tools needed by buildworld:
_basic_bootstrap_tools+=usr.bin/awk usr.bin/cut bin/expr usr.bin/gencat \
    usr.bin/join usr.bin/mktemp bin/realpath bin/rmdir usr.bin/sed \
    usr.bin/sort usr.bin/truncate usr.bin/tsort
# /bin/sh can behave differently when crossbuilding on Linux/macOS
# TODO: also build /bin/sh
# _basic_bootstrap_tools+=bin/sh
# elf2aout is required for sparc64 build
_basic_bootstrap_tools+=usr.bin/elf2aout
# file2c is required for building usr.sbin/config:
_basic_bootstrap_tools+=usr.bin/file2c
# uuencode/uudecode required for share/tabset
_basic_bootstrap_tools+=usr.bin/uuencode usr.bin/uudecode
# xargs is required by mkioctls
_basic_bootstrap_tools+=usr.bin/xargs
# cap_mkdb is required for share/termcap:
_basic_bootstrap_tools+=usr.bin/cap_mkdb
# services_mkdb/pwd_mkdb are required for installworld:
_basic_bootstrap_tools+=usr.sbin/services_mkdb usr.sbin/pwd_mkdb
# ldd is required for installcheck (TODO: just always use /usr/bin/ldd instead?)
.if !defined(CROSSBUILD_HOST)
# ldd is only needed for updating the running system so we don't need to
# bootstrap ldd on non-FreeBSD systems
_basic_bootstrap_tools+=usr.bin/ldd
.endif
# sysctl/chflags are required for installkernel:
.if !defined(CROSSBUILD_HOST)
_basic_bootstrap_tools+=sbin/sysctl bin/chflags
.else
# When building on non-FreeBSD install stubs instead since the versions from
# the source tree cannot work:
_other_bootstrap_tools+=tools/build/cross-build/fake_chflags
_other_bootstrap_tools+=tools/build/cross-build/fake_sysctl
.endif
# mkfifo is used by sys/conf/newvers.sh
_basic_bootstrap_tools+=usr.bin/mkfifo

.if ${MK_AMD} != "no"
# unifdef is only used by usr.sbin/amd/libamu/Makefile
_basic_bootstrap_tools+=usr.bin/unifdef
.endif

.if ${MK_BOOT} != "no"
# xz/unxz is used by EFI
_basic_bootstrap_tools_multilink+=usr.bin/xz xz,unxz
# md5 is used by boot/beri (and possibly others)
_basic_bootstrap_tools+=sbin/md5
.if defined(BOOTSTRAP_ALL_TOOLS)
${_bt}-sbin/md5: ${_bt}-lib/libmd
.endif
.endif

.if ${MK_ZONEINFO} != "no"
_basic_bootstrap_tools+=usr.sbin/zic usr.sbin/tzsetup
.endif

.if defined(BOOTSTRAP_ALL_TOOLS)
_other_bootstrap_tools+=${_basic_bootstrap_tools}
.for _subdir _links in ${_basic_bootstrap_tools_multilink}
_other_bootstrap_tools+=${_subdir}
.endfor
${_bt}-usr.bin/awk: ${_bt_lex_depend} ${_bt}-usr.bin/yacc
${_bt}-bin/expr: ${_bt_lex_depend} ${_bt}-usr.bin/yacc
# If we are bootstrapping file2c, we have to build it before config:
${_bt}-usr.sbin/config: ${_bt}-usr.bin/file2c ${_bt_lex_depend}
# Note: no symlink to make/bmake in the !BOOTSTRAP_ALL_TOOLS case here since
# the links to make/bmake make links will have already have been created in the
# `make legacy` step. Not adding a link to make is important on non-FreeBSD
# since "make" will usually point to GNU make there.
_other_bootstrap_tools+=usr.bin/bmake

# Avoid dependency on host bz2 headers:
_other_bootstrap_tools+=lib/libbz2
${_bt}-usr.bin/grep: ${_bt}-lib/libbz2
.else
# All tools in _basic_bootstrap_tools have the same name as the subdirectory
# so we can use :T to get the name of the symlinks that we need to create.
_bootstrap_tools_links+=${_basic_bootstrap_tools:T}
.for _subdir _links in ${_basic_bootstrap_tools_multilink}
_bootstrap_tools_links+=${_links:S/,/ /g}
.endfor
# Some of the build scripts use nawk instead of awk (this happens at least in
# cddl/contrib/opensolaris/lib/libdtrace/common/mknames.sh)
_bootstrap_tools_links+=nawk
.endif	# defined(BOOTSTRAP_ALL_TOOLS)

# Link the tools that we need for building but don't need to bootstrap because
# the host version is known to be compatible into ${WORLDTMP}/legacy
# We do this before building any of the bootstrap tools in case they depend on
# the presence of any of the links (e.g. as m4/lex/awk)
${_bt}-links: .PHONY

.for _tool in ${_bootstrap_tools_links}
${_bt}-link-${_tool}: .PHONY .MAKE
	@if [ ! -e "${WORLDTMP}/legacy/bin/${_tool}" ]; then \
		source_path=`which ${_tool}`; \
		if [ ! -e "$${source_path}" ] ; then \
			echo "Cannot find host tool '${_tool}'"; false; \
		fi; \
		ln -sfnv "$${source_path}" "${WORLDTMP}/legacy/bin/${_tool}"; \
	fi
${_bt}-links: ${_bt}-link-${_tool}
.endfor

bootstrap-tools: ${_bt}-links .PHONY

#	Please document (add comment) why something is in 'bootstrap-tools'.
#	Try to bound the building of the bootstrap-tool to just the
#	FreeBSD versions that need the tool built at this stage of the build.
.for _tool in \
    ${_clang_tblgen} \
    ${_kerberos5_bootstrap_tools} \
    ${_strfile} \
    ${_gperf} \
    ${_dtc} \
    ${_cat} \
    ${_kbdcontrol} \
    ${_elftoolchain_libs} \
    usr.bin/lorder \
    lib/libopenbsd \
    usr.bin/mandoc \
    usr.bin/rpcgen \
    ${_yacc} \
    ${_m4} \
    ${_lex} \
    ${_other_bootstrap_tools} \
    usr.bin/xinstall \
    ${_gensnmptree} \
    usr.sbin/config \
    ${_crunchide} \
    ${_crunchgen} \
    ${_nmtree} \
    ${_vtfontcvt} \
    ${_localedef}
${_bt}-${_tool}: ${_bt}-links .PHONY .MAKE
	${_+_}@${ECHODIR} "===> ${_tool} (obj,all,install)"; \
		cd ${.CURDIR}/${_tool}; \
		if [ -z "${NO_OBJWALK}" ]; then ${MAKE} DIRPRFX=${_tool}/ obj; fi; \
		if [ "${_tool}" = "usr.bin/lex" ]; then \
			${MAKE} DIRPRFX=${_tool}/ bootstrap; \
		fi; \
		${MAKE} DIRPRFX=${_tool}/ all; \
		${MAKE} DIRPRFX=${_tool}/ DESTDIR=${WORLDTMP}/legacy install

bootstrap-tools: ${_bt}-${_tool}
.endfor

.if target(${_bt}-bin/sh)
${_bt}-bin/sh: ${_bt}-usr.bin/mktemp ${_bt}-usr.bin/awk ${_bt}-usr.bin/sed ${_bt}-usr.bin/grep
.endif

#
# build-tools: Build special purpose build tools
#
.if !defined(NO_SHARE) && ${MK_SYSCONS} != "no"
_share=	share/syscons/scrnmaps
.endif

.if ${MK_GCC} != "no"
_gcc_tools= gnu/usr.bin/cc/cc_tools
.endif

.if ${MK_RESCUE} != "no"
# rescue includes programs that have build-tools targets
_rescue=rescue/rescue
.endif

.if ${MK_TCSH} != "no"
_tcsh=bin/csh
.endif
.if ${MK_FILE} != "no"
_libmagic=lib/libmagic
.endif

.if ${MK_PMC} != "no" && \
    (${TARGET_ARCH} == "amd64" || ${TARGET_ARCH} == "i386")
_jevents=lib/libpmc/pmu-events
.endif

# kernel-toolchain skips _cleanobj, so handle cleaning up previous
# build-tools directories if needed.
.if !defined(NO_CLEAN) && make(kernel-toolchain)
_bt_clean=	${CLEANDIR}
.endif

.for _tool in \
    ${_tcsh} \
    bin/sh \
    ${LOCAL_TOOL_DIRS} \
    ${_jevents} \
    lib/ncurses/ncurses \
    lib/ncurses/ncursesw \
    ${_rescue} \
    ${_share} \
    usr.bin/awk \
    ${_libmagic} \
    usr.bin/mkesdb_static \
    usr.bin/mkcsmapper_static \
    usr.bin/vi/catalog \
    ${_gcc_tools}
build-tools_${_tool}: .PHONY
	${_+_}@${ECHODIR} "===> ${_tool} (${_bt_clean:D${_bt_clean},}obj,build-tools)"; \
		cd ${.CURDIR}/${_tool}; \
		if [ -n "${_bt_clean}" ]; then ${MAKE} DIRPRFX=${_tool}/ ${_bt_clean}; fi; \
		if [ -z "${NO_OBJWALK}" ]; then ${MAKE} DIRPRFX=${_tool}/ obj; fi; \
		${MAKE} DIRPRFX=${_tool}/ build-tools
build-tools: build-tools_${_tool}
.endfor

#
# kernel-tools: Build kernel-building tools
#
kernel-tools: .PHONY
	mkdir -p ${WORLDTMP}/usr
	${WORLDTMP_MTREE} -f ${.CURDIR}/etc/mtree/BSD.usr.dist \
	    -p ${WORLDTMP}/usr >/dev/null

#
# cross-tools: All the tools needed to build the rest of the system after
# we get done with the earlier stages. It is the last set of tools needed
# to begin building the target binaries.
#
.if ${TARGET_ARCH} != ${MACHINE_ARCH} || ${BUILD_WITH_STRICT_TMPPATH} != 0
.if ${TARGET_ARCH} == "amd64" || ${TARGET_ARCH} == "i386"
_btxld=		usr.sbin/btxld
.endif
.if ${TARGET_ARCH} == "mips64" && !defined(CROSSBUILD_HOST)
# Avoid bootstrapping libxo when crossbuilding from Linux/mac since it doesn't
# work yet and cheritest as a bootstrap tool is only needed for jenkins.
_cheritest=	lib/libxo \
		bin/cheritest \
		bin/cheriabitest
.endif
.endif

# Rebuild ctfconvert and ctfmerge to avoid difficult-to-diagnose failures
# resulting from missing bug fixes or ELF Toolchain updates.
.if ${MK_CDDL} != "no"
_dtrace_tools= cddl/lib/libctf cddl/usr.bin/ctfconvert \
    cddl/usr.bin/ctfmerge
.endif

# If we're given an XAS, don't build binutils.
.if ${XAS:M/*} == ""
.if ${MK_BINUTILS_BOOTSTRAP} != "no"
_binutils=	gnu/usr.bin/binutils
.endif
.if ${MK_ELFTOOLCHAIN_BOOTSTRAP} != "no"
_elftctools=	lib/libelftc \
		lib/libpe \
		usr.bin/objcopy \
		usr.bin/nm \
		usr.bin/size \
		usr.bin/strings
# These are not required by the build, but can be useful for developers who
# cross-build on a FreeBSD 10 host:
_elftctools+=	usr.bin/addr2line
.endif
.elif ${TARGET_ARCH} != ${MACHINE_ARCH} && ${MK_ELFTOOLCHAIN_BOOTSTRAP} != "no"
# If cross-building with an external binutils we still need to build strip for
# the target (for at least crunchide).
_elftctools=	lib/libelftc \
		lib/libpe \
		usr.bin/objcopy
.endif

.if ${MK_CLANG_BOOTSTRAP} != "no"
_clang=		usr.bin/clang
.endif
.if ${MK_LLD_BOOTSTRAP} != "no"
_lld=		usr.bin/clang/lld
.endif
.if ${MK_CLANG_BOOTSTRAP} != "no" || ${MK_LLD_BOOTSTRAP} != "no"
_clang_libs=	lib/clang
.endif
.if ${MK_GCC_BOOTSTRAP} != "no"
_gcc=		gnu/usr.bin/cc
.endif
.if ${MK_USB} != "no"
_usb_tools=	stand/usb/tools
.endif

.if ${MK_ELFTOOLCHAIN_BOOTSTRAP} != "no" && (${BUILD_WITH_STRICT_TMPPATH} != 0 || defined(BOOTSTRAP_ALL_TOOLS))
_ar=usr.bin/ar
.endif

cross-tools: .MAKE .PHONY
.for _tool in \
    ${LOCAL_XTOOL_DIRS} \
    ${_cheritest} \
    ${_ar} \
    ${_clang_libs} \
    ${_clang} \
    ${_lld} \
    ${_binutils} \
    ${_elftctools} \
    ${_dtrace_tools} \
    ${_gcc} \
    ${_btxld} \
    ${_usb_tools}
	${_+_}@${ECHODIR} "===> ${_tool} (obj,all,install)"; \
		cd ${.CURDIR}/${_tool}; \
		if [ -z "${NO_OBJWALK}" ]; then ${MAKE} DIRPRFX=${_tool}/ obj; fi; \
		${MAKE} DIRPRFX=${_tool}/ all; \
		${MAKE} DIRPRFX=${_tool}/ DESTDIR=${WORLDTMP} install
.endfor

#
# native-xtools is the current target for qemu-user cross builds of ports
# via poudriere and the imgact_binmisc kernel module.
# This target merely builds a toolchan/sysroot, then builds the tools it wants
# with the options it wants in a special MAKEOBJDIRPREFIX, using the toolchain
# already built.  It then installs the static tools to NXBDESTDIR for Poudriere
# to pickup.
#
NXBOBJROOT=	${OBJROOT}${MACHINE}.${MACHINE_ARCH}/nxb/
NXBOBJTOP=	${NXBOBJROOT}${NXB_TARGET}.${NXB_TARGET_ARCH}
NXTP?=		/nxb-bin
.if ${NXTP:N/*}
.error NXTP variable should be an absolute path
.endif
NXBDESTDIR?=	${DESTDIR}${NXTP}

# This is the list of tools to be built/installed as static and where
# appropriate to build for the given TARGET.TARGET_ARCH.
NXBDIRS+= \
    bin/cat \
    bin/chmod \
    bin/cp \
    ${_tcsh} \
    bin/echo \
    bin/expr \
    bin/hostname \
    bin/ln \
    bin/ls \
    bin/mkdir \
    bin/mv \
    bin/ps \
    bin/realpath \
    bin/rm \
    bin/rmdir \
    bin/sh \
    bin/sleep \
    sbin/md5 \
    sbin/sysctl \
    usr.bin/addr2line \
    usr.bin/ar \
    usr.bin/awk \
    usr.bin/basename \
    usr.bin/bmake \
    usr.bin/bzip2 \
    usr.bin/cmp \
    usr.bin/diff \
    usr.bin/dirname \
    usr.bin/objcopy \
    usr.bin/env \
    usr.bin/fetch \
    usr.bin/find \
    usr.bin/grep \
    usr.bin/gzip \
    usr.bin/head \
    usr.bin/id \
    usr.bin/lex \
    usr.bin/limits \
    usr.bin/lorder \
    usr.bin/mandoc \
    usr.bin/mktemp \
    usr.bin/mt \
    usr.bin/nm \
    usr.bin/patch \
    usr.bin/readelf \
    usr.bin/sed \
    usr.bin/size \
    usr.bin/sort \
    usr.bin/strings \
    usr.bin/tar \
    usr.bin/touch \
    usr.bin/tr \
    usr.bin/true \
    usr.bin/uniq \
    usr.bin/unzip \
    usr.bin/wc \
    usr.bin/xargs \
    usr.bin/xinstall \
    usr.bin/xz \
    usr.bin/yacc \
    usr.sbin/chown

SUBDIR_DEPEND_usr.bin/clang=	lib/clang
.if ${MK_CLANG} != "no"
NXBDIRS+=	lib/clang
NXBDIRS+=	usr.bin/clang
.endif
.if ${MK_GCC} != "no"
NXBDIRS+=	gnu/usr.bin/cc
.endif
.if ${MK_BINUTILS} != "no"
NXBDIRS+=	gnu/usr.bin/binutils
.endif
# XXX: native-xtools passes along ${NXBDIRS} in SUBDIR_OVERRIDE that needs
# to be evaluated after NXBDIRS is set.
.if make(install) && !empty(SUBDIR_OVERRIDE)
SUBDIR=	${SUBDIR_OVERRIDE}
.endif

NXBMAKEARGS+= \
	OBJTOP=${NXBOBJTOP:Q} \
	OBJROOT=${NXBOBJROOT:Q} \
	MAKEOBJDIRPREFIX= \
	-DNO_SHARED \
	-DNO_CPU_CFLAGS \
	-DNO_PIC \
	SSP_CFLAGS= \
	MK_CASPER=no \
	MK_CLANG_EXTRAS=no \
	MK_CLANG_FULL=no \
	MK_CTF=no \
	MK_DEBUG_FILES=no \
	MK_GDB=no \
	MK_HTML=no \
	MK_LLDB=no \
	MK_MAN=no \
	MK_MAN_UTILS=yes \
	MK_OFED=no \
	MK_OPENSSH=no \
	MK_PROFILE=no \
	MK_RETPOLINE=no \
	MK_SENDMAIL=no \
	MK_SVNLITE=no \
	MK_TESTS=no \
	MK_WARNS=no \
	MK_ZFS=no

.if make(native-xtools*) && \
    (!defined(NXB_TARGET) || !defined(NXB_TARGET_ARCH))
.error Missing NXB_TARGET / NXB_TARGET_ARCH
.endif
# For 'toolchain' we want to produce native binaries that themselves generate
# native binaries.
NXBTMAKE=	${NXBMAKEENV} ${MAKE} ${NXBMAKEARGS:N-DNO_PIC:N-DNO_SHARED} \
		TARGET=${MACHINE} TARGET_ARCH=${MACHINE_ARCH}
# For 'everything' we want to produce native binaries (hence -target to
# be MACHINE) that themselves generate TARGET.TARGET_ARCH binaries.
# TARGET/TARGET_ARCH are still passed along from user.
#
# Use the toolchain we create as an external toolchain.
.if ${USING_SYSTEM_COMPILER} == "yes" || ${XCC:N${CCACHE_BIN}:M/*}
NXBMAKE+=	XCC="${XCC}" \
		XCXX="${XCXX}" \
		XCPP="${XCPP}"
.else
NXBMAKE+=	XCC="${NXBOBJTOP}/tmp/usr/bin/cc" \
		XCXX="${NXBOBJTOP}/tmp/usr/bin/c++" \
		XCPP="${NXBOBJTOP}/tmp/usr/bin/cpp"
.endif
NXBMAKE+=	${NXBMAKEENV} ${MAKE} -f Makefile.inc1 ${NXBMAKEARGS} \
		TARGET=${NXB_TARGET} TARGET_ARCH=${NXB_TARGET_ARCH} \
		TARGET_TRIPLE=${MACHINE_TRIPLE:Q}
# NXBDIRS is improperly based on MACHINE rather than NXB_TARGET.  Need to
# invoke a sub-make to reevaluate MK_GCC, etc, for NXBDIRS.
NXBMAKE+=	SUBDIR_OVERRIDE='$${NXBDIRS:M*}'
# Need to avoid the -isystem logic when using clang as an external toolchain
# even if the TARGET being built for wants GCC.
NXBMAKE+=	WANT_COMPILER_TYPE='$${X_COMPILER_TYPE}'
native-xtools: .PHONY
	${_+_}cd ${.CURDIR}; ${NXBTMAKE} _cleanobj MK_GCC=yes
	# Build the bootstrap/host/cross tools that produce native binaries
	# Pass along MK_GCC=yes to ensure GCC-needed build tools are built.
	# We don't quite know what the NXB_TARGET wants so just build it.
	${_+_}cd ${.CURDIR}; ${NXBTMAKE} kernel-toolchain MK_GCC=yes
	# Populate includes/libraries sysroot that produce native binaries.
	# This is split out from 'toolchain' above mostly so that target LLVM
	# libraries have a proper LLVM_DEFAULT_TARGET_TRIPLE without
	# polluting the cross-compiler build.  The LLVM/GCC libs are skipped
	# here to avoid the problem but are kept in 'toolchain' so that
	# needed build tools are built.
	${_+_}cd ${.CURDIR}; ${NXBTMAKE} _includes MK_CLANG=no MK_GCC=no
	${_+_}cd ${.CURDIR}; ${NXBTMAKE} _libraries MK_CLANG=no MK_GCC=no
	# Clean out improper TARGET=MACHINE files
	${_+_}cd ${.CURDIR}/gnu/usr.bin/cc/cc_tools; ${NXBTMAKE} cleandir
.if !defined(NO_OBJWALK)
	${_+_}cd ${.CURDIR}; ${NXBMAKE} _obj
.endif
	${_+_}cd ${.CURDIR}; ${NXBMAKE} everything
	@echo ">> native-xtools done.  Use 'make native-xtools-install' to install to a given DESTDIR"

native-xtools-install: .PHONY
	mkdir -p ${NXBDESTDIR}/bin ${NXBDESTDIR}/sbin ${NXBDESTDIR}/usr
	${DESTDIR_MTREE} -f ${.CURDIR}/etc/mtree/BSD.usr.dist \
	    -p ${NXBDESTDIR}/usr >/dev/null
	${DESTDIR_MTREE} -f ${.CURDIR}/etc/mtree/BSD.include.dist \
	    -p ${NXBDESTDIR}/usr/include >/dev/null
	${_+_}cd ${.CURDIR}; ${NXBMAKE} \
	    DESTDIR=${NXBDESTDIR} \
	    -DNO_ROOT \
	    install

#
# hierarchy - ensure that all the needed directories are present
#
hierarchy hier: .MAKE .PHONY
	${_+_}cd ${.CURDIR}/etc; ${HMAKE} distrib-dirs

#
# libraries - build all libraries, and install them under ${DESTDIR}.
#
# The list of libraries with dependents (${_prebuild_libs}) and their
# interdependencies (__L) are built automatically by the
# ${.CURDIR}/tools/make_libdeps.sh script.
#
libraries: .MAKE .PHONY
	${_+_}cd ${.CURDIR}; \
	    ${MAKE} -f Makefile.inc1 _prereq_libs; \
	    ${MAKE} -f Makefile.inc1 _startup_libs; \
	    ${MAKE} -f Makefile.inc1 _prebuild_libs; \
	    ${MAKE} -f Makefile.inc1 _generic_libs

#
# static libgcc.a prerequisite for shared libc
#
_prereq_libs= lib/libcompiler_rt
.if ${MK_SSP} != "no"
_prereq_libs+= gnu/lib/libssp/libssp_nonshared
.endif

# These dependencies are not automatically generated:
#
# gnu/lib/csu, gnu/lib/libgcc, lib/csu and lib/libc must be built before
# all shared libraries for ELF.
#
_startup_libs=	lib/csu
.if ${MK_BSD_CRTBEGIN} == "no"
_startup_libs+=	gnu/lib/csu
.endif
.if ${MK_CHERI} != "no"
_startup_libs+= lib/libc_cheri
.endif
_startup_libs+=	lib/libcompiler_rt
_startup_libs+=	lib/libc
_startup_libs+=	lib/libc_nonshared
.if ${MK_LIBCPLUSPLUS} != "no"
_startup_libs+=	lib/libcxxrt
.endif

.if ${MK_LLVM_LIBUNWIND} != "no"
_prereq_libs+=	lib/libgcc_eh lib/libgcc_s
_startup_libs+=	lib/libgcc_eh lib/libgcc_s

lib/libgcc_s__L: lib/libc__L
lib/libgcc_s__L: lib/libc_nonshared__L
.if ${MK_LIBCPLUSPLUS} != "no"
lib/libcxxrt__L: lib/libgcc_s__L
.endif

.else # MK_LLVM_LIBUNWIND == no

_prereq_libs+=	gnu/lib/libgcc
_startup_libs+=	gnu/lib/libgcc

gnu/lib/libgcc__L: lib/libc__L
gnu/lib/libgcc__L: lib/libc_nonshared__L
.if ${MK_LIBCPLUSPLUS} != "no"
lib/libcxxrt__L: gnu/lib/libgcc__L
.endif
.endif

_prebuild_libs=	${_kerberos5_lib_libasn1} \
		${_kerberos5_lib_libhdb} \
		${_kerberos5_lib_libheimbase} \
		${_kerberos5_lib_libheimntlm} \
		${_libsqlite3} \
		${_kerberos5_lib_libheimipcc} \
		${_kerberos5_lib_libhx509} ${_kerberos5_lib_libkrb5} \
		${_kerberos5_lib_libroken} \
		${_kerberos5_lib_libwind} \
		lib/libbz2 ${_libcom_err} lib/libcrypt \
		lib/libelf lib/libexpat \
		lib/libfigpar \
		${_lib_libgssapi} \
		lib/libkiconv lib/libkvm lib/liblzma lib/libmd lib/libnv \
		lib/libzstd \
		${_lib_casper} \
		lib/ncurses/ncurses lib/ncurses/ncursesw \
		lib/libopie lib/libpam/libpam ${_lib_libthr} \
		${_lib_libradius} lib/libsbuf lib/libtacplus \
		lib/libgeom \
		${_cddl_lib_libumem} ${_cddl_lib_libnvpair} \
		${_cddl_lib_libuutil} \
		${_cddl_lib_libavl} \
		${_cddl_lib_libzfs_core} ${_cddl_lib_libzfs} \
		${_cddl_lib_libctf} \
		lib/libufs \
		lib/libutil lib/libpjdlog ${_lib_libypclnt} lib/libz lib/msun \
		${_secure_lib_libcrypto} ${_secure_lib_libssl} \
		${_lib_libldns} ${_secure_lib_libssh}

.if ${MK_GNUCXX} != "no"
_prebuild_libs+= gnu/lib/libstdc++ gnu/lib/libsupc++
gnu/lib/libstdc++__L: lib/msun__L
gnu/lib/libsupc++__L: gnu/lib/libstdc++__L
.endif

.if ${MK_CHERI} != "no"
_prebuild_libs+=	lib/libcheri
_prebuild_libs+=	lib/libpng
lib/libpng__L: lib/libz__L
.endif

.if ${MK_DIALOG} != "no"
_prebuild_libs+= gnu/lib/libdialog
gnu/lib/libdialog__L: lib/msun__L lib/ncurses/ncursesw__L
.endif

.if ${MK_LIBCPLUSPLUS} != "no"
_prebuild_libs+= lib/libc++
.endif

lib/libgeom__L: lib/libexpat__L
lib/libkvm__L: lib/libelf__L

.if ${MK_LIBTHR} != "no"
_lib_libthr=	lib/libthr
.endif

.if ${MK_RADIUS_SUPPORT} != "no"
_lib_libradius=	lib/libradius
.endif

.if ${MK_OFED} != "no"
_prebuild_libs+= \
	lib/ofed/libibverbs \
	lib/ofed/libibmad \
	lib/ofed/libibumad \
	lib/ofed/complib \
	lib/ofed/libmlx5

lib/ofed/libibmad__L:	lib/ofed/libibumad__L
lib/ofed/complib__L:	lib/libthr__L
lib/ofed/libmlx5__L:	lib/ofed/libibverbs__L lib/libthr__L
.endif

.if ${MK_CASPER} != "no"
_lib_casper=	lib/libcasper
.endif

lib/libpjdlog__L: lib/libutil__L
lib/libcasper__L: lib/libnv__L
lib/liblzma__L: lib/libthr__L
lib/libzstd__L: lib/libthr__L

_generic_libs=	${_cddl_lib} gnu/lib ${_kerberos5_lib} lib ${_secure_lib} usr.bin/lex/lib
.if ${MK_IPFILTER} != "no"
_generic_libs+=	sbin/ipf/libipf
.endif
.for _DIR in ${LOCAL_LIB_DIRS}
.if ${_DIR} == ".WAIT"  || (empty(_generic_libs:M${_DIR}) && exists(${.CURDIR}/${_DIR}/Makefile))
_generic_libs+= ${_DIR}
.endif
.endfor

lib/libopie__L lib/libtacplus__L: lib/libmd__L

.if ${MK_CDDL} != "no"
_cddl_lib_libumem= cddl/lib/libumem
_cddl_lib_libnvpair= cddl/lib/libnvpair
_cddl_lib_libavl= cddl/lib/libavl
_cddl_lib_libuutil= cddl/lib/libuutil
.if ${MK_ZFS} != "no"
_cddl_lib_libzfs_core= cddl/lib/libzfs_core
_cddl_lib_libzfs= cddl/lib/libzfs

cddl/lib/libzfs_core__L: cddl/lib/libnvpair__L

cddl/lib/libzfs__L: cddl/lib/libzfs_core__L lib/msun__L lib/libutil__L
cddl/lib/libzfs__L: lib/libthr__L lib/libmd__L lib/libz__L cddl/lib/libumem__L
cddl/lib/libzfs__L: cddl/lib/libuutil__L cddl/lib/libavl__L lib/libgeom__L

lib/libbe__L: cddl/lib/libzfs__L
.endif
_cddl_lib_libctf= cddl/lib/libctf
_cddl_lib= cddl/lib
cddl/lib/libavl__L: cddl/lib/libnvpair__L
cddl/lib/libctf__L: lib/libz__L
.if ${MK_LLVM_LIBUNWIND} != "no"
# Jenkins sometimes fails to find libgcc_s when building libctf
cddl/lib/libctf__L: lib/libgcc_s__L
.endif
cddl/lib/libuutil__L: cddl/lib/libnvpair__L
cddl/lib/libzfs_core__L: cddl/lib/libnvpair__L
.endif
# cddl/lib/libdtrace requires lib/libproc and lib/librtld_db; it's only built
# on select architectures though (see cddl/lib/Makefile)
.if ${MACHINE_CPUARCH} != "sparc64"
_prebuild_libs+=	lib/libprocstat lib/libproc lib/librtld_db
lib/libprocstat__L: lib/libelf__L lib/libkvm__L lib/libutil__L
lib/libproc__L: lib/libprocstat__L
lib/librtld_db__L: lib/libprocstat__L
.endif

.if ${MK_CRYPT} != "no"
.if ${MK_OPENSSL} != "no"
_secure_lib_libcrypto= secure/lib/libcrypto
_secure_lib_libssl= secure/lib/libssl
lib/libradius__L secure/lib/libssl__L: secure/lib/libcrypto__L
secure/lib/libcrypto__L: lib/libthr__L
.if ${MK_LDNS} != "no"
_lib_libldns= lib/libldns
lib/libldns__L: secure/lib/libssl__L
.endif
.if ${MK_OPENSSH} != "no"
_secure_lib_libssh= secure/lib/libssh
secure/lib/libssh__L: lib/libz__L secure/lib/libcrypto__L lib/libcrypt__L
.if ${MK_LDNS} != "no"
secure/lib/libssh__L: lib/libldns__L
.endif
.if ${MK_GSSAPI} != "no" && ${MK_KERBEROS_SUPPORT} != "no"
secure/lib/libssh__L: lib/libgssapi__L kerberos5/lib/libkrb5__L \
    kerberos5/lib/libhx509__L kerberos5/lib/libasn1__L lib/libcom_err__L \
    lib/libmd__L kerberos5/lib/libroken__L
.endif
.endif
.endif
_secure_lib=	secure/lib
.endif

.if ${MK_KERBEROS} != "no"
kerberos5/lib/libasn1__L: lib/libcom_err__L kerberos5/lib/libroken__L
kerberos5/lib/libhdb__L: kerberos5/lib/libasn1__L lib/libcom_err__L \
    kerberos5/lib/libkrb5__L kerberos5/lib/libroken__L \
    kerberos5/lib/libwind__L lib/libsqlite3__L
kerberos5/lib/libheimntlm__L: secure/lib/libcrypto__L kerberos5/lib/libkrb5__L \
    kerberos5/lib/libroken__L lib/libcom_err__L
kerberos5/lib/libhx509__L: kerberos5/lib/libasn1__L lib/libcom_err__L \
    secure/lib/libcrypto__L kerberos5/lib/libroken__L kerberos5/lib/libwind__L
kerberos5/lib/libkrb5__L: kerberos5/lib/libasn1__L lib/libcom_err__L \
    lib/libcrypt__L secure/lib/libcrypto__L kerberos5/lib/libhx509__L \
    kerberos5/lib/libroken__L kerberos5/lib/libwind__L \
    kerberos5/lib/libheimbase__L kerberos5/lib/libheimipcc__L
kerberos5/lib/libroken__L: lib/libcrypt__L
kerberos5/lib/libwind__L: kerberos5/lib/libroken__L lib/libcom_err__L
kerberos5/lib/libheimbase__L: lib/libthr__L
kerberos5/lib/libheimipcc__L: kerberos5/lib/libroken__L kerberos5/lib/libheimbase__L lib/libthr__L
.endif

lib/libsqlite3__L: lib/libthr__L

.if ${MK_GSSAPI} != "no"
_lib_libgssapi=	lib/libgssapi
.endif

.if ${MK_KERBEROS} != "no"
_kerberos5_lib=	kerberos5/lib
_kerberos5_lib_libasn1= kerberos5/lib/libasn1
_kerberos5_lib_libhdb= kerberos5/lib/libhdb
_kerberos5_lib_libheimbase= kerberos5/lib/libheimbase
_kerberos5_lib_libkrb5= kerberos5/lib/libkrb5
_kerberos5_lib_libhx509= kerberos5/lib/libhx509
_kerberos5_lib_libroken= kerberos5/lib/libroken
_kerberos5_lib_libheimntlm= kerberos5/lib/libheimntlm
_libsqlite3= lib/libsqlite3
_kerberos5_lib_libheimipcc= kerberos5/lib/libheimipcc
_kerberos5_lib_libwind= kerberos5/lib/libwind
_libcom_err= lib/libcom_err
.endif

.if ${MK_NIS} != "no"
_lib_libypclnt=	lib/libypclnt
.endif

.if ${MK_OPENSSL} == "no"
lib/libradius__L: lib/libmd__L
.endif

lib/libproc__L: \
    ${_cddl_lib_libctf:D${_cddl_lib_libctf}__L} lib/libelf__L lib/librtld_db__L lib/libutil__L
.if ${MK_CXX} != "no"
.if ${MK_LIBCPLUSPLUS} != "no"
lib/libproc__L: lib/libcxxrt__L
.else # This implies MK_GNUCXX != "no"; see lib/libproc
lib/libproc__L: gnu/lib/libsupc++__L
.endif
.endif

.for _lib in ${_prereq_libs}
${_lib}__PL: .PHONY .MAKE
.if !defined(_MKSHOWCONFIG) && exists(${.CURDIR}/${_lib})
	${_+_}@${ECHODIR} "===> ${_lib} (obj,all,install)"; \
		cd ${.CURDIR}/${_lib}; \
		if [ -z "${NO_OBJWALK}" ]; then ${MAKE} MK_TESTS=no DIRPRFX=${_lib}/ obj; fi; \
		${MAKE} MK_TESTS=no MK_PROFILE=no -DNO_PIC \
		    DIRPRFX=${_lib}/ all; \
		${MAKE} MK_TESTS=no MK_PROFILE=no -DNO_PIC \
		    DIRPRFX=${_lib}/ install
.endif
.endfor

.for _lib in ${_startup_libs} ${_prebuild_libs} ${_generic_libs}
${_lib}__L: .PHONY .MAKE
.if !defined(_MKSHOWCONFIG) && exists(${.CURDIR}/${_lib})
	${_+_}@${ECHODIR} "===> ${_lib} (obj,all,install)"; \
		cd ${.CURDIR}/${_lib}; \
		if [ -z "${NO_OBJWALK}" ]; then ${MAKE} MK_TESTS=no DIRPRFX=${_lib}/ obj; fi; \
		${MAKE} MK_TESTS=no DIRPRFX=${_lib}/ all; \
		${MAKE} MK_TESTS=no DIRPRFX=${_lib}/ install
.endif
.endfor

_prereq_libs: ${_prereq_libs:S/$/__PL/}
_startup_libs: ${_startup_libs:S/$/__L/}
_prebuild_libs: ${_prebuild_libs:S/$/__L/}
_generic_libs: ${_generic_libs:S/$/__L/}

# Enable SUBDIR_PARALLEL when not calling 'make all', unless called from
# 'everything' with _PARALLEL_SUBDIR_OK set.  This is because it is unlikely
# that running 'make all' from the top-level, especially with a SUBDIR_OVERRIDE
# or LOCAL_DIRS set, will have a reliable build if SUBDIRs are built in
# parallel.  This is safe for the world stage of buildworld though since it has
# already built libraries in a proper order and installed includes into
# WORLDTMP. Special handling is done for SUBDIR ordering for 'install*' to
# avoid trashing a system if it crashes mid-install.
.if !make(all) || defined(_PARALLEL_SUBDIR_OK)
SUBDIR_PARALLEL=
.endif

.include <bsd.subdir.mk>

.if make(check-old) || make(check-old-dirs) || \
    make(check-old-files) || make(check-old-libs) || \
    make(delete-old) || make(delete-old-dirs) || \
    make(delete-old-files) || make(delete-old-libs)

#
# check for / delete old files section
#

.include "ObsoleteFiles.inc"

OLD_LIBS_MESSAGE="Please be sure no application still uses those libraries, \
else you can not start such an application. Consult UPDATING for more \
information regarding how to cope with the removal/revision bump of a \
specific library."

.if !defined(BATCH_DELETE_OLD_FILES)
RM_I=-i
.else
RM_I=-v
.endif

delete-old-files: .PHONY
	@echo ">>> Removing old files (only deletes safe to delete libs)"
# Ask for every old file if the user really wants to remove it.
# It's annoying, but better safe than sorry.
# NB: We cannot pass the list of OLD_FILES as a parameter because the
# argument list will get too long. Using .for/.endfor make "loops" will make
# the Makefile parser segfault.
	@exec 3<&0; \
	cd ${.CURDIR}; \
	${MAKE} -f ${.CURDIR}/Makefile.inc1 ${.MAKEFLAGS} ${.TARGET} \
	    -V OLD_FILES -V "OLD_FILES:Musr/share/*.gz:R" | xargs -n1 | sort | \
	while read file; do \
		if [ -f "${DESTDIR}/$${file}" -o -L "${DESTDIR}/$${file}" ]; then \
			chflags noschg "${DESTDIR}/$${file}" 2>/dev/null || true; \
			rm ${RM_I} "${DESTDIR}/$${file}" <&3; \
		fi; \
		for ext in debug symbols; do \
		  if ! [ -e "${DESTDIR}/$${file}" ] && [ -f \
		      "${DESTDIR}${DEBUGDIR}/$${file}.$${ext}" ]; then \
			  rm ${RM_I} "${DESTDIR}${DEBUGDIR}/$${file}.$${ext}" \
			      <&3; \
		  fi; \
		done; \
	done
# Remove catpages without corresponding manpages.
	@exec 3<&0; \
	find ${DESTDIR}/usr/share/man/cat* ! -type d 2>/dev/null | sort | \
	sed -ep -e's:${DESTDIR}/usr/share/man/cat:${DESTDIR}/usr/share/man/man:' | \
	while read catpage; do \
		read manpage; \
		if [ ! -e "$${manpage}" ]; then \
			rm ${RM_I} $${catpage} <&3; \
	        fi; \
	done || true
	@echo ">>> Old files removed"

check-old-files: .PHONY
	@echo ">>> Checking for old files"
	@cd ${.CURDIR}; \
	${MAKE} -f ${.CURDIR}/Makefile.inc1 ${.MAKEFLAGS} ${.TARGET} \
	    -V OLD_FILES -V "OLD_FILES:Musr/share/*.gz:R" | xargs -n1 | \
	while read file; do \
		if [ -f "${DESTDIR}/$${file}" -o -L "${DESTDIR}/$${file}" ]; then \
		 	echo "${DESTDIR}/$${file}"; \
		fi; \
		for ext in debug symbols; do \
		  if [ -f "${DESTDIR}${DEBUGDIR}/$${file}.$${ext}" ]; then \
			  echo "${DESTDIR}${DEBUGDIR}/$${file}.$${ext}"; \
		  fi; \
		done; \
	done | sort
# Check for catpages without corresponding manpages.
	@find ${DESTDIR}/usr/share/man/cat* ! -type d 2>/dev/null | \
	sed -ep -e's:${DESTDIR}/usr/share/man/cat:${DESTDIR}/usr/share/man/man:' | \
	while read catpage; do \
		read manpage; \
		if [ ! -e "$${manpage}" ]; then \
			echo $${catpage}; \
	        fi; \
	done | sort

delete-old-libs: .PHONY
	@echo ">>> Removing old libraries"
	@echo "${OLD_LIBS_MESSAGE}" | fmt
	@exec 3<&0; \
	cd ${.CURDIR}; \
	${MAKE} -f ${.CURDIR}/Makefile.inc1 ${.MAKEFLAGS} ${.TARGET} \
	    -V OLD_LIBS | xargs -n1 | sort | \
	while read file; do \
		if [ -f "${DESTDIR}/$${file}" -o -L "${DESTDIR}/$${file}" ]; then \
			chflags noschg "${DESTDIR}/$${file}" 2>/dev/null || true; \
			rm ${RM_I} "${DESTDIR}/$${file}" <&3; \
		fi; \
		for ext in debug symbols; do \
		  if ! [ -e "${DESTDIR}/$${file}" ] && [ -f \
		      "${DESTDIR}${DEBUGDIR}/$${file}.$${ext}" ]; then \
			  rm ${RM_I} "${DESTDIR}${DEBUGDIR}/$${file}.$${ext}" \
			      <&3; \
		  fi; \
		done; \
	done
	@echo ">>> Old libraries removed"

check-old-libs: .PHONY
	@echo ">>> Checking for old libraries"
	@cd ${.CURDIR}; \
	${MAKE} -f ${.CURDIR}/Makefile.inc1 ${.MAKEFLAGS} ${.TARGET} \
	    -V OLD_LIBS | xargs -n1 | \
	while read file; do \
		if [ -f "${DESTDIR}/$${file}" -o -L "${DESTDIR}/$${file}" ]; then \
			echo "${DESTDIR}/$${file}"; \
		fi; \
		for ext in debug symbols; do \
		  if [ -f "${DESTDIR}${DEBUGDIR}/$${file}.$${ext}" ]; then \
			  echo "${DESTDIR}${DEBUGDIR}/$${file}.$${ext}"; \
		  fi; \
		done; \
	done | sort

delete-old-dirs: .PHONY
	@echo ">>> Removing old directories"
	@cd ${.CURDIR}; \
	${MAKE} -f ${.CURDIR}/Makefile.inc1 ${.MAKEFLAGS} ${.TARGET} \
	    -V OLD_DIRS | xargs -n1 | sort -r | \
	while read dir; do \
		if [ -d "${DESTDIR}/$${dir}" ]; then \
			rmdir -v "${DESTDIR}/$${dir}" || true; \
		elif [ -L "${DESTDIR}/$${dir}" ]; then \
			echo "${DESTDIR}/$${dir} is a link, please remove everything manually."; \
		fi; \
		if [ -d "${DESTDIR}${DEBUGDIR}/$${dir}" ]; then \
			rmdir -v "${DESTDIR}${DEBUGDIR}/$${dir}" || true; \
		elif [ -L "${DESTDIR}${DEBUGDIR}/$${dir}" ]; then \
			echo "${DESTDIR}${DEBUGDIR}/$${dir} is a link, please remove everything manually."; \
		fi; \
	done
	@echo ">>> Old directories removed"

check-old-dirs: .PHONY
	@echo ">>> Checking for old directories"
	@cd ${.CURDIR}; \
	${MAKE} -f ${.CURDIR}/Makefile.inc1 ${.MAKEFLAGS} ${.TARGET} \
	    -V OLD_DIRS | xargs -n1 | sort -r | \
	while read dir; do \
		if [ -d "${DESTDIR}/$${dir}" ]; then \
			echo "${DESTDIR}/$${dir}"; \
		elif [ -L "${DESTDIR}/$${dir}" ]; then \
			echo "${DESTDIR}/$${dir} is a link, please remove everything manually."; \
		fi; \
		if [ -d "${DESTDIR}${DEBUGDIR}/$${dir}" ]; then \
			echo "${DESTDIR}${DEBUGDIR}/$${dir}"; \
		elif [ -L "${DESTDIR}${DEBUGDIR}/$${dir}" ]; then \
			echo "${DESTDIR}${DEBUGDIR}/$${dir} is a link, please remove everything manually."; \
		fi; \
	done

delete-old: delete-old-files delete-old-dirs .PHONY
	@echo "To remove old libraries run '${MAKE_CMD} delete-old-libs'."

check-old: check-old-files check-old-libs check-old-dirs .PHONY
	@echo "To remove old files and directories run '${MAKE_CMD} delete-old'."
	@echo "To remove old libraries run '${MAKE_CMD} delete-old-libs'."

.endif

#
# showconfig - show build configuration.
#
showconfig: .PHONY
	@(${MAKE} -n -f ${.CURDIR}/sys/conf/kern.opts.mk -V dummy -dg1 UPDATE_DEPENDFILE=no NO_OBJ=yes; \
	  ${MAKE} -n -f ${.CURDIR}/share/mk/src.opts.mk -V dummy -dg1 UPDATE_DEPENDFILE=no NO_OBJ=yes) 2>&1 | grep ^MK_ | sort -u

.if !empty(KRNLOBJDIR) && !empty(KERNCONF)
DTBOUTPUTPATH= ${KRNLOBJDIR}/${KERNCONF}/

.if !defined(FDT_DTS_FILE) || empty(FDT_DTS_FILE)
.if !defined(_MKSHOWCONFIG) && exists(${KERNCONFDIR}/${KERNCONF})
FDT_DTS_FILE!= awk 'BEGIN {FS="="} /^makeoptions[[:space:]]+FDT_DTS_FILE/ {print $$2}' \
	'${KERNCONFDIR}/${KERNCONF}' ; echo
.endif
.endif

.endif

.if !defined(DTBOUTPUTPATH) || !exists(${DTBOUTPUTPATH})
DTBOUTPUTPATH= ${.CURDIR}
.endif

#
# Build 'standalone' Device Tree Blob
#
builddtb: .PHONY
	@PATH=${TMPPATH} MACHINE=${TARGET} \
	sh ${.CURDIR}/sys/tools/fdt/make_dtb.sh ${.CURDIR}/sys \
	    "${FDT_DTS_FILE}" ${DTBOUTPUTPATH}

###############

# cleanworld
# In the following, the first 'rm' in a series will usually remove all
# files and directories.  If it does not, then there are probably some
# files with file flags set, so this unsets them and tries the 'rm' a
# second time.  There are situations where this target will be cleaning
# some directories via more than one method, but that duplication is
# needed to correctly handle all the possible situations.  Removing all
# files without file flags set in the first 'rm' instance saves time,
# because 'chflags' will need to operate on fewer files afterwards.
#
# It is expected that BW_CANONICALOBJDIR == the CANONICALOBJDIR as would be
# created by bsd.obj.mk, except that we don't want to .include that file
# in this makefile.  We don't do a cleandir walk if MK_AUTO_OBJ is yes
# since it is not possible for files to land in the wrong place.
#
.if make(cleanworld)
BW_CANONICALOBJDIR:=${OBJTOP}/
.elif make(cleanuniverse)
BW_CANONICALOBJDIR:=${OBJROOT}
.if ${MK_UNIFIED_OBJDIR} == "no"
.error ${.TARGETS} only supported with WITH_UNIFIED_OBJDIR enabled.
.endif
.endif
cleanworld cleanuniverse: .PHONY
.if !empty(BW_CANONICALOBJDIR) && exists(${BW_CANONICALOBJDIR}) && \
    ${.CURDIR:tA} != ${BW_CANONICALOBJDIR:tA}
	-rm -rf ${BW_CANONICALOBJDIR}*
	-chflags -R 0 ${BW_CANONICALOBJDIR}
	rm -rf ${BW_CANONICALOBJDIR}*
.endif
.if make(cleanworld) && ${MK_AUTO_OBJ} == "no" && \
    (empty(BW_CANONICALOBJDIR) || ${.CURDIR:tA} == ${BW_CANONICALOBJDIR:tA})
.if ${.CURDIR} == ${.OBJDIR} || ${.CURDIR}/obj == ${.OBJDIR}
	#   To be safe in this case, fall back to a 'make cleandir'
	${_+_}@cd ${.CURDIR}; ${MAKE} cleandir
.endif
.endif

.if ${TARGET} == ${MACHINE} && ${TARGET_ARCH} == ${MACHINE_ARCH}
XDEV_CPUTYPE?=${CPUTYPE}
.else
XDEV_CPUTYPE?=${TARGET_CPUTYPE}
.endif

NOFUN=-DNO_FSCHG MK_HTML=no -DNO_LINT \
	MK_MAN=no MK_NLS=no MK_PROFILE=no \
	MK_KERBEROS=no MK_RESCUE=no MK_TESTS=no MK_WARNS=no \
	TARGET=${TARGET} TARGET_ARCH=${TARGET_ARCH} \
	CPUTYPE=${XDEV_CPUTYPE}

XDDIR=${TARGET_ARCH}-freebsd
XDTP?=/usr/${XDDIR}
.if ${XDTP:N/*}
.error XDTP variable should be an absolute path
.endif

CDBOBJROOT=	${OBJROOT}${MACHINE}.${MACHINE_ARCH}/xdev/
CDBOBJTOP=	${CDBOBJROOT}${XDDIR}
CDBENV= \
	INSTALL="sh ${.CURDIR}/tools/install.sh"
CDENV= ${CDBENV} \
	TOOLS_PREFIX=${XDTP}
CDMAKEARGS= \
	OBJTOP=${CDBOBJTOP:Q} \
	OBJROOT=${CDBOBJROOT:Q}
CD2MAKEARGS= ${CDMAKEARGS}

.if ${WANT_COMPILER_TYPE} == gcc || \
    (defined(X_COMPILER_TYPE) && ${X_COMPILER_TYPE} == gcc)
# GCC requires -isystem and -L when using a cross-compiler.  --sysroot
# won't set header path and -L is used to ensure the base library path
# is added before the port PREFIX library path.
CD2CFLAGS+=	-isystem ${XDDESTDIR}/usr/include -L${XDDESTDIR}/usr/lib
# GCC requires -B to find /usr/lib/crti.o when using a cross-compiler
# combined with --sysroot.
CD2CFLAGS+=	-B${XDDESTDIR}/usr/lib
# Force using libc++ for external GCC.
.if defined(X_COMPILER_TYPE) && \
    ${X_COMPILER_TYPE} == gcc && ${X_COMPILER_VERSION} >= 40800
CD2CXXFLAGS+=	-isystem ${XDDESTDIR}/usr/include/c++/v1 -std=c++11 \
		-nostdinc++
.endif
.endif
CD2CFLAGS+=	--sysroot=${XDDESTDIR}/
CD2ENV=${CDENV} CC="${CC} ${CD2CFLAGS}" CXX="${CXX} ${CD2CXXFLAGS} ${CD2CFLAGS}" \
	CPP="${CPP} ${CD2CFLAGS}" \
	MACHINE=${TARGET} MACHINE_ARCH=${TARGET_ARCH}

CDTMP=	${OBJTOP}/${XDDIR}/tmp
CDMAKE=${CDENV} PATH=${CDTMP}/usr/bin:${PATH} ${MAKE} ${CDMAKEARGS} ${NOFUN}
CD2MAKE=${CD2ENV} PATH=${CDTMP}/usr/bin:${XDDESTDIR}/usr/bin:${PATH} \
	${MAKE} ${CD2MAKEARGS} ${NOFUN}
.if ${MK_META_MODE} != "no"
# Don't rebuild build-tools targets during normal build.
CD2MAKE+=	BUILD_TOOLS_META=.NOMETA
.endif
XDDESTDIR=${DESTDIR}${XDTP}

.ORDER: xdev-build xdev-install xdev-links
xdev: xdev-build xdev-install .PHONY

.ORDER: _xb-worldtmp _xb-bootstrap-tools _xb-build-tools _xb-cross-tools
xdev-build: _xb-worldtmp _xb-bootstrap-tools _xb-build-tools _xb-cross-tools .PHONY

_xb-worldtmp: .PHONY
	mkdir -p ${CDTMP}/usr
	${WORLDTMP_MTREE} -f ${.CURDIR}/etc/mtree/BSD.usr.dist \
	    -p ${CDTMP}/usr >/dev/null

_xb-bootstrap-tools: .PHONY
.for _tool in \
    ${_clang_tblgen} \
    ${_gperf} \
    ${_yacc}
	${_+_}@${ECHODIR} "===> ${_tool} (obj,all,install)"; \
	cd ${.CURDIR}/${_tool}; \
	if [ -z "${NO_OBJWALK}" ]; then ${CDMAKE} DIRPRFX=${_tool}/ obj; fi; \
	${CDMAKE} DIRPRFX=${_tool}/ all; \
	${CDMAKE} DIRPRFX=${_tool}/ DESTDIR=${CDTMP} install
.endfor

_xb-build-tools: .PHONY
	${_+_}@cd ${.CURDIR}; \
	${CDBENV} ${MAKE} ${CDMAKEARGS} -f Makefile.inc1 ${NOFUN} build-tools

XDEVDIRS= \
    ${_clang_libs} \
    ${_lld} \
    ${_binutils} \
    ${_elftctools} \
    usr.bin/ar \
    ${_clang} \
    ${_gcc}

_xb-cross-tools: .PHONY
.for _tool in ${XDEVDIRS}
	${_+_}@${ECHODIR} "===> xdev ${_tool} (obj,all)"; \
	cd ${.CURDIR}/${_tool}; \
	if [ -z "${NO_OBJWALK}" ]; then ${CDMAKE} DIRPRFX=${_tool}/ obj; fi; \
	${CDMAKE} DIRPRFX=${_tool}/ all
.endfor

_xi-mtree: .PHONY
	${_+_}@${ECHODIR} "mtree populating ${XDDESTDIR}"
	mkdir -p ${XDDESTDIR}
	${DESTDIR_MTREE} -f ${.CURDIR}/etc/mtree/BSD.root.dist \
	    -p ${XDDESTDIR} >/dev/null
	${DESTDIR_MTREE} -f ${.CURDIR}/etc/mtree/BSD.usr.dist \
	    -p ${XDDESTDIR}/usr >/dev/null
	${DESTDIR_MTREE} -f ${.CURDIR}/etc/mtree/BSD.include.dist \
	    -p ${XDDESTDIR}/usr/include >/dev/null
.if defined(_LIBCOMPAT)
	${DESTDIR_MTREE} -f ${.CURDIR}/etc/mtree/BSD.lib${libcompat}.dist \
	    -p ${XDDESTDIR}/usr >/dev/null
.endif
.if ${MK_TESTS} != "no"
	mkdir -p ${XDDESTDIR}${TESTSBASE}
	${DESTDIR_MTREE} -f ${.CURDIR}/etc/mtree/BSD.tests.dist \
	    -p ${XDDESTDIR}${TESTSBASE} >/dev/null
.endif

.ORDER: xdev-build _xi-mtree _xi-cross-tools _xi-includes _xi-libraries
xdev-install: xdev-build _xi-mtree _xi-cross-tools _xi-includes _xi-libraries .PHONY

_xi-cross-tools: .PHONY
	@echo "_xi-cross-tools"
.for _tool in ${XDEVDIRS}
	${_+_}@${ECHODIR} "===> xdev ${_tool} (install)"; \
	cd ${.CURDIR}/${_tool}; \
	${CDMAKE} DIRPRFX=${_tool}/ install DESTDIR=${XDDESTDIR}
.endfor

_xi-includes: .PHONY
.if !defined(NO_OBJWALK)
	${_+_}cd ${.CURDIR}; ${CD2MAKE} -f Makefile.inc1 _obj \
		DESTDIR=${XDDESTDIR}
.endif
	${_+_}cd ${.CURDIR}; ${CD2MAKE} -f Makefile.inc1 includes \
		DESTDIR=${XDDESTDIR}

_xi-libraries: .PHONY
	${_+_}cd ${.CURDIR}; ${CD2MAKE} -f Makefile.inc1 libraries \
		DESTDIR=${XDDESTDIR}

xdev-links: .PHONY
	${_+_}cd ${XDDESTDIR}/usr/bin; \
	mkdir -p ../../../../usr/bin; \
		for i in *; do \
			ln -sf ../../${XDTP}/usr/bin/$$i \
			    ../../../../usr/bin/${XDDIR}-$$i; \
			ln -sf ../../${XDTP}/usr/bin/$$i \
			    ../../../../usr/bin/${XDDIR}${_REVISION}-$$i; \
		done<|MERGE_RESOLUTION|>--- conflicted
+++ resolved
@@ -915,14 +915,10 @@
 .if ${MK_LIB32} == "yes"
 _LIBCOMPAT= 32
 .include "Makefile.libcompat"
-<<<<<<< HEAD
-.elif ${MK_LIB64} != "no" && ${TARGET_ARCH:Mmips64*c*}
+.elif ${MK_LIB64} == "yes"
 _LIBCOMPAT=64
 .include "Makefile.libcompat"
-.elif ${MK_LIBSOFT} != "no" && ${TARGET_ARCH:Marmv[67]*} != ""
-=======
 .elif ${MK_LIBSOFT} == "yes"
->>>>>>> 26f578ac
 _LIBCOMPAT= SOFT
 .include "Makefile.libcompat"
 .endif
