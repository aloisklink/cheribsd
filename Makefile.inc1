#
# $FreeBSD$
#
# Make command line options:
#	-DNO_CLEANDIR run ${MAKE} clean, instead of ${MAKE} cleandir
#	-DNO_CLEAN do not clean at all
#	-DDB_FROM_SRC use the user/group databases in src/etc instead of
#	    the system database when installing.
#	-DNO_SHARE do not go into share subdir
#	-DKERNFAST define NO_KERNEL{CONFIG,CLEAN,DEPEND,OBJ}
#	-DNO_KERNELCONFIG do not run config in ${MAKE} buildkernel
#	-DNO_KERNELCLEAN do not run ${MAKE} clean in ${MAKE} buildkernel
#	-DNO_KERNELDEPEND do not run ${MAKE} depend in ${MAKE} buildkernel
#	-DNO_KERNELOBJ do not run ${MAKE} obj in ${MAKE} buildkernel
#	-DNO_PORTSUPDATE do not update ports in ${MAKE} update
#	-DNO_ROOT install without using root privilege
#	-DNO_DOCUPDATE do not update doc in ${MAKE} update
#	-DWITHOUT_CTF do not run the DTrace CTF conversion tools on built objects
#	LOCAL_DIRS="list of dirs" to add additional dirs to the SUBDIR list
#	LOCAL_ITOOLS="list of tools" to add additional tools to the ITOOLS list
#	LOCAL_LIB_DIRS="list of dirs" to add additional dirs to libraries target
#	LOCAL_MTREE="list of mtree files" to process to allow local directories
#	    to be created before files are installed
#	LOCAL_TOOL_DIRS="list of dirs" to add additional dirs to the build-tools
#	    list
#	METALOG="path to metadata log" to write permission and ownership
#	    when NO_ROOT is set.  (default: ${DESTDIR}/METALOG)
#	TARGET="machine" to crossbuild world for a different machine type
#	TARGET_ARCH= may be required when a TARGET supports multiple endians
#	BUILDENV_SHELL= shell to launch for the buildenv target (def:/bin/sh)
#	WORLD_FLAGS= additional flags to pass to make(1) during buildworld
#	KERNEL_FLAGS= additional flags to pass to make(1) during buildkernel
#	SUBDIR_OVERRIDE="list of dirs" to build rather than everything.
#	    All libraries and includes, and some build tools will still build.

#
# The intended user-driven targets are:
# buildworld  - rebuild *everything*, including glue to help do upgrades
# installworld- install everything built by "buildworld"
# doxygen     - build API documentation of the kernel
# update      - convenient way to update your source tree (eg: svn/svnup)
#
# Standard targets (not defined here) are documented in the makefiles in
# /usr/share/mk.  These include:
#		obj depend all install clean cleandepend cleanobj

.if !defined(TARGET) || !defined(TARGET_ARCH)
.error "Both TARGET and TARGET_ARCH must be defined."
.endif

.include "share/mk/src.opts.mk"
.include <bsd.arch.inc.mk>
.include <bsd.compiler.mk>

# We must do lib/ and libexec/ before bin/ in case of a mid-install error to
# keep the users system reasonably usable.  For static->dynamic root upgrades,
# we don't want to install a dynamic binary without rtld and the needed
# libraries.  More commonly, for dynamic root, we don't want to install a
# binary that requires a newer library version that hasn't been installed yet.
# This ordering is not a guarantee though.  The only guarantee of a working
# system here would require fine-grained ordering of all components based
# on their dependencies.
SRCDIR?=	${.CURDIR}
.if !empty(SUBDIR_OVERRIDE)
SUBDIR=	${SUBDIR_OVERRIDE}
.else
SUBDIR=	lib libexec
.if make(install*)
# Ensure libraries are installed before progressing.
SUBDIR+=.WAIT
.endif
SUBDIR+=bin
.if ${MK_CDDL} != "no"
SUBDIR+=cddl
.endif
SUBDIR+=gnu include
.if ${MK_KERBEROS} != "no"
SUBDIR+=kerberos5
.endif
.if ${MK_RESCUE} != "no"
SUBDIR+=rescue
.endif
SUBDIR+=sbin
.if ${MK_CRYPT} != "no"
SUBDIR+=secure
.endif
.if !defined(NO_SHARE)
SUBDIR+=share
.endif
SUBDIR+=sys usr.bin usr.sbin
.if ${MK_TESTS} != "no"
SUBDIR+=	tests
.endif
.if ${MK_OFED} != "no"
SUBDIR+=contrib/ofed
.endif

# Local directories are last, since it is nice to at least get the base
# system rebuilt before you do them.
.for _DIR in ${LOCAL_DIRS}
.if exists(${.CURDIR}/${_DIR}/Makefile)
SUBDIR+=	${_DIR}
.endif
.endfor
# Add LOCAL_LIB_DIRS, but only if they will not be picked up as a SUBDIR
# of a LOCAL_DIRS directory.  This allows LOCAL_DIRS=foo and
# LOCAL_LIB_DIRS=foo/lib to behave as expected.
.for _DIR in ${LOCAL_DIRS:M*/} ${LOCAL_DIRS:N*/:S|$|/|}
_REDUNDENT_LIB_DIRS+=    ${LOCAL_LIB_DIRS:M${_DIR}*}
.endfor
.for _DIR in ${LOCAL_LIB_DIRS}
.if empty(_REDUNDENT_LIB_DIRS:M${_DIR}) && exists(${.CURDIR}/${_DIR}/Makefile)
SUBDIR+=	${_DIR}
.else
.warning ${_DIR} not added to SUBDIR list.  See UPDATING 20141121.
.endif
.endfor

# We must do etc/ last as it hooks into building the man whatis file
# by calling 'makedb' in share/man.  This is only relevant for
# install/distribute so they build the whatis file after every manpage is
# installed.
.if make(install*)
SUBDIR+=.WAIT
.endif
SUBDIR+=etc

.endif	# !empty(SUBDIR_OVERRIDE)

.if defined(NOCLEAN)
NO_CLEAN=	${NOCLEAN}
.endif
.if defined(NO_CLEANDIR)
CLEANDIR=	clean cleandepend
.else
CLEANDIR=	cleandir
.endif

LOCAL_TOOL_DIRS?=

BUILDENV_SHELL?=/bin/sh

SVN?=		/usr/local/bin/svn
SVNFLAGS?=	-r HEAD

MAKEOBJDIRPREFIX?=	/usr/obj
.if !defined(OSRELDATE)
.if exists(/usr/include/osreldate.h)
OSRELDATE!=	awk '/^\#define[[:space:]]*__FreeBSD_version/ { print $$3 }' \
		/usr/include/osreldate.h
.else
OSRELDATE=	0
.endif
.export OSRELDATE
.endif

# Set VERSION for CTFMERGE to use via the default CTFFLAGS=-L VERSION.
.if !defined(VERSION)
REVISION!=	${MAKE} -C ${SRCDIR}/release -V REVISION
BRANCH!=	${MAKE} -C ${SRCDIR}/release -V BRANCH
SRCRELDATE!=	awk '/^\#define[[:space:]]*__FreeBSD_version/ { print $$3 }' \
		${SRCDIR}/sys/sys/param.h
VERSION=	FreeBSD ${REVISION}-${BRANCH:C/-p[0-9]+$//} ${TARGET_ARCH} ${SRCRELDATE}
.export VERSION
.endif

KNOWN_ARCHES?=	aarch64/arm64 amd64 arm armeb/arm armv6/arm armv6hf/arm i386 i386/pc98 mips mipsel/mips mips64el/mips mips64/mips mipsn32el/mips mipsn32/mips powerpc powerpc64/powerpc sparc64
.if ${TARGET} == ${TARGET_ARCH}
_t=		${TARGET}
.else
_t=		${TARGET_ARCH}/${TARGET}
.endif
.for _t in ${_t}
.if empty(KNOWN_ARCHES:M${_t})
.error Unknown target ${TARGET_ARCH}:${TARGET}.
.endif
.endfor

.if ${TARGET} == ${MACHINE}
TARGET_CPUTYPE?=${CPUTYPE}
.else
TARGET_CPUTYPE?=
.endif

.if !empty(TARGET_CPUTYPE)
_TARGET_CPUTYPE=${TARGET_CPUTYPE}
.else
_TARGET_CPUTYPE=dummy
.endif
_CPUTYPE!=	MAKEFLAGS= CPUTYPE=${_TARGET_CPUTYPE} ${MAKE} \
		-f /dev/null -m ${.CURDIR}/share/mk -V CPUTYPE
.if ${_CPUTYPE} != ${_TARGET_CPUTYPE}
.error CPUTYPE global should be set with ?=.
.endif
.if make(buildworld)
BUILD_ARCH!=	uname -p
.if ${MACHINE_ARCH} != ${BUILD_ARCH}
.error To cross-build, set TARGET_ARCH.
.endif
.endif
.if ${MACHINE} == ${TARGET} && ${MACHINE_ARCH} == ${TARGET_ARCH} && !defined(CROSS_BUILD_TESTING)
OBJTREE=	${MAKEOBJDIRPREFIX}
.else
OBJTREE=	${MAKEOBJDIRPREFIX}/${TARGET}.${TARGET_ARCH}
.endif
WORLDTMP=	${OBJTREE}${.CURDIR}/tmp
BPATH=		${WORLDTMP}/legacy/usr/sbin:${WORLDTMP}/legacy/usr/bin:${WORLDTMP}/legacy/bin
XPATH=		${WORLDTMP}/bin:${WORLDTMP}/usr/sbin:${WORLDTMP}/usr/bin
STRICTTMPPATH=	${BPATH}:${XPATH}
TMPPATH=	${STRICTTMPPATH}:${PATH}

#
# Avoid running mktemp(1) unless actually needed.
# It may not be functional, e.g., due to new ABI
# when in the middle of installing over this system.
#
.if make(distributeworld) || make(installworld)
INSTALLTMP!=	/usr/bin/mktemp -d -u -t install
.endif

#
# Building a world goes through the following stages
#
# 1. legacy stage [BMAKE]
#	This stage is responsible for creating compatibility
#	shims that are needed by the bootstrap-tools,
#	build-tools and cross-tools stages. These are generally
#	APIs that tools from one of those three stages need to
#	build that aren't present on the host.
# 1. bootstrap-tools stage [BMAKE]
#	This stage is responsible for creating programs that
#	are needed for backward compatibility reasons. They
#	are not built as cross-tools.
# 2. build-tools stage [TMAKE]
#	This stage is responsible for creating the object
#	tree and building any tools that are needed during
#	the build process. Some programs are listed during
#	this phase because they build binaries to generate
#	files needed to build these programs. This stage also
#	builds the 'build-tools' target rather than 'all'.
# 3. cross-tools stage [XMAKE]
#	This stage is responsible for creating any tools that
#	are needed for building the system. A cross-compiler is one
#	of them. This differs from build tools in two ways:
#	1. the 'all' target is built rather than 'build-tools'
#	2. these tools are installed into TMPPATH for stage 4.
# 4. world stage [WMAKE]
#	This stage actually builds the world.
# 5. install stage (optional) [IMAKE]
#	This stage installs a previously built world.
#

BOOTSTRAPPING?=	0

# Common environment for world related stages
CROSSENV=	MAKEOBJDIRPREFIX=${OBJTREE} \
		MACHINE_ARCH=${TARGET_ARCH} \
		MACHINE=${TARGET} \
		CPUTYPE=${TARGET_CPUTYPE}
.if ${MK_GROFF} != "no"
CROSSENV+=	GROFF_BIN_PATH=${WORLDTMP}/legacy/usr/bin \
		GROFF_FONT_PATH=${WORLDTMP}/legacy/usr/share/groff_font \
		GROFF_TMAC_PATH=${WORLDTMP}/legacy/usr/share/tmac
.endif
.if defined(TARGET_CFLAGS)
CROSSENV+=	${TARGET_CFLAGS}
.endif

# bootstrap-tools stage
BMAKEENV=	INSTALL="sh ${.CURDIR}/tools/install.sh" \
		PATH=${BPATH}:${PATH} \
		WORLDTMP=${WORLDTMP} \
		MAKEFLAGS="-m ${.CURDIR}/tools/build/mk ${.MAKEFLAGS}"
# need to keep this in sync with targets/pseudo/bootstrap-tools/Makefile
BSARGS= 	DESTDIR= \
		BOOTSTRAPPING=${OSRELDATE} \
		SSP_CFLAGS= \
		MK_HTML=no NO_LINT=yes MK_MAN=no \
		-DNO_PIC MK_PROFILE=no -DNO_SHARED \
		-DNO_CPU_CFLAGS MK_WARNS=no MK_CTF=no \
		MK_CLANG_EXTRAS=no MK_CLANG_FULL=no \
		MK_LLDB=no MK_TESTS=no \
		MK_INCLUDES=yes

BMAKE=		MAKEOBJDIRPREFIX=${WORLDTMP} \
		${BMAKEENV} ${MAKE} ${WORLD_FLAGS} -f Makefile.inc1 \
		${BSARGS}

# build-tools stage
TMAKE=		MAKEOBJDIRPREFIX=${OBJTREE} \
		${BMAKEENV} ${MAKE} ${WORLD_FLAGS} -f Makefile.inc1 \
		TARGET=${TARGET} TARGET_ARCH=${TARGET_ARCH} \
		DESTDIR= \
		BOOTSTRAPPING=${OSRELDATE} \
		SSP_CFLAGS= \
		-DNO_LINT \
		-DNO_CPU_CFLAGS MK_WARNS=no MK_CTF=no \
		MK_CLANG_EXTRAS=no MK_CLANG_FULL=no \
		MK_LLDB=no MK_TESTS=no

# cross-tools stage
XMAKE=		TOOLS_PREFIX=${WORLDTMP} ${BMAKE} \
		TARGET=${TARGET} TARGET_ARCH=${TARGET_ARCH} \
		MK_GDB=no MK_TESTS=no

# kernel-tools stage
KTMAKEENV=	INSTALL="sh ${.CURDIR}/tools/install.sh" \
		PATH=${BPATH}:${PATH} \
		WORLDTMP=${WORLDTMP}
KTMAKE=		TOOLS_PREFIX=${WORLDTMP} MAKEOBJDIRPREFIX=${WORLDTMP} \
		${KTMAKEENV} ${MAKE} ${WORLD_FLAGS} -f Makefile.inc1 \
		DESTDIR= \
		BOOTSTRAPPING=${OSRELDATE} \
		SSP_CFLAGS= \
		MK_HTML=no -DNO_LINT MK_MAN=no \
		-DNO_PIC MK_PROFILE=no -DNO_SHARED \
		-DNO_CPU_CFLAGS MK_WARNS=no MK_CTF=no

# world stage
WMAKEENV=	${CROSSENV} \
		SYSROOT=${WORLDTMP} \
		_LDSCRIPTROOT= \
		INSTALL="sh ${.CURDIR}/tools/install.sh" \
		PATH=${TMPPATH}
.if defined(CHERI_CC)
WMAKEENV+=	CHERI_CC=${CHERI_CC:Q}
.endif

# make hierarchy
HMAKE=		PATH=${TMPPATH} ${MAKE} LOCAL_MTREE=${LOCAL_MTREE:Q}
.if defined(NO_ROOT)
HMAKE+=		PATH=${TMPPATH} METALOG=${METALOG} -DNO_ROOT
.endif

.if defined(CROSS_TOOLCHAIN)
LOCALBASE?=	/usr/local
.include "${LOCALBASE}/share/toolchains/${CROSS_TOOLCHAIN}.mk"
.endif
.if defined(CROSS_TOOLCHAIN_PREFIX)
CROSS_COMPILER_PREFIX?=${CROSS_TOOLCHAIN_PREFIX}
CROSS_BINUTILS_PREFIX?=${CROSS_TOOLCHAIN_PREFIX}
.endif

# If we do not have a bootstrap binutils (because the in-tree one does not
# support the target architecture), provide a default cross-binutils prefix.
# This allows aarch64 builds, for example, to automatically use the
# aarch64-binutils port or package.
.if !make(showconfig)
.if !empty(BROKEN_OPTIONS:MBINUTILS_BOOTSTRAP) && \
    !defined(CROSS_BINUTILS_PREFIX)
CROSS_BINUTILS_PREFIX=/usr/local/${TARGET_ARCH}-freebsd/bin/
.if !exists(${CROSS_BINUTILS_PREFIX})
.error In-tree binutils does not support the ${TARGET_ARCH} architecture. Install the ${TARGET_ARCH}-binutils port or package or set CROSS_BINUTILS_PREFIX.
.endif
.endif
.endif

XCOMPILERS=	CC CXX CPP
.for COMPILER in ${XCOMPILERS}
.if defined(CROSS_COMPILER_PREFIX)
X${COMPILER}?=	${CROSS_COMPILER_PREFIX}${${COMPILER}}
.else
X${COMPILER}?=	${${COMPILER}}
.endif
.endfor
XBINUTILS=	AS AR LD NM OBJCOPY OBJDUMP RANLIB SIZE STRINGS
.for BINUTIL in ${XBINUTILS}
.if defined(CROSS_BINUTILS_PREFIX) && \
    exists(${CROSS_BINUTILS_PREFIX}${${BINUTIL}})
X${BINUTIL}?=	${CROSS_BINUTILS_PREFIX}${${BINUTIL}}
.else
X${BINUTIL}?=	${${BINUTIL}}
.endif
.endfor
WMAKEENV+=	CC="${XCC} ${XCFLAGS}" CXX="${XCXX} ${XCFLAGS} ${XCXXFLAGS}" \
		DEPFLAGS="${DEPFLAGS}" \
		CPP="${XCPP} ${XCFLAGS}" \
		AS="${XAS}" AR="${XAR}" LD="${XLD}" NM=${XNM} \
		OBJDUMP=${XOBJDUMP} OBJCOPY="${XOBJCOPY}" \
		RANLIB=${XRANLIB} STRINGS=${XSTRINGS} \
		SIZE="${XSIZE}"

.if ${XCC:M/*}
.if defined(CROSS_BINUTILS_PREFIX)
# In the case of xdev-build tools, CROSS_BINUTILS_PREFIX won't be a
# directory, but the compiler will look in the right place for it's
# tools so we don't need to tell it where to look.
.if exists(${CROSS_BINUTILS_PREFIX})
BFLAGS+=	-B${CROSS_BINUTILS_PREFIX}
.endif
.else
BFLAGS+=	-B${WORLDTMP}/usr/bin
.endif
.if ${TARGET} == "arm"
.if ${TARGET_ARCH:M*hf*} != ""
TARGET_ABI=	gnueabihf
.else
TARGET_ABI=	gnueabi
.endif
.endif
.if defined(X_COMPILER_TYPE) && ${X_COMPILER_TYPE} == gcc
XCFLAGS+=	-isystem ${WORLDTMP}/usr/include -L${WORLDTMP}/usr/lib
XCXXFLAGS+=	-I${WORLDTMP}/usr/include/c++/v1 -std=gnu++11 -L${WORLDTMP}/../lib/libc++
DEPFLAGS+=	-I${WORLDTMP}/usr/include/c++/v1
.else
TARGET_ABI?=	unknown
TARGET_TRIPLE?=	${TARGET_ARCH:C/amd64/x86_64/}-${TARGET_ABI}-freebsd11.0
XCFLAGS+=	-target ${TARGET_TRIPLE}
.endif
XCFLAGS+=	--sysroot=${WORLDTMP} ${BFLAGS}
XCXXFLAGS+=	--sysroot=${WORLDTMP} ${BFLAGS}
.else
.if defined(CROSS_BINUTILS_PREFIX) && exists(${CROSS_BINUTILS_PREFIX})
BFLAGS+=	-B${CROSS_BINUTILS_PREFIX}
XCFLAGS+=	${BFLAGS}
XCXXFLAGS+=	${BFLAGS}
.endif
.endif # ${XCC:M/*}

WMAKE=		${WMAKEENV} ${MAKE} ${WORLD_FLAGS} -f Makefile.inc1 DESTDIR=${WORLDTMP}

.if ${TARGET_ARCH} == "amd64" || ${TARGET_ARCH} == "powerpc64"
# 32 bit world
LIB32_OBJTREE=	${OBJTREE}${.CURDIR}/world32
LIB32TMP=	${OBJTREE}${.CURDIR}/lib32

.if ${TARGET_ARCH} == "amd64"
.if empty(TARGET_CPUTYPE)
LIB32CPUFLAGS=	-march=i686 -mmmx -msse -msse2
.else
LIB32CPUFLAGS=	-march=${TARGET_CPUTYPE}
.endif
LIB32WMAKEENV=	MACHINE=i386 MACHINE_ARCH=i386 \
		MACHINE_CPU="i686 mmx sse sse2"
LIB32WMAKEFLAGS=	\
		AS="${XAS} --32" \
		LD="${XLD} -m elf_i386_fbsd -Y P,${LIB32TMP}/usr/lib32" \
		OBJCOPY="${XOBJCOPY}"

.elif ${TARGET_ARCH} == "powerpc64"
.if empty(TARGET_CPUTYPE)
LIB32CPUFLAGS=	-mcpu=powerpc
.else
LIB32CPUFLAGS=	-mcpu=${TARGET_CPUTYPE}
.endif
LIB32WMAKEENV=	MACHINE=powerpc MACHINE_ARCH=powerpc
LIB32WMAKEFLAGS=	\
		LD="${XLD} -m elf32ppc_fbsd" \
		OBJCOPY="${XOBJCOPY}"
.endif


LIB32FLAGS=	-m32 ${LIB32CPUFLAGS} -DCOMPAT_32BIT \
		-isystem ${LIB32TMP}/usr/include/ \
		-L${LIB32TMP}/usr/lib32 \
		-B${LIB32TMP}/usr/lib32
.if ${XCC:M/*}
LIB32FLAGS+=		--sysroot=${WORLDTMP}
.endif

# Yes, the flags are redundant.
LIB32WMAKEENV+=	MAKEOBJDIRPREFIX=${LIB32_OBJTREE} \
		_LDSCRIPTROOT=${LIB32TMP} \
		INSTALL="sh ${.CURDIR}/tools/install.sh" \
		PATH=${TMPPATH} \
		LIBDIR=/usr/lib32 \
		SHLIBDIR=/usr/lib32 \
		DTRACE="${DTRACE} -32"
LIB32WMAKEFLAGS+= CC="${XCC} ${LIB32FLAGS}" \
		CXX="${XCXX} ${LIB32FLAGS}" \
		DESTDIR=${LIB32TMP} \
		-DCOMPAT_32BIT \
		-DLIBRARIES_ONLY \
		-DNO_CPU_CFLAGS \
		MK_CTF=no \
		-DNO_LINT \
		MK_TESTS=no

LIB32WMAKE=	${LIB32WMAKEENV} ${MAKE} ${LIB32WMAKEFLAGS} \
		MK_MAN=no MK_HTML=no
LIB32IMAKE=	${LIB32WMAKE:NINSTALL=*:NDESTDIR=*:N_LDSCRIPTROOT=*} \
		MK_TOOLCHAIN=no ${IMAKE_INSTALL}
.endif

.if ${MK_CHERI} != "no"
# cheri world
LIBCHERI_OBJTREE=	${OBJTREE}${.CURDIR}/worldcheri

# Yes, the flags are redundant.
LIBCHERIWMAKEENV= \
		NEED_CHERI=pure \
		COMPILER_TYPE=clang \
		LIBCHERI=yes \
		NO_SHARED=yes NO_PROFILE=yes \
		SYSROOT=${WORLDTMP} \
		MAKEOBJDIRPREFIX=${LIBCHERI_OBJTREE} \
		_LDSCRIPTROOT=${WORLDTMP} \
		VERSION="${VERSION}" \
		INSTALL="sh ${.CURDIR}/tools/install.sh" \
		PATH=${TMPPATH} \
		LIBDIR=/usr/libcheri \
		SHLIBDIR=/usr/libcheri \
		LIBPRIVATEDIR=/usr/libcheri/private
LIBCHERIWMAKEENV+=	MACHINE=mips MACHINE_ARCH=mips64
LIBCHERIWMAKEFLAGS= \
		DESTDIR=${WORLDTMP} \
		-DLIBRARIES_ONLY \
		-DNO_CPU_CFLAGS \
		MK_CTF=no \
		-DNO_LINT \
		MK_TESTS=no

LIBCHERIWMAKE=	${LIBCHERIWMAKEENV} ${MAKE} ${LIBCHERIWMAKEFLAGS} \
		MK_MAN=no MK_HTML=no
LIBCHERIIMAKE=	${LIBCHERIWMAKE:NINSTALL=*:NDESTDIR=*:N_LDSCRIPTROOT=*} \
		MK_TOOLCHAIN=no ${IMAKE_INSTALL}
.endif

IMAKEENV=	${CROSSENV:N_LDSCRIPTROOT=*}
IMAKE=		${IMAKEENV} ${MAKE} -f Makefile.inc1 \
		${IMAKE_INSTALL} ${IMAKE_MTREE}
.if empty(.MAKEFLAGS:M-n)
IMAKEENV+=	PATH=${STRICTTMPPATH}:${INSTALLTMP} \
		LD_LIBRARY_PATH=${INSTALLTMP} \
		PATH_LOCALE=${INSTALLTMP}/locale
IMAKE+=		__MAKE_SHELL=${INSTALLTMP}/sh
.else
IMAKEENV+=	PATH=${TMPPATH}:${INSTALLTMP}
.endif
.if defined(DB_FROM_SRC)
INSTALLFLAGS+=	-N ${.CURDIR}/etc
MTREEFLAGS+=	-N ${.CURDIR}/etc
.endif
_INSTALL_DDIR=	${DESTDIR}/${DISTDIR}
INSTALL_DDIR=	${_INSTALL_DDIR:S://:/:g:C:/$::}
.if defined(NO_ROOT)
METALOG?=	${DESTDIR}/${DISTDIR}/METALOG
IMAKE+=		-DNO_ROOT METALOG=${METALOG}
INSTALLFLAGS+=	-U -M ${METALOG} -D ${INSTALL_DDIR}
MTREEFLAGS+=	-W
.endif
.if defined(DB_FROM_SRC) || defined(NO_ROOT)
IMAKE_INSTALL=	INSTALL="install ${INSTALLFLAGS}"
IMAKE_MTREE=	MTREE_CMD="mtree ${MTREEFLAGS}"
.endif

# kernel stage
KMAKEENV=	${WMAKEENV}
KMAKE=		${KMAKEENV} ${MAKE} ${.MAKEFLAGS} ${KERNEL_FLAGS} KERNEL=${INSTKERNNAME}

#
# buildworld
#
# Attempt to rebuild the entire system, with reasonable chance of
# success, regardless of how old your existing system is.
#
_worldtmp: .PHONY
.if ${.CURDIR:C/[^,]//g} != ""
#	The m4 build of sendmail files doesn't like it if ',' is used
#	anywhere in the path of it's files.
	@echo
	@echo "*** Error: path to source tree contains a comma ','"
	@echo
	false
.endif
	@echo
	@echo "--------------------------------------------------------------"
	@echo ">>> Rebuilding the temporary build tree"
	@echo "--------------------------------------------------------------"
.if !defined(NO_CLEAN)
	rm -rf ${WORLDTMP}
.if defined(LIB32TMP)
	rm -rf ${LIB32TMP}
.endif
.else
	rm -rf ${WORLDTMP}/legacy/usr/include
#	XXX - These three can depend on any header file.
	rm -f ${OBJTREE}${.CURDIR}/usr.bin/kdump/ioctl.c
	rm -f ${OBJTREE}${.CURDIR}/usr.bin/kdump/kdump_subr.c
	rm -f ${OBJTREE}${.CURDIR}/usr.bin/truss/ioctl.c
.endif
.for _dir in \
    bin lib usr legacy/bin legacy/usr
	mkdir -p ${WORLDTMP}/${_dir}
.endfor
	mtree -deU -f ${.CURDIR}/etc/mtree/BSD.usr.dist \
	    -p ${WORLDTMP}/legacy/usr >/dev/null
.if ${MK_GROFF} != "no"
	mtree -deU -f ${.CURDIR}/etc/mtree/BSD.groff.dist \
	    -p ${WORLDTMP}/legacy/usr >/dev/null
.endif
	mtree -deU -f ${.CURDIR}/etc/mtree/BSD.usr.dist \
	    -p ${WORLDTMP}/usr >/dev/null
	mtree -deU -f ${.CURDIR}/etc/mtree/BSD.include.dist \
	    -p ${WORLDTMP}/usr/include >/dev/null
	ln -sf ${.CURDIR}/sys ${WORLDTMP}
.if ${MK_DEBUG_FILES} != "no"
	# We could instead disable debug files for these build stages
	mtree -deU -f ${.CURDIR}/etc/mtree/BSD.debug.dist \
	    -p ${WORLDTMP}/legacy/usr/lib >/dev/null
	mtree -deU -f ${.CURDIR}/etc/mtree/BSD.debug.dist \
	    -p ${WORLDTMP}/usr/lib >/dev/null
.endif
.if ${MK_LIB32} != "no"
	mtree -deU -f ${.CURDIR}/etc/mtree/BSD.lib32.dist \
	    -p ${WORLDTMP}/usr >/dev/null
.if ${MK_DEBUG_FILES} != "no"
	mtree -deU -f ${.CURDIR}/etc/mtree/BSD.lib32.dist \
	    -p ${WORLDTMP}/legacy/usr/lib/debug/usr >/dev/null
	mtree -deU -f ${.CURDIR}/etc/mtree/BSD.lib32.dist \
	    -p ${WORLDTMP}/usr/lib/debug/usr >/dev/null
.endif
.endif
.if ${MK_TESTS} != "no"
	mkdir -p ${WORLDTMP}${TESTSBASE}
	mtree -deU -f ${.CURDIR}/etc/mtree/BSD.tests.dist \
	    -p ${WORLDTMP}${TESTSBASE} >/dev/null
.if ${MK_DEBUG_FILES} != "no"
	mkdir -p ${WORLDTMP}/usr/lib/debug/${TESTSBASE}
	mtree -deU -f ${.CURDIR}/etc/mtree/BSD.tests.dist \
	    -p ${WORLDTMP}/usr/lib/debug/${TESTSBASE} >/dev/null
.endif
.endif
.for _mtree in ${LOCAL_MTREE}
	mtree -deU -f ${.CURDIR}/${_mtree} -p ${WORLDTMP} > /dev/null
.endfor
_legacy:
	@echo
	@echo "--------------------------------------------------------------"
	@echo ">>> stage 1.1: legacy release compatibility shims"
	@echo "--------------------------------------------------------------"
	${_+_}cd ${.CURDIR}; ${BMAKE} legacy
_bootstrap-tools:
	@echo
	@echo "--------------------------------------------------------------"
	@echo ">>> stage 1.2: bootstrap tools"
	@echo "--------------------------------------------------------------"
	${_+_}cd ${.CURDIR}; ${BMAKE} bootstrap-tools
_cleanobj:
.if !defined(NO_CLEAN)
	@echo
	@echo "--------------------------------------------------------------"
	@echo ">>> stage 2.1: cleaning up the object tree"
	@echo "--------------------------------------------------------------"
	${_+_}cd ${.CURDIR}; ${WMAKE} ${CLEANDIR}
.if defined(LIB32TMP)
	${_+_}cd ${.CURDIR}; ${LIB32WMAKE} -f Makefile.inc1 ${CLEANDIR}
.endif
.if defined (CHERI)
	${_+_}cd ${.CURDIR}; ${LIBCHERIWMAKE} -f Makefile.inc1 ${CLEANDIR:S/^/par-/}
.endif
.endif
_obj:
	@echo
	@echo "--------------------------------------------------------------"
	@echo ">>> stage 2.2: rebuilding the object tree"
	@echo "--------------------------------------------------------------"
	${_+_}cd ${.CURDIR}; ${WMAKE} obj
_build-tools:
	@echo
	@echo "--------------------------------------------------------------"
	@echo ">>> stage 2.3: build tools"
	@echo "--------------------------------------------------------------"
	${_+_}cd ${.CURDIR}; ${TMAKE} build-tools
_cross-tools:
	@echo
	@echo "--------------------------------------------------------------"
	@echo ">>> stage 3: cross tools"
	@echo "--------------------------------------------------------------"
	${_+_}cd ${.CURDIR}; ${XMAKE} cross-tools
	${_+_}cd ${.CURDIR}; ${XMAKE} kernel-tools
_includes:
	@echo
	@echo "--------------------------------------------------------------"
	@echo ">>> stage 4.1: building includes"
	@echo "--------------------------------------------------------------"
# Special handling for SUBDIR_OVERRIDE in buildworld as they most likely need
# headers from default SUBDIR.  Do SUBDIR_OVERRIDE includes last.
	${_+_}cd ${.CURDIR}; ${WMAKE} SUBDIR_OVERRIDE= SHARED=symlinks \
	    buildincludes
	${_+_}cd ${.CURDIR}; ${WMAKE} SUBDIR_OVERRIDE= SHARED=symlinks \
	    installincludes
.if !empty(SUBDIR_OVERRIDE) && make(buildworld)
	${_+_}cd ${.CURDIR}; ${WMAKE} SHARED=symlinks buildincludes
	${_+_}cd ${.CURDIR}; ${WMAKE} SHARED=symlinks installincludes
.endif
_libraries:
	@echo
	@echo "--------------------------------------------------------------"
	@echo ">>> stage 4.2: building libraries"
	@echo "--------------------------------------------------------------"
	${_+_}cd ${.CURDIR}; \
	    ${WMAKE} -DNO_FSCHG MK_HTML=no -DNO_LINT MK_MAN=no \
	    MK_PROFILE=no MK_TESTS=no MK_TESTS_SUPPORT=${MK_TESTS} libraries
_depend:
	@echo
	@echo "--------------------------------------------------------------"
	@echo ">>> stage 4.3: make dependencies"
	@echo "--------------------------------------------------------------"
	${_+_}cd ${.CURDIR}; ${WMAKE} depend
everything:
	@echo
	@echo "--------------------------------------------------------------"
	@echo ">>> stage 4.4: building everything"
	@echo "--------------------------------------------------------------"
	${_+_}cd ${.CURDIR}; ${WMAKE} par-all
.if defined(LIB32TMP)
build32: .PHONY
	@echo
	@echo "--------------------------------------------------------------"
	@echo ">>> stage 5.1: building 32 bit shim libraries"
	@echo "--------------------------------------------------------------"
	mkdir -p ${LIB32TMP}/usr/include
	mtree -deU -f ${.CURDIR}/etc/mtree/BSD.usr.dist \
	    -p ${LIB32TMP}/usr >/dev/null
	mtree -deU -f ${.CURDIR}/etc/mtree/BSD.include.dist \
	    -p ${LIB32TMP}/usr/include >/dev/null
	mtree -deU -f ${.CURDIR}/etc/mtree/BSD.lib32.dist \
	    -p ${LIB32TMP}/usr >/dev/null
.if ${MK_DEBUG_FILES} != "no"
	mtree -deU -f ${.CURDIR}/etc/mtree/BSD.debug.dist \
	    -p ${LIB32TMP}/usr/lib >/dev/null
	mtree -deU -f ${.CURDIR}/etc/mtree/BSD.lib32.dist \
	    -p ${LIB32TMP}/usr/lib/debug/usr >/dev/null
.endif
	mkdir -p ${WORLDTMP}
	ln -sf ${.CURDIR}/sys ${WORLDTMP}
.for _t in obj includes
	${_+_}cd ${.CURDIR}/include; ${LIB32WMAKE} DIRPRFX=include/ ${_t}
	${_+_}cd ${.CURDIR}/lib; ${LIB32WMAKE} DIRPRFX=lib/ ${_t}
.if ${MK_CDDL} != "no"
	${_+_}cd ${.CURDIR}/cddl/lib; ${LIB32WMAKE} DIRPRFX=cddl/lib/ ${_t}
.endif
	${_+_}cd ${.CURDIR}/gnu/lib; ${LIB32WMAKE} DIRPRFX=gnu/lib/ ${_t}
.if ${MK_CRYPT} != "no"
	${_+_}cd ${.CURDIR}/secure/lib; ${LIB32WMAKE} DIRPRFX=secure/lib/ ${_t}
.endif
.if ${MK_KERBEROS} != "no"
	${_+_}cd ${.CURDIR}/kerberos5/lib; ${LIB32WMAKE} DIRPRFX=kerberos5/lib ${_t}
.endif
.endfor
.for _dir in usr.bin/lex/lib
	${_+_}cd ${.CURDIR}/${_dir}; ${LIB32WMAKE} DIRPRFX=${_dir}/ obj
.endfor
.for _dir in lib/ncurses/ncurses lib/ncurses/ncursesw lib/libmagic
	${_+_}cd ${.CURDIR}/${_dir}; \
	    WORLDTMP=${WORLDTMP} \
	    MAKEFLAGS="-m ${.CURDIR}/tools/build/mk ${.MAKEFLAGS}" \
	    MAKEOBJDIRPREFIX=${LIB32_OBJTREE} ${MAKE} SSP_CFLAGS= DESTDIR= \
	    DIRPRFX=${_dir}/ -DNO_LINT -DNO_CPU_CFLAGS MK_WARNS=no MK_CTF=no \
	    build-tools
.endfor
	${_+_}cd ${.CURDIR}; \
	    ${LIB32WMAKE} -f Makefile.inc1 libraries
.for _t in obj depend all
	${_+_}cd ${.CURDIR}/libexec/rtld-elf; PROG=ld-elf32.so.1 ${LIB32WMAKE} \
	    DIRPRFX=libexec/rtld-elf/ ${_t}
	${_+_}cd ${.CURDIR}/usr.bin/ldd; PROG=ldd32 ${LIB32WMAKE} \
	    DIRPRFX=usr.bin/ldd ${_t}
.endfor

distribute32 install32: .MAKE .PHONY
	${_+_}cd ${.CURDIR}/lib; ${LIB32IMAKE} ${.TARGET:S/32$//}
.if ${MK_CDDL} != "no"
	${_+_}cd ${.CURDIR}/cddl/lib; ${LIB32IMAKE} ${.TARGET:S/32$//}
.endif
	${_+_}cd ${.CURDIR}/gnu/lib; ${LIB32IMAKE} ${.TARGET:S/32$//}
.if ${MK_CRYPT} != "no"
	${_+_}cd ${.CURDIR}/secure/lib; ${LIB32IMAKE} ${.TARGET:S/32$//}
.endif
.if ${MK_KERBEROS} != "no"
	${_+_}cd ${.CURDIR}/kerberos5/lib; ${LIB32IMAKE} ${.TARGET:S/32$//}
.endif
	${_+_}cd ${.CURDIR}/libexec/rtld-elf; \
	    PROG=ld-elf32.so.1 ${LIB32IMAKE} ${.TARGET:S/32$//}
	${_+_}cd ${.CURDIR}/usr.bin/ldd; PROG=ldd32 ${LIB32IMAKE} \
	    ${.TARGET:S/32$//}
.endif

.if ${MK_CHERI} != "no"
buildcheri:
	@echo
	@echo "--------------------------------------------------------------"
	@echo ">>> stage 4.2.1: building CHERI libraries"
	@echo "--------------------------------------------------------------"
.for _dir in lib/ncurses/ncurses lib/ncurses/ncursesw lib/libmagic
.for _t in obj build-tools
	cd ${.CURDIR}/${_dir}; \
	    WORLDTMP=${WORLDTMP} \
	    MAKEFLAGS="-m ${.CURDIR}/tools/build/mk ${.MAKEFLAGS}" \
	    MAKEOBJDIRPREFIX=${LIBCHERI_OBJTREE} ${MAKE} SSP_CFLAGS= DESTDIR= \
	    DIRPRFX=${_dir}/ -DNO_LINT -DNO_CPU_CFLAGS MK_WARNS=no MK_CTF=no \
	    ${_t}
.endfor
.endfor
.for _lib in lib ${LOCAL_LIB_DIRS} cddl/lib gnu/lib secure/lib kerberos5/lib
	${_+_}@${ECHODIR} "===> ${_lib} (obj,depend,all,install)"; \
		cd ${.CURDIR}/${_lib} && \
		${LIBCHERIWMAKE} MK_TESTS=no DIRPRFX=${_lib}/ obj && \
		${LIBCHERIWMAKE} MK_TESTS=no DIRPRFX=${_lib}/ depend && \
		${LIBCHERIWMAKE} MK_TESTS=no DIRPRFX=${_lib}/ all && \
		${LIBCHERIWMAKE} MK_TESTS=no DIRPRFX=${_lib}/ install
.endfor

distributecheri installcheri:
.for _lib in lib ${LOCAL_LIB_DIRS} secure/lib
	cd ${.CURDIR}/${_lib}; ${LIBCHERIIMAKE} ${.TARGET:S/cheri$//}
.endfor
.endif

WMAKE_TGTS=
WMAKE_TGTS+=	_worldtmp _legacy
.if empty(SUBDIR_OVERRIDE)
WMAKE_TGTS+=	_bootstrap-tools
.endif
<<<<<<< HEAD
WMAKE_TGTS+=	_includes _libraries
.if ${MK_CHERI} != "no"
WMAKE_TGTS+=	buildcheri
.endif
WMAKE_TGTS+=	_depend everything
.if defined(LIB32TMP) && ${MK_LIB32} != "no"
=======
WMAKE_TGTS+=	_cleanobj _obj _build-tools _cross-tools
WMAKE_TGTS+=	_includes _libraries _depend everything
.if defined(LIB32TMP) && ${MK_LIB32} != "no" && empty(SUBDIR_OVERRIDE)
>>>>>>> f976589d
WMAKE_TGTS+=	build32
.endif

buildworld: buildworld_prologue ${WMAKE_TGTS} buildworld_epilogue
.ORDER: buildworld_prologue ${WMAKE_TGTS} buildworld_epilogue

buildworld_prologue:
	@echo "--------------------------------------------------------------"
	@echo ">>> World build started on `LC_ALL=C date`"
	@echo "--------------------------------------------------------------"

buildworld_epilogue:
	@echo
	@echo "--------------------------------------------------------------"
	@echo ">>> World build completed on `LC_ALL=C date`"
	@echo "--------------------------------------------------------------"

#
# We need to have this as a target because the indirection between Makefile
# and Makefile.inc1 causes the correct PATH to be used, rather than a
# modification of the current environment's PATH.  In addition, we need
# to quote multiword values.
#
buildenvvars:
	@echo ${WMAKEENV:Q} ${.MAKE.EXPORTED:@v@$v=\"${$v}\"@}

.if ${.TARGETS:Mbuildenv}
.if ${.MAKEFLAGS:M-j}
.error The buildenv target is incompatible with -j
.endif
.endif
buildenv:
	@echo Entering world for ${TARGET_ARCH}:${TARGET}
	@cd ${.CURDIR} && env ${WMAKEENV} ${BUILDENV_SHELL} || true

.if ${MK_CHERI} != "no"
libcheribuildenvvars:
	@echo ${LIBCHERIWMAKEENV:Q}

.if ${.TARGETS:Mlibcheribuildenv}
.if ${.MAKEFLAGS:M-j}
.error The libcheribuildenv target is incompatible with -j
.endif
.endif
libcheribuildenv:
	@echo Entering world for ${TARGET_ARCH}:${TARGET}
	@cd ${.CURDIR} && env ${LIBCHERIWMAKEENV} ${BUILDENV_SHELL} || true
.endif

TOOLCHAIN_TGTS=	${WMAKE_TGTS:N_depend:Neverything:Nbuild32:Nbuildcheri}
toolchain: ${TOOLCHAIN_TGTS}
kernel-toolchain: ${TOOLCHAIN_TGTS:N_includes:N_libraries}

#
# installcheck
#
# Checks to be sure system is ready for installworld/installkernel.
#
installcheck: _installcheck_world _installcheck_kernel
_installcheck_world:
_installcheck_kernel:

#
# Require DESTDIR to be set if installing for a different architecture or
# using the user/group database in the source tree.
#
.if ${TARGET_ARCH} != ${MACHINE_ARCH} || ${TARGET} != ${MACHINE} || \
    defined(DB_FROM_SRC)
.if !make(distributeworld)
_installcheck_world: __installcheck_DESTDIR
_installcheck_kernel: __installcheck_DESTDIR
__installcheck_DESTDIR:
.if !defined(DESTDIR) || empty(DESTDIR)
	@echo "ERROR: Please set DESTDIR!"; \
	false
.endif
.endif
.endif

.if !defined(DB_FROM_SRC)
#
# Check for missing UIDs/GIDs.
#
CHECK_UIDS=	auditdistd
CHECK_GIDS=	audit
.if ${MK_SENDMAIL} != "no"
CHECK_UIDS+=	smmsp
CHECK_GIDS+=	smmsp
.endif
.if ${MK_PF} != "no"
CHECK_UIDS+=	proxy
CHECK_GIDS+=	proxy authpf
.endif
.if ${MK_UNBOUND} != "no"
CHECK_UIDS+=	unbound
CHECK_GIDS+=	unbound
.endif
_installcheck_world: __installcheck_UGID
__installcheck_UGID:
.for uid in ${CHECK_UIDS}
	@if ! `id -u ${uid} >/dev/null 2>&1`; then \
		echo "ERROR: Required ${uid} user is missing, see /usr/src/UPDATING."; \
		false; \
	fi
.endfor
.for gid in ${CHECK_GIDS}
	@if ! `find / -prune -group ${gid} >/dev/null 2>&1`; then \
		echo "ERROR: Required ${gid} group is missing, see /usr/src/UPDATING."; \
		false; \
	fi
.endfor
.endif

#
# Required install tools to be saved in a scratch dir for safety.
#
.if ${MK_ZONEINFO} != "no"
_zoneinfo=	zic tzsetup
.endif

ITOOLS=	[ awk cap_mkdb cat chflags chmod chown cmp cp \
	date echo egrep find grep id install ${_install-info} \
	ln make mkdir mtree mv pwd_mkdb \
	rm sed services_mkdb sh strip sysctl test true uname wc ${_zoneinfo} \
	${LOCAL_ITOOLS}

# Needed for share/man
.if ${MK_MAN} != "no"
ITOOLS+=makewhatis
.endif

#
# distributeworld
#
# Distributes everything compiled by a `buildworld'.
#
# installworld
#
# Installs everything compiled by a 'buildworld'.
#

# Non-base distributions produced by the base system
EXTRA_DISTRIBUTIONS=	doc
.if defined(LIB32TMP) && ${MK_LIB32} != "no"
EXTRA_DISTRIBUTIONS+=	lib32
.endif
.if ${MK_TESTS} != "no"
EXTRA_DISTRIBUTIONS+=	tests
.endif

DEBUG_DISTRIBUTIONS=
.if ${MK_DEBUG_FILES} != "no"
DEBUG_DISTRIBUTIONS+=	base ${EXTRA_DISTRIBUTIONS:S,doc,,:S,tests,,}
.endif

MTREE_MAGIC?=	mtree 2.0

distributeworld installworld: _installcheck_world
	mkdir -p ${INSTALLTMP}
	progs=$$(for prog in ${ITOOLS}; do \
		if progpath=`which $$prog`; then \
			echo $$progpath; \
		else \
			echo "Required tool $$prog not found in PATH." >&2; \
			exit 1; \
		fi; \
	    done); \
	libs=$$(ldd -f "%o %p\n" -f "%o %p\n" $$progs 2>/dev/null | sort -u | \
	    while read line; do \
		set -- $$line; \
		if [ "$$2 $$3" != "not found" ]; then \
			echo $$2; \
		else \
			echo "Required library $$1 not found." >&2; \
			exit 1; \
		fi; \
	    done); \
	cp $$libs $$progs ${INSTALLTMP}
	cp -R $${PATH_LOCALE:-"/usr/share/locale"} ${INSTALLTMP}/locale
.if defined(NO_ROOT)
	echo "#${MTREE_MAGIC}" > ${METALOG}
.endif
.if make(distributeworld)
.for dist in ${EXTRA_DISTRIBUTIONS}
	-mkdir ${DESTDIR}/${DISTDIR}/${dist}
	mtree -deU -f ${.CURDIR}/etc/mtree/BSD.root.dist \
	    -p ${DESTDIR}/${DISTDIR}/${dist} >/dev/null
	mtree -deU -f ${.CURDIR}/etc/mtree/BSD.usr.dist \
	    -p ${DESTDIR}/${DISTDIR}/${dist}/usr >/dev/null
	mtree -deU -f ${.CURDIR}/etc/mtree/BSD.include.dist \
	    -p ${DESTDIR}/${DISTDIR}/${dist}/usr/include >/dev/null
.if ${MK_DEBUG_FILES} != "no"
	mtree -deU -f ${.CURDIR}/etc/mtree/BSD.debug.dist \
	    -p ${DESTDIR}/${DISTDIR}/${dist}/usr/lib >/dev/null
.endif
.if ${MK_LIB32} != "no"
	mtree -deU -f ${.CURDIR}/etc/mtree/BSD.lib32.dist \
	    -p ${DESTDIR}/${DISTDIR}/${dist}/usr >/dev/null
.if ${MK_DEBUG_FILES} != "no"
	mtree -deU -f ${.CURDIR}/etc/mtree/BSD.lib32.dist \
	    -p ${DESTDIR}/${DISTDIR}/${dist}/usr/lib/debug/usr >/dev/null
.endif
.endif
.if ${MK_TESTS} != "no" && ${dist} == "tests"
	-mkdir -p ${DESTDIR}/${DISTDIR}/${dist}${TESTSBASE}
	mtree -deU -f ${.CURDIR}/etc/mtree/BSD.tests.dist \
	    -p ${DESTDIR}/${DISTDIR}/${dist}${TESTSBASE} >/dev/null
.if ${MK_DEBUG_FILES} != "no"
	mtree -deU -f ${.CURDIR}/etc/mtree/BSD.tests.dist \
	    -p ${DESTDIR}/${DISTDIR}/${dist}/usr/lib/debug/${TESTSBASE} >/dev/null
.endif
.endif
.if defined(NO_ROOT)
	${IMAKEENV} mtree -C -f ${.CURDIR}/etc/mtree/BSD.root.dist | \
	    sed -e 's#^\./#./${dist}/#' >> ${METALOG}
	${IMAKEENV} mtree -C -f ${.CURDIR}/etc/mtree/BSD.usr.dist | \
	    sed -e 's#^\./#./${dist}/usr/#' >> ${METALOG}
	${IMAKEENV} mtree -C -f ${.CURDIR}/etc/mtree/BSD.include.dist | \
	    sed -e 's#^\./#./${dist}/usr/include/#' >> ${METALOG}
.if ${MK_LIB32} != "no"
	${IMAKEENV} mtree -C -f ${.CURDIR}/etc/mtree/BSD.lib32.dist | \
	    sed -e 's#^\./#./${dist}/usr/#' >> ${METALOG}
.endif
.endif
.endfor
	-mkdir ${DESTDIR}/${DISTDIR}/base
	${_+_}cd ${.CURDIR}/etc; ${CROSSENV} PATH=${TMPPATH} ${MAKE} \
	    METALOG=${METALOG} ${IMAKE_INSTALL} ${IMAKE_MTREE} \
	    DISTBASE=/base DESTDIR=${DESTDIR}/${DISTDIR}/base \
	    LOCAL_MTREE=${LOCAL_MTREE:Q} distrib-dirs
.endif
	${_+_}cd ${.CURDIR}; ${IMAKE} re${.TARGET:S/world$//}; \
	    ${IMAKEENV} rm -rf ${INSTALLTMP}
.if make(distributeworld)
.for dist in ${EXTRA_DISTRIBUTIONS}
	find ${DESTDIR}/${DISTDIR}/${dist} -mindepth 1 -empty -delete
.endfor
.if defined(NO_ROOT)
.for dist in base ${EXTRA_DISTRIBUTIONS}
	@# For each file that exists in this dist, print the corresponding
	@# line from the METALOG.  This relies on the fact that
	@# a line containing only the filename will sort immediatly before
	@# the relevant mtree line.
	cd ${DESTDIR}/${DISTDIR}; \
	find ./${dist} | sort -u ${METALOG} - | \
	awk 'BEGIN { print "#${MTREE_MAGIC}" } !/ type=/ { file = $$1 } / type=/ { if ($$1 == file) { sub(/^\.\/${dist}\//, "./"); print } }' > \
	${DESTDIR}/${DISTDIR}/${dist}.meta
.endfor
.for dist in ${DEBUG_DISTRIBUTIONS}
	@# For each file that exists in this dist, print the corresponding
	@# line from the METALOG.  This relies on the fact that
	@# a line containing only the filename will sort immediatly before
	@# the relevant mtree line.
	cd ${DESTDIR}/${DISTDIR}; \
	find ./${dist}/usr/lib/debug | sort -u ${METALOG} - | \
	awk 'BEGIN { print "#${MTREE_MAGIC}" } !/ type=/ { file = $$1 } / type=/ { if ($$1 == file) { sub(/^\.\/${dist}\//, "./"); print } }' > \
	${DESTDIR}/${DISTDIR}/${dist}.debug.meta
.endfor
.endif
.endif

packageworld:
.for dist in base ${EXTRA_DISTRIBUTIONS}
.if defined(NO_ROOT)
	${_+_}cd ${DESTDIR}/${DISTDIR}/${dist}; \
	    tar cvf - --exclude usr/lib/debug \
	    @${DESTDIR}/${DISTDIR}/${dist}.meta | \
	    ${XZ_CMD} > ${DESTDIR}/${DISTDIR}/${dist}.txz
.else
	${_+_}cd ${DESTDIR}/${DISTDIR}/${dist}; \
	    tar cvf - --exclude usr/lib/debug . | \
	    ${XZ_CMD} > ${DESTDIR}/${DISTDIR}/${dist}.txz
.endif
.endfor

.for dist in ${DEBUG_DISTRIBUTIONS}
. if defined(NO_ROOT)
	${_+_}cd ${DESTDIR}/${DISTDIR}/${dist}; \
	    tar cvf - @${DESTDIR}/${DISTDIR}/${dist}.debug.meta | \
	    ${XZ_CMD} > ${DESTDIR}/${DISTDIR}/${dist}-dbg.txz
. else
	${_+_}cd ${DESTDIR}/${DISTDIR}/${dist}; \
	    tar cvLf - usr/lib/debug | \
	    ${XZ_CMD} > ${DESTDIR}/${DISTDIR}/${dist}-dbg.txz
. endif
.endfor

#
# reinstall
#
# If you have a build server, you can NFS mount the source and obj directories
# and do a 'make reinstall' on the *client* to install new binaries from the
# most recent server build.
#
reinstall: .MAKE .PHONY
	@echo "--------------------------------------------------------------"
	@echo ">>> Making hierarchy"
	@echo "--------------------------------------------------------------"
	${_+_}cd ${.CURDIR}; ${MAKE} -f Makefile.inc1 \
	    LOCAL_MTREE=${LOCAL_MTREE:Q} hierarchy
	@echo
	@echo "--------------------------------------------------------------"
	@echo ">>> Installing everything"
	@echo "--------------------------------------------------------------"
	${_+_}cd ${.CURDIR}; ${MAKE} -f Makefile.inc1 install
.if defined(LIB32TMP) && ${MK_LIB32} != "no"
	${_+_}cd ${.CURDIR}; ${MAKE} -f Makefile.inc1 install32
.endif
.if ${MK_CHERI} != "no"
	${_+_}cd ${.CURDIR}; ${MAKE} -f Makefile.inc1 installcheri
.endif

redistribute: .MAKE .PHONY
	@echo "--------------------------------------------------------------"
	@echo ">>> Distributing everything"
	@echo "--------------------------------------------------------------"
	${_+_}cd ${.CURDIR}; ${MAKE} -f Makefile.inc1 distribute
.if defined(LIB32TMP) && ${MK_LIB32} != "no"
	${_+_}cd ${.CURDIR}; ${MAKE} -f Makefile.inc1 distribute32 \
	    DISTRIBUTION=lib32
.endif
.if ${MK_CHERI} != "no"
	${_+_}cd ${.CURDIR}; ${MAKE} -f Makefile.inc1 distributecheri \
	    DISTRIBUTION=libcheri
.endif

distrib-dirs: .MAKE .PHONY
	${_+_}cd ${.CURDIR}/etc; ${CROSSENV} PATH=${TMPPATH} ${MAKE} \
	    ${IMAKE_INSTALL} ${IMAKE_MTREE} METALOG=${METALOG} ${.TARGET}

distribution: .MAKE .PHONY
	${_+_}cd ${.CURDIR}/etc; ${CROSSENV} PATH=${TMPPATH} ${MAKE} \
	    ${IMAKE_INSTALL} ${IMAKE_MTREE} METALOG=${METALOG} ${.TARGET}
	${_+_}cd ${.CURDIR}; ${CROSSENV} PATH=${TMPPATH} \
		${MAKE} -f Makefile.inc1 ${IMAKE_INSTALL} \
		METALOG=${METALOG} installconfig

#
# buildkernel and installkernel
#
# Which kernels to build and/or install is specified by setting
# KERNCONF. If not defined a GENERIC kernel is built/installed.
# Only the existing (depending TARGET) config files are used
# for building kernels and only the first of these is designated
# as the one being installed.
#
# Note that we have to use TARGET instead of TARGET_ARCH when
# we're in kernel-land. Since only TARGET_ARCH is (expected) to
# be set to cross-build, we have to make sure TARGET is set
# properly.

.if defined(KERNFAST)
NO_KERNELCLEAN=	t
NO_KERNELCONFIG=	t
NO_KERNELDEPEND=	t
NO_KERNELOBJ=		t
# Shortcut for KERNCONF=Blah -DKERNFAST is now KERNFAST=Blah
.if !defined(KERNCONF) && ${KERNFAST} != "1"
KERNCONF=${KERNFAST}
.endif
.endif
.if ${TARGET_ARCH} == "powerpc64"
KERNCONF?=	GENERIC64
.else
KERNCONF?=	GENERIC
.endif
INSTKERNNAME?=	kernel

KERNSRCDIR?=	${.CURDIR}/sys
KRNLCONFDIR=	${KERNSRCDIR}/${TARGET}/conf
KRNLOBJDIR=	${OBJTREE}${KERNSRCDIR}
KERNCONFDIR?=	${KRNLCONFDIR}

BUILDKERNELS=
INSTALLKERNEL=
.for _kernel in ${KERNCONF}
.if exists(${KERNCONFDIR}/${_kernel})
BUILDKERNELS+=	${_kernel}
.if empty(INSTALLKERNEL)
INSTALLKERNEL= ${_kernel}
.endif
.endif
.endfor

${WMAKE_TGTS:N_worldtmp:Nbuild32} ${.ALLTARGETS:M_*:N_worldtmp}: .MAKE .PHONY

#
# buildkernel
#
# Builds all kernels defined by BUILDKERNELS.
#
buildkernel: .MAKE .PHONY
.if empty(BUILDKERNELS)
	@echo "ERROR: Missing kernel configuration file(s) (${KERNCONF})."; \
	false
.endif
	@echo
.for _kernel in ${BUILDKERNELS}
	@echo "--------------------------------------------------------------"
	@echo ">>> Kernel build for ${_kernel} started on `LC_ALL=C date`"
	@echo "--------------------------------------------------------------"
	@echo "===> ${_kernel}"
	mkdir -p ${KRNLOBJDIR}
.if !defined(NO_KERNELCONFIG)
	@echo
	@echo "--------------------------------------------------------------"
	@echo ">>> stage 1: configuring the kernel"
	@echo "--------------------------------------------------------------"
	cd ${KRNLCONFDIR}; \
		PATH=${TMPPATH} \
		    config ${CONFIGARGS} -d ${KRNLOBJDIR}/${_kernel} \
			-I '${KERNCONFDIR}' '${KERNCONFDIR}/${_kernel}'
.endif
.if !defined(NO_CLEAN) && !defined(NO_KERNELCLEAN)
	@echo
	@echo "--------------------------------------------------------------"
	@echo ">>> stage 2.1: cleaning up the object tree"
	@echo "--------------------------------------------------------------"
	${_+_}cd ${KRNLOBJDIR}/${_kernel}; ${KMAKE} ${CLEANDIR}
.endif
.if !defined(NO_KERNELOBJ)
	@echo
	@echo "--------------------------------------------------------------"
	@echo ">>> stage 2.2: rebuilding the object tree"
	@echo "--------------------------------------------------------------"
	${_+_}cd ${KRNLOBJDIR}/${_kernel}; ${KMAKE} obj
.endif
	@echo
	@echo "--------------------------------------------------------------"
	@echo ">>> stage 2.3: build tools"
	@echo "--------------------------------------------------------------"
	${_+_}cd ${.CURDIR}; ${KTMAKE} kernel-tools
.if !defined(NO_KERNELDEPEND)
	@echo
	@echo "--------------------------------------------------------------"
	@echo ">>> stage 3.1: making dependencies"
	@echo "--------------------------------------------------------------"
	${_+_}cd ${KRNLOBJDIR}/${_kernel}; ${KMAKE} depend -DNO_MODULES_OBJ
.endif
	@echo
	@echo "--------------------------------------------------------------"
	@echo ">>> stage 3.2: building everything"
	@echo "--------------------------------------------------------------"
	${_+_}cd ${KRNLOBJDIR}/${_kernel}; ${KMAKE} all -DNO_MODULES_OBJ
	@echo "--------------------------------------------------------------"
	@echo ">>> Kernel build for ${_kernel} completed on `LC_ALL=C date`"
	@echo "--------------------------------------------------------------"
.endfor

#
# installkernel, etc.
#
# Install the kernel defined by INSTALLKERNEL
#
installkernel installkernel.debug \
reinstallkernel reinstallkernel.debug: _installcheck_kernel
.if empty(INSTALLKERNEL)
	@echo "ERROR: No kernel \"${KERNCONF}\" to install."; \
	false
.endif
	@echo "--------------------------------------------------------------"
	@echo ">>> Installing kernel ${INSTALLKERNEL}"
	@echo "--------------------------------------------------------------"
	cd ${KRNLOBJDIR}/${INSTALLKERNEL}; \
	    ${CROSSENV} PATH=${TMPPATH} \
	    ${MAKE} ${IMAKE_INSTALL} KERNEL=${INSTKERNNAME} ${.TARGET:S/kernel//}
.if ${BUILDKERNELS:[#]} > 1
.for _kernel in ${BUILDKERNELS:[2..-1]}
	@echo "--------------------------------------------------------------"
	@echo ">>> Installing kernel ${_kernel}"
	@echo "--------------------------------------------------------------"
	cd ${KRNLOBJDIR}/${_kernel}; \
	    ${CROSSENV} PATH=${TMPPATH} \
	    ${MAKE} ${IMAKE_INSTALL} KERNEL=${INSTKERNNAME}.${_kernel} ${.TARGET:S/kernel//}
.endfor
.endif

distributekernel distributekernel.debug:
.if empty(INSTALLKERNEL)
	@echo "ERROR: No kernel \"${KERNCONF}\" to install."; \
	false
.endif
	mkdir -p ${DESTDIR}/${DISTDIR}
.if defined(NO_ROOT)
	echo "#${MTREE_MAGIC}" > ${DESTDIR}/${DISTDIR}/kernel.premeta
.endif
	cd ${KRNLOBJDIR}/${INSTALLKERNEL}; \
	    ${IMAKEENV} ${IMAKE_INSTALL:S/METALOG/kernel.premeta/} \
	    ${IMAKE_MTREE} PATH=${TMPPATH} ${MAKE} KERNEL=${INSTKERNNAME} \
	    DESTDIR=${INSTALL_DDIR}/kernel \
	    ${.TARGET:S/distributekernel/install/}
.if defined(NO_ROOT)
	sed -e 's|^./kernel|.|' ${DESTDIR}/${DISTDIR}/kernel.premeta > \
	    ${DESTDIR}/${DISTDIR}/kernel.meta
.endif
.if ${BUILDKERNELS:[#]} > 1
.for _kernel in ${BUILDKERNELS:[2..-1]}
.if defined(NO_ROOT)
	echo "#${MTREE_MAGIC}" > ${DESTDIR}/${DISTDIR}/kernel.${_kernel}.premeta
.endif
	cd ${KRNLOBJDIR}/${_kernel}; \
	    ${IMAKEENV} ${IMAKE_INSTALL:S/METALOG/kernel.${_kernel}.premeta/} \
	    ${IMAKE_MTREE} PATH=${TMPPATH} ${MAKE} \
	    KERNEL=${INSTKERNNAME}.${_kernel} \
	    DESTDIR=${INSTALL_DDIR}/kernel.${_kernel} \
	    ${.TARGET:S/distributekernel/install/}
.if defined(NO_ROOT)
	sed -e 's|^./kernel|.|' \
	    ${DESTDIR}/${DISTDIR}/kernel.${_kernel}.premeta > \
	    ${DESTDIR}/${DISTDIR}/kernel.${_kernel}.meta
.endif
.endfor
.endif

packagekernel:
.if defined(NO_ROOT)
	cd ${DESTDIR}/${DISTDIR}/kernel; \
	    tar cvf - @${DESTDIR}/${DISTDIR}/kernel.meta | \
	    ${XZ_CMD} > ${DESTDIR}/${DISTDIR}/kernel.txz
.if ${BUILDKERNELS:[#]} > 1
.for _kernel in ${BUILDKERNELS:[2..-1]}
	cd ${DESTDIR}/${DISTDIR}/kernel.${_kernel}; \
	    tar cvf - @${DESTDIR}/${DISTDIR}/kernel.${_kernel}.meta | \
	    ${XZ_CMD} > ${DESTDIR}/${DISTDIR}/kernel.${_kernel}.txz
.endfor
.endif
.else
	cd ${DESTDIR}/${DISTDIR}/kernel; \
	    tar cvf - . | \
	    ${XZ_CMD} > ${DESTDIR}/${DISTDIR}/kernel.txz
.if ${BUILDKERNELS:[#]} > 1
.for _kernel in ${BUILDKERNELS:[2..-1]}
	cd ${DESTDIR}/${DISTDIR}/kernel.${_kernel}; \
	    tar cvf - . | \
	    ${XZ_CMD} > ${DESTDIR}/${DISTDIR}/kernel.${_kernel}.txz
.endfor
.endif
.endif

#
# doxygen
#
# Build the API documentation with doxygen
#
doxygen: .PHONY
	@if [ ! -x `/usr/bin/which doxygen` ]; then \
		echo "You need doxygen (devel/doxygen) to generate the API documentation of the kernel." | /usr/bin/fmt; \
		exit 1; \
	fi
	${_+_}cd ${.CURDIR}/tools/kerneldoc/subsys && ${MAKE} obj all

#
# update
#
# Update the source tree(s), by running svn/svnup to update to the
# latest copy.
#
update:
.if (defined(CVS_UPDATE) || defined(SUP_UPDATE)) && !defined(SVN_UPDATE)
	@echo "--------------------------------------------------------------"
	@echo "CVS_UPDATE and SUP_UPDATE are no longer supported."
	@echo "Please see: https://wiki.freebsd.org/CvsIsDeprecated"
	@echo "--------------------------------------------------------------"
	@exit 1
.endif
.if defined(SVN_UPDATE)
	@echo "--------------------------------------------------------------"
	@echo ">>> Updating ${.CURDIR} using Subversion"
	@echo "--------------------------------------------------------------"
	@(cd ${.CURDIR} && ${SVN} update ${SVNFLAGS})
.endif

#
# ------------------------------------------------------------------------
#
# From here onwards are utility targets used by the 'make world' and
# related targets.  If your 'world' breaks, you may like to try to fix
# the problem and manually run the following targets to attempt to
# complete the build.  Beware, this is *not* guaranteed to work, you
# need to have a pretty good grip on the current state of the system
# to attempt to manually finish it.  If in doubt, 'make world' again.
#

#
# legacy: Build compatibility shims for the next three targets. This is a
# minimal set of tools and shims necessary to compensate for older systems
# which don't have the APIs required by the targets built in bootstrap-tools,
# build-tools or cross-tools.
#

# ELF Tool Chain libraries are needed for ELF tools and dtrace tools.
.if ${BOOTSTRAPPING} < 1100006
_elftoolchain_libs= lib/libelf lib/libdwarf
.endif

legacy:
.if ${BOOTSTRAPPING} < 800107 && ${BOOTSTRAPPING} != 0
	@echo "ERROR: Source upgrades from versions prior to 8.0 are not supported."; \
	false
.endif
.for _tool in tools/build ${_elftoolchain_libs}
	${_+_}@${ECHODIR} "===> ${_tool} (obj,includes,depend,all,install)"; \
	    cd ${.CURDIR}/${_tool} && \
	    ${MAKE} DIRPRFX=${_tool}/ obj && \
	    ${MAKE} DIRPRFX=${_tool}/ DESTDIR=${MAKEOBJDIRPREFIX}/legacy includes && \
	    ${MAKE} DIRPRFX=${_tool}/ depend && \
	    ${MAKE} DIRPRFX=${_tool}/ all && \
	    ${MAKE} DIRPRFX=${_tool}/ DESTDIR=${MAKEOBJDIRPREFIX}/legacy install
.endfor

#
# bootstrap-tools: Build tools needed for compatibility. These are binaries that
# are built to build other binaries in the system. However, the focus of these
# binaries is usually quite narrow. Bootstrap tools use the host's compiler and
# libraries, augmented by -legacy.
#
_bt=		_bootstrap-tools

.if ${MK_GAMES} != "no"
_strfile=	usr.bin/fortune/strfile
.endif

.if ${MK_GCC} != "no" && ${MK_CXX} != "no"
_gperf=		gnu/usr.bin/gperf
.endif

.if ${MK_GROFF} != "no"
_groff=		gnu/usr.bin/groff \
		usr.bin/soelim
.endif

.if ${MK_VT} != "no"
_vtfontcvt=	usr.bin/vtfontcvt
.endif

.if ${BOOTSTRAPPING} < 900002
_sed=		usr.bin/sed
.endif

.if ${BOOTSTRAPPING} < 1000002
_libohash=	lib/libohash
_m4=		usr.bin/m4

${_bt}-usr.bin/m4: ${_bt}-lib/libohash
.endif

.if ${BOOTSTRAPPING} < 1000026
_nmtree=	lib/libnetbsd \
		usr.sbin/nmtree

${_bt}-usr.sbin/nmtree: ${_bt}-lib/libnetbsd
.endif

.if ${BOOTSTRAPPING} < 1000027
_cat=		bin/cat
.endif

.if ${BOOTSTRAPPING} < 1000033
_lex=		usr.bin/lex

${_bt}-usr.bin/lex: ${_bt}-usr.bin/m4
.endif

# r277259 crunchide: Correct 64-bit section header offset
# r281674 crunchide: always include both 32- and 64-bit ELF support
# r285986 crunchen: use STRIPBIN rather than STRIP
.if ${BOOTSTRAPPING} < 1100078
_crunch=	usr.sbin/crunch
.endif

.if ${BOOTSTRAPPING} >= 900040 && ${BOOTSTRAPPING} < 900041
_awk=		usr.bin/awk
.endif

_yacc=		lib/liby \
		usr.bin/yacc

${_bt}-usr.bin/yacc: ${_bt}-lib/liby

.if ${MK_BSNMP} != "no"
_gensnmptree=	usr.sbin/bsnmpd/gensnmptree
.endif

# We need to build tblgen when we're building clang either as
# the bootstrap compiler, or as the part of the normal build.
.if ${MK_CLANG_BOOTSTRAP} != "no" || ${MK_CLANG} != "no"
_clang_tblgen= \
	lib/clang/libllvmsupport \
	lib/clang/libllvmtablegen \
	usr.bin/clang/tblgen \
	usr.bin/clang/clang-tblgen

${_bt}-usr.bin/clang/clang-tblgen: ${_bt}-lib/clang/libllvmtablegen ${_bt}-lib/clang/libllvmsupport
${_bt}-usr.bin/clang/tblgen: ${_bt}-lib/clang/libllvmtablegen ${_bt}-lib/clang/libllvmsupport
.endif

# Default to building the GPL DTC, but build the BSDL one if users explicitly
# request it.
_dtc= usr.bin/dtc
.if ${MK_GPL_DTC} != "no"
_dtc= gnu/usr.bin/dtc
.endif

.if ${MK_KERBEROS} != "no"
_kerberos5_bootstrap_tools= \
	kerberos5/tools/make-roken \
	kerberos5/lib/libroken \
	kerberos5/lib/libvers \
	kerberos5/tools/asn1_compile \
	kerberos5/tools/slc \
	usr.bin/compile_et

.ORDER: ${_kerberos5_bootstrap_tools:C/^/${_bt}-/g}
.endif

.if ${MK_MANDOCDB} != "no"
_libohash?=	lib/libohash
_makewhatis=	lib/libsqlite3 \
		usr.bin/mandoc
${_bt}-usr.bin/mandoc: ${_bt}-lib/libohash ${_bt}-lib/libsqlite3
.else
_makewhatis=usr.bin/makewhatis
.endif

# Rebuild up-to-date libmd for xinstall
${_bt}-usr.bin/xinstall: ${_bt}-lib/libmd

bootstrap-tools: .PHONY

#	Please document (add comment) why something is in 'bootstrap-tools'.
#	Try to bound the building of the bootstrap-tool to just the
#	FreeBSD versions that need the tool built at this stage of the build.
.for _tool in \
    ${_clang_tblgen} \
    ${_kerberos5_bootstrap_tools} \
    ${_strfile} \
    ${_gperf} \
    ${_groff} \
    ${_dtc} \
    ${_awk} \
    usr.bin/brandelf \
    ${_cat} \
    usr.bin/lorder \
    ${_libohash} \
    ${_makewhatis} \
    usr.bin/rpcgen \
    ${_sed} \
    ${_yacc} \
    ${_m4} \
    ${_lex} \
    lib/libmd \
    usr.bin/xinstall \
    ${_gensnmptree} \
    usr.sbin/config \
    ${_crunch} \
    ${_nmtree} \
    ${_vtfontcvt}
${_bt}-${_tool}: .PHONY .MAKE
	${_+_}@${ECHODIR} "===> ${_tool} (obj,depend,all,install)"; \
		cd ${.CURDIR}/${_tool} && \
		${MAKE} DIRPRFX=${_tool}/ obj && \
		${MAKE} DIRPRFX=${_tool}/ depend && \
		${MAKE} DIRPRFX=${_tool}/ all && \
		${MAKE} DIRPRFX=${_tool}/ DESTDIR=${MAKEOBJDIRPREFIX}/legacy install

bootstrap-tools: ${_bt}-${_tool}
.endfor

#
# build-tools: Build special purpose build tools
#
.if !defined(NO_SHARE)
_share=	share/syscons/scrnmaps
.endif

.if ${MK_GCC} != "no"
_gcc_tools= gnu/usr.bin/cc/cc_tools
.endif

.if ${MK_RESCUE} != "no"
# rescue includes programs that have build-tools targets
_rescue=rescue/rescue
.endif

build-tools: .MAKE
.for _tool in \
    bin/csh \
    bin/sh \
    ${LOCAL_TOOL_DIRS} \
    lib/ncurses/ncurses \
    lib/ncurses/ncursesw \
    ${_rescue} \
    ${_share} \
    usr.bin/awk \
    lib/libmagic \
    usr.bin/mkesdb_static \
    usr.bin/mkcsmapper_static \
    usr.bin/vi/catalog
	${_+_}@${ECHODIR} "===> ${_tool} (obj,build-tools)"; \
		cd ${.CURDIR}/${_tool} && \
		${MAKE} DIRPRFX=${_tool}/ obj && \
		${MAKE} DIRPRFX=${_tool}/ build-tools
.endfor
.for _tool in \
    ${_gcc_tools}
	${_+_}@${ECHODIR} "===> ${_tool} (obj,depend,all)"; \
		cd ${.CURDIR}/${_tool} && \
		${MAKE} DIRPRFX=${_tool}/ obj && \
		${MAKE} DIRPRFX=${_tool}/ depend && \
		${MAKE} DIRPRFX=${_tool}/ all
.endfor

#
# kernel-tools: Build kernel-building tools
#
kernel-tools:
	mkdir -p ${MAKEOBJDIRPREFIX}/usr
	mtree -deU -f ${.CURDIR}/etc/mtree/BSD.usr.dist \
	    -p ${MAKEOBJDIRPREFIX}/usr >/dev/null

#
# cross-tools: All the tools needed to build the rest of the system after
# we get done with the earlier stages. It is the last set of tools needed
# to begin building the target binaries.
#
.if ${TARGET_ARCH} != ${MACHINE_ARCH}
.if ${TARGET_ARCH} == "amd64" || ${TARGET_ARCH} == "i386"
_btxld=		usr.sbin/btxld
.endif
.if ${TARGET_ARCH} == "mips64"
_cheritest=	lib/libxo \
		bin/cheritest
.endif
.endif

# Rebuild ctfconvert and ctfmerge to avoid difficult-to-diagnose failures
# resulting from missing bug fixes or ELF Toolchain updates.
.if ${MK_CDDL} != "no"
_dtrace_tools= cddl/lib/libctf cddl/usr.bin/ctfconvert \
    cddl/usr.bin/ctfmerge
.endif

# If we're given an XAS, don't build binutils.
.if ${XAS:M/*} == ""
.if ${MK_BINUTILS_BOOTSTRAP} != "no"
_binutils=	gnu/usr.bin/binutils
.endif
.if ${MK_ELFTOOLCHAIN_BOOTSTRAP} != "no"
_elftctools=	lib/libelftc \
		usr.bin/elfcopy \
		usr.bin/nm \
		usr.bin/size \
		usr.bin/strings
# These are not required by the build, but can be useful for developers who
# cross-build on a FreeBSD 10 host:
_elftctools+=	usr.bin/addr2line
.endif
.elif ${TARGET_ARCH} != ${MACHINE_ARCH} && ${MK_ELFTOOLCHAIN_BOOTSTRAP} != "no"
# If cross-building with an external binutils we still need to build strip for
# the target (for at least crunchide).
_elftctools=	lib/libelftc \
		usr.bin/elfcopy
.endif

# If an full path to an external cross compiler is given, don't build
# a cross compiler.
.if ${XCC:M/*} == "" && ${MK_CROSS_COMPILER} != "no"
.if ${MK_CLANG_BOOTSTRAP} != "no"
_clang=		usr.bin/clang
_clang_libs=	lib/clang
.endif
.if ${MK_GCC_BOOTSTRAP} != "no"
_cc=		gnu/usr.bin/cc
.endif
.endif
.if ${MK_USB} != "no"
_usb_tools=	usr.bin/sysinit
.endif

cross-tools: .MAKE .PHONY
.for _tool in \
    ${_cheritest} \
    ${_clang_libs} \
    ${_clang} \
    ${_binutils} \
    ${_elftctools} \
    ${_dtrace_tools} \
    ${_cc} \
    ${_btxld} \
    ${_crunchide} \
    ${_usb_tools}
	${_+_}@${ECHODIR} "===> ${_tool} (obj,depend,all,install)"; \
		cd ${.CURDIR}/${_tool} && \
		${MAKE} DIRPRFX=${_tool}/ obj && \
		${MAKE} DIRPRFX=${_tool}/ depend && \
		${MAKE} DIRPRFX=${_tool}/ all && \
		${MAKE} DIRPRFX=${_tool}/ DESTDIR=${MAKEOBJDIRPREFIX} install
.endfor

NXBENV=		MAKEOBJDIRPREFIX=${OBJTREE}/nxb \
		INSTALL="sh ${.CURDIR}/tools/install.sh" \
		PATH=${PATH}:${OBJTREE}/gperf_for_gcc/usr/bin
NXBMAKE=	${NXBENV} ${MAKE} \
		TBLGEN=${OBJTREE}/nxb-bin/usr/bin/tblgen \
		CLANG_TBLGEN=${OBJTREE}/nxb-bin/usr/bin/clang-tblgen \
		MACHINE=${TARGET} MACHINE_ARCH=${TARGET_ARCH} \
		MK_GDB=no MK_TESTS=no \
		SSP_CFLAGS= \
		MK_HTML=no NO_LINT=yes MK_MAN=no \
		-DNO_PIC MK_PROFILE=no -DNO_SHARED \
		-DNO_CPU_CFLAGS MK_WARNS=no MK_CTF=no \
		MK_CLANG_EXTRAS=no MK_CLANG_FULL=no \
		MK_LLDB=no

# native-xtools is the current target for qemu-user cross builds of ports
# via poudriere and the imgact_binmisc kernel module.
# For non-clang enabled targets that are still using the in tree gcc
# we must build a gperf binary for one instance of its Makefiles.  On
# clang-enabled systems, the gperf binary is obsolete.
native-xtools: .PHONY
.if ${MK_GCC_BOOTSTRAP} != "no"
	mkdir -p ${OBJTREE}/gperf_for_gcc/usr/bin
	${_+_}@${ECHODIR} "===> ${_gperf} (obj,depend,all,install)"; \
	cd ${.CURDIR}/${_gperf} && \
	${NXBMAKE} DIRPRFX=${_gperf}/ obj && \
	${NXBMAKE} DIRPRFX=${_gperf}/ depend && \
	${NXBMAKE} DIRPRFX=${_gperf}/ all && \
	${NXBMAKE} DIRPRFX=${_gperf}/ DESTDIR=${OBJTREE}/gperf_for_gcc install
.endif
	mkdir -p ${OBJTREE}/nxb-bin/bin
	mkdir -p ${OBJTREE}/nxb-bin/sbin
	mkdir -p ${OBJTREE}/nxb-bin/usr
	mtree -deU -f ${.CURDIR}/etc/mtree/BSD.usr.dist \
	    -p ${OBJTREE}/nxb-bin/usr >/dev/null
	mtree -deU -f ${.CURDIR}/etc/mtree/BSD.include.dist \
	    -p ${OBJTREE}/nxb-bin/usr/include >/dev/null
.for _tool in \
    bin/cat \
    bin/chmod \
    bin/cp \
    bin/csh \
    bin/echo \
    bin/expr \
    bin/hostname \
    bin/ln \
    bin/ls \
    bin/mkdir \
    bin/mv \
    bin/ps \
    bin/realpath \
    bin/rm \
    bin/rmdir \
    bin/sh \
    bin/sleep \
    ${_clang_tblgen} \
    usr.bin/ar \
    ${_binutils} \
    ${_elftctools} \
    ${_cc} \
    ${_gcc_tools} \
    ${_clang_libs} \
    ${_clang} \
    sbin/md5 \
    sbin/sysctl \
    gnu/usr.bin/diff \
    usr.bin/awk \
    usr.bin/basename \
    usr.bin/bmake \
    usr.bin/bzip2 \
    usr.bin/cmp \
    usr.bin/dirname \
    usr.bin/env \
    usr.bin/fetch \
    usr.bin/find \
    usr.bin/grep \
    usr.bin/gzip \
    usr.bin/id \
    usr.bin/lex \
    usr.bin/lorder \
    usr.bin/mktemp \
    usr.bin/mt \
    usr.bin/patch \
    usr.bin/sed \
    usr.bin/sort \
    usr.bin/tar \
    usr.bin/touch \
    usr.bin/tr \
    usr.bin/true \
    usr.bin/uniq \
    usr.bin/unzip \
    usr.bin/xargs \
    usr.bin/xinstall \
    usr.bin/xz \
    usr.bin/yacc \
    usr.sbin/chown
	${_+_}@${ECHODIR} "===> ${_tool} (obj,depend,all,install)"; \
		cd ${.CURDIR}/${_tool} && \
		${NXBMAKE} DIRPRFX=${_tool}/ obj && \
		${NXBMAKE} DIRPRFX=${_tool}/ depend && \
		${NXBMAKE} DIRPRFX=${_tool}/ all && \
		${NXBMAKE} DIRPRFX=${_tool}/ DESTDIR=${OBJTREE}/nxb-bin install
.endfor

#
# hierarchy - ensure that all the needed directories are present
#
hierarchy hier: .MAKE .PHONY
	${_+_}cd ${.CURDIR}/etc && ${HMAKE} distrib-dirs

#
# libraries - build all libraries, and install them under ${DESTDIR}.
#
# The list of libraries with dependents (${_prebuild_libs}) and their
# interdependencies (__L) are built automatically by the
# ${.CURDIR}/tools/make_libdeps.sh script.
#
libraries: .MAKE .PHONY
	${_+_}cd ${.CURDIR} && \
	    ${MAKE} -f Makefile.inc1 _prereq_libs && \
	    ${MAKE} -f Makefile.inc1 _startup_libs && \
	    ${MAKE} -f Makefile.inc1 _prebuild_libs && \
	    ${MAKE} -f Makefile.inc1 _generic_libs

#
# static libgcc.a prerequisite for shared libc
#
_prereq_libs= gnu/lib/libssp/libssp_nonshared gnu/lib/libgcc lib/libcompiler_rt

# These dependencies are not automatically generated:
#
# gnu/lib/csu, gnu/lib/libgcc, lib/csu and lib/libc must be built before
# all shared libraries for ELF.
#
_startup_libs=	gnu/lib/csu
_startup_libs+=	lib/csu
.if ${MK_CHERI} != "no"
_startup_libs+= lib/libc_cheri
.endif
_startup_libs+=	gnu/lib/libgcc
_startup_libs+=	lib/libcompiler_rt
_startup_libs+=	lib/libc
_startup_libs+=	lib/libc_nonshared
.if ${MK_LIBCPLUSPLUS} != "no"
_startup_libs+=	lib/libcxxrt
.endif

gnu/lib/libgcc__L: lib/libc__L
gnu/lib/libgcc__L: lib/libc_nonshared__L
.if ${MK_LIBCPLUSPLUS} != "no"
lib/libcxxrt__L: gnu/lib/libgcc__L
.endif

_prebuild_libs=	${_kerberos5_lib_libasn1} \
		${_kerberos5_lib_libhdb} \
		${_kerberos5_lib_libheimbase} \
		${_kerberos5_lib_libheimntlm} \
		${_libsqlite3} \
		${_kerberos5_lib_libheimipcc} \
		${_kerberos5_lib_libhx509} ${_kerberos5_lib_libkrb5} \
		${_kerberos5_lib_libroken} \
		${_kerberos5_lib_libwind} \
		lib/libbz2 ${_libcom_err} lib/libcrypt \
		lib/libelf lib/libexpat \
		lib/libfigpar \
		${_lib_libgssapi} \
		lib/libkiconv lib/libkvm lib/liblzma lib/libmd lib/libnv \
		${_lib_libcapsicum} \
		lib/ncurses/ncurses lib/ncurses/ncursesw \
		lib/libopie lib/libpam ${_lib_libthr} \
		${_lib_libradius} lib/libsbuf lib/libtacplus \
		lib/libgeom \
		${_cddl_lib_libumem} ${_cddl_lib_libnvpair} \
		${_cddl_lib_libuutil} \
		${_cddl_lib_libavl} \
		${_cddl_lib_libzfs_core} \
		${_cddl_lib_libctf} \
		lib/libutil lib/libpjdlog ${_lib_libypclnt} lib/libz lib/msun \
		${_secure_lib_libcrypto} ${_lib_libldns} \
		${_secure_lib_libssh} ${_secure_lib_libssl} \
		gnu/lib/libdialog
.if ${MK_GNUCXX} != "no"
_prebuild_libs+= gnu/lib/libstdc++ gnu/lib/libsupc++
gnu/lib/libstdc++__L: lib/msun__L
gnu/lib/libsupc++__L: gnu/lib/libstdc++__L
.endif

.if ${MK_CHERI} != "no"
_prebuild_libs+=	lib/libcheri
.endif

.if ${MK_LIBCPLUSPLUS} != "no"
_prebuild_libs+= lib/libc++
.endif

lib/libgeom__L: lib/libexpat__L

.if ${MK_LIBTHR} != "no"
_lib_libthr=	lib/libthr
.endif

.if ${MK_RADIUS_SUPPORT} != "no"
_lib_libradius=	lib/libradius
.endif

.if ${MK_OFED} != "no"
_ofed_lib=	contrib/ofed/usr.lib/
.endif

.if ${MK_CASPER} != "no"
_lib_libcapsicum=lib/libcapsicum
.endif

lib/libcapsicum__L: lib/libnv__L
lib/libpjdlog__L: lib/libutil__L
lib/liblzma__L: lib/libthr__L

_generic_libs=	${_cddl_lib} gnu/lib ${_kerberos5_lib} lib ${_secure_lib} usr.bin/lex/lib ${_ofed_lib}
.for _DIR in ${LOCAL_LIB_DIRS}
.if exists(${.CURDIR}/${_DIR}/Makefile)
_generic_libs+= ${_DIR}
.endif
.endfor

lib/libopie__L lib/libtacplus__L: lib/libmd__L

.if ${MK_CDDL} != "no"
_cddl_lib_libumem= cddl/lib/libumem
_cddl_lib_libnvpair= cddl/lib/libnvpair
_cddl_lib_libavl= cddl/lib/libavl
_cddl_lib_libuutil= cddl/lib/libuutil
_cddl_lib_libzfs_core= cddl/lib/libzfs_core
_cddl_lib_libctf= cddl/lib/libctf
_cddl_lib= cddl/lib
cddl/lib/libzfs_core__L: cddl/lib/libnvpair__L
cddl/lib/libzfs__L: lib/libgeom__L
cddl/lib/libctf__L: lib/libz__L
.endif
# cddl/lib/libdtrace requires lib/libproc and lib/librtld_db; it's only built
# on select architectures though (see cddl/lib/Makefile)
.if ${MACHINE_CPUARCH} != "sparc64"
_prebuild_libs+=	lib/libproc lib/librtld_db
.endif

.if ${MK_CRYPT} != "no"
.if ${MK_OPENSSL} != "no"
_secure_lib_libcrypto= secure/lib/libcrypto
_secure_lib_libssl= secure/lib/libssl
lib/libradius__L secure/lib/libssl__L: secure/lib/libcrypto__L
.if ${MK_LDNS} != "no"
_lib_libldns= lib/libldns
lib/libldns__L: secure/lib/libcrypto__L
.endif
.if ${MK_OPENSSH} != "no"
_secure_lib_libssh= secure/lib/libssh
secure/lib/libssh__L: lib/libz__L secure/lib/libcrypto__L lib/libcrypt__L
.if ${MK_LDNS} != "no"
secure/lib/libssh__L: lib/libldns__L
.endif
.if ${MK_KERBEROS_SUPPORT} != "no"
secure/lib/libssh__L: lib/libgssapi__L kerberos5/lib/libkrb5__L \
    kerberos5/lib/libhx509__L kerberos5/lib/libasn1__L lib/libcom_err__L \
    lib/libmd__L kerberos5/lib/libroken__L
.endif
.endif
.endif
_secure_lib=	secure/lib
.endif

.if ${MK_KERBEROS} != "no"
kerberos5/lib/libasn1__L: lib/libcom_err__L kerberos5/lib/libroken__L
kerberos5/lib/libhdb__L: kerberos5/lib/libasn1__L lib/libcom_err__L \
    kerberos5/lib/libkrb5__L kerberos5/lib/libroken__L \
    kerberos5/lib/libwind__L lib/libsqlite3__L
kerberos5/lib/libheimntlm__L: secure/lib/libcrypto__L kerberos5/lib/libkrb5__L \
    kerberos5/lib/libroken__L lib/libcom_err__L
kerberos5/lib/libhx509__L: kerberos5/lib/libasn1__L lib/libcom_err__L \
    secure/lib/libcrypto__L kerberos5/lib/libroken__L kerberos5/lib/libwind__L
kerberos5/lib/libkrb5__L: kerberos5/lib/libasn1__L lib/libcom_err__L \
    lib/libcrypt__L secure/lib/libcrypto__L kerberos5/lib/libhx509__L \
    kerberos5/lib/libroken__L kerberos5/lib/libwind__L \
    kerberos5/lib/libheimbase__L kerberos5/lib/libheimipcc__L
kerberos5/lib/libroken__L: lib/libcrypt__L
kerberos5/lib/libwind__L: kerberos5/lib/libroken__L lib/libcom_err__L
kerberos5/lib/libheimbase__L: lib/libthr__L
kerberos5/lib/libheimipcc__L: kerberos5/lib/libroken__L kerberos5/lib/libheimbase__L lib/libthr__L
.endif

lib/libsqlite3__L: lib/libthr__L

.if ${MK_GSSAPI} != "no"
_lib_libgssapi=	lib/libgssapi
.endif

.if ${MK_KERBEROS} != "no"
_kerberos5_lib=	kerberos5/lib
_kerberos5_lib_libasn1= kerberos5/lib/libasn1
_kerberos5_lib_libhdb= kerberos5/lib/libhdb
_kerberos5_lib_libheimbase= kerberos5/lib/libheimbase
_kerberos5_lib_libkrb5= kerberos5/lib/libkrb5
_kerberos5_lib_libhx509= kerberos5/lib/libhx509
_kerberos5_lib_libroken= kerberos5/lib/libroken
_kerberos5_lib_libheimntlm= kerberos5/lib/libheimntlm
_libsqlite3= lib/libsqlite3
_kerberos5_lib_libheimipcc= kerberos5/lib/libheimipcc
_kerberos5_lib_libwind= kerberos5/lib/libwind
_libcom_err= lib/libcom_err
.endif

.if ${MK_NIS} != "no"
_lib_libypclnt=	lib/libypclnt
.endif

.if ${MK_OPENSSL} == "no"
lib/libradius__L: lib/libmd__L
.endif

lib/libproc__L: \
    ${_cddl_lib_libctf:D${_cddl_lib_libctf}__L} lib/libelf__L lib/librtld_db__L lib/libutil__L
.if ${MK_CXX} != "no"
.if ${MK_LIBCPLUSPLUS} != "no"
lib/libproc__L: lib/libcxxrt__L
.else # This implies MK_GNUCXX != "no"; see lib/libproc
lib/libproc__L: gnu/lib/libsupc++__L
.endif
.endif

gnu/lib/libdialog__L: lib/msun__L lib/ncurses/ncursesw__L

.for _lib in ${_prereq_libs}
${_lib}__PL: .PHONY .MAKE
.if exists(${.CURDIR}/${_lib})
	${_+_}@${ECHODIR} "===> ${_lib} (obj,depend,all,install)"; \
		cd ${.CURDIR}/${_lib} && \
		${MAKE} MK_TESTS=no DIRPRFX=${_lib}/ obj && \
		${MAKE} MK_TESTS=no DIRPRFX=${_lib}/ depend && \
		${MAKE} MK_TESTS=no MK_PROFILE=no -DNO_PIC \
		    DIRPRFX=${_lib}/ all && \
		${MAKE} MK_TESTS=no MK_PROFILE=no -DNO_PIC \
		    DIRPRFX=${_lib}/ install
.endif
.endfor

.for _lib in ${_startup_libs} ${_prebuild_libs:Nlib/libpam} ${_generic_libs}
${_lib}__L: .PHONY .MAKE
.if exists(${.CURDIR}/${_lib})
	${_+_}@${ECHODIR} "===> ${_lib} (obj,depend,all,install)"; \
		cd ${.CURDIR}/${_lib} && \
		${MAKE} MK_TESTS=no DIRPRFX=${_lib}/ obj && \
		${MAKE} MK_TESTS=no DIRPRFX=${_lib}/ depend && \
		${MAKE} MK_TESTS=no DIRPRFX=${_lib}/ all && \
		${MAKE} MK_TESTS=no DIRPRFX=${_lib}/ install
.endif
.endfor

# libpam is special: we need to build static PAM modules before
# static PAM library, and dynamic PAM library before dynamic PAM
# modules.
lib/libpam__L: .PHONY .MAKE
	${_+_}@${ECHODIR} "===> lib/libpam (obj,depend,all,install)"; \
		cd ${.CURDIR}/lib/libpam && \
		${MAKE} MK_TESTS=no DIRPRFX=lib/libpam/ obj && \
		${MAKE} MK_TESTS=no DIRPRFX=lib/libpam/ depend && \
		${MAKE} MK_TESTS=no DIRPRFX=lib/libpam/ \
		    -D_NO_LIBPAM_SO_YET all && \
		${MAKE} MK_TESTS=no DIRPRFX=lib/libpam/ \
		    -D_NO_LIBPAM_SO_YET install

_prereq_libs: ${_prereq_libs:S/$/__PL/}
_startup_libs: ${_startup_libs:S/$/__L/}
_prebuild_libs: ${_prebuild_libs:S/$/__L/}
_generic_libs: ${_generic_libs:S/$/__L/}

# Enable SUBDIR_PARALLEL when not calling 'make all', unless called as
# 'par-all'.  This is because it is unlikely that running 'make all' from
# the top-level, especially with a SUBDIR_OVERRIDE or LOCAL_DIRS set,
# will have a reliable build if SUBDIRs are built in parallel.  This is
# safe for the world stage of buildworld though since it has already
# built libraries in a proper order and installed includes into WORLDTMP.
# Special handling is done for SUBDIR ordering for 'install*' to avoid
# trashing a system if it crashes mid-install.
par-all: all .PHONY
.if !make(all)
SUBDIR_PARALLEL=
.endif

.include <bsd.subdir.mk>

.if make(check-old) || make(check-old-dirs) || \
    make(check-old-files) || make(check-old-libs) || \
    make(delete-old) || make(delete-old-dirs) || \
    make(delete-old-files) || make(delete-old-libs)

#
# check for / delete old files section
#

.include "ObsoleteFiles.inc"

OLD_LIBS_MESSAGE="Please be sure no application still uses those libraries, \
else you can not start such an application. Consult UPDATING for more \
information regarding how to cope with the removal/revision bump of a \
specific library."

.if !defined(BATCH_DELETE_OLD_FILES)
RM_I=-i
.else
RM_I=-v
.endif

delete-old-files:
	@echo ">>> Removing old files (only deletes safe to delete libs)"
# Ask for every old file if the user really wants to remove it.
# It's annoying, but better safe than sorry.
# NB: We cannot pass the list of OLD_FILES as a parameter because the
# argument list will get too long. Using .for/.endfor make "loops" will make
# the Makefile parser segfault.
	@exec 3<&0; \
	cd ${.CURDIR}; \
	${MAKE} -f ${.CURDIR}/Makefile.inc1 ${.MAKEFLAGS} ${.TARGET} \
	    -V OLD_FILES -V "OLD_FILES:Musr/share/*.gz:R" | xargs -n1 | \
	while read file; do \
		if [ -f "${DESTDIR}/$${file}" -o -L "${DESTDIR}/$${file}" ]; then \
			chflags noschg "${DESTDIR}/$${file}" 2>/dev/null || true; \
			rm ${RM_I} "${DESTDIR}/$${file}" <&3; \
		fi; \
		for ext in debug symbols; do \
		  if ! [ -e "${DESTDIR}/$${file}" ] && [ -f \
		      "${DESTDIR}${DEBUGDIR}/$${file}.$${ext}" ]; then \
			  rm ${RM_I} "${DESTDIR}${DEBUGDIR}/$${file}.$${ext}" \
			      <&3; \
		  fi; \
		done; \
	done
# Remove catpages without corresponding manpages.
	@exec 3<&0; \
	find ${DESTDIR}/usr/share/man/cat* ! -type d | \
	sed -ep -e's:${DESTDIR}/usr/share/man/cat:${DESTDIR}/usr/share/man/man:' | \
	while read catpage; do \
		read manpage; \
		if [ ! -e "$${manpage}" ]; then \
			rm ${RM_I} $${catpage} <&3; \
	        fi; \
	done
	@echo ">>> Old files removed"

check-old-files:
	@echo ">>> Checking for old files"
	@cd ${.CURDIR}; \
	${MAKE} -f ${.CURDIR}/Makefile.inc1 ${.MAKEFLAGS} ${.TARGET} \
	    -V OLD_FILES -V "OLD_FILES:Musr/share/*.gz:R" | xargs -n1 | \
	while read file; do \
		if [ -f "${DESTDIR}/$${file}" -o -L "${DESTDIR}/$${file}" ]; then \
		 	echo "${DESTDIR}/$${file}"; \
		fi; \
		for ext in debug symbols; do \
		  if [ -f "${DESTDIR}${DEBUGDIR}/$${file}.$${ext}" ]; then \
			  echo "${DESTDIR}${DEBUGDIR}/$${file}.$${ext}"; \
		  fi; \
		done; \
	done
# Check for catpages without corresponding manpages.
	@find ${DESTDIR}/usr/share/man/cat* ! -type d | \
	sed -ep -e's:${DESTDIR}/usr/share/man/cat:${DESTDIR}/usr/share/man/man:' | \
	while read catpage; do \
		read manpage; \
		if [ ! -e "$${manpage}" ]; then \
			echo $${catpage}; \
	        fi; \
	done

delete-old-libs:
	@echo ">>> Removing old libraries"
	@echo "${OLD_LIBS_MESSAGE}" | fmt
	@exec 3<&0; \
	cd ${.CURDIR}; \
	${MAKE} -f ${.CURDIR}/Makefile.inc1 ${.MAKEFLAGS} ${.TARGET} \
	    -V OLD_LIBS | xargs -n1 | \
	while read file; do \
		if [ -f "${DESTDIR}/$${file}" -o -L "${DESTDIR}/$${file}" ]; then \
			chflags noschg "${DESTDIR}/$${file}" 2>/dev/null || true; \
			rm ${RM_I} "${DESTDIR}/$${file}" <&3; \
		fi; \
		for ext in debug symbols; do \
		  if ! [ -e "${DESTDIR}/$${file}" ] && [ -f \
		      "${DESTDIR}${DEBUGDIR}/$${file}.$${ext}" ]; then \
			  rm ${RM_I} "${DESTDIR}${DEBUGDIR}/$${file}.$${ext}" \
			      <&3; \
		  fi; \
		done; \
	done
	@echo ">>> Old libraries removed"

check-old-libs:
	@echo ">>> Checking for old libraries"
	@cd ${.CURDIR}; \
	${MAKE} -f ${.CURDIR}/Makefile.inc1 ${.MAKEFLAGS} ${.TARGET} \
	    -V OLD_LIBS | xargs -n1 | \
	while read file; do \
		if [ -f "${DESTDIR}/$${file}" -o -L "${DESTDIR}/$${file}" ]; then \
			echo "${DESTDIR}/$${file}"; \
		fi; \
		for ext in debug symbols; do \
		  if [ -f "${DESTDIR}${DEBUGDIR}/$${file}.$${ext}" ]; then \
			  echo "${DESTDIR}${DEBUGDIR}/$${file}.$${ext}"; \
		  fi; \
		done; \
	done

delete-old-dirs:
	@echo ">>> Removing old directories"
	@cd ${.CURDIR}; \
	${MAKE} -f ${.CURDIR}/Makefile.inc1 ${.MAKEFLAGS} ${.TARGET} \
	    -V OLD_DIRS | xargs -n1 | sort -r | \
	while read dir; do \
		if [ -d "${DESTDIR}/$${dir}" ]; then \
			rmdir -v "${DESTDIR}/$${dir}" || true; \
		elif [ -L "${DESTDIR}/$${dir}" ]; then \
			echo "${DESTDIR}/$${dir} is a link, please remove everything manually."; \
		fi; \
	done
	@echo ">>> Old directories removed"

check-old-dirs:
	@echo ">>> Checking for old directories"
	@cd ${.CURDIR}; \
	${MAKE} -f ${.CURDIR}/Makefile.inc1 ${.MAKEFLAGS} ${.TARGET} \
	    -V OLD_DIRS | xargs -n1 | \
	while read dir; do \
		if [ -d "${DESTDIR}/$${dir}" ]; then \
			echo "${DESTDIR}/$${dir}"; \
		elif [ -L "${DESTDIR}/$${dir}" ]; then \
			echo "${DESTDIR}/$${dir} is a link, please remove everything manually."; \
		fi; \
	done

delete-old: delete-old-files delete-old-dirs
	@echo "To remove old libraries run '${MAKE} delete-old-libs'."

check-old: check-old-files check-old-libs check-old-dirs
	@echo "To remove old files and directories run '${MAKE} delete-old'."
	@echo "To remove old libraries run '${MAKE} delete-old-libs'."

.endif

#
# showconfig - show build configuration.
#
showconfig:
	@(${MAKE} -n -f ${.CURDIR}/sys/conf/kern.opts.mk -V dummy -dg1; \
	  ${MAKE} -n -f ${.CURDIR}/share/mk/src.opts.mk -V dummy -dg1) 2>&1 | grep ^MK_ | sort -u

.if !empty(KRNLOBJDIR) && !empty(KERNCONF)
DTBOUTPUTPATH= ${KRNLOBJDIR}/${KERNCONF}/

.if !defined(FDT_DTS_FILE) || empty(FDT_DTS_FILE)
.if exists(${KERNCONFDIR}/${KERNCONF})
FDT_DTS_FILE!= awk 'BEGIN {FS="="} /^makeoptions[[:space:]]+FDT_DTS_FILE/ {print $$2}' \
	'${KERNCONFDIR}/${KERNCONF}' ; echo
.endif
.endif

.endif

.if !defined(DTBOUTPUTPATH) || !exists(${DTBOUTPUTPATH})
DTBOUTPUTPATH= ${.CURDIR}
.endif

#
# Build 'standalone' Device Tree Blob
#
builddtb:
	@PATH=${TMPPATH} MACHINE=${TARGET} \
	${.CURDIR}/sys/tools/fdt/make_dtb.sh ${.CURDIR}/sys \
	    "${FDT_DTS_FILE}" ${DTBOUTPUTPATH}

###############

.if defined(TARGET) && defined(TARGET_ARCH)

.if ${TARGET} == ${MACHINE} && ${TARGET_ARCH} == ${MACHINE_ARCH}
XDEV_CPUTYPE?=${CPUTYPE}
.else
XDEV_CPUTYPE?=${TARGET_CPUTYPE}
.endif

NOFUN=-DNO_FSCHG MK_HTML=no -DNO_LINT \
	MK_MAN=no MK_NLS=no MK_PROFILE=no \
	MK_KERBEROS=no MK_RESCUE=no MK_TESTS=no MK_WARNS=no \
	TARGET=${TARGET} TARGET_ARCH=${TARGET_ARCH} \
	CPUTYPE=${XDEV_CPUTYPE}

XDDIR=${TARGET_ARCH}-freebsd
XDTP?=/usr/${XDDIR}
.if ${XDTP:N/*}
.error XDTP variable should be an absolute path
.endif

CDBENV=MAKEOBJDIRPREFIX=${MAKEOBJDIRPREFIX}/${XDDIR} \
	INSTALL="sh ${.CURDIR}/tools/install.sh"
CDENV= ${CDBENV} \
	TOOLS_PREFIX=${XDTP}
CD2CFLAGS=-isystem ${XDDESTDIR}/usr/include -L${XDDESTDIR}/usr/lib \
	--sysroot=${XDDESTDIR}/ -B${XDDESTDIR}/usr/libexec \
	-B${XDDESTDIR}/usr/bin -B${XDDESTDIR}/usr/lib
CD2ENV=${CDENV} CC="${CC} ${CD2CFLAGS}" CXX="${CXX} ${CD2CFLAGS}" \
	CPP="${CPP} ${CD2CFLAGS}" \
	MACHINE=${TARGET} MACHINE_ARCH=${TARGET_ARCH}

CDTMP=	${MAKEOBJDIRPREFIX}/${XDDIR}/${.CURDIR}/tmp
CDMAKE=${CDENV} PATH=${CDTMP}/usr/bin:${PATH} ${MAKE} ${NOFUN}
CD2MAKE=${CD2ENV} PATH=${CDTMP}/usr/bin:${XDDESTDIR}/usr/bin:${PATH} ${MAKE} ${NOFUN}
XDDESTDIR=${DESTDIR}/${XDTP}
.if !defined(OSREL)
OSREL!= uname -r | sed -e 's/[-(].*//'
.endif

.ORDER: xdev-build xdev-install xdev-links
xdev: xdev-build xdev-install

.ORDER: _xb-worldtmp _xb-bootstrap-tools _xb-build-tools _xb-cross-tools
xdev-build: _xb-worldtmp _xb-bootstrap-tools _xb-build-tools _xb-cross-tools

_xb-worldtmp: .PHONY
	mkdir -p ${CDTMP}/usr
	mtree -deU -f ${.CURDIR}/etc/mtree/BSD.usr.dist \
	    -p ${CDTMP}/usr >/dev/null

_xb-bootstrap-tools: .PHONY
.for _tool in \
    ${_clang_tblgen} \
    ${_gperf}
	${_+_}@${ECHODIR} "===> ${_tool} (obj,depend,all,install)"; \
	cd ${.CURDIR}/${_tool} && \
	${CDMAKE} DIRPRFX=${_tool}/ obj && \
	${CDMAKE} DIRPRFX=${_tool}/ depend && \
	${CDMAKE} DIRPRFX=${_tool}/ all && \
	${CDMAKE} DIRPRFX=${_tool}/ DESTDIR=${CDTMP} install
.endfor

_xb-build-tools: .PHONY
	${_+_}@cd ${.CURDIR}; \
	${CDBENV} ${MAKE} -f Makefile.inc1 ${NOFUN} build-tools

_xb-cross-tools: .PHONY
.for _tool in \
    ${_binutils} \
    ${_elftctools} \
    usr.bin/ar \
    ${_clang_libs} \
    ${_clang} \
    ${_cc}
	${_+_}@${ECHODIR} "===> xdev ${_tool} (obj,depend,all)"; \
	cd ${.CURDIR}/${_tool} && \
	${CDMAKE} DIRPRFX=${_tool}/ obj && \
	${CDMAKE} DIRPRFX=${_tool}/ depend && \
	${CDMAKE} DIRPRFX=${_tool}/ all
.endfor

_xi-mtree: .PHONY
	${_+_}@${ECHODIR} "mtree populating ${XDDESTDIR}"
	mkdir -p ${XDDESTDIR}
	mtree -deU -f ${.CURDIR}/etc/mtree/BSD.root.dist \
	    -p ${XDDESTDIR} >/dev/null
	mtree -deU -f ${.CURDIR}/etc/mtree/BSD.usr.dist \
	    -p ${XDDESTDIR}/usr >/dev/null
	mtree -deU -f ${.CURDIR}/etc/mtree/BSD.include.dist \
	    -p ${XDDESTDIR}/usr/include >/dev/null
.if ${MK_LIB32} != "no"
	mtree -deU -f ${.CURDIR}/etc/mtree/BSD.lib32.dist \
	    -p ${XDDESTDIR}/usr >/dev/null
.endif
.if ${MK_TESTS} != "no"
	mkdir -p ${XDDESTDIR}${TESTSBASE}
	mtree -deU -f ${.CURDIR}/etc/mtree/BSD.tests.dist \
	    -p ${XDDESTDIR}${TESTSBASE} >/dev/null
.endif

.ORDER: xdev-build _xi-mtree _xi-cross-tools _xi-includes _xi-libraries
xdev-install: xdev-build _xi-mtree _xi-cross-tools _xi-includes _xi-libraries

_xi-cross-tools: .PHONY
	@echo "_xi-cross-tools"
.for _tool in \
    ${_binutils} \
    ${_elftctools} \
    usr.bin/ar \
    ${_clang_libs} \
    ${_clang} \
    ${_cc}
	${_+_}@${ECHODIR} "===> xdev ${_tool} (install)"; \
	cd ${.CURDIR}/${_tool}; \
	${CDMAKE} DIRPRFX=${_tool}/ install DESTDIR=${XDDESTDIR}
.endfor

_xi-includes: .PHONY
	${_+_}cd ${.CURDIR}; ${CD2MAKE} -f Makefile.inc1 buildincludes \
		DESTDIR=${XDDESTDIR}
	${_+_}cd ${.CURDIR}; ${CD2MAKE} -f Makefile.inc1 installincludes \
		DESTDIR=${XDDESTDIR}

_xi-libraries: .PHONY
	${_+_}cd ${.CURDIR}; ${CD2MAKE} -f Makefile.inc1 libraries \
		DESTDIR=${XDDESTDIR}

xdev-links: .PHONY
	${_+_}cd ${XDDESTDIR}/usr/bin; \
	mkdir -p ../../../../usr/bin; \
		for i in *; do \
			ln -sf ../../${XDTP}/usr/bin/$$i \
			    ../../../../usr/bin/${XDDIR}-$$i; \
			ln -sf ../../${XDTP}/usr/bin/$$i \
			    ../../../../usr/bin/${XDDIR}${OSREL}-$$i; \
		done
.else
xdev xdev-build xdev-install xdev-links:
	@echo "*** Error: Both TARGET and TARGET_ARCH must be defined for \"${.TARGET}\" target"
.endif<|MERGE_RESOLUTION|>--- conflicted
+++ resolved
@@ -647,7 +647,7 @@
 	${_+_}cd ${.CURDIR}; ${LIB32WMAKE} -f Makefile.inc1 ${CLEANDIR}
 .endif
 .if defined (CHERI)
-	${_+_}cd ${.CURDIR}; ${LIBCHERIWMAKE} -f Makefile.inc1 ${CLEANDIR:S/^/par-/}
+	${_+_}cd ${.CURDIR}; ${LIBCHERIWMAKE} -f Makefile.inc1 ${CLEANDIR}
 .endif
 .endif
 _obj:
@@ -813,18 +813,13 @@
 .if empty(SUBDIR_OVERRIDE)
 WMAKE_TGTS+=	_bootstrap-tools
 .endif
-<<<<<<< HEAD
-WMAKE_TGTS+=	_includes _libraries
-.if ${MK_CHERI} != "no"
+WMAKE_TGTS+=	_cleanobj _obj _build-tools _cross-tools
+WMAKE_TGTS+=	_includes _libraries _depend
+.if ${MK_CHERI} != "no" && empty(SUBDIR_OVERRIDE)
 WMAKE_TGTS+=	buildcheri
 .endif
-WMAKE_TGTS+=	_depend everything
-.if defined(LIB32TMP) && ${MK_LIB32} != "no"
-=======
-WMAKE_TGTS+=	_cleanobj _obj _build-tools _cross-tools
-WMAKE_TGTS+=	_includes _libraries _depend everything
+WMAKE_TGTS+=	everything
 .if defined(LIB32TMP) && ${MK_LIB32} != "no" && empty(SUBDIR_OVERRIDE)
->>>>>>> f976589d
 WMAKE_TGTS+=	build32
 .endif
 
