#
# $FreeBSD$
#
# Make command line options:
#	-DNO_CLEANDIR run ${MAKE} clean, instead of ${MAKE} cleandir
#	-DNO_CLEAN do not clean at all
#	-DDB_FROM_SRC use the user/group databases in src/etc instead of
#	    the system database when installing.
#	-DNO_SHARE do not go into share subdir
#	-DKERNFAST define NO_KERNEL{CONFIG,CLEAN,OBJ}
#	-DNO_KERNELCONFIG do not run config in ${MAKE} buildkernel
#	-DNO_KERNELCLEAN do not run ${MAKE} clean in ${MAKE} buildkernel
#	-DNO_KERNELOBJ do not run ${MAKE} obj in ${MAKE} buildkernel
#	-DNO_PORTSUPDATE do not update ports in ${MAKE} update
#	-DNO_ROOT install without using root privilege
#	-DNO_DOCUPDATE do not update doc in ${MAKE} update
#	-DWITHOUT_CTF do not run the DTrace CTF conversion tools on built objects
#	LOCAL_DIRS="list of dirs" to add additional dirs to the SUBDIR list
#	LOCAL_ITOOLS="list of tools" to add additional tools to the ITOOLS list
#	LOCAL_LIB_DIRS="list of dirs" to add additional dirs to libraries target
#	LOCAL_MTREE="list of mtree files" to process to allow local directories
#	    to be created before files are installed
#	LOCAL_TOOL_DIRS="list of dirs" to add additional dirs to the build-tools
#	    list
#	LOCAL_XTOOL_DIRS="list of dirs" to add additional dirs to the
#	    cross-tools target
#	METALOG="path to metadata log" to write permission and ownership
#	    when NO_ROOT is set.  (default: ${DESTDIR}/METALOG)
#	TARGET="machine" to crossbuild world for a different machine type
#	TARGET_ARCH= may be required when a TARGET supports multiple endians
#	BUILDENV_SHELL= shell to launch for the buildenv target (def:${SHELL})
#	WORLD_FLAGS= additional flags to pass to make(1) during buildworld
#	KERNEL_FLAGS= additional flags to pass to make(1) during buildkernel
#	SUBDIR_OVERRIDE="list of dirs" to build rather than everything.
#	    All libraries and includes, and some build tools will still build.

#
# The intended user-driven targets are:
# buildworld  - rebuild *everything*, including glue to help do upgrades
# installworld- install everything built by "buildworld"
# checkworld  - run test suite on installed world
# doxygen     - build API documentation of the kernel
# update      - convenient way to update your source tree (eg: svn/svnup)
#
# Standard targets (not defined here) are documented in the makefiles in
# /usr/share/mk.  These include:
#		obj depend all install clean cleandepend cleanobj

.if !defined(TARGET) || !defined(TARGET_ARCH)
.error "Both TARGET and TARGET_ARCH must be defined."
.endif

.if make(showconfig) || make(test-system-*)
_MKSHOWCONFIG=	t
.endif

SRCDIR?=	${.CURDIR}
LOCALBASE?=	/usr/local

# Cross toolchain changes must be in effect before bsd.compiler.mk
# so that gets the right CC, and pass CROSS_TOOLCHAIN to submakes.
.if defined(CROSS_TOOLCHAIN)
.if exists(${LOCALBASE}/share/toolchains/${CROSS_TOOLCHAIN}.mk)
.include "${LOCALBASE}/share/toolchains/${CROSS_TOOLCHAIN}.mk"
.elif exists(${CROSS_TOOLCHAIN})
.include "${CROSS_TOOLCHAIN}"
.else
.error CROSS_TOOLCHAIN ${CROSS_TOOLCHAIN} not found
.endif
CROSSENV+=CROSS_TOOLCHAIN="${CROSS_TOOLCHAIN}"
.endif
.if defined(CROSS_TOOLCHAIN_PREFIX)
CROSS_COMPILER_PREFIX?=${CROSS_TOOLCHAIN_PREFIX}
.endif

XCOMPILERS=	CC CXX CPP
.for COMPILER in ${XCOMPILERS}
.if defined(CROSS_COMPILER_PREFIX)
X${COMPILER}?=	${CROSS_COMPILER_PREFIX}${${COMPILER}}
.else
X${COMPILER}?=	${${COMPILER}}
.endif
.endfor
# If a full path to an external cross compiler is given, don't build
# a cross compiler.
.if ${XCC:N${CCACHE_BIN}:M/*}
MK_CLANG_BOOTSTRAP=	no
MK_GCC_BOOTSTRAP=	no
.endif

# Pull in compiler metadata from buildworld/toolchain if possible to avoid
# running CC from bsd.compiler.mk.
.if make(installworld) || make(installsysroot) || make(install) || \
    make(distributeworld) || make(stageworld) || make(distribution)
.-include "${OBJTOP}/toolchain-metadata.mk"
.if !defined(_LOADED_TOOLCHAIN_METADATA)
.error A build is required first.  You may have the wrong MAKEOBJDIRPREFIX set.
.endif
_TOOLCHAIN_VARS_SHOULD_BE_SET=yes
.else
# Computing the variables is fine in the toplevel makefile:
_TOOLCHAIN_VARS_SHOULD_BE_SET=
.endif

# Pull in COMPILER_TYPE and COMPILER_FREEBSD_VERSION early. Pull it from the
# tree to be friendlier to foreign OS builds. It's safe to do so unconditionally
# here since we will always have the right make, unlike in src/Makefile
<<<<<<< HEAD
# Also set _WANT_TOOLCHAIN_CROSS_VARS to tell bsd.compiler that it should
# populate the X_COMPILER_* variables if possible.
.if empty(_TOOLCHAIN_VARS_SHOULD_BE_SET)
_WANT_TOOLCHAIN_CROSS_VARS=yes
.endif
#XXXXX# Don't include bsd.linker.mk yet until XBINUTILS is handled (after src.opts.mk)
#XXXXX_NO_INCLUDE_LINKERMK=	t
.include "share/mk/bsd.compiler.mk"
#XXXXX.undef _NO_INCLUDE_LINKERMK
=======
# Don't include bsd.linker.mk yet until XBINUTILS is handled (after src.opts.mk)
_NO_INCLUDE_LINKERMK=	t
# We also want the X_COMPILER* variables if we are using an external toolchain.
_WANT_TOOLCHAIN_CROSS_VARS=	t
.include "share/mk/bsd.compiler.mk"
.undef _NO_INCLUDE_LINKERMK
.undef _WANT_TOOLCHAIN_CROSS_VARS
>>>>>>> ed1f8eba
# src.opts.mk depends on COMPILER_FEATURES
.include "share/mk/src.opts.mk"
# .info CC=${CC} LD=${LD} COMPILER_VERSION=${COMPILER_VERSION} COMPILER_TYPE=${COMPILER_TYPE} \
#		COMPILER_FEATURES="${COMPILER_FEATURES}" COMPILER_FREEBSD_VERSION=${COMPILER_FREEBSD_VERSION} \
#		LINKER_VERSION="${LINKER_VERSION}" LINKER_TYPE="${LINKER_TYPE}" \
#		LINKER_FEATURES="${LINKER_FEATURES}"
#.info XCC=${XCC} XLD=${XLD} X_COMPILER_VERSION=${X_COMPILER_VERSION} X_COMPILER_TYPE=${X_COMPILER_TYPE} \
#		X_COMPILER_FEATURES="${X_COMPILER_FEATURES}" X_COMPILER_FREEBSD_VERSION=${X_COMPILER_FREEBSD_VERSION} \
#		X_LINKER_VERSION="${X_LINKER_VERSION}" X_LINKER_TYPE="${X_LINKER_TYPE}" \
#		X_LINKER_FEATURES="${X_LINKER_FEATURES}"

# All sub-makes should have valid COMPILER_* variables so by setting this
# variable we can cause an error if bsd.compiler.mk has to invoke ${CC} again.
# Avoiding unncessary cc --version calls can noticeable speed up walking over
# the source tree (e.g. in the make includes step)
_TOOLCHAIN_VARS_SHOULD_BE_SET=yes
.if ${.TARGETS:N*buildenv:N*kernel*}
# It is fine to recompute the variables in the kernel and buildenv environment
# but otherwise they should be set for all submakes,
.export _TOOLCHAIN_VARS_SHOULD_BE_SET
.endif

.if ${TARGET} == ${MACHINE}
TARGET_CPUTYPE?=${CPUTYPE}
.else
TARGET_CPUTYPE?=
.endif
.if !empty(TARGET_CPUTYPE)
_TARGET_CPUTYPE=${TARGET_CPUTYPE}
.else
_TARGET_CPUTYPE=dummy
.endif
.if ${TARGET} == "arm"
.if ${TARGET_ARCH:Marmv[67]*} != "" && ${TARGET_CPUTYPE:M*soft*} == ""
TARGET_ABI=	gnueabihf
.else
TARGET_ABI=	gnueabi
.endif
.endif
MACHINE_ABI?=	unknown
MACHINE_MACHINE=${MACHINE_ARCH:S/amd64/x86_64/:C/hf$//:S/mipsn32/mips64/:C/mips.*c.*/cheri/}
MACHINE_TRIPLE?=${MACHINE_MACHINE}-${MACHINE_ABI}-freebsd13.0
TARGET_ABI?=	unknown
TARGET_MACHINE=	${TARGET_ARCH:S/amd64/x86_64/:C/hf$//:S/mipsn32/mips64/:C/mips.*c.*/cheri/}
TARGET_TRIPLE?=	${TARGET_MACHINE}-${TARGET_ABI}-freebsd13.0
KNOWN_ARCHES?=	aarch64/arm64 \
		amd64 \
		arm \
		armv6/arm \
		armv7/arm \
		i386 \
		mips \
		mipsel/mips \
		mips64el/mips \
		mipsn32el/mips \
		mips64/mips \
		mipsn32/mips \
		mips64c128/mips \
		mips64c256/mips \
		mipshf/mips \
		mipselhf/mips \
		mips64elhf/mips \
		mips64hf/mips \
		powerpc \
		powerpc64/powerpc \
		powerpcspe/powerpc \
		riscv64/riscv \
		riscv64sf/riscv \
		sparc64

.if ${TARGET} == ${TARGET_ARCH}
_t=		${TARGET}
.else
_t=		${TARGET_ARCH}/${TARGET}
.endif
.for _t in ${_t}
.if empty(KNOWN_ARCHES:M${_t})
.error Unknown target ${TARGET_ARCH}:${TARGET}.
.endif
.endfor

# If all targets are disabled for system llvm then don't expect it to work
# for cross-builds.
.if !defined(TOOLS_PREFIX) && ${MK_LLVM_TARGET_ALL} == "no" && \
    ${MACHINE} != ${TARGET} && ${MACHINE_ARCH} != ${TARGET_ARCH} && \
    !make(showconfig)
MK_SYSTEM_COMPILER=	no
MK_SYSTEM_LINKER=	no
.endif

# Handle external binutils.
.if defined(CROSS_TOOLCHAIN_PREFIX)
CROSS_BINUTILS_PREFIX?=${CROSS_TOOLCHAIN_PREFIX}
.endif
# If we do not have a bootstrap binutils (because the in-tree one does not
# support the target architecture), provide a default cross-binutils prefix.
# This allows riscv64 builds, for example, to automatically use the
# riscv64-binutils port or package.
.if !make(showconfig)
.if !empty(BROKEN_OPTIONS:MBINUTILS_BOOTSTRAP) && \
    ${MK_LLD_BOOTSTRAP} == "no" && \
    !defined(CROSS_BINUTILS_PREFIX)
CROSS_BINUTILS_PREFIX=/usr/local/${TARGET_TRIPLE}/bin/
.if !exists(${CROSS_BINUTILS_PREFIX})
.error In-tree binutils does not support the ${TARGET_ARCH} architecture. Install the ${TARGET_ARCH}-binutils port or package or set CROSS_BINUTILS_PREFIX.
.endif
.endif
.endif
XBINUTILS=	AS AR LD NM OBJCOPY OBJDUMP RANLIB SIZE STRINGS
.for BINUTIL in ${XBINUTILS}
.if defined(CROSS_BINUTILS_PREFIX) && \
    exists(${CROSS_BINUTILS_PREFIX}/${${BINUTIL}})
X${BINUTIL}?=	${CROSS_BINUTILS_PREFIX:C,/*$,,}/${${BINUTIL}}
.else
X${BINUTIL}?=	${${BINUTIL}}
.endif
.endfor

# If a full path to an external linker is given, don't build lld.
.if ${XLD:M/*}
MK_LLD_BOOTSTRAP=	no
.endif

# We also want the X_LINKER* variables if we are using an external toolchain.
_WANT_TOOLCHAIN_CROSS_VARS=	t
.include "share/mk/bsd.linker.mk"
.undef _WANT_TOOLCHAIN_CROSS_VARS

# Begin WITH_SYSTEM_COMPILER / WITH_SYSTEM_LD

# WITH_SYSTEM_COMPILER - Pull in needed values and make a decision.

# Check if there is a local compiler that can satisfy as an external compiler.
# Which compiler is expected to be used?
.if ${MK_CLANG_BOOTSTRAP} == "yes"
WANT_COMPILER_TYPE=	clang
.elif ${MK_GCC_BOOTSTRAP} == "yes"
WANT_COMPILER_TYPE=	gcc
.else
WANT_COMPILER_TYPE=
.endif

.if !defined(WANT_COMPILER_FREEBSD_VERSION) && !make(showconfig) && \
    !make(test-system-linker)
.if ${WANT_COMPILER_TYPE} == "clang"
WANT_COMPILER_FREEBSD_VERSION_FILE= lib/clang/freebsd_cc_version.h
WANT_COMPILER_FREEBSD_VERSION!= \
	awk '$$2 == "FREEBSD_CC_VERSION" {printf("%d\n", $$3)}' \
	${SRCDIR}/${WANT_COMPILER_FREEBSD_VERSION_FILE} || echo unknown
WANT_COMPILER_VERSION_FILE= lib/clang/include/clang/Basic/Version.inc
WANT_COMPILER_VERSION!= \
	awk '$$2 == "CLANG_VERSION" {split($$3, a, "."); print a[1] * 10000 + a[2] * 100 + a[3]}' \
	${SRCDIR}/${WANT_COMPILER_VERSION_FILE} || echo unknown
.elif ${WANT_COMPILER_TYPE} == "gcc"
WANT_COMPILER_FREEBSD_VERSION_FILE= gnu/usr.bin/cc/cc_tools/freebsd-native.h
WANT_COMPILER_FREEBSD_VERSION!= \
	awk '$$2 == "FBSD_CC_VER" {printf("%d\n", $$3)}' \
	${SRCDIR}/${WANT_COMPILER_FREEBSD_VERSION_FILE} || echo unknown
WANT_COMPILER_VERSION_FILE= contrib/gcc/BASE-VER
WANT_COMPILER_VERSION!= \
	awk -F. '{print $$1 * 10000 + $$2 * 100 + $$3}' \
	${SRCDIR}/${WANT_COMPILER_VERSION_FILE} || echo unknown
.endif
.export WANT_COMPILER_FREEBSD_VERSION WANT_COMPILER_VERSION
.endif	# !defined(WANT_COMPILER_FREEBSD_VERSION)

# It needs to be the same revision as we would build for the bootstrap.
# If the expected vs CC is different then we can't skip.
# GCC cannot be used for cross-arch yet.  For clang we pass -target later if
# TARGET_ARCH!=MACHINE_ARCH.
.if ${MK_SYSTEM_COMPILER} == "yes" && \
    defined(WANT_COMPILER_FREEBSD_VERSION) && \
    (${MK_CLANG_BOOTSTRAP} == "yes" || ${MK_GCC_BOOTSTRAP} == "yes") && \
    !make(xdev*) && \
    ${X_COMPILER_TYPE} == ${WANT_COMPILER_TYPE} && \
    (${X_COMPILER_TYPE} == "clang" || ${TARGET_ARCH} == ${MACHINE_ARCH}) && \
    ${X_COMPILER_VERSION} == ${WANT_COMPILER_VERSION} && \
    ${X_COMPILER_FREEBSD_VERSION} == ${WANT_COMPILER_FREEBSD_VERSION}
# Everything matches, disable the bootstrap compiler.
MK_CLANG_BOOTSTRAP=	no
MK_GCC_BOOTSTRAP=	no
USING_SYSTEM_COMPILER=	yes
.endif	# ${WANT_COMPILER_TYPE} == ${COMPILER_TYPE}

# WITH_SYSTEM_LD - Pull in needed values and make a decision.

# Check if there is a local linker that can satisfy as an external linker.
# Which linker is expected to be used?
.if ${MK_LLD_BOOTSTRAP} == "yes"
WANT_LINKER_TYPE=		lld
.elif ${MK_BINUTILS_BOOTSTRAP} == "yes"
# Note that there's no support for bfd in WITH_SYSTEM_LINKER.
WANT_LINKER_TYPE=	bfd
.else
WANT_LINKER_TYPE=
.endif

.if !defined(WANT_LINKER_FREEBSD_VERSION) && !make(showconfig) && \
    !make(test-system-compiler)
.if ${WANT_LINKER_TYPE} == "lld"
WANT_LINKER_FREEBSD_VERSION_FILE= lib/clang/include/lld/Common/Version.inc
WANT_LINKER_FREEBSD_VERSION!= \
	awk '$$2 == "LLD_REVISION_STRING" {gsub(/"/, "", $$3); print $$3}' \
	${SRCDIR}/${WANT_LINKER_FREEBSD_VERSION_FILE} || echo unknown
WANT_LINKER_VERSION_FILE= lib/clang/include/lld/Common/Version.inc
WANT_LINKER_VERSION!= \
	awk '$$2 == "LLD_VERSION" {split($$3, a, "."); print a[1] * 10000 + a[2] * 100 + a[3]}' \
	${SRCDIR}/${WANT_LINKER_VERSION_FILE} || echo unknown
.else
WANT_LINKER_FREEBSD_VERSION_FILE=
WANT_LINKER_FREEBSD_VERSION=
.endif
.export WANT_LINKER_FREEBSD_VERSION WANT_LINKER_VERSION
.endif	# !defined(WANT_LINKER_FREEBSD_VERSION)

.if ${MK_SYSTEM_LINKER} == "yes" && \
    defined(WANT_LINKER_FREEBSD_VERSION) && \
    (${MK_LLD_BOOTSTRAP} == "yes") && \
    !make(xdev*) && \
    ${X_LINKER_TYPE} == ${WANT_LINKER_TYPE} && \
    ${X_LINKER_VERSION} == ${WANT_LINKER_VERSION} && \
    ${X_LINKER_FREEBSD_VERSION} == ${WANT_LINKER_FREEBSD_VERSION}
# Everything matches, disable the bootstrap linker.
MK_LLD_BOOTSTRAP=	no
USING_SYSTEM_LINKER=	yes
.endif	# ${WANT_LINKER_TYPE} == ${LINKER_TYPE}

# WITH_SYSTEM_COMPILER / WITH_SYSTEM_LINKER - Handle defaults and debug.
USING_SYSTEM_COMPILER?=	no
USING_SYSTEM_LINKER?=	no

TEST_SYSTEM_COMPILER_VARS= \
	USING_SYSTEM_COMPILER MK_SYSTEM_COMPILER \
	MK_CROSS_COMPILER MK_CLANG_BOOTSTRAP MK_GCC_BOOTSTRAP \
	WANT_COMPILER_TYPE WANT_COMPILER_VERSION WANT_COMPILER_VERSION_FILE \
	WANT_COMPILER_FREEBSD_VERSION WANT_COMPILER_FREEBSD_VERSION_FILE \
	CC COMPILER_TYPE COMPILER_FEATURES COMPILER_VERSION \
	COMPILER_FREEBSD_VERSION \
	XCC X_COMPILER_TYPE X_COMPILER_FEATURES X_COMPILER_VERSION \
	X_COMPILER_FREEBSD_VERSION
TEST_SYSTEM_LINKER_VARS= \
	USING_SYSTEM_LINKER MK_SYSTEM_LINKER \
	MK_LLD_BOOTSTRAP MK_BINUTILS_BOOTSTRAP \
	WANT_LINKER_TYPE WANT_LINKER_VERSION WANT_LINKER_VERSION_FILE \
	WANT_LINKER_FREEBSD_VERSION WANT_LINKER_FREEBSD_VERSION_FILE \
	LD LINKER_TYPE LINKER_FEATURES LINKER_VERSION \
	LINKER_FREEBSD_VERSION \
	XLD X_LINKER_TYPE X_LINKER_FEATURES X_LINKER_VERSION \
	X_LINKER_FREEBSD_VERSION

.for _t in compiler linker
test-system-${_t}: .PHONY
.for v in ${TEST_SYSTEM_${_t:tu}_VARS}
	${_+_}@printf "%-35s= %s\n" "${v}" "${${v}}"
.endfor
.endfor
.if (make(buildworld) || make(buildkernel) || make(kernel-toolchain) || \
    make(toolchain) || make(_cross-tools))
.if ${USING_SYSTEM_COMPILER} == "yes"
.info SYSTEM_COMPILER: Determined that CC=${CC} matches the source tree.  Not bootstrapping a cross-compiler.
.elif ${MK_CLANG_BOOTSTRAP} == "yes"
.info SYSTEM_COMPILER: libclang will be built for bootstrapping a cross-compiler.
.endif
.if ${USING_SYSTEM_LINKER} == "yes"
.info SYSTEM_LINKER: Determined that LD=${LD} matches the source tree.  Not bootstrapping a cross-linker.
.elif ${MK_LLD_BOOTSTRAP} == "yes"
.info SYSTEM_LINKER: libclang will be built for bootstrapping a cross-linker.
.endif
.endif

# End WITH_SYSTEM_COMPILER / WITH_SYSTEM_LD

# Store some compiler metadata for use in installworld where we don't
# want to invoke CC at all.
_TOOLCHAIN_METADATA_VARS=	COMPILER_VERSION \
				COMPILER_TYPE \
				COMPILER_FEATURES \
				COMPILER_FREEBSD_VERSION \
				COMPILER_RESOURCE_DIR \
				LINKER_VERSION \
				LINKER_FEATURES \
				LINKER_TYPE \
				LINKER_FREEBSD_VERSION
toolchain-metadata.mk: .PHONY .META
	@: > ${.TARGET}
	@echo ".info Using cached toolchain metadata from build at $$(hostname) on $$(date)" \
	    > ${.TARGET}
	@echo "_LOADED_TOOLCHAIN_METADATA=t" >> ${.TARGET}
.for v in ${_TOOLCHAIN_METADATA_VARS}
	@echo "${v}=${${v}}" >> ${.TARGET}
	@echo "X_${v}=${X_${v}}" >> ${.TARGET}
.endfor
	@echo ".export ${_TOOLCHAIN_METADATA_VARS}" >> ${.TARGET}
	@echo ".export ${_TOOLCHAIN_METADATA_VARS:C,^,X_,}" >> ${.TARGET}

# We must do lib/ and libexec/ before bin/ in case of a mid-install error to
# keep the users system reasonably usable.  For static->dynamic root upgrades,
# we don't want to install a dynamic binary without rtld and the needed
# libraries.  More commonly, for dynamic root, we don't want to install a
# binary that requires a newer library version that hasn't been installed yet.
# This ordering is not a guarantee though.  The only guarantee of a working
# system here would require fine-grained ordering of all components based
# on their dependencies.
.if !empty(SUBDIR_OVERRIDE)
SUBDIR=	${SUBDIR_OVERRIDE}
.else
SUBDIR=	lib
.if !defined(SYSROOT_ONLY)
# We don't need libexec for just a sysroot
SUBDIR+=libexec
.endif
# Add LOCAL_LIB_DIRS, but only if they will not be picked up as a SUBDIR
# of a LOCAL_DIRS directory.  This allows LOCAL_DIRS=foo and
# LOCAL_LIB_DIRS=foo/lib to behave as expected.
.for _DIR in ${LOCAL_DIRS:M*/} ${LOCAL_DIRS:N*/:S|$|/|}
_REDUNDANT_LIB_DIRS+=    ${LOCAL_LIB_DIRS:M${_DIR}*}
.endfor
.for _DIR in ${LOCAL_LIB_DIRS}
.if ${_DIR} == ".WAIT" || (empty(_REDUNDANT_LIB_DIRS:M${_DIR}) && exists(${.CURDIR}/${_DIR}/Makefile))
SUBDIR+=	${_DIR}
.endif
.endfor
.if !defined(NO_ROOT) && (make(installworld) || make(installsysroot) || make(install))
# Ensure libraries are installed before progressing.
SUBDIR+=.WAIT
.endif
.if defined(SYSROOT_ONLY)
# Only install libraries and headers:
SUBDIR+=include
.if ${MK_CDDL} != "no"
SUBDIR+=cddl/lib
.endif
SUBDIR+=gnu/lib
.if ${MK_CRYPT} != "no"
SUBDIR+= secure/lib
.endif
.if ${MK_KERBEROS} != "no"
SUBDIR+=kerberos5/lib
.endif
.else # !defined(SYSROOT_ONLY)
SUBDIR+=bin
.if ${MK_CDDL} != "no"
SUBDIR+=cddl
.endif
SUBDIR+=gnu include
.if ${MK_KERBEROS} != "no"
SUBDIR+=kerberos5
.endif
.if ${MK_RESCUE} != "no"
SUBDIR+=rescue
.endif
SUBDIR+=sbin
.if ${MK_CRYPT} != "no"
SUBDIR+=secure
.endif
.if !defined(NO_SHARE)
SUBDIR+=share
.endif
.if ${MK_BOOT} != "no"
SUBDIR+=stand
.endif
SUBDIR+=sys usr.bin usr.sbin
.if ${MK_TESTS} != "no"
SUBDIR+=	tests
.endif
.endif # !defined(SYSROOT_ONLY)

# Local directories are built in parallel with the base system directories.
# Users may insert a .WAIT directive at the beginning or elsewhere within
# the LOCAL_DIRS and LOCAL_LIB_DIRS lists as needed.
SUBDIR+=.WAIT
.if !defined(SYSROOT_ONLY)
.for _DIR in ${LOCAL_DIRS}
.if ${_DIR} == ".WAIT" || exists(${.CURDIR}/${_DIR}/Makefile)
SUBDIR+=	${_DIR}
.endif
.endfor
.endif

# Finally build cheribsdbox if requested
.if ${MK_CHERIBSDBOX} != "no" && !defined(SYSROOT_ONLY)
SUBDIR+=	tools/cheribsdbox
.endif

# We must do etc/ last as it hooks into building the man whatis file
# by calling 'makedb' in share/man.  This is only relevant for
# install/distribute so they build the whatis file after every manpage is
# installed.
.if make(installworld) || make(install) || make(installsysroot)
SUBDIR+=.WAIT
.endif
.if !defined(SYSROOT_ONLY)
SUBDIR+=etc
.endif

.endif	# !empty(SUBDIR_OVERRIDE)

.if defined(NOCLEAN)
.warning NOCLEAN option is deprecated. Use NO_CLEAN instead.
NO_CLEAN=	${NOCLEAN}
.endif
.if defined(NO_CLEANDIR)
CLEANDIR=	clean cleandepend
.else
CLEANDIR=	cleandir
.endif

.if defined(WORLDFAST)
NO_CLEAN=	t
NO_OBJWALK=	t
.endif

.if ${MK_META_MODE} == "yes"
# If filemon is used then we can rely on the build being incremental-safe.
# The .meta files will also track the build command and rebuild should
# it change.
.if empty(.MAKE.MODE:Mnofilemon)
NO_CLEAN=	t
.endif
.endif
.if defined(NO_OBJWALK) || ${MK_AUTO_OBJ} == "yes"
NO_OBJWALK=	t
NO_KERNELOBJ=	t
.endif
.if !defined(NO_OBJWALK)
_obj=		obj
.endif

LOCAL_TOOL_DIRS?=
PACKAGEDIR?=	${DESTDIR}/${DISTDIR}

.if empty(SHELL:M*csh*)
BUILDENV_SHELL?=${SHELL}
.else
BUILDENV_SHELL?=/bin/sh
.endif

.if !defined(_MKSHOWCONFIG)
.if !defined(SVN_CMD) || empty(SVN_CMD)
. for _P in /usr/bin /usr/local/bin
.  for _S in svn svnlite
.   if exists(${_P}/${_S})
SVN_CMD=   ${_P}/${_S}
.   endif
.  endfor
. endfor
.export SVN_CMD
.endif
SVNFLAGS?=	-r HEAD
.if !defined(VCS_REVISION) || empty(VCS_REVISION)
.if !defined(SVNVERSION_CMD) || empty(SVNVERSION_CMD)
. for _D in ${PATH:S,:, ,g}
.  if exists(${_D}/svnversion)
SVNVERSION_CMD?=${_D}/svnversion
.  endif
.  if exists(${_D}/svnliteversion)
SVNVERSION_CMD?=${_D}/svnliteversion
.  endif
. endfor
.endif
_VCS_REVISION?=	$$(eval ${SVNVERSION_CMD} ${SRCDIR})
. if !empty(_VCS_REVISION)
VCS_REVISION=	$$(echo r${_VCS_REVISION})
. endif
.export VCS_REVISION
.endif

.if !defined(OSRELDATE)
.if exists(/usr/include/osreldate.h)
OSRELDATE!=	awk '/^\#define[[:space:]]*__FreeBSD_version/ { print $$3 }' \
		/usr/include/osreldate.h
.else
OSRELDATE=	0
.endif
.export OSRELDATE
.endif

# Set VERSION for CTFMERGE to use via the default CTFFLAGS=-L VERSION.
.if !defined(_REVISION)
_REVISION!=	${MAKE} -C ${SRCDIR}/release MK_AUTO_OBJ=no -V REVISION
.export _REVISION
.endif
.if !defined(_BRANCH)
_BRANCH!=	${MAKE} -C ${SRCDIR}/release MK_AUTO_OBJ=no -V BRANCH
.export _BRANCH
.endif
.if !defined(SRCRELDATE)
SRCRELDATE!=	awk '/^\#define[[:space:]]*__FreeBSD_version/ { print $$3 }' \
		${SRCDIR}/sys/sys/param.h
.export SRCRELDATE
.endif
.if !defined(VERSION)
VERSION=	FreeBSD ${_REVISION}-${_BRANCH:C/-p[0-9]+$//} ${TARGET_ARCH} ${SRCRELDATE}
.export VERSION
.endif

.if !defined(PKG_VERSION)
.if ${_BRANCH:MSTABLE*} || ${_BRANCH:MCURRENT*} || ${_BRANCH:MALPHA*}
TIMENOW=	%Y%m%d%H%M%S
EXTRA_REVISION=	.s${TIMENOW:gmtime}
.endif
.if ${_BRANCH:M*-p*}
EXTRA_REVISION=	_${_BRANCH:C/.*-p([0-9]+$)/\1/}
.endif
PKG_VERSION=	${_REVISION}${EXTRA_REVISION}
.endif
.endif	# !defined(_MKSHOWCONFIG)

.if !defined(_MKSHOWCONFIG)
_CPUTYPE!=	MAKEFLAGS= CPUTYPE=${_TARGET_CPUTYPE} ${MAKE} -f /dev/null \
		-m ${.CURDIR}/share/mk MK_AUTO_OBJ=no -V CPUTYPE
.if ${_CPUTYPE} != ${_TARGET_CPUTYPE}
.error CPUTYPE global should be set with ?=.
.endif
.endif
.if make(buildworld)
BUILD_ARCH!=	uname -p
.if ${MACHINE_ARCH} != ${BUILD_ARCH}
.error To cross-build, set TARGET_ARCH.
.endif
.endif
WORLDTMP?=	${OBJTOP}/tmp
BPATH=		${CCACHE_WRAPPER_PATH_PFX}${WORLDTMP}/legacy/usr/sbin:${WORLDTMP}/legacy/usr/bin:${WORLDTMP}/legacy/bin
XPATH=		${WORLDTMP}/bin:${WORLDTMP}/usr/sbin:${WORLDTMP}/usr/bin
STRICTTMPPATH=	${BPATH}:${XPATH}
TMPPATH=	${STRICTTMPPATH}:${PATH}

#
# Avoid running mktemp(1) unless actually needed.
# It may not be functional, e.g., due to new ABI
# when in the middle of installing over this system.
#
.if make(distributeworld) || make(installworld) || make(stageworld) || make(installsysroot)
INSTALLTMP!=	mktemp -d -u -t install
.endif

.if make(stagekernel) || make(distributekernel)
TAGS+=		kernel
PACKAGE=	kernel
.endif

#
# Building a world goes through the following stages
#
# 1. legacy stage [BMAKE]
#	This stage is responsible for creating compatibility
#	shims that are needed by the bootstrap-tools,
#	build-tools and cross-tools stages. These are generally
#	APIs that tools from one of those three stages need to
#	build that aren't present on the host.
# 1. bootstrap-tools stage [BMAKE]
#	This stage is responsible for creating programs that
#	are needed for backward compatibility reasons. They
#	are not built as cross-tools.
# 2. build-tools stage [TMAKE]
#	This stage is responsible for creating the object
#	tree and building any tools that are needed during
#	the build process. Some programs are listed during
#	this phase because they build binaries to generate
#	files needed to build these programs. This stage also
#	builds the 'build-tools' target rather than 'all'.
# 3. cross-tools stage [XMAKE]
#	This stage is responsible for creating any tools that
#	are needed for building the system. A cross-compiler is one
#	of them. This differs from build tools in two ways:
#	1. the 'all' target is built rather than 'build-tools'
#	2. these tools are installed into TMPPATH for stage 4.
# 4. world stage [WMAKE]
#	This stage actually builds the world.
# 5. install stage (optional) [IMAKE]
#	This stage installs a previously built world.
#

BOOTSTRAPPING?=	0
# Keep these in sync
MINIMUM_SUPPORTED_OSREL?= 1002501
MINIMUM_SUPPORTED_REL?= 10.3

# Common environment for world related stages
CROSSENV+=	\
		MACHINE_ARCH=${TARGET_ARCH} \
		MACHINE=${TARGET} \
		CPUTYPE=${TARGET_CPUTYPE}
.if ${MK_META_MODE} != "no"
# Don't rebuild build-tools targets during normal build.
CROSSENV+=	BUILD_TOOLS_META=.NOMETA
.endif
.if defined(TARGET_CFLAGS)
CROSSENV+=	${TARGET_CFLAGS}
.endif

# bootstrap-tools stage
BMAKEENV=	INSTALL="sh ${.CURDIR}/tools/install.sh" \
		TOOLS_PREFIX=${TOOLS_PREFIX_UNDEF:U${WORLDTMP}} \
		PATH=${BPATH}:${PATH} \
		WORLDTMP=${WORLDTMP} \
		MAKEFLAGS="-m ${.CURDIR}/tools/build/mk ${.MAKEFLAGS}"

# need to keep this in sync with targets/pseudo/bootstrap-tools/Makefile
BSARGS= 	DESTDIR= \
		OBJTOP='${WORLDTMP}/obj-tools' \
		OBJROOT='$${OBJTOP}/' \
		MAKEOBJDIRPREFIX= \
		BOOTSTRAPPING=${OSRELDATE} \
		BWPHASE=${.TARGET:C,^_,,} \
		SSP_CFLAGS= \
		MK_HTML=no NO_LINT=yes MK_MAN=no \
		-DNO_PIC MK_PROFILE=no -DNO_SHARED \
		-DNO_CPU_CFLAGS MK_WARNS=no MK_CTF=no \
		MK_CLANG_EXTRAS=no MK_CLANG_FULL=no \
		MK_LLDB=no MK_RETPOLINE=no MK_TESTS=no \
		MK_INCLUDES=yes

BMAKE=		\
		${BMAKEENV} ${MAKE} ${WORLD_FLAGS} -f Makefile.inc1 \
		${BSARGS}
.if empty(.MAKEOVERRIDES:MMK_LLVM_TARGET_ALL)
BMAKE+=		MK_LLVM_TARGET_ALL=no
.endif

# build-tools stage
TMAKE=		\
		${BMAKEENV} ${MAKE} ${WORLD_FLAGS} -f Makefile.inc1 \
		TARGET=${TARGET} TARGET_ARCH=${TARGET_ARCH} \
		DESTDIR= \
		BOOTSTRAPPING=${OSRELDATE} \
		BWPHASE=${.TARGET:C,^_,,} \
		SSP_CFLAGS= \
		-DNO_LINT \
		-DNO_CPU_CFLAGS MK_WARNS=no MK_CTF=no \
		MK_CLANG_EXTRAS=no MK_CLANG_FULL=no \
		MK_LLDB=no MK_RETPOLINE=no MK_TESTS=no \
		BUILD_TOOLS_CC="${CC}"

# These get set in tools/build/mk/Makefile.boot
# BUILD_TOOLS_CFLAGS="${CFLAGS}" BUILD_TOOLS_LDFLAGS="${LDFLAGS}"

# cross-tools stage
# TOOLS_PREFIX set in BMAKE
XMAKE=		${BMAKE} \
		TARGET=${TARGET} TARGET_ARCH=${TARGET_ARCH} \
		MK_GDB=no MK_TESTS=no

# kernel-tools stage
KTMAKEENV=	INSTALL="sh ${.CURDIR}/tools/install.sh" \
		PATH=${BPATH}:${PATH} \
		WORLDTMP=${WORLDTMP} \
		MAKEFLAGS="-m ${.CURDIR}/tools/build/mk ${.MAKEFLAGS}"

KTMAKE=		\
		TOOLS_PREFIX=${TOOLS_PREFIX_UNDEF:U${WORLDTMP}} \
		${KTMAKEENV} ${MAKE} ${WORLD_FLAGS} -f Makefile.inc1 \
		DESTDIR= \
		OBJTOP='${WORLDTMP}/obj-kernel-tools' \
		OBJROOT='$${OBJTOP}/' \
		MAKEOBJDIRPREFIX= \
		BOOTSTRAPPING=${OSRELDATE} \
		SSP_CFLAGS= \
		MK_HTML=no -DNO_LINT MK_MAN=no \
		-DNO_PIC MK_PROFILE=no -DNO_SHARED \
		-DNO_CPU_CFLAGS MK_RETPOLINE=no MK_WARNS=no MK_CTF=no

# world stage
WMAKEENV=	${CROSSENV} \
		INSTALL="sh ${.CURDIR}/tools/install.sh" \
		PATH=${TMPPATH} \
		SYSROOT=${WORLDTMP}

.if defined(CHERI_CC)
WMAKEENV+=	CHERI_CC=${CHERI_CC:Q} CHERI_CXX=${CHERI_CXX:Q}
.endif

# make hierarchy
HMAKE=		PATH=${TMPPATH} ${MAKE} LOCAL_MTREE=${LOCAL_MTREE:Q}
.if defined(NO_ROOT)
HMAKE+=		PATH=${TMPPATH} METALOG=${METALOG} -DNO_ROOT
.endif

CROSSENV+=	CC="${XCC} ${XCFLAGS}" CXX="${XCXX} ${XCXXFLAGS} ${XCFLAGS}" \
		CPP="${XCPP} ${XCFLAGS}" \
		AS="${XAS}" AR="${XAR}" LD="${XLD}" LLVM_LINK="${XLLVM_LINK}" \
		NM=${XNM} OBJCOPY="${XOBJCOPY}" \
		OBJDUMP="${XOBJDUMP}" \
		RANLIB=${XRANLIB} STRINGS=${XSTRINGS} \
		SIZE="${XSIZE}"

.if defined(CROSS_BINUTILS_PREFIX) && exists(${CROSS_BINUTILS_PREFIX})
# In the case of xdev-build tools, CROSS_BINUTILS_PREFIX won't be a
# directory, but the compiler will look in the right place for its
# tools so we don't need to tell it where to look.
BFLAGS+=	-B${CROSS_BINUTILS_PREFIX}
.endif


# The internal bootstrap compiler has a default sysroot set by TOOLS_PREFIX
# and target set by TARGET/TARGET_ARCH.  However, there are several needs to
# always pass an explicit --sysroot and -target.
# - External compiler needs sysroot and target flags.
# - External ld needs sysroot.
# - To be clear about the use of a sysroot when using the internal compiler.
# - Easier debugging.
# - Allowing WITH_SYSTEM_COMPILER+WITH_META_MODE to work together due to
#   the flip-flopping build command when sometimes using external and
#   sometimes using internal.
# - Allow using lld which has no support for default paths.
.if !defined(CROSS_BINUTILS_PREFIX) || !exists(${CROSS_BINUTILS_PREFIX})
BFLAGS+=	-B${WORLDTMP}/usr/bin
.endif
.if ${WANT_COMPILER_TYPE} == gcc || \
    (defined(X_COMPILER_TYPE) && ${X_COMPILER_TYPE} == gcc)
.elif ${WANT_COMPILER_TYPE} == clang || \
    (defined(X_COMPILER_TYPE) && ${X_COMPILER_TYPE} == clang)
XCFLAGS+=	-target ${TARGET_TRIPLE}
.endif
XCFLAGS+=	--sysroot=${WORLDTMP}

.if !empty(BFLAGS)
XCFLAGS+=	${BFLAGS}
.endif

.if ${MK_LIB32} != "no" && (${TARGET_ARCH} == "amd64" || \
    ${TARGET_ARCH} == "powerpc64" || ${TARGET_ARCH:Mmips64*} != "")
LIBCOMPAT= 32
.include "Makefile.libcompat"
.elif ${MK_LIBSOFT} != "no" && ${TARGET_ARCH:Marmv[67]*} != ""
LIBCOMPAT= SOFT
.include "Makefile.libcompat"
.endif
.if ${MK_CHERI} != "no"
# CHERI specific code isn't o32 compatible and other attempts to disable
# failed so use a big hammer for now.
.undef LIBCOMPAT
.endif

# META_MODE normally ignores host file changes since every build updates
# timestamps (see NO_META_IGNORE_HOST in sys.mk).  There are known times
# when the ABI breaks though that we want to force rebuilding WORLDTMP
# to get updated host tools.
.if ${MK_META_MODE} == "yes" && defined(NO_CLEAN) && \
    !defined(NO_META_IGNORE_HOST) && !defined(NO_META_IGNORE_HOST_HEADERS) && \
    !defined(_MKSHOWCONFIG)
# r318736 - ino64 major ABI breakage
META_MODE_BAD_ABI_VERS+=	1200031

.if !defined(OBJDIR_HOST_OSRELDATE)
.if exists(${OBJTOP}/host-osreldate.h)
OBJDIR_HOST_OSRELDATE!=	\
    awk '/^\#define[[:space:]]*__FreeBSD_version/ { print $$3 }' \
    ${OBJTOP}/host-osreldate.h
.elif exists(${WORLDTMP}/usr/include/osreldate.h)
OBJDIR_HOST_OSRELDATE=	0
.endif
.export OBJDIR_HOST_OSRELDATE
.endif

# Note that this logic is the opposite of normal BOOTSTRAP handling.  We want
# to compare the WORLDTMP's OSRELDATE to the host's OSRELDATE.  If the WORLDTMP
# is older than the ABI-breakage OSRELDATE of the HOST then we rebuild.
.if defined(OBJDIR_HOST_OSRELDATE)
.for _ver in ${META_MODE_BAD_ABI_VERS}
.if ${OSRELDATE} >= ${_ver} && ${OBJDIR_HOST_OSRELDATE} < ${_ver}
_meta_mode_need_rebuild=	${_ver}
.endif
.endfor
.if defined(_meta_mode_need_rebuild)
.info META_MODE: Rebuilding host tools due to ABI breakage in __FreeBSD_version ${_meta_mode_need_rebuild}.
NO_META_IGNORE_HOST_HEADERS=	1
.export NO_META_IGNORE_HOST_HEADERS
.endif	# defined(_meta_mode_need_rebuild)
.endif	# defined(OBJDIR_HOST_OSRELDATE)
.endif	# ${MK_META_MODE} == "yes" && defined(NO_CLEAN) ...
# This is only used for META_MODE+filemon to track what the oldest
# __FreeBSD_version is in WORLDTMP.  This purposely does NOT have
# a make dependency on /usr/include/osreldate.h as the file should
# only be copied when it is missing or meta mode determines it has changed.
# Since host files are normally ignored without NO_META_IGNORE_HOST
# the file will never be updated unless that flag is specified.  This
# allows tracking the oldest osreldate to force rebuilds via
# META_MODE_BADABI_REVS above.
host-osreldate.h: # DO NOT ADD /usr/include/osreldate.h here
	@cp -f /usr/include/osreldate.h ${.TARGET}

WMAKE=		${WMAKEENV} ${MAKE} ${WORLD_FLAGS} -f Makefile.inc1 \
		BWPHASE=${.TARGET:C,^_,,} \
		DESTDIR=${WORLDTMP}

.if ${MK_CHERI} != "no"
# cheri world
LIBCHERI_OBJTOP=	${OBJTOP}/obj-libcheri
LIBCHERI_TESTSBASE=	${TESTSBASE}/cheri

# Yes, the flags are redundant.
LIBCHERIWMAKEENV= \
		NEED_CHERI=pure \
		LIBCHERI=yes \
		MK_PROFILE=no \
		SYSROOT=${WORLDTMP} \
		OBJTOP=${LIBCHERI_OBJTOP} \
		OBJROOT='$${OBJTOP}/' \
		VERSION="${VERSION}" \
		INSTALL="sh ${.CURDIR}/tools/install.sh" \
		PATH=${TMPPATH} \
		LIBDIR=/usr/libcheri \
		SHLIBDIR=/usr/libcheri \
		TESTSBASE=${LIBCHERI_TESTSBASE} \
		CC="${CHERI_CC}" \
		LD=${CHERI_LD:U${XLD}}

LIBCHERIWMAKEENV+=	MACHINE=mips
.if ${MK_CHERI128} == "yes"
LIBCHERIWMAKEENV+=	MACHINE_ARCH=mips64c128
.elif ${MK_CHERI256} == "yes"
LIBCHERIWMAKEENV+=	MACHINE_ARCH=mips64c256
.else
.error Unknown CHERI arch
.endif
LIBCHERIWMAKEFLAGS= \
		DESTDIR=${WORLDTMP} \
		-DLIBRARIES_ONLY \
		-DNO_CPU_CFLAGS \
		MK_CTF=no \
		MK_TESTS_SUPPORT=${MK_TESTS} \
		-DNO_LINT

LIBCHERIWMAKE=	${LIBCHERIWMAKEENV} ${MAKE} ${LIBCHERIWMAKEFLAGS} \
		MK_MAN=no MK_HTML=no
LIBCHERIIMAKE=	${LIBCHERIWMAKE:NINSTALL=*:NDESTDIR=*} \
		MK_TOOLCHAIN=no ${IMAKE_INSTALL}
.endif

IMAKEENV=	${CROSSENV}
IMAKE=		${IMAKEENV} ${MAKE} -f Makefile.inc1 \
		${IMAKE_INSTALL} ${IMAKE_MTREE}
.if make(installsysroot)
# Don't try to install files that have not been built
# FIXME: MK_TESTS breaks installsysroot for some reason:
# ===> lib/libc/tests/tls_dso (install)
# install: libh_tls_dynamic.a: No such file or directory
IMAKE+=	-DSYSROOT_ONLY MK_TESTS=no
.endif

.if empty(.MAKEFLAGS:M-n)
IMAKEENV+=	PATH=${STRICTTMPPATH}:${INSTALLTMP} \
		LD_LIBRARY_PATH=${INSTALLTMP} \
		PATH_LOCALE=${INSTALLTMP}/locale
IMAKE+=		__MAKE_SHELL=${INSTALLTMP}/sh
.else
IMAKEENV+=	PATH=${TMPPATH}:${INSTALLTMP}
.endif

# When generating install media, do not allow user and group information from
# the build host to affect the contents of the distribution.
.if make(distributeworld) || make(distrib-dirs) || make(distribution)
DB_FROM_SRC=	yes
.endif

.if defined(DB_FROM_SRC)
INSTALLFLAGS+=	-N ${.CURDIR}/etc
MTREEFLAGS+=	-N ${.CURDIR}/etc
.endif
_INSTALL_DDIR=	${DESTDIR}/${DISTDIR}
INSTALL_DDIR=	${_INSTALL_DDIR:S://:/:g:C:/$::}
.if defined(NO_ROOT)
METALOG?=	${DESTDIR}/${DISTDIR}/METALOG
METALOG:=	${METALOG:C,//+,/,g}
IMAKE+=		-DNO_ROOT METALOG=${METALOG}
INSTALLFLAGS+=	-U -M ${METALOG} -D ${INSTALL_DDIR}
MTREEFLAGS+=	-W
.endif
.if defined(BUILD_PKGS)
INSTALLFLAGS+=	-h sha256
.endif
.if defined(DB_FROM_SRC) || defined(NO_ROOT)
IMAKE_INSTALL=	INSTALL="install ${INSTALLFLAGS}"
IMAKE_MTREE=	MTREE_CMD="mtree ${MTREEFLAGS}"
.endif

DESTDIR_MTREEFLAGS=	-deU
# When creating worldtmp we don't need to set the directories as owned by root
# so we also pass -W
WORLDTMP_MTREEFLAGS=	-deUW
.if defined(NO_ROOT)
# When building with -DNO_ROOT we shouldn't be changing the directories
# that are created by mtree to be owned by root/wheel.
DESTDIR_MTREEFLAGS+=	-W
.endif
MTREE?=	mtree
WORLDTMP_MTREE=	${MTREE} ${WORLDTMP_MTREEFLAGS}
DESTDIR_MTREE=	${MTREE} ${DESTDIR_MTREEFLAGS}

# kernel stage
KMAKEENV=	${WMAKEENV:NSYSROOT=*}
KMAKE=		${KMAKEENV} ${MAKE} ${.MAKEFLAGS} ${KERNEL_FLAGS} KERNEL=${INSTKERNNAME}

#
# buildworld
#
# Attempt to rebuild the entire system, with reasonable chance of
# success, regardless of how old your existing system is.
#
_sanity_check: .PHONY .MAKE
.if ${.CURDIR:C/[^,]//g} != ""
#	The m4 build of sendmail files doesn't like it if ',' is used
#	anywhere in the path of it's files.
	@echo
	@echo "*** Error: path to source tree contains a comma ','"
	@echo
	@false
.elif ${.CURDIR:M*\:*} != ""
#	Using ':' leaks into PATH and breaks finding cross-tools.
	@echo
	@echo "*** Error: path to source tree contains a colon ':'"
	@echo
	@false
.endif

# Our current approach to dependency tracking cannot cope with certain source
# tree changes, particularly with respect to removing source files and
# replacing generated files.  Handle these cases here in an ad-hoc fashion.
_cleanobj_fast_depend_hack: .PHONY
# Syscall stubs rewritten in C and obsolete MD assembly implementations
# Date      SVN Rev  Syscalls
# 20180404  r332048  sigreturn
# 20180405  r332080  shmat
# 20180406  r332119  setlogin
# 20180411  r332443  exect
# 20180525  r334224  vadvise
# 20180604  r334626  brk sbrk
.for f in brk exect sbrk setlogin shmat sigreturn vadvise
	@if [ -e "${OBJTOP}/lib/libc/.depend.${f}.o" ] && \
	    egrep -qw '${f}\.[sS]' ${OBJTOP}/lib/libc/.depend.${f}.o; then \
		echo "Removing stale dependencies for ${f} syscall wrappers"; \
		rm -f ${OBJTOP}/lib/libc/.depend.${f}.* \
		   ${LIBCOMPAT:D${LIBCOMPAT_OBJTOP}/lib/libc/.depend.${f}.*}; \
	fi
.endfor
# 20181013  r339348  bcopy reimplemented as .c
.for f in bcopy memcpy memmove
	@if [ -e "${OBJTOP}/lib/libc/.depend.${f}.o" ] && \
	    egrep -qw 'bcopy\.[sS]' ${OBJTOP}/lib/libc/.depend.${f}.o; then \
		echo "Removing stale dependencies for bcopy"; \
		rm -f ${OBJTOP}/lib/libc/.depend.${f}.* \
		   ${LIBCOMPAT:D${LIBCOMPAT_OBJTOP}/lib/libc/.depend.${f}.*}; \
	fi
.endfor
# 20181009 track migration from ntp's embedded libevent to updated one
	@if [ -e "${OBJTOP}/usr.sbin/ntp/libntpevent/.depend.bufferevent_openssl.o" ] && \
	    egrep -q 'contrib/ntp/sntp/libevent/bufferevent_openssl.c' \
	    ${OBJTOP}/usr.sbin/ntp/libntpevent/.depend.bufferevent_openssl.o ; then \
		echo "Removing stale libevent dependencies"; \
		rm -f ${OBJTOP}/usr.sbin/ntp/libntpevent/.depend.*; \
	fi

.if ${TARGET:Mmips*}
.for f in memset
	set +x; if [ -e "${OBJTOP}/lib/libc/.depend.${f}.o" ] && \
	    egrep -qw '${f}\.[c]' ${OBJTOP}/lib/libc/.depend.${f}.o; then \
		echo "Removing stale dependencies for ${f} C implementation (now written in assembly)"; \
		rm -f ${OBJTOP}/lib/libc/.depend.${f}.* \
		   ${LIBCOMPAT:D${LIBCOMPAT_OBJTOP}/lib/libc/.depend.${f}.*}; \
	fi
.endfor
.endif

_worldtmp: .PHONY
	@echo
	@echo "--------------------------------------------------------------"
	@echo ">>> Rebuilding the temporary build tree"
	@echo "--------------------------------------------------------------"
.if !defined(NO_CLEAN)
	rm -rf ${WORLDTMP}
.elif !defined(I_REALLY_MEAN_NO_CLEAN)
	${_+_}@if [ -e "${WORLDTMP}" ]; then \
		echo ">>> Deleting stale files in build tree..."; \
		cd ${.CURDIR}; ${WMAKE} -DBATCH_DELETE_OLD_FILES \
		    delete-old delete-old-libs >/dev/null; \
	fi
	rm -rf ${WORLDTMP}/legacy/usr/include
.if ${USING_SYSTEM_COMPILER} == "yes"
.for cc in cc c++
	if [ -x ${WORLDTMP}/usr/bin/${cc} ]; then \
		inum=$$(stat -f %i ${WORLDTMP}/usr/bin/${cc}); \
		find ${WORLDTMP}/usr/bin -inum $${inum} -delete; \
	fi
.endfor
.endif	# ${USING_SYSTEM_COMPILER} == "yes"
.if ${USING_SYSTEM_LINKER} == "yes"
	@rm -f ${WORLDTMP}/usr/bin/ld ${WORLDTMP}/usr/bin/ld.lld
.endif	# ${USING_SYSTEM_LINKER} == "yes"
.endif	# !defined(NO_CLEAN)
	@mkdir -p ${WORLDTMP}
	@touch ${WORLDTMP}/${.TARGET}
# We can't use mtree to create the worldtmp directories since it may not be
# available on the target system (this happens e.g. when building on non-FreeBSD)
	cd ${.CURDIR}/tools/build; \
	    ${MAKE} DIRPRFX=tools/build/ DESTDIR=${WORLDTMP}/legacy installdirs
_legacy:
	@echo
	@echo "--------------------------------------------------------------"
	@echo ">>> stage 1.1: legacy release compatibility shims"
	@echo "--------------------------------------------------------------"
	${_+_}cd ${.CURDIR}; ${BMAKE} legacy
_bootstrap-tools:
	@echo
	@echo "--------------------------------------------------------------"
	@echo ">>> stage 1.2: bootstrap tools"
	@echo "--------------------------------------------------------------"
	${_+_}cd ${.CURDIR}; ${BMAKE} bootstrap-tools
	mkdir -p ${WORLDTMP}/usr ${WORLDTMP}/lib/casper ${WORLDTMP}/lib/geom
	mkdir -p ${WORLDTMP}/bin
.if ${MK_CHERI} == "yes"
.for _dir in engines geom i18n
	mkdir -p ${WORLDTMP}/usr/libcheri/${_dir}
.endfor
.endif
	${WORLDTMP_MTREE} -f ${.CURDIR}/etc/mtree/BSD.usr.dist \
	    -p ${WORLDTMP}/usr >/dev/null
	${WORLDTMP_MTREE} -f ${.CURDIR}/etc/mtree/BSD.include.dist \
	    -p ${WORLDTMP}/usr/include >/dev/null
	ln -sf ${.CURDIR}/sys ${WORLDTMP}
.if ${MK_DEBUG_FILES} != "no"
	${WORLDTMP_MTREE} -f ${.CURDIR}/etc/mtree/BSD.debug.dist \
	    -p ${WORLDTMP}/usr/lib >/dev/null
.endif
.for _mtree in ${LOCAL_MTREE}
	${WORLDTMP_MTREE} -f ${.CURDIR}/${_mtree} -p ${WORLDTMP} > /dev/null
.endfor
_cleanobj:
.if !defined(NO_CLEAN)
	@echo
	@echo "--------------------------------------------------------------"
	@echo ">>> stage 2.1: cleaning up the object tree"
	@echo "--------------------------------------------------------------"
	${_+_}cd ${.CURDIR}; ${WMAKE} ${CLEANDIR}
.if defined(LIBCOMPAT)
	${_+_}cd ${.CURDIR}; ${LIBCOMPATWMAKE} -f Makefile.inc1 ${CLEANDIR}
.endif
.if defined (CHERI)
	${_+_}cd ${.CURDIR}; ${LIBCHERIWMAKE} -f Makefile.inc1 ${CLEANDIR}
.endif
.else
	${_+_}cd ${.CURDIR}; ${WMAKE} _cleanobj_fast_depend_hack
.endif	# !defined(NO_CLEAN)
_obj:
	@echo
	@echo "--------------------------------------------------------------"
	@echo ">>> stage 2.2: rebuilding the object tree"
	@echo "--------------------------------------------------------------"
	${_+_}cd ${.CURDIR}; ${WMAKE} obj
_build-tools:
	@echo
	@echo "--------------------------------------------------------------"
	@echo ">>> stage 2.3: build tools"
	@echo "--------------------------------------------------------------"
	${_+_}cd ${.CURDIR}; ${TMAKE} build-tools
_cross-tools:
	@echo
	@echo "--------------------------------------------------------------"
	@echo ">>> stage 3: cross tools"
	@echo "--------------------------------------------------------------"
	@rm -f ${OBJTOP}/toolchain-metadata.mk
	${_+_}cd ${.CURDIR}; ${XMAKE} cross-tools
	${_+_}cd ${.CURDIR}; ${XMAKE} kernel-tools
_build-metadata:
	@echo
	@echo "--------------------------------------------------------------"
	@echo ">>> stage 3.1: recording build metadata"
	@echo "--------------------------------------------------------------"
	${_+_}cd ${.CURDIR}; ${WMAKE} toolchain-metadata.mk
	${_+_}cd ${.CURDIR}; ${WMAKE} host-osreldate.h
_includes:
	@echo
	@echo "--------------------------------------------------------------"
	@echo ">>> stage 4.1: building includes"
	@echo "--------------------------------------------------------------"
# Special handling for SUBDIR_OVERRIDE in buildworld as they most likely need
# headers from default SUBDIR.  Do SUBDIR_OVERRIDE includes last.
	${_+_}cd ${.CURDIR}; ${WMAKE} SUBDIR_OVERRIDE= SHARED=symlinks \
	    MK_INCLUDES=yes includes
.if !empty(SUBDIR_OVERRIDE) && make(buildworld)
	${_+_}cd ${.CURDIR}; ${WMAKE} MK_INCLUDES=yes SHARED=symlinks includes
.endif
_libraries:
	@echo
	@echo "--------------------------------------------------------------"
	@echo ">>> stage 4.2: building libraries"
	@echo "--------------------------------------------------------------"
	${_+_}cd ${.CURDIR}; \
	    ${WMAKE} -DNO_FSCHG MK_HTML=no -DNO_LINT MK_MAN=no \
	    MK_PROFILE=no MK_TESTS=no MK_TESTS_SUPPORT=${MK_TESTS} libraries
everything: .PHONY
	@echo
	@echo "--------------------------------------------------------------"
	@echo ">>> stage 4.3: building everything"
	@echo "--------------------------------------------------------------"
	${_+_}cd ${.CURDIR}; _PARALLEL_SUBDIR_OK=1 ${WMAKE} all

.if ${MK_CHERI} != "no"
.if ${MK_CHERI_PURE} != "no"
INTERNAL_INC_DIRS=				\
	include/rpcsvc				\
	usr.sbin/amd/include
INTERNAL_LIB_DIRS=				\
	gnu/usr.bin/binutils/libbfd		\
	gnu/usr.bin/binutils/libbinutils	\
	gnu/usr.bin/binutils/libiberty		\
	gnu/usr.bin/binutils/libopcodes		\
	sbin/ipf/libipf				\
	usr.sbin/amd/libamu			\
	usr.sbin/bsnmpd/tools/libbsnmptools	\
	usr.sbin/cron/lib			\
	usr.sbin/fifolog/lib			\
	usr.sbin/lpr/common_source		\
	usr.sbin/ntp/libntp			\
	usr.sbin/ntp/libntpevent		\
	usr.sbin/ntp/libopts			\
	usr.sbin/ntp/libopts			\
	usr.sbin/ntp/libopts			\
	usr.sbin/ntp/libparse
.endif

_cheri_libs=lib/csu lib/libgcc_eh lib/libcompiler_rt lib/libc \
	    lib/libc_nonshared lib/libgcc_s lib/libthr lib/libz lib/libbz2 \
	    lib/liblzma lib/libexpat secure/lib/libcrypto lib/libsbuf \
	    lib/libelf lib/libkvm lib/ncurses/ncurses lib/ncurses/ncursesw \
	    secure/lib/libssl lib/libmd lib/libutil lib/libprocstat \
	    lib/librtld_db cddl/lib/libctf lib/libkiconv lib/libpam/libpam \
	    lib/libcom_err lib/libcrypt lib/libufs

.if ${MK_KERBEROS} != "no"
_cheri_libs+=kerberos5/lib/libroken kerberos5/lib/libasn1 kerberos5/lib/libwind \
	     kerberos5/lib/libhx509 kerberos5/lib/libheimbase \
	     kerberos5/lib/libheimipcc kerberos5/lib/libkrb5
.endif

_cheri_libs+=lib/libopie lib/libradius lib/libtacplus lib/libypclnt \
	     lib/libldns secure/lib/libssh lib/msun lib/libnv lib/libcheri \
	     gnu/lib/libdialog lib/libfigpar
.if ${MK_KERBEROS} != "no"
_cheri_libs+=lib/libgssapi
.endif
_cheri_libs+=lib/libgeom
.if ${MK_CDDL} != "no"
_cheri_libs+=cddl/lib/libnvpair cddl/lib/libumem cddl/lib/libuutil \
	     cddl/lib/libzfs_core cddl/lib/libavl cddl/lib/libzfs
.endif
.if ${MK_KERBEROS} != "no"
_cheri_libs+=kerberos5/lib/libheimntlm
.endif
_cheri_libs+=lib/libsqlite3
.if ${MK_KERBEROS} != "no"
_cheri_libs+=kerberos5/lib/libhdb
.endif
.if ${MK_OFED} != "no"
_cheri_libs+=lib/ofed/libibverbs lib/ofed/libibumad lib/ofed/libibmad lib/ofed/complib lib/ofed/libmlx5
.endif
_cheri_libs+=usr.bin/lex/lib lib/libcxxrt lib/libc++ lib ${LOCAL_LIB_DIRS}
.if ${MK_CDDL} != "no"
_cheri_libs+=cddl/lib
.endif
_cheri_libs+=gnu/lib secure/lib
.if ${MK_KERBEROS} != "no"
_cheri_libs+=kerberos5/lib
.endif
_cheri_libs+=${INTERNAL_INC_DIRS} ${INTERNAL_LIB_DIRS}

_cheri_test_libs=lib/csu lib ${LOCAL_LIB_DIRS}
.if ${MK_CDDL} != "no"
_cheri_test_libs+=cddl/lib
.endif
_cheri_test_libs+=gnu/lib secure/lib
.if ${MK_KERBEROS} != "no"
_cheri_test_libs+=kerberos5/lib
.endif

buildcheri:
	@echo
	@echo "--------------------------------------------------------------"
	@echo ">>> stage 4.2.1: building CHERI libraries"
	@echo "--------------------------------------------------------------"
.for _dir in lib/ncurses/ncurses lib/ncurses/ncursesw lib/libmagic
.for _t in ${_obj} build-tools
	cd ${.CURDIR}/${_dir}; \
	    WORLDTMP=${WORLDTMP} \
	    MAKEFLAGS="-m ${.CURDIR}/tools/build/mk ${.MAKEFLAGS}" \
	    MAKEOBJDIRPREFIX=${LIBCHERI_OBJTOP} ${MAKE} SSP_CFLAGS= DESTDIR= \
	    DIRPRFX=${_dir}/ -DNO_LINT -DNO_CPU_CFLAGS MK_WARNS=no MK_CTF=no \
	    ${_t}
.endfor
.endfor
# Add one extra recursive make call here to avoid computing the bsd.compiler.mk values
	${_+_}cd ${.CURDIR}; ${LIBCHERIWMAKE} -f Makefile.inc1 _buildcheri_impl

_buildcheri_impl:
	@echo CHERI_CC=${CHERI_CC}, COMPILER_TYPE=${COMPILER_TYPE} \
		COMPILER_VERSION=${COMPILER_VERSION} "COMPILER_FEATURES=${COMPILER_FEATURES}"
.for _lib in ${_cheri_libs}
	${_+_}@${ECHODIR} "===> ${_lib} (obj,all,install)"; \
		cd ${.CURDIR}/${_lib} && \
		    if [ -z "${NO_OBJ}" ]; then ${MAKE} DIRPRFX=${_lib}/ obj; fi && \
		    ${MAKE} MK_TESTS=no DIRPRFX=${_lib}/ all && \
		    ${MAKE} MK_TESTS=no DIRPRFX=${_lib}/ install
.endfor
.if ${MK_TESTS} == "yes"
.for _lib in ${_cheri_test_libs}
		cd ${.CURDIR}/${_lib} && \
		    ${MAKE} DIRPRFX=${_lib}/ all
.endfor
.endif

distributecheri installcheri:
.for _lib in lib ${LOCAL_LIB_DIRS} cddl/lib gnu/lib secure/lib kerberos5/lib
	cd ${.CURDIR}/${_lib}; ${LIBCHERIIMAKE} ${.TARGET:S/cheri$//}
.endfor
.endif

WMAKE_TGTS=
.if !defined(WORLDFAST)
WMAKE_TGTS+=	_sanity_check _worldtmp _legacy
.if empty(SUBDIR_OVERRIDE)
WMAKE_TGTS+=	_bootstrap-tools
.endif
WMAKE_TGTS+=	_cleanobj
.if !defined(NO_OBJWALK)
WMAKE_TGTS+=	_obj
.endif
WMAKE_TGTS+=	_build-tools _cross-tools
WMAKE_TGTS+=	_build-metadata
WMAKE_TGTS+=	_includes
.endif
.if !defined(NO_LIBS)
WMAKE_TGTS+=	_libraries
.if ${MK_CHERI} != "no" && empty(SUBDIR_OVERRIDE)
WMAKE_TGTS+=	buildcheri
.endif
.endif
.if !defined(SYSROOT_ONLY)
WMAKE_TGTS+=	everything
.endif # !defined(SYSROOT_ONLY)
.if defined(LIBCOMPAT) && empty(SUBDIR_OVERRIDE)
WMAKE_TGTS+=	build${libcompat}
.endif

buildworld: buildworld_prologue ${WMAKE_TGTS} buildworld_epilogue .PHONY
.ORDER: buildworld_prologue ${WMAKE_TGTS} buildworld_epilogue

buildworld_prologue: .PHONY
	@echo "--------------------------------------------------------------"
	@echo ">>> World build started on `LC_ALL=C date`"
	@echo "--------------------------------------------------------------"

buildworld_epilogue: .PHONY
	@echo
	@echo "--------------------------------------------------------------"
	@echo ">>> World build completed on `LC_ALL=C date`"
	@echo "--------------------------------------------------------------"

#
# We need to have this as a target because the indirection between Makefile
# and Makefile.inc1 causes the correct PATH to be used, rather than a
# modification of the current environment's PATH.  In addition, we need
# to quote multiword values.
#
buildenvvars: .PHONY
	@echo ${WMAKEENV:Q} ${.MAKE.EXPORTED:@v@$v=\"${$v}\"@}

.if ${.TARGETS:Mbuildenv}
.if ${.MAKEFLAGS:M-j}
.error The buildenv target is incompatible with -j
.endif
.endif
BUILDENV_DIR?=	${.CURDIR}
#
# Note: make will report any errors the shell reports. This can
# be odd if the last command in an interactive shell generates an
# error or is terminated by SIGINT. These reported errors look bad,
# but are harmless. Allowing them also allows BUIDLENV_SHELL to
# be a complex command whose status will be returned to the caller.
# Some scripts in tools rely on this behavior to report build errors.
#
buildenv: .PHONY
	@echo Entering world for ${TARGET_ARCH}:${TARGET}
.if ${BUILDENV_SHELL:M*zsh*}
	@echo For ZSH you must run: export CPUTYPE=${TARGET_CPUTYPE}
.endif
	@cd ${BUILDENV_DIR} && env ${WMAKEENV} BUILDENV=1 ${BUILDENV_SHELL}

.if ${MK_CHERI} != "no"
libcheribuildenvvars:
	@echo ${LIBCHERIWMAKEENV:Q} ${.MAKE.EXPORTED:@v@$v=\"${$v}\"@}

.if ${.TARGETS:Mlibcheribuildenv}
.if ${.MAKEFLAGS:M-j}
.error The libcheribuildenv target is incompatible with -j
.endif
.endif
libcheribuildenv:
	@echo "Entering world (CHERI${CHERI}) for ${TARGET_ARCH}:${TARGET}"
.if ${BUILDENV_SHELL:M*zsh*}
	@echo For ZSH you must run: export CPUTYPE=${TARGET_CPUTYPE}
.endif
	@cd ${BUILDENV_DIR} && env ${LIBCHERIWMAKEENV} BUILDENV=1 \
	    ${BUILDENV_SHELL} || true
.endif

TOOLCHAIN_TGTS=	${WMAKE_TGTS:Neverything:Nbuild${libcompat}:Nbuildcheri}
toolchain: ${TOOLCHAIN_TGTS} .PHONY
KERNEL_TOOLCHAIN_TGTS=	${TOOLCHAIN_TGTS:N_obj:N_cleanobj:N_includes:N_libraries}
.if make(kernel-toolchain)
.ORDER: ${KERNEL_TOOLCHAIN_TGTS}
.endif
kernel-toolchain: ${KERNEL_TOOLCHAIN_TGTS} .PHONY

BUILDSYSROOT_TGTS=	${WMAKE_TGTS:Neverything}

buildsysroot: buildworld_prologue ${BUILDSYSROOT_TGTS} buildworld_epilogue .PHONY
.if !empty(SUBDIR_OVERRIDE)
	@echo "buildsysroot is incompatible with SUBDIR_OVERRIDE"
.endif
	@echo "Built sysroot for ${TARGET}. Run installsysroot to install it."

#
# installcheck
#
# Checks to be sure system is ready for installworld/installkernel.
#
installcheck: _installcheck_world _installcheck_kernel .PHONY
_installcheck_world: .PHONY
	@echo "--------------------------------------------------------------"
	@echo ">>> Install check world"
	@echo "--------------------------------------------------------------"
_installcheck_kernel: .PHONY
	@echo "--------------------------------------------------------------"
	@echo ">>> Install check kernel"
	@echo "--------------------------------------------------------------"

#
# Require DESTDIR to be set if installing for a different architecture or
# using the user/group database in the source tree.
#
.if ${TARGET_ARCH} != ${MACHINE_ARCH} || ${TARGET} != ${MACHINE} || \
    defined(DB_FROM_SRC)
.if !make(distributeworld)
_installcheck_world: __installcheck_DESTDIR
_installcheck_kernel: __installcheck_DESTDIR
__installcheck_DESTDIR: .PHONY
.if !defined(DESTDIR) || empty(DESTDIR)
	@echo "ERROR: Please set DESTDIR!"; \
	false
.endif
.endif
.endif

.if !defined(DB_FROM_SRC)
#
# Check for missing UIDs/GIDs.
#
CHECK_UIDS=	auditdistd
CHECK_GIDS=	audit
CHECK_UIDS+=	ntpd
CHECK_GIDS+=	ntpd
CHECK_UIDS+=	proxy
CHECK_GIDS+=	proxy authpf
CHECK_UIDS+=	smmsp
CHECK_GIDS+=	smmsp
CHECK_UIDS+=	unbound
CHECK_GIDS+=	unbound
_installcheck_world: __installcheck_UGID
__installcheck_UGID: .PHONY
.for uid in ${CHECK_UIDS}
	@if ! `id -u ${uid} >/dev/null 2>&1`; then \
		echo "ERROR: Required ${uid} user is missing, see /usr/src/UPDATING."; \
		false; \
	fi
.endfor
.for gid in ${CHECK_GIDS}
	@if ! `find / -prune -group ${gid} >/dev/null 2>&1`; then \
		echo "ERROR: Required ${gid} group is missing, see /usr/src/UPDATING."; \
		false; \
	fi
.endfor
.endif
#
# If installing over the running system (DESTDIR is / or unset) and the install
# includes rescue, try running rescue from the objdir as a sanity check.  If
# rescue is not functional (e.g., because it depends on a system call not
# supported by the currently running kernel), abort the installation.
#
.if !make(distributeworld) && ${MK_RESCUE} != "no" && \
    (empty(DESTDIR) || ${DESTDIR} == "/") && empty(BYPASS_INSTALLCHECK_SH)
_installcheck_world: __installcheck_sh_check
__installcheck_sh_check: .PHONY
	@if [ "`${OBJTOP}/rescue/rescue/rescue sh -c 'echo OK'`" != \
	    OK ]; then \
		echo "rescue/sh check failed, installation aborted" >&2; \
		false; \
	fi
.endif

#
# Required install tools to be saved in a scratch dir for safety.
#
.if ${MK_ZONEINFO} != "no"
_zoneinfo=	zic tzsetup
.endif

ITOOLS=	[ awk cap_mkdb cat chflags chmod chown cmp cp \
	date echo egrep find grep id install ${_install-info} \
	ln make mkdir mtree mv pwd_mkdb \
	rm sed services_mkdb sh sort strip sysctl test true uname wc ${_zoneinfo} \
	${LOCAL_ITOOLS}

# Needed for share/man
.if ${MK_MAN_UTILS} != "no"
ITOOLS+=makewhatis
.endif

#
# distributeworld
#
# Distributes everything compiled by a `buildworld'.
#
# installworld
#
# Installs everything compiled by a 'buildworld'.
#

# Non-base distributions produced by the base system
EXTRA_DISTRIBUTIONS=	doc
.if defined(LIBCOMPAT)
EXTRA_DISTRIBUTIONS+=	lib${libcompat}
.endif
.if ${MK_TESTS} != "no"
EXTRA_DISTRIBUTIONS+=	tests
.endif

DEBUG_DISTRIBUTIONS=
.if ${MK_DEBUG_FILES} != "no"
DEBUG_DISTRIBUTIONS+=	base ${EXTRA_DISTRIBUTIONS:S,doc,,:S,tests,,}
.endif

MTREE_MAGIC?=	mtree 2.0

distributeworld installworld stageworld installsysroot: _installcheck_world .PHONY
	mkdir -p ${INSTALLTMP}
	progs=$$(for prog in ${ITOOLS}; do \
		if progpath=`which $$prog`; then \
			echo $$progpath; \
		else \
			echo "Required tool $$prog not found in PATH." >&2; \
			exit 1; \
		fi; \
	    done); \
	libs=$$(ldd -f "%o %p\n" -f "%o %p\n" $$progs 2>/dev/null | sort -u | \
	    while read line; do \
		set -- $$line; \
		if [ "$$2 $$3" != "not found" ]; then \
			echo $$2; \
		else \
			echo "Required library $$1 not found." >&2; \
			exit 1; \
		fi; \
	    done); \
	cp $$libs $$progs ${INSTALLTMP}
	cp -R $${PATH_LOCALE:-"/usr/share/locale"} ${INSTALLTMP}/locale
.if defined(NO_ROOT)
	-mkdir -p ${METALOG:H}
	echo "#${MTREE_MAGIC}" > ${METALOG}
.endif
.if make(distributeworld)
.for dist in ${EXTRA_DISTRIBUTIONS}
	-mkdir ${DESTDIR}/${DISTDIR}/${dist}
	${DESTDIR_MTREE} -f ${.CURDIR}/etc/mtree/BSD.root.dist \
	    -p ${DESTDIR}/${DISTDIR}/${dist} >/dev/null
	${DESTDIR_MTREE} -f ${.CURDIR}/etc/mtree/BSD.usr.dist \
	    -p ${DESTDIR}/${DISTDIR}/${dist}/usr >/dev/null
	${DESTDIR_MTREE} -f ${.CURDIR}/etc/mtree/BSD.include.dist \
	    -p ${DESTDIR}/${DISTDIR}/${dist}/usr/include >/dev/null
.if ${MK_DEBUG_FILES} != "no"
	${DESTDIR_MTREE} -f ${.CURDIR}/etc/mtree/BSD.debug.dist \
	    -p ${DESTDIR}/${DISTDIR}/${dist}/usr/lib >/dev/null
.endif
.if defined(LIBCOMPAT)
	${DESTDIR_MTREE} -f ${.CURDIR}/etc/mtree/BSD.lib${libcompat}.dist \
	    -p ${DESTDIR}/${DISTDIR}/${dist}/usr >/dev/null
.if ${MK_DEBUG_FILES} != "no"
	${DESTDIR_MTREE} -f ${.CURDIR}/etc/mtree/BSD.lib${libcompat}.dist \
	    -p ${DESTDIR}/${DISTDIR}/${dist}/usr/lib/debug/usr >/dev/null
.endif
.endif
.if ${MK_TESTS} != "no" && ${dist} == "tests"
	-mkdir -p ${DESTDIR}/${DISTDIR}/${dist}${TESTSBASE}
	${DESTDIR_MTREE} -f ${.CURDIR}/etc/mtree/BSD.tests.dist \
	    -p ${DESTDIR}/${DISTDIR}/${dist}${TESTSBASE} >/dev/null
.if ${MK_DEBUG_FILES} != "no"
	${DESTDIR_MTREE} -f ${.CURDIR}/etc/mtree/BSD.tests.dist \
	    -p ${DESTDIR}/${DISTDIR}/${dist}/usr/lib/debug/${TESTSBASE} >/dev/null
.endif
.endif
.if defined(NO_ROOT)
	${IMAKEENV} ${MTREE} -C -f ${.CURDIR}/etc/mtree/BSD.root.dist | \
	    sed -e 's#^\./#./${dist}/#' >> ${METALOG}
	${IMAKEENV} ${MTREE} -C -f ${.CURDIR}/etc/mtree/BSD.usr.dist | \
	    sed -e 's#^\./#./${dist}/usr/#' >> ${METALOG}
	${IMAKEENV} ${MTREE} -C -f ${.CURDIR}/etc/mtree/BSD.include.dist | \
	    sed -e 's#^\./#./${dist}/usr/include/#' >> ${METALOG}
.if defined(LIBCOMPAT)
	${IMAKEENV} ${MTREE} -C -f ${.CURDIR}/etc/mtree/BSD.lib${libcompat}.dist | \
	    sed -e 's#^\./#./${dist}/usr/#' >> ${METALOG}
.endif
.endif
.endfor
	-mkdir ${DESTDIR}/${DISTDIR}/base
	${_+_}cd ${.CURDIR}/etc; ${CROSSENV} PATH=${TMPPATH} ${MAKE} \
	    METALOG=${METALOG} ${IMAKE_INSTALL} ${IMAKE_MTREE} \
	    DISTBASE=/base DESTDIR=${DESTDIR}/${DISTDIR}/base \
	    LOCAL_MTREE=${LOCAL_MTREE:Q} distrib-dirs
	${INSTALL_SYMLINK} ${INSTALLFLAGS} usr/src/sys ${INSTALL_DDIR}/base/sys
.endif
	${_+_}cd ${.CURDIR}; ${IMAKE} re${.TARGET:S/world$//}; \
	    ${IMAKEENV} rm -rf ${INSTALLTMP}
.if make(distributeworld)
.for dist in ${EXTRA_DISTRIBUTIONS}
	find ${DESTDIR}/${DISTDIR}/${dist} -mindepth 1 -type d -empty -delete
.endfor
.if defined(NO_ROOT)
.for dist in base ${EXTRA_DISTRIBUTIONS}
	@# For each file that exists in this dist, print the corresponding
	@# line from the METALOG.  This relies on the fact that
	@# a line containing only the filename will sort immediately before
	@# the relevant mtree line.
	cd ${DESTDIR}/${DISTDIR}; \
	find ./${dist} | sort -u ${METALOG} - | \
	awk 'BEGIN { print "#${MTREE_MAGIC}" } !/ type=/ { file = $$1 } / type=/ { if ($$1 == file) { sub(/^\.\/${dist}\//, "./"); print } }' > \
	${DESTDIR}/${DISTDIR}/${dist}.meta
.endfor
.for dist in ${DEBUG_DISTRIBUTIONS}
	@# For each file that exists in this dist, print the corresponding
	@# line from the METALOG.  This relies on the fact that
	@# a line containing only the filename will sort immediately before
	@# the relevant mtree line.
	cd ${DESTDIR}/${DISTDIR}; \
	find ./${dist}/usr/lib/debug | sort -u ${METALOG} - | \
	awk 'BEGIN { print "#${MTREE_MAGIC}" } !/ type=/ { file = $$1 } / type=/ { if ($$1 == file) { sub(/^\.\/${dist}\//, "./"); print } }' > \
	${DESTDIR}/${DISTDIR}/${dist}.debug.meta
.endfor
.endif
.endif

packageworld: .PHONY
.for dist in base ${EXTRA_DISTRIBUTIONS}
.if defined(NO_ROOT)
	${_+_}cd ${DESTDIR}/${DISTDIR}/${dist}; \
	    tar cvf - --exclude usr/lib/debug \
	    @${DESTDIR}/${DISTDIR}/${dist}.meta | \
	    ${XZ_CMD} > ${PACKAGEDIR}/${dist}.txz
.else
	${_+_}cd ${DESTDIR}/${DISTDIR}/${dist}; \
	    tar cvf - --exclude usr/lib/debug . | \
	    ${XZ_CMD} > ${PACKAGEDIR}/${dist}.txz
.endif
.endfor

.for dist in ${DEBUG_DISTRIBUTIONS}
. if defined(NO_ROOT)
	${_+_}cd ${DESTDIR}/${DISTDIR}/${dist}; \
	    tar cvf - @${DESTDIR}/${DISTDIR}/${dist}.debug.meta | \
	    ${XZ_CMD} > ${PACKAGEDIR}/${dist}-dbg.txz
. else
	${_+_}cd ${DESTDIR}/${DISTDIR}/${dist}; \
	    tar cvLf - usr/lib/debug | \
	    ${XZ_CMD} > ${PACKAGEDIR}/${dist}-dbg.txz
. endif
.endfor

#
# reinstall
#
# If you have a build server, you can NFS mount the source and obj directories
# and do a 'make reinstall' on the *client* to install new binaries from the
# most recent server build.
#
restage reinstall reinstallsysroot: .MAKE .PHONY
	@echo "--------------------------------------------------------------"
	@echo ">>> Making hierarchy"
	@echo "--------------------------------------------------------------"
	${_+_}cd ${.CURDIR}; ${MAKE} -f Makefile.inc1 \
	    LOCAL_MTREE=${LOCAL_MTREE:Q} hierarchy
.if make(restage)
	@echo "--------------------------------------------------------------"
	@echo ">>> Making distribution"
	@echo "--------------------------------------------------------------"
	${_+_}cd ${.CURDIR}; ${MAKE} -f Makefile.inc1 \
	    LOCAL_MTREE=${LOCAL_MTREE:Q} distribution
.endif
	@echo
	@echo "--------------------------------------------------------------"
	@echo ">>> Installing everything started on `LC_ALL=C date`"
	@echo "--------------------------------------------------------------"
	${_+_}cd ${.CURDIR}; ${MAKE} -f Makefile.inc1 install
.if defined(LIBCOMPAT)
	${_+_}cd ${.CURDIR}; ${MAKE} -f Makefile.inc1 install${libcompat}
.endif
.if ${MK_CHERI} != "no"
	${_+_}cd ${.CURDIR}; ${MAKE} -f Makefile.inc1 installcheri
.endif
.if make(reinstallsysroot)
	@echo "Removing $$(find ${DESTDIR} -type d -empty -print | wc -l) empty directories from ${DESTDIR}"
	find ${DESTDIR} -type d -empty -delete
	@echo
	@echo "--------------------------------------------------------------"
	@echo ">>> Done installing sysroot"
	@echo "--------------------------------------------------------------"
.endif

redistribute: .MAKE .PHONY
	@echo "--------------------------------------------------------------"
	@echo ">>> Distributing everything"
	@echo "--------------------------------------------------------------"
	${_+_}cd ${.CURDIR}; ${MAKE} -f Makefile.inc1 distribute
.if defined(LIBCOMPAT)
	${_+_}cd ${.CURDIR}; ${MAKE} -f Makefile.inc1 distribute${libcompat} \
	    DISTRIBUTION=lib${libcompat}
.endif
.if ${MK_CHERI} != "no"
	${_+_}cd ${.CURDIR}; ${MAKE} -f Makefile.inc1 distributecheri \
	    DISTRIBUTION=libcheri
.endif

distrib-dirs distribution: .MAKE .PHONY
.if defined(SYSROOT_ONLY)
	@echo "Skipping make ${.TARGET} due to SYSROOT_ONLY=${SYSROOT_ONLY}"
.else
	${_+_}cd ${.CURDIR}/etc; ${CROSSENV} PATH=${TMPPATH} ${MAKE} \
	    ${IMAKE_INSTALL} ${IMAKE_MTREE} METALOG=${METALOG} ${.TARGET}
.if make(distribution)
	${_+_}cd ${.CURDIR}; ${CROSSENV} PATH=${TMPPATH} \
		${MAKE} -f Makefile.inc1 ${IMAKE_INSTALL} \
		METALOG=${METALOG} MK_TESTS=no installconfig
.endif
.endif  # !defined(SYSROOT_ONLY)

#
# buildkernel and installkernel
#
# Which kernels to build and/or install is specified by setting
# KERNCONF. If not defined a GENERIC kernel is built/installed.
# Only the existing (depending TARGET) config files are used
# for building kernels and only the first of these is designated
# as the one being installed.
#
# Note that we have to use TARGET instead of TARGET_ARCH when
# we're in kernel-land. Since only TARGET_ARCH is (expected) to
# be set to cross-build, we have to make sure TARGET is set
# properly.

.if defined(KERNFAST)
NO_KERNELCLEAN=	t
NO_KERNELCONFIG=	t
NO_KERNELOBJ=		t
# Shortcut for KERNCONF=Blah -DKERNFAST is now KERNFAST=Blah
.if !defined(KERNCONF) && ${KERNFAST} != "1"
KERNCONF=${KERNFAST}
.endif
.endif
.if ${TARGET_ARCH} == "powerpc64"
KERNCONF?=	GENERIC64
.else
KERNCONF?=	GENERIC
.endif
INSTKERNNAME?=	kernel

KERNSRCDIR?=	${.CURDIR}/sys
KRNLCONFDIR=	${KERNSRCDIR}/${TARGET}/conf
KRNLOBJDIR=	${OBJTOP}${KERNSRCDIR:C,^${.CURDIR},,}
KERNCONFDIR?=	${KRNLCONFDIR}

BUILDKERNELS=
INSTALLKERNEL=
.if defined(NO_INSTALLKERNEL)
# All of the BUILDKERNELS loops start at index 1.
BUILDKERNELS+= dummy
.endif
.for _kernel in ${KERNCONF}
.if !defined(_MKSHOWCONFIG) && exists(${KERNCONFDIR}/${_kernel})
BUILDKERNELS+=	${_kernel}
.if empty(INSTALLKERNEL) && !defined(NO_INSTALLKERNEL)
INSTALLKERNEL= ${_kernel}
.endif
.else
.if make(buildkernel)
.error Missing KERNCONF ${KERNCONFDIR}/${_kernel}
.endif
.endif
.endfor

_cleankernobj_fast_depend_hack: .PHONY
# 20180320 remove stale generated assym.s after renaming to .inc in r331254
	@if [ -e "${OBJTOP}/sys/${KERNCONF}/assym.s" ]; then \
		echo "Removing stale generated assym files"; \
		rm -f ${OBJTOP}/sys/${KERNCONF}/assym.* \
		    ${OBJTOP}/sys/${KERNCONF}/.depend.assym.*; \
	fi

${WMAKE_TGTS:N_worldtmp:Nbuild${libcompat}} ${.ALLTARGETS:M_*:N_worldtmp}: .MAKE .PHONY

#
# buildkernel
#
# Builds all kernels defined by BUILDKERNELS.
#
buildkernel: .MAKE .PHONY
.if empty(BUILDKERNELS:Ndummy)
	@echo "ERROR: Missing kernel configuration file(s) (${KERNCONF})."; \
	false
.endif
	@echo
.for _kernel in ${BUILDKERNELS:Ndummy}
	@echo "--------------------------------------------------------------"
	@echo ">>> Kernel build for ${_kernel} started on `LC_ALL=C date`"
	@echo "--------------------------------------------------------------"
	@echo "===> ${_kernel}"
	mkdir -p ${KRNLOBJDIR}
.if !defined(NO_KERNELCONFIG)
	@echo
	@echo "--------------------------------------------------------------"
	@echo ">>> stage 1: configuring the kernel"
	@echo "--------------------------------------------------------------"
	cd ${KRNLCONFDIR}; \
		PATH=${TMPPATH} \
		    config ${CONFIGARGS} -d ${KRNLOBJDIR}/${_kernel} \
			-I '${KERNCONFDIR}' '${KERNCONFDIR}/${_kernel}'
.endif
.if !defined(NO_CLEAN) && !defined(NO_KERNELCLEAN)
	@echo
	@echo "--------------------------------------------------------------"
	@echo ">>> stage 2.1: cleaning up the object tree"
	@echo "--------------------------------------------------------------"
	${_+_}cd ${KRNLOBJDIR}/${_kernel}; ${KMAKE} ${CLEANDIR}
.else
	${_+_}cd ${.CURDIR}; ${WMAKE} _cleankernobj_fast_depend_hack
.endif
.if !defined(NO_KERNELOBJ)
	@echo
	@echo "--------------------------------------------------------------"
	@echo ">>> stage 2.2: rebuilding the object tree"
	@echo "--------------------------------------------------------------"
	${_+_}cd ${KRNLOBJDIR}/${_kernel}; ${KMAKE} obj
.endif
	@echo
	@echo "--------------------------------------------------------------"
	@echo ">>> stage 2.3: build tools"
	@echo "--------------------------------------------------------------"
	${_+_}cd ${.CURDIR}; ${KTMAKE} kernel-tools
	@echo
	@echo "--------------------------------------------------------------"
	@echo ">>> stage 3.1: building everything"
	@echo "--------------------------------------------------------------"
	${_+_}cd ${KRNLOBJDIR}/${_kernel}; ${KMAKE} all -DNO_MODULES_OBJ
	@echo "--------------------------------------------------------------"
	@echo ">>> Kernel build for ${_kernel} completed on `LC_ALL=C date`"
	@echo "--------------------------------------------------------------"
.endfor

NO_INSTALLEXTRAKERNELS?=	yes

#
# installkernel, etc.
#
# Install the kernel defined by INSTALLKERNEL
#
installkernel installkernel.debug \
reinstallkernel reinstallkernel.debug: _installcheck_kernel .PHONY
.if !defined(NO_INSTALLKERNEL)
.if empty(INSTALLKERNEL)
	@echo "ERROR: No kernel \"${KERNCONF}\" to install."; \
	false
.endif
	@echo "--------------------------------------------------------------"
	@echo ">>> Installing kernel ${INSTALLKERNEL} on $$(LC_ALL=C date)"
	@echo "--------------------------------------------------------------"
	${_+_}cd ${KRNLOBJDIR}/${INSTALLKERNEL}; \
	    ${CROSSENV} PATH=${TMPPATH} \
	    ${MAKE} ${IMAKE_INSTALL} KERNEL=${INSTKERNNAME} ${.TARGET:S/kernel//}
	@echo "--------------------------------------------------------------"
	@echo ">>> Installing kernel ${INSTALLKERNEL} completed on $$(LC_ALL=C date)"
	@echo "--------------------------------------------------------------"
.endif
.if ${BUILDKERNELS:[#]} > 1 && ${NO_INSTALLEXTRAKERNELS} != "yes"
.for _kernel in ${BUILDKERNELS:[2..-1]}
	@echo "--------------------------------------------------------------"
	@echo ">>> Installing kernel ${_kernel} $$(LC_ALL=C date)"
	@echo "--------------------------------------------------------------"
	${_+_}cd ${KRNLOBJDIR}/${_kernel}; \
	    ${CROSSENV} PATH=${TMPPATH} \
	    ${MAKE} ${IMAKE_INSTALL} KERNEL=${INSTKERNNAME}.${_kernel} ${.TARGET:S/kernel//}
	@echo "--------------------------------------------------------------"
	@echo ">>> Installing kernel ${_kernel} completed on $$(LC_ALL=C date)"
	@echo "--------------------------------------------------------------"
.endfor
.endif

distributekernel distributekernel.debug: .PHONY
.if !defined(NO_INSTALLKERNEL)
.if empty(INSTALLKERNEL)
	@echo "ERROR: No kernel \"${KERNCONF}\" to install."; \
	false
.endif
	mkdir -p ${DESTDIR}/${DISTDIR}
.if defined(NO_ROOT)
	@echo "#${MTREE_MAGIC}" > ${DESTDIR}/${DISTDIR}/kernel.premeta
.endif
	${_+_}cd ${KRNLOBJDIR}/${INSTALLKERNEL}; \
	    ${IMAKEENV} ${IMAKE_INSTALL:S/METALOG/kernel.premeta/} \
	    ${IMAKE_MTREE} PATH=${TMPPATH} ${MAKE} KERNEL=${INSTKERNNAME} \
	    DESTDIR=${INSTALL_DDIR}/kernel \
	    ${.TARGET:S/distributekernel/install/}
.if defined(NO_ROOT)
	@sed -e 's|^./kernel|.|' ${DESTDIR}/${DISTDIR}/kernel.premeta > \
	    ${DESTDIR}/${DISTDIR}/kernel.meta
.endif
.endif
.if ${BUILDKERNELS:[#]} > 1 && ${NO_INSTALLEXTRAKERNELS} != "yes"
.for _kernel in ${BUILDKERNELS:[2..-1]}
.if defined(NO_ROOT)
	@echo "#${MTREE_MAGIC}" > ${DESTDIR}/${DISTDIR}/kernel.${_kernel}.premeta
.endif
	${_+_}cd ${KRNLOBJDIR}/${_kernel}; \
	    ${IMAKEENV} ${IMAKE_INSTALL:S/METALOG/kernel.${_kernel}.premeta/} \
	    ${IMAKE_MTREE} PATH=${TMPPATH} ${MAKE} \
	    KERNEL=${INSTKERNNAME}.${_kernel} \
	    DESTDIR=${INSTALL_DDIR}/kernel.${_kernel} \
	    ${.TARGET:S/distributekernel/install/}
.if defined(NO_ROOT)
	@sed -e "s|^./kernel.${_kernel}|.|" \
	    ${DESTDIR}/${DISTDIR}/kernel.${_kernel}.premeta > \
	    ${DESTDIR}/${DISTDIR}/kernel.${_kernel}.meta
.endif
.endfor
.endif

packagekernel: .PHONY
.if defined(NO_ROOT)
.if !defined(NO_INSTALLKERNEL)
	cd ${DESTDIR}/${DISTDIR}/kernel; \
	    tar cvf - --exclude '*.debug' \
	    @${DESTDIR}/${DISTDIR}/kernel.meta | \
	    ${XZ_CMD} > ${PACKAGEDIR}/kernel.txz
.endif
.if ${MK_DEBUG_FILES} != "no"
	cd ${DESTDIR}/${DISTDIR}/kernel; \
	    tar cvf - --include '*/*/*.debug' \
	    @${DESTDIR}/${DISTDIR}/kernel.meta | \
	    ${XZ_CMD} > ${DESTDIR}/${DISTDIR}/kernel-dbg.txz
.endif
.if ${BUILDKERNELS:[#]} > 1 && ${NO_INSTALLEXTRAKERNELS} != "yes"
.for _kernel in ${BUILDKERNELS:[2..-1]}
	cd ${DESTDIR}/${DISTDIR}/kernel.${_kernel}; \
	    tar cvf - --exclude '*.debug' \
	    @${DESTDIR}/${DISTDIR}/kernel.${_kernel}.meta | \
	    ${XZ_CMD} > ${PACKAGEDIR}/kernel.${_kernel}.txz
.if ${MK_DEBUG_FILES} != "no"
	cd ${DESTDIR}/${DISTDIR}/kernel.${_kernel}; \
	    tar cvf - --include '*/*/*.debug' \
	    @${DESTDIR}/${DISTDIR}/kernel.${_kernel}.meta | \
	    ${XZ_CMD} > ${DESTDIR}/${DISTDIR}/kernel.${_kernel}-dbg.txz
.endif
.endfor
.endif
.else
.if !defined(NO_INSTALLKERNEL)
	cd ${DESTDIR}/${DISTDIR}/kernel; \
	    tar cvf - --exclude '*.debug' . | \
	    ${XZ_CMD} > ${PACKAGEDIR}/kernel.txz
.endif
.if ${MK_DEBUG_FILES} != "no"
	cd ${DESTDIR}/${DISTDIR}/kernel; \
	    tar cvf - --include '*/*/*.debug' $$(eval find .) | \
	    ${XZ_CMD} > ${DESTDIR}/${DISTDIR}/kernel-dbg.txz
.endif
.if ${BUILDKERNELS:[#]} > 1 && ${NO_INSTALLEXTRAKERNELS} != "yes"
.for _kernel in ${BUILDKERNELS:[2..-1]}
	cd ${DESTDIR}/${DISTDIR}/kernel.${_kernel}; \
	    tar cvf - --exclude '*.debug' . | \
	    ${XZ_CMD} > ${PACKAGEDIR}/kernel.${_kernel}.txz
.if ${MK_DEBUG_FILES} != "no"
	cd ${DESTDIR}/${DISTDIR}/kernel.${_kernel}; \
	    tar cvf - --include '*/*/*.debug' $$(eval find .) | \
	    ${XZ_CMD} > ${DESTDIR}/${DISTDIR}/kernel.${_kernel}-dbg.txz
.endif
.endfor
.endif
.endif

stagekernel: .PHONY
	${_+_}${MAKE} -C ${.CURDIR} ${.MAKEFLAGS} distributekernel

PORTSDIR?=	/usr/ports
WSTAGEDIR?=	${OBJTOP}/worldstage
KSTAGEDIR?=	${OBJTOP}/kernelstage
REPODIR?=	${OBJROOT}repo
PKGSIGNKEY?=	# empty

.ORDER:		stage-packages create-packages
.ORDER:		create-packages create-world-packages
.ORDER:		create-packages create-kernel-packages
.ORDER:		create-packages sign-packages

_pkgbootstrap: .PHONY
.if make(*package*) && !exists(${LOCALBASE}/sbin/pkg)
	@env ASSUME_ALWAYS_YES=YES pkg bootstrap
.endif

packages: .PHONY
	${_+_}${MAKE} -C ${.CURDIR} PKG_VERSION=${PKG_VERSION} real-packages

package-pkg: .PHONY
	rm -rf /tmp/ports.${TARGET} || :
	env ${WMAKEENV:Q} SRCDIR=${.CURDIR} PORTSDIR=${PORTSDIR} REVISION=${_REVISION} \
		PKG_CMD=${PKG_CMD} PKG_VERSION=${PKG_VERSION} REPODIR=${REPODIR} \
		WSTAGEDIR=${WSTAGEDIR} \
		sh ${.CURDIR}/release/scripts/make-pkg-package.sh

real-packages:	stage-packages create-packages sign-packages .PHONY

stage-packages-world: .PHONY
	@mkdir -p ${WSTAGEDIR}
	${_+_}@cd ${.CURDIR}; \
		${MAKE} DESTDIR=${WSTAGEDIR} -DNO_ROOT stageworld

stage-packages-kernel: .PHONY
	@mkdir -p ${KSTAGEDIR}
	${_+_}@cd ${.CURDIR}; \
		${MAKE} DESTDIR=${KSTAGEDIR} -DNO_ROOT stagekernel

stage-packages: .PHONY stage-packages-world stage-packages-kernel

_repodir: .PHONY
	@mkdir -p ${REPODIR}

create-packages-world:	_pkgbootstrap _repodir .PHONY
	${_+_}@cd ${.CURDIR}; \
		${MAKE} -f Makefile.inc1 \
			DESTDIR=${WSTAGEDIR} \
			PKG_VERSION=${PKG_VERSION} create-world-packages

create-packages-kernel:	_pkgbootstrap _repodir .PHONY
	${_+_}@cd ${.CURDIR}; \
		${MAKE} -f Makefile.inc1 \
			DESTDIR=${KSTAGEDIR} \
			PKG_VERSION=${PKG_VERSION} DISTDIR=kernel \
			create-kernel-packages

create-packages: .PHONY create-packages-world create-packages-kernel

create-world-packages:	_pkgbootstrap .PHONY
	@rm -f ${WSTAGEDIR}/*.plist 2>/dev/null || :
	@cd ${WSTAGEDIR} ; \
		env -i LC_COLLATE=C sort ${WSTAGEDIR}/${DISTDIR}/METALOG | \
		awk -f ${SRCDIR}/release/scripts/mtree-to-plist.awk
	@for plist in ${WSTAGEDIR}/*.plist; do \
	  plist=$${plist##*/} ; \
	  pkgname=$${plist%.plist} ; \
	  echo "_PKGS+= $${pkgname}" ; \
	done > ${WSTAGEDIR}/packages.mk
	${_+_}@cd ${.CURDIR}; \
		${MAKE} -f Makefile.inc1 create-world-packages-jobs \
		.MAKE.JOB.PREFIX=

.if make(create-world-packages-jobs)
.include "${WSTAGEDIR}/packages.mk"
.endif

create-world-packages-jobs: .PHONY
.for pkgname in ${_PKGS}
create-world-packages-jobs: create-world-package-${pkgname}
create-world-package-${pkgname}: .PHONY
	@sh ${SRCDIR}/release/packages/generate-ucl.sh -o ${pkgname} \
		-s ${SRCDIR} -u ${WSTAGEDIR}/${pkgname}.ucl
	@awk -F\" ' \
		/^name/ { printf("===> Creating %s-", $$2); next } \
		/^version/ { print $$2; next } \
		' ${WSTAGEDIR}/${pkgname}.ucl
	@if [ "${pkgname}" == "runtime" ]; then \
		sed -i '' -e "s/%VCS_REVISION%/${VCS_REVISION}/" ${WSTAGEDIR}/${pkgname}.ucl ; \
	fi
	${PKG_CMD} -o ABI_FILE=${WSTAGEDIR}/bin/sh -o ALLOW_BASE_SHLIBS=yes \
		create -M ${WSTAGEDIR}/${pkgname}.ucl \
		-p ${WSTAGEDIR}/${pkgname}.plist \
		-r ${WSTAGEDIR} \
		-o ${REPODIR}/$$(${PKG_CMD} -o ABI_FILE=${WSTAGEDIR}/bin/sh config ABI)/${PKG_VERSION}
.endfor

_default_flavor=	-default
.if make(*package*) && exists(${KSTAGEDIR}/kernel.meta)
. if ${MK_DEBUG_FILES} != "no"
_debug=-debug
. endif
create-kernel-packages:	.PHONY
. for flavor in "" ${_debug}
create-kernel-packages: create-kernel-packages-flavor${flavor:C,^""$,${_default_flavor},}
create-kernel-packages-flavor${flavor:C,^""$,${_default_flavor},}: _pkgbootstrap .PHONY
	@cd ${KSTAGEDIR}/${DISTDIR} ; \
	env -i LC_COLLATE=C sort ${KSTAGEDIR}/kernel.meta | \
	awk -f ${SRCDIR}/release/scripts/mtree-to-plist.awk \
		-v kernel=yes -v _kernconf=${INSTALLKERNEL} ; \
	sed -e "s/%VERSION%/${PKG_VERSION}/" \
		-e "s/%PKGNAME%/kernel-${INSTALLKERNEL:tl}${flavor}/" \
		-e "s/%KERNELDIR%/kernel/" \
		-e "s/%COMMENT%/FreeBSD ${INSTALLKERNEL} kernel ${flavor}/" \
		-e "s/%DESC%/FreeBSD ${INSTALLKERNEL} kernel ${flavor}/" \
		-e "s/ %VCS_REVISION%/${VCS_REVISION}/" \
		${SRCDIR}/release/packages/kernel.ucl \
		> ${KSTAGEDIR}/${DISTDIR}/kernel.${INSTALLKERNEL}${flavor}.ucl ; \
	awk -F\" ' \
		/name/ { printf("===> Creating %s-", $$2); next } \
		/version/ {print $$2; next } ' \
		${KSTAGEDIR}/${DISTDIR}/kernel.${INSTALLKERNEL}${flavor}.ucl ; \
	${PKG_CMD} -o ABI_FILE=${WSTAGEDIR}/bin/sh -o ALLOW_BASE_SHLIBS=yes \
		create -M ${KSTAGEDIR}/${DISTDIR}/kernel.${INSTALLKERNEL}${flavor}.ucl \
		-p ${KSTAGEDIR}/${DISTDIR}/kernel.${INSTALLKERNEL}${flavor}.plist \
		-r ${KSTAGEDIR}/${DISTDIR} \
		-o ${REPODIR}/$$(${PKG_CMD} -o ABI_FILE=${WSTAGEDIR}/bin/sh config ABI)/${PKG_VERSION}
. endfor
.endif
.if ${BUILDKERNELS:[#]} > 1 && ${NO_INSTALLEXTRAKERNELS} != "yes"
. for _kernel in ${BUILDKERNELS:[2..-1]}
.  if exists(${KSTAGEDIR}/kernel.${_kernel}.meta)
.   if ${MK_DEBUG_FILES} != "no"
_debug=-debug
.   endif
.   for flavor in "" ${_debug}
create-kernel-packages: create-kernel-packages-extra-flavor${flavor:C,^""$,${_default_flavor},}-${_kernel}
create-kernel-packages-extra-flavor${flavor:C,^""$,${_default_flavor},}-${_kernel}: _pkgbootstrap .PHONY
	@cd ${KSTAGEDIR}/kernel.${_kernel} ; \
	env -i LC_COLLATE=C sort ${KSTAGEDIR}/kernel.${_kernel}.meta | \
	awk -f ${SRCDIR}/release/scripts/mtree-to-plist.awk \
		-v kernel=yes -v _kernconf=${_kernel} ; \
	sed -e "s/%VERSION%/${PKG_VERSION}/" \
		-e "s/%PKGNAME%/kernel-${_kernel:tl}${flavor}/" \
		-e "s/%KERNELDIR%/kernel.${_kernel}/" \
		-e "s/%COMMENT%/FreeBSD ${_kernel} kernel ${flavor}/" \
		-e "s/%DESC%/FreeBSD ${_kernel} kernel ${flavor}/" \
		-e "s/ %VCS_REVISION%/${VCS_REVISION}/" \
		${SRCDIR}/release/packages/kernel.ucl \
		> ${KSTAGEDIR}/kernel.${_kernel}/kernel.${_kernel}${flavor}.ucl ; \
	awk -F\" ' \
		/name/ { printf("===> Creating %s-", $$2); next } \
		/version/ {print $$2; next } ' \
		${KSTAGEDIR}/kernel.${_kernel}/kernel.${_kernel}${flavor}.ucl ; \
	${PKG_CMD} -o ABI_FILE=${WSTAGEDIR}/bin/sh -o ALLOW_BASE_SHLIBS=yes \
		create -M ${KSTAGEDIR}/kernel.${_kernel}/kernel.${_kernel}${flavor}.ucl \
		-p ${KSTAGEDIR}/kernel.${_kernel}/kernel.${_kernel}${flavor}.plist \
		-r ${KSTAGEDIR}/kernel.${_kernel} \
		-o ${REPODIR}/$$(${PKG_CMD} -o ABI_FILE=${WSTAGEDIR}/bin/sh config ABI)/${PKG_VERSION}
.   endfor
.  endif
. endfor
.endif

sign-packages:	_pkgbootstrap .PHONY
	@[ -L "${REPODIR}/$$(${PKG_CMD} -o ABI_FILE=${WSTAGEDIR}/bin/sh config ABI)/latest" ] && \
		unlink ${REPODIR}/$$(${PKG_CMD} -o ABI_FILE=${WSTAGEDIR}/bin/sh config ABI)/latest ; \
	${PKG_CMD} -o ABI_FILE=${WSTAGEDIR}/bin/sh repo \
		-o ${REPODIR}/$$(${PKG_CMD} -o ABI_FILE=${WSTAGEDIR}/bin/sh config ABI)/${PKG_VERSION} \
		${REPODIR}/$$(${PKG_CMD} -o ABI_FILE=${WSTAGEDIR}/bin/sh config ABI)/${PKG_VERSION} \
		${PKGSIGNKEY} ; \
	cd ${REPODIR}/$$(${PKG_CMD} -o ABI_FILE=${WSTAGEDIR}/bin/sh config ABI); \
	ln -s ${PKG_VERSION} latest

#
#
# checkworld
#
# Run test suite on installed world.
#
checkworld: .PHONY
	@if [ ! -x "${LOCALBASE}/bin/kyua" ]; then \
		echo "You need kyua (devel/kyua) to run the test suite." | /usr/bin/fmt; \
		exit 1; \
	fi
	${_+_}PATH="$$PATH:${LOCALBASE}/bin" kyua test -k ${TESTSBASE}/Kyuafile

#
#
# doxygen
#
# Build the API documentation with doxygen
#
doxygen: .PHONY
	@if [ ! -x "${LOCALBASE}/bin/doxygen" ]; then \
		echo "You need doxygen (devel/doxygen) to generate the API documentation of the kernel." | /usr/bin/fmt; \
		exit 1; \
	fi
	${_+_}cd ${.CURDIR}/tools/kerneldoc/subsys; ${MAKE} obj all

#
# update
#
# Update the source tree(s), by running svn/svnup to update to the
# latest copy.
#
update: .PHONY
.if defined(SVN_UPDATE)
	@echo "--------------------------------------------------------------"
	@echo ">>> Updating ${.CURDIR} using Subversion"
	@echo "--------------------------------------------------------------"
	@(cd ${.CURDIR}; ${SVN_CMD} update ${SVNFLAGS})
.endif

#
# ------------------------------------------------------------------------
#
# From here onwards are utility targets used by the 'make world' and
# related targets.  If your 'world' breaks, you may like to try to fix
# the problem and manually run the following targets to attempt to
# complete the build.  Beware, this is *not* guaranteed to work, you
# need to have a pretty good grip on the current state of the system
# to attempt to manually finish it.  If in doubt, 'make world' again.
#

#
# legacy: Build compatibility shims for the next three targets. This is a
# minimal set of tools and shims necessary to compensate for older systems
# which don't have the APIs required by the targets built in bootstrap-tools,
# build-tools or cross-tools.
#

# ELF Tool Chain libraries are needed for ELF tools and dtrace tools.
# r296685 fix cross-endian objcopy
# r310724 fixed PR 215350, a crash in libdwarf with objects built by GCC 6.2.
# r334881 added libdwarf constants used by ctfconvert.
# r338478 fixed a crash in objcopy for mips64el objects
.if ${BOOTSTRAPPING} < 1200084
_elftoolchain_libs= lib/libelf lib/libdwarf
.endif

# libnv and libl are both requirements for config(8), which is an unconditional
# bootstrap-tool.
_config_deps= lib/libnv usr.bin/lex/lib

legacy: .PHONY
.if ${BOOTSTRAPPING} < ${MINIMUM_SUPPORTED_OSREL} && ${BOOTSTRAPPING} != 0
	@echo "ERROR: Source upgrades from versions prior to ${MINIMUM_SUPPORTED_REL} are not supported."; \
	false
.endif

.for _tool in tools/build ${_elftoolchain_libs} ${_config_deps}
	${_+_}@${ECHODIR} "===> ${_tool} (obj,includes,all,install)"; \
	    cd ${.CURDIR}/${_tool}; \
	    if [ -z "${NO_OBJWALK}" ]; then ${MAKE} DIRPRFX=${_tool}/ obj; fi; \
	    ${MAKE} DIRPRFX=${_tool}/ DESTDIR=${WORLDTMP}/legacy includes; \
	    ${MAKE} DIRPRFX=${_tool}/ MK_INCLUDES=no all; \
	    ${MAKE} DIRPRFX=${_tool}/ MK_INCLUDES=no \
	        DESTDIR=${WORLDTMP}/legacy install
.endfor

#
# bootstrap-tools: Build tools needed for compatibility. These are binaries that
# are built to build other binaries in the system. However, the focus of these
# binaries is usually quite narrow. Bootstrap tools use the host's compiler and
# libraries, augmented by -legacy.
#
_bt=		_bootstrap-tools

.if ${MK_GAMES} != "no"
_strfile=	usr.bin/fortune/strfile
.endif

.if ${MK_GCC} != "no" && ${MK_CXX} != "no"
_gperf=		gnu/usr.bin/gperf
.endif

.if ${MK_VT} != "no"
_vtfontcvt=	usr.bin/vtfontcvt
.endif

.if ${BOOTSTRAPPING} < 1000033
_m4=		usr.bin/m4
_lex=		usr.bin/lex

${_bt}-usr.bin/m4: ${_bt}-lib/libopenbsd
${_bt}-usr.bin/lex: ${_bt}-usr.bin/m4
.endif

# r245440 mtree -N support added
# r313404 requires sha384.h for libnetbsd, added to libmd in r292782
.if ${BOOTSTRAPPING} < 1100093
_nmtree=	lib/libmd \
		lib/libnetbsd \
		usr.sbin/nmtree

${_bt}-lib/libnetbsd: ${_bt}-lib/libmd
${_bt}-usr.sbin/nmtree: ${_bt}-lib/libnetbsd
.endif

# r246097: log addition login.conf.db, passwd, pwd.db, and spwd.db with cat -l
.if ${BOOTSTRAPPING} < 1000027
_cat=		bin/cat
.endif

# r277259 crunchide: Correct 64-bit section header offset
# r281674 crunchide: always include both 32- and 64-bit ELF support
.if ${BOOTSTRAPPING} < 1100078
_crunchide=	usr.sbin/crunch/crunchide
.endif

# r285986 crunchen: use STRIPBIN rather than STRIP
# 1100113: Support MK_AUTO_OBJ
# 1200006: META_MODE fixes
# 1400000: CheriBSD changes to use sysctl:
.if 1
# TODO: enable version check once patch has been upstreamed
#.if ${BOOTSTRAPPING} < 1100078 || \
#    (${MK_AUTO_OBJ} == "yes" && ${BOOTSTRAPPING} < 1100114) || \
#    (${MK_META_MODE} == "yes" && ${BOOTSTRAPPING} < 1200006) || \
#    ${BOOTSTRAPPING} < 1400000
_crunchgen=	usr.sbin/crunch/crunchgen
.endif

# r296926 -P keymap search path, MFC to stable/10 in r298297
.if ${BOOTSTRAPPING} < 1003501 || \
	(${BOOTSTRAPPING} >= 1100000 && ${BOOTSTRAPPING} < 1100103)
_kbdcontrol=	usr.sbin/kbdcontrol
.endif

_yacc=		lib/liby \
		usr.bin/yacc

${_bt}-usr.bin/yacc: ${_bt}-lib/liby

.if ${MK_BSNMP} != "no"
_gensnmptree=	usr.sbin/bsnmpd/gensnmptree
.endif

.if ${MK_LOCALES} != "no"
_localedef=	usr.bin/localedef
.endif

# We need to build tblgen when we're building clang or lld, either as
# bootstrap tools, or as the part of the normal build.
.if ${MK_CLANG_BOOTSTRAP} != "no" || ${MK_CLANG} != "no" || \
    ${MK_LLD_BOOTSTRAP} != "no" || ${MK_LLD} != "no"
_clang_tblgen= \
	lib/clang/libllvmminimal \
	usr.bin/clang/llvm-tblgen \
	usr.bin/clang/clang-tblgen

${_bt}-usr.bin/clang/clang-tblgen: ${_bt}-lib/clang/libllvmminimal
${_bt}-usr.bin/clang/llvm-tblgen: ${_bt}-lib/clang/libllvmminimal
.endif

# Default to building the GPL DTC, but build the BSDL one if users explicitly
# request it.
_dtc= usr.bin/dtc
.if ${MK_GPL_DTC} != "no"
_dtc= gnu/usr.bin/dtc
.endif

.if ${MK_KERBEROS} != "no"
_kerberos5_bootstrap_tools= \
	kerberos5/tools/make-roken \
	kerberos5/lib/libroken \
	kerberos5/lib/libvers \
	kerberos5/tools/asn1_compile \
	kerberos5/tools/slc \
	usr.bin/compile_et

.ORDER: ${_kerberos5_bootstrap_tools:C/^/${_bt}-/g}
.endif

${_bt}-usr.bin/mandoc: ${_bt}-lib/libopenbsd

bootstrap-tools: .PHONY

#	Please document (add comment) why something is in 'bootstrap-tools'.
#	Try to bound the building of the bootstrap-tool to just the
#	FreeBSD versions that need the tool built at this stage of the build.
.for _tool in \
    ${_clang_tblgen} \
    ${_kerberos5_bootstrap_tools} \
    ${_strfile} \
    ${_gperf} \
    ${_dtc} \
    ${_cat} \
    ${_kbdcontrol} \
    usr.bin/lorder \
    lib/libopenbsd \
    usr.bin/mandoc \
    usr.bin/rpcgen \
    ${_yacc} \
    ${_m4} \
    ${_lex} \
    usr.bin/xinstall \
    ${_gensnmptree} \
    usr.sbin/config \
    ${_crunchide} \
    ${_crunchgen} \
    ${_nmtree} \
    ${_vtfontcvt} \
    ${_localedef}
${_bt}-${_tool}: .PHONY .MAKE
	${_+_}@${ECHODIR} "===> ${_tool} (obj,all,install)"; \
		cd ${.CURDIR}/${_tool}; \
		if [ -z "${NO_OBJWALK}" ]; then ${MAKE} DIRPRFX=${_tool}/ obj; fi; \
		${MAKE} DIRPRFX=${_tool}/ all; \
		${MAKE} DIRPRFX=${_tool}/ DESTDIR=${WORLDTMP}/legacy install

bootstrap-tools: ${_bt}-${_tool}
.endfor

#
# build-tools: Build special purpose build tools
#
.if !defined(NO_SHARE) && ${MK_SYSCONS} != "no"
_share=	share/syscons/scrnmaps
.endif

.if ${MK_GCC} != "no"
_gcc_tools= gnu/usr.bin/cc/cc_tools
.endif

.if ${MK_RESCUE} != "no"
# rescue includes programs that have build-tools targets
_rescue=rescue/rescue
.endif

.if ${MK_TCSH} != "no"
_tcsh=bin/csh
.endif
.if ${MK_FILE} != "no"
_libmagic=lib/libmagic
.endif

.if ${MK_PMC} != "no" && \
    (${TARGET_ARCH} == "amd64" || ${TARGET_ARCH} == "i386")
_jevents=lib/libpmc/pmu-events
.endif

# kernel-toolchain skips _cleanobj, so handle cleaning up previous
# build-tools directories if needed.
.if !defined(NO_CLEAN) && make(kernel-toolchain)
_bt_clean=	${CLEANDIR}
.endif

.for _tool in \
    ${_tcsh} \
    bin/sh \
    ${LOCAL_TOOL_DIRS} \
    ${_jevents} \
    lib/ncurses/ncurses \
    lib/ncurses/ncursesw \
    ${_rescue} \
    ${_share} \
    usr.bin/awk \
    ${_libmagic} \
    usr.bin/mkesdb_static \
    usr.bin/mkcsmapper_static \
    usr.bin/vi/catalog \
    ${_gcc_tools}
build-tools_${_tool}: .PHONY
	${_+_}@${ECHODIR} "===> ${_tool} (${_bt_clean:D${_bt_clean},}obj,build-tools)"; \
		cd ${.CURDIR}/${_tool}; \
		if [ -n "${_bt_clean}" ]; then ${MAKE} DIRPRFX=${_tool}/ ${_bt_clean}; fi; \
		if [ -z "${NO_OBJWALK}" ]; then ${MAKE} DIRPRFX=${_tool}/ obj; fi; \
		${MAKE} DIRPRFX=${_tool}/ build-tools
build-tools: build-tools_${_tool}
.endfor

#
# kernel-tools: Build kernel-building tools
#
kernel-tools: .PHONY
	mkdir -p ${WORLDTMP}/usr
	${WORLDTMP_MTREE} -f ${.CURDIR}/etc/mtree/BSD.usr.dist \
	    -p ${WORLDTMP}/usr >/dev/null

#
# cross-tools: All the tools needed to build the rest of the system after
# we get done with the earlier stages. It is the last set of tools needed
# to begin building the target binaries.
#
.if ${TARGET_ARCH} != ${MACHINE_ARCH}
.if ${TARGET_ARCH} == "amd64" || ${TARGET_ARCH} == "i386"
_btxld=		usr.sbin/btxld
.endif
.if ${TARGET_ARCH} == "mips64"
_cheritest=	lib/libxo \
		bin/cheritest \
		bin/cheriabitest
.endif
.endif

# Rebuild ctfconvert and ctfmerge to avoid difficult-to-diagnose failures
# resulting from missing bug fixes or ELF Toolchain updates.
.if ${MK_CDDL} != "no"
_dtrace_tools= cddl/lib/libctf cddl/usr.bin/ctfconvert \
    cddl/usr.bin/ctfmerge
.endif

# If we're given an XAS, don't build binutils.
.if ${XAS:M/*} == ""
.if ${MK_BINUTILS_BOOTSTRAP} != "no"
_binutils=	gnu/usr.bin/binutils
.endif
.if ${MK_ELFTOOLCHAIN_BOOTSTRAP} != "no"
_elftctools=	lib/libelftc \
		lib/libpe \
		usr.bin/objcopy \
		usr.bin/nm \
		usr.bin/size \
		usr.bin/strings
# These are not required by the build, but can be useful for developers who
# cross-build on a FreeBSD 10 host:
_elftctools+=	usr.bin/addr2line
.endif
.elif ${TARGET_ARCH} != ${MACHINE_ARCH} && ${MK_ELFTOOLCHAIN_BOOTSTRAP} != "no"
# If cross-building with an external binutils we still need to build strip for
# the target (for at least crunchide).
_elftctools=	lib/libelftc \
		lib/libpe \
		usr.bin/objcopy
.endif

.if ${MK_CLANG_BOOTSTRAP} != "no"
_clang=		usr.bin/clang
.endif
.if ${MK_LLD_BOOTSTRAP} != "no"
_lld=		usr.bin/clang/lld
.endif
.if ${MK_CLANG_BOOTSTRAP} != "no" || ${MK_LLD_BOOTSTRAP} != "no"
_clang_libs=	lib/clang
.endif
.if ${MK_GCC_BOOTSTRAP} != "no"
_gcc=		gnu/usr.bin/cc
.endif
.if ${MK_USB} != "no"
_usb_tools=	stand/usb/tools
.endif

cross-tools: .MAKE .PHONY
.for _tool in \
    ${LOCAL_XTOOL_DIRS} \
    ${_cheritest} \
    ${_clang_libs} \
    ${_clang} \
    ${_lld} \
    ${_binutils} \
    ${_elftctools} \
    ${_dtrace_tools} \
    ${_gcc} \
    ${_btxld} \
    ${_usb_tools}
	${_+_}@${ECHODIR} "===> ${_tool} (obj,all,install)"; \
		cd ${.CURDIR}/${_tool}; \
		if [ -z "${NO_OBJWALK}" ]; then ${MAKE} DIRPRFX=${_tool}/ obj; fi; \
		${MAKE} DIRPRFX=${_tool}/ all; \
		${MAKE} DIRPRFX=${_tool}/ DESTDIR=${WORLDTMP} install
.endfor

#
# native-xtools is the current target for qemu-user cross builds of ports
# via poudriere and the imgact_binmisc kernel module.
# This target merely builds a toolchan/sysroot, then builds the tools it wants
# with the options it wants in a special MAKEOBJDIRPREFIX, using the toolchain
# already built.  It then installs the static tools to NXBDESTDIR for Poudriere
# to pickup.
#
NXBOBJROOT=	${OBJROOT}${MACHINE}.${MACHINE_ARCH}/nxb/
NXBOBJTOP=	${NXBOBJROOT}${NXB_TARGET}.${NXB_TARGET_ARCH}
NXTP?=		/nxb-bin
.if ${NXTP:N/*}
.error NXTP variable should be an absolute path
.endif
NXBDESTDIR?=	${DESTDIR}${NXTP}

# This is the list of tools to be built/installed as static and where
# appropriate to build for the given TARGET.TARGET_ARCH.
NXBDIRS+= \
    bin/cat \
    bin/chmod \
    bin/cp \
    ${_tcsh} \
    bin/echo \
    bin/expr \
    bin/hostname \
    bin/ln \
    bin/ls \
    bin/mkdir \
    bin/mv \
    bin/ps \
    bin/realpath \
    bin/rm \
    bin/rmdir \
    bin/sh \
    bin/sleep \
    sbin/md5 \
    sbin/sysctl \
    usr.bin/addr2line \
    usr.bin/ar \
    usr.bin/awk \
    usr.bin/basename \
    usr.bin/bmake \
    usr.bin/bzip2 \
    usr.bin/cmp \
    usr.bin/diff \
    usr.bin/dirname \
    usr.bin/objcopy \
    usr.bin/env \
    usr.bin/fetch \
    usr.bin/find \
    usr.bin/grep \
    usr.bin/gzip \
    usr.bin/id \
    usr.bin/lex \
    usr.bin/limits \
    usr.bin/lorder \
    usr.bin/mandoc \
    usr.bin/mktemp \
    usr.bin/mt \
    usr.bin/nm \
    usr.bin/patch \
    usr.bin/readelf \
    usr.bin/sed \
    usr.bin/size \
    usr.bin/sort \
    usr.bin/strings \
    usr.bin/tar \
    usr.bin/touch \
    usr.bin/tr \
    usr.bin/true \
    usr.bin/uniq \
    usr.bin/unzip \
    usr.bin/xargs \
    usr.bin/xinstall \
    usr.bin/xz \
    usr.bin/yacc \
    usr.sbin/chown

SUBDIR_DEPEND_usr.bin/clang=	lib/clang
.if ${MK_CLANG} != "no"
NXBDIRS+=	lib/clang
NXBDIRS+=	usr.bin/clang
.endif
.if ${MK_GCC} != "no"
NXBDIRS+=	gnu/usr.bin/cc
.endif
.if ${MK_BINUTILS} != "no"
NXBDIRS+=	gnu/usr.bin/binutils
.endif
# XXX: native-xtools passes along ${NXBDIRS} in SUBDIR_OVERRIDE that needs
# to be evaluated after NXBDIRS is set.
.if make(install) && !empty(SUBDIR_OVERRIDE)
SUBDIR=	${SUBDIR_OVERRIDE}
.endif

NXBMAKEARGS+= \
	OBJTOP=${NXBOBJTOP:Q} \
	OBJROOT=${NXBOBJROOT:Q} \
	MAKEOBJDIRPREFIX= \
	-DNO_SHARED \
	-DNO_CPU_CFLAGS \
	-DNO_PIC \
	SSP_CFLAGS= \
	MK_CLANG_EXTRAS=no \
	MK_CLANG_FULL=no \
	MK_CTF=no \
	MK_DEBUG_FILES=no \
	MK_GDB=no \
	MK_HTML=no \
	MK_LLDB=no \
	MK_MAN=no \
	MK_MAN_UTILS=yes \
	MK_OFED=no \
	MK_OPENSSH=no \
	MK_PROFILE=no \
	MK_RETPOLINE=no \
	MK_SENDMAIL=no \
	MK_SVNLITE=no \
	MK_TESTS=no \
	MK_WARNS=no \
	MK_ZFS=no

.if make(native-xtools*) && \
    (!defined(NXB_TARGET) || !defined(NXB_TARGET_ARCH))
.error Missing NXB_TARGET / NXB_TARGET_ARCH
.endif
# For 'toolchain' we want to produce native binaries that themselves generate
# native binaries.
NXBTMAKE=	${NXBMAKEENV} ${MAKE} ${NXBMAKEARGS:N-DNO_PIC:N-DNO_SHARED} \
		TARGET=${MACHINE} TARGET_ARCH=${MACHINE_ARCH}
# For 'everything' we want to produce native binaries (hence -target to
# be MACHINE) that themselves generate TARGET.TARGET_ARCH binaries.
# TARGET/TARGET_ARCH are still passed along from user.
#
# Use the toolchain we create as an external toolchain.
.if ${USING_SYSTEM_COMPILER} == "yes" || ${XCC:N${CCACHE_BIN}:M/*}
NXBMAKE+=	XCC="${XCC}" \
		XCXX="${XCXX}" \
		XCPP="${XCPP}"
.else
NXBMAKE+=	XCC="${NXBOBJTOP}/tmp/usr/bin/cc" \
		XCXX="${NXBOBJTOP}/tmp/usr/bin/c++" \
		XCPP="${NXBOBJTOP}/tmp/usr/bin/cpp"
.endif
NXBMAKE+=	${NXBMAKEENV} ${MAKE} -f Makefile.inc1 ${NXBMAKEARGS} \
		TARGET=${NXB_TARGET} TARGET_ARCH=${NXB_TARGET_ARCH} \
		TARGET_TRIPLE=${MACHINE_TRIPLE:Q}
# NXBDIRS is improperly based on MACHINE rather than NXB_TARGET.  Need to
# invoke a sub-make to reevaluate MK_GCC, etc, for NXBDIRS.
NXBMAKE+=	SUBDIR_OVERRIDE='$${NXBDIRS:M*}'
# Need to avoid the -isystem logic when using clang as an external toolchain
# even if the TARGET being built for wants GCC.
NXBMAKE+=	WANT_COMPILER_TYPE='$${X_COMPILER_TYPE}'
native-xtools: .PHONY
	${_+_}cd ${.CURDIR}; ${NXBTMAKE} _cleanobj MK_GCC=yes
	# Build the bootstrap/host/cross tools that produce native binaries
	# Pass along MK_GCC=yes to ensure GCC-needed build tools are built.
	# We don't quite know what the NXB_TARGET wants so just build it.
	${_+_}cd ${.CURDIR}; ${NXBTMAKE} kernel-toolchain MK_GCC=yes
	# Populate includes/libraries sysroot that produce native binaries.
	# This is split out from 'toolchain' above mostly so that target LLVM
	# libraries have a proper LLVM_DEFAULT_TARGET_TRIPLE without
	# polluting the cross-compiler build.  The LLVM/GCC libs are skipped
	# here to avoid the problem but are kept in 'toolchain' so that
	# needed build tools are built.
	${_+_}cd ${.CURDIR}; ${NXBTMAKE} _includes MK_CLANG=no MK_GCC=no
	${_+_}cd ${.CURDIR}; ${NXBTMAKE} _libraries MK_CLANG=no MK_GCC=no
	# Clean out improper TARGET=MACHINE files
	${_+_}cd ${.CURDIR}/gnu/usr.bin/cc/cc_tools; ${NXBTMAKE} cleandir
.if !defined(NO_OBJWALK)
	${_+_}cd ${.CURDIR}; ${NXBMAKE} _obj
.endif
	${_+_}cd ${.CURDIR}; ${NXBMAKE} everything
	@echo ">> native-xtools done.  Use 'make native-xtools-install' to install to a given DESTDIR"

native-xtools-install: .PHONY
	mkdir -p ${NXBDESTDIR}/bin ${NXBDESTDIR}/sbin ${NXBDESTDIR}/usr
	${DESTDIR_MTREE} -f ${.CURDIR}/etc/mtree/BSD.usr.dist \
	    -p ${NXBDESTDIR}/usr >/dev/null
	${DESTDIR_MTREE} -f ${.CURDIR}/etc/mtree/BSD.include.dist \
	    -p ${NXBDESTDIR}/usr/include >/dev/null
	${_+_}cd ${.CURDIR}; ${NXBMAKE} \
	    DESTDIR=${NXBDESTDIR} \
	    -DNO_ROOT \
	    install

#
# hierarchy - ensure that all the needed directories are present
#
hierarchy hier: .MAKE .PHONY
	${_+_}cd ${.CURDIR}/etc; ${HMAKE} distrib-dirs

#
# libraries - build all libraries, and install them under ${DESTDIR}.
#
# The list of libraries with dependents (${_prebuild_libs}) and their
# interdependencies (__L) are built automatically by the
# ${.CURDIR}/tools/make_libdeps.sh script.
#
libraries: .MAKE .PHONY
	${_+_}cd ${.CURDIR}; \
	    ${MAKE} -f Makefile.inc1 _prereq_libs; \
	    ${MAKE} -f Makefile.inc1 _startup_libs; \
	    ${MAKE} -f Makefile.inc1 _prebuild_libs; \
	    ${MAKE} -f Makefile.inc1 _generic_libs

#
# static libgcc.a prerequisite for shared libc
#
_prereq_libs= lib/libcompiler_rt
.if ${MK_SSP} != "no"
_prereq_libs+= gnu/lib/libssp/libssp_nonshared
.endif

# These dependencies are not automatically generated:
#
# gnu/lib/csu, gnu/lib/libgcc, lib/csu and lib/libc must be built before
# all shared libraries for ELF.
#

.if ! ${MACHINE_ARCH:Mmips*c*}
_startup_libs=	gnu/lib/csu
.endif
_startup_libs+=	lib/csu
.if ${MK_CHERI} != "no"
_startup_libs+= lib/libc_cheri
.endif
_startup_libs+=	lib/libcompiler_rt
_startup_libs+=	lib/libc
_startup_libs+=	lib/libc_nonshared
.if ${MK_LIBCPLUSPLUS} != "no"
_startup_libs+=	lib/libcxxrt
.endif

.if ${MK_LLVM_LIBUNWIND} != "no"
_prereq_libs+=	lib/libgcc_eh lib/libgcc_s
_startup_libs+=	lib/libgcc_eh lib/libgcc_s

lib/libgcc_s__L: lib/libc__L
lib/libgcc_s__L: lib/libc_nonshared__L
.if ${MK_LIBCPLUSPLUS} != "no"
lib/libcxxrt__L: lib/libgcc_s__L
.endif

.else # MK_LLVM_LIBUNWIND == no

_prereq_libs+=	gnu/lib/libgcc
_startup_libs+=	gnu/lib/libgcc

gnu/lib/libgcc__L: lib/libc__L
gnu/lib/libgcc__L: lib/libc_nonshared__L
.if ${MK_LIBCPLUSPLUS} != "no"
lib/libcxxrt__L: gnu/lib/libgcc__L
.endif
.endif

_prebuild_libs=	${_kerberos5_lib_libasn1} \
		${_kerberos5_lib_libhdb} \
		${_kerberos5_lib_libheimbase} \
		${_kerberos5_lib_libheimntlm} \
		${_libsqlite3} \
		${_kerberos5_lib_libheimipcc} \
		${_kerberos5_lib_libhx509} ${_kerberos5_lib_libkrb5} \
		${_kerberos5_lib_libroken} \
		${_kerberos5_lib_libwind} \
		lib/libbz2 ${_libcom_err} lib/libcrypt \
		lib/libelf lib/libexpat \
		lib/libfigpar \
		${_lib_libgssapi} \
		lib/libkiconv lib/libkvm lib/liblzma lib/libmd lib/libnv \
		${_lib_casper} \
		lib/ncurses/ncurses lib/ncurses/ncursesw \
		lib/libopie lib/libpam/libpam ${_lib_libthr} \
		${_lib_libradius} lib/libsbuf lib/libtacplus \
		lib/libgeom \
		${_cddl_lib_libumem} ${_cddl_lib_libnvpair} \
		${_cddl_lib_libuutil} \
		${_cddl_lib_libavl} \
		${_cddl_lib_libzfs_core} ${_cddl_lib_libzfs} \
		${_cddl_lib_libctf} \
		lib/libufs \
		lib/libutil lib/libpjdlog ${_lib_libypclnt} lib/libz lib/msun \
		${_secure_lib_libcrypto} ${_secure_lib_libssl} \
		${_lib_libldns} ${_secure_lib_libssh}

.if ${MK_GNUCXX} != "no"
_prebuild_libs+= gnu/lib/libstdc++ gnu/lib/libsupc++
gnu/lib/libstdc++__L: lib/msun__L
gnu/lib/libsupc++__L: gnu/lib/libstdc++__L
.endif

.if ${MK_CHERI} != "no"
_prebuild_libs+=	lib/libcheri
_prebuild_libs+=	lib/libpng
lib/libpng__L: lib/libz__L
.endif

.if ${MK_DIALOG} != "no"
_prebuild_libs+= gnu/lib/libdialog
gnu/lib/libdialog__L: lib/msun__L lib/ncurses/ncursesw__L
.endif

.if ${MK_LIBCPLUSPLUS} != "no"
_prebuild_libs+= lib/libc++
.endif

lib/libgeom__L: lib/libexpat__L
lib/libkvm__L: lib/libelf__L

.if ${MK_LIBTHR} != "no"
_lib_libthr=	lib/libthr
.endif

.if ${MK_RADIUS_SUPPORT} != "no"
_lib_libradius=	lib/libradius
.endif

.if ${MK_OFED} != "no"
_prebuild_libs+= \
	lib/ofed/libibverbs \
	lib/ofed/libibmad \
	lib/ofed/libibumad \
	lib/ofed/complib \
	lib/ofed/libmlx5

lib/ofed/libibmad__L:	lib/ofed/libibumad__L
lib/ofed/complib__L:	lib/libthr__L
lib/ofed/libmlx5__L:	lib/ofed/libibverbs__L lib/libthr__L
.endif

.if ${MK_CASPER} != "no"
_lib_casper=	lib/libcasper
.endif

lib/libpjdlog__L: lib/libutil__L
lib/libcasper__L: lib/libnv__L
lib/liblzma__L: lib/libthr__L

_generic_libs=	${_cddl_lib} gnu/lib ${_kerberos5_lib} lib ${_secure_lib} usr.bin/lex/lib
.if ${MK_IPFILTER} != "no"
_generic_libs+=	sbin/ipf/libipf
.endif
.for _DIR in ${LOCAL_LIB_DIRS}
.if ${_DIR} == ".WAIT"  || (empty(_generic_libs:M${_DIR}) && exists(${.CURDIR}/${_DIR}/Makefile))
_generic_libs+= ${_DIR}
.endif
.endfor

lib/libopie__L lib/libtacplus__L: lib/libmd__L

.if ${MK_CDDL} != "no"
_cddl_lib_libumem= cddl/lib/libumem
_cddl_lib_libnvpair= cddl/lib/libnvpair
_cddl_lib_libavl= cddl/lib/libavl
_cddl_lib_libuutil= cddl/lib/libuutil
.if ${MK_ZFS} != "no"
_cddl_lib_libzfs_core= cddl/lib/libzfs_core
_cddl_lib_libzfs= cddl/lib/libzfs

cddl/lib/libzfs_core__L: cddl/lib/libnvpair__L

cddl/lib/libzfs__L: cddl/lib/libzfs_core__L lib/msun__L lib/libutil__L
cddl/lib/libzfs__L: lib/libthr__L lib/libmd__L lib/libz__L cddl/lib/libumem__L
cddl/lib/libzfs__L: cddl/lib/libuutil__L cddl/lib/libavl__L lib/libgeom__L

lib/libbe__L: cddl/lib/libzfs__L
.endif
_cddl_lib_libctf= cddl/lib/libctf
_cddl_lib= cddl/lib
cddl/lib/libavl__L: cddl/lib/libnvpair__L
cddl/lib/libctf__L: lib/libz__L
.if ${MK_LLVM_LIBUNWIND} != "no"
# Jenkins sometimes fails to find libgcc_s when building libctf
cddl/lib/libctf__L: lib/libgcc_s__L
.endif
cddl/lib/libuutil__L: cddl/lib/libnvpair__L
cddl/lib/libzfs_core__L: cddl/lib/libnvpair__L
.endif
# cddl/lib/libdtrace requires lib/libproc and lib/librtld_db; it's only built
# on select architectures though (see cddl/lib/Makefile)
.if ${MACHINE_CPUARCH} != "sparc64"
_prebuild_libs+=	lib/libprocstat lib/libproc lib/librtld_db
lib/libprocstat__L: lib/libelf__L lib/libkvm__L lib/libutil__L
lib/libproc__L: lib/libprocstat__L
lib/librtld_db__L: lib/libprocstat__L
.endif

.if ${MK_CRYPT} != "no"
.if ${MK_OPENSSL} != "no"
_secure_lib_libcrypto= secure/lib/libcrypto
_secure_lib_libssl= secure/lib/libssl
lib/libradius__L secure/lib/libssl__L: secure/lib/libcrypto__L
secure/lib/libcrypto__L: lib/libthr__L
.if ${MK_LDNS} != "no"
_lib_libldns= lib/libldns
lib/libldns__L: secure/lib/libssl__L
.endif
.if ${MK_OPENSSH} != "no"
_secure_lib_libssh= secure/lib/libssh
secure/lib/libssh__L: lib/libz__L secure/lib/libcrypto__L lib/libcrypt__L
.if ${MK_LDNS} != "no"
secure/lib/libssh__L: lib/libldns__L
.endif
.if ${MK_GSSAPI} != "no" && ${MK_KERBEROS_SUPPORT} != "no"
secure/lib/libssh__L: lib/libgssapi__L kerberos5/lib/libkrb5__L \
    kerberos5/lib/libhx509__L kerberos5/lib/libasn1__L lib/libcom_err__L \
    lib/libmd__L kerberos5/lib/libroken__L
.endif
.endif
.endif
_secure_lib=	secure/lib
.endif

.if ${MK_KERBEROS} != "no"
kerberos5/lib/libasn1__L: lib/libcom_err__L kerberos5/lib/libroken__L
kerberos5/lib/libhdb__L: kerberos5/lib/libasn1__L lib/libcom_err__L \
    kerberos5/lib/libkrb5__L kerberos5/lib/libroken__L \
    kerberos5/lib/libwind__L lib/libsqlite3__L
kerberos5/lib/libheimntlm__L: secure/lib/libcrypto__L kerberos5/lib/libkrb5__L \
    kerberos5/lib/libroken__L lib/libcom_err__L
kerberos5/lib/libhx509__L: kerberos5/lib/libasn1__L lib/libcom_err__L \
    secure/lib/libcrypto__L kerberos5/lib/libroken__L kerberos5/lib/libwind__L
kerberos5/lib/libkrb5__L: kerberos5/lib/libasn1__L lib/libcom_err__L \
    lib/libcrypt__L secure/lib/libcrypto__L kerberos5/lib/libhx509__L \
    kerberos5/lib/libroken__L kerberos5/lib/libwind__L \
    kerberos5/lib/libheimbase__L kerberos5/lib/libheimipcc__L
kerberos5/lib/libroken__L: lib/libcrypt__L
kerberos5/lib/libwind__L: kerberos5/lib/libroken__L lib/libcom_err__L
kerberos5/lib/libheimbase__L: lib/libthr__L
kerberos5/lib/libheimipcc__L: kerberos5/lib/libroken__L kerberos5/lib/libheimbase__L lib/libthr__L
.endif

lib/libsqlite3__L: lib/libthr__L

.if ${MK_GSSAPI} != "no"
_lib_libgssapi=	lib/libgssapi
.endif

.if ${MK_KERBEROS} != "no"
_kerberos5_lib=	kerberos5/lib
_kerberos5_lib_libasn1= kerberos5/lib/libasn1
_kerberos5_lib_libhdb= kerberos5/lib/libhdb
_kerberos5_lib_libheimbase= kerberos5/lib/libheimbase
_kerberos5_lib_libkrb5= kerberos5/lib/libkrb5
_kerberos5_lib_libhx509= kerberos5/lib/libhx509
_kerberos5_lib_libroken= kerberos5/lib/libroken
_kerberos5_lib_libheimntlm= kerberos5/lib/libheimntlm
_libsqlite3= lib/libsqlite3
_kerberos5_lib_libheimipcc= kerberos5/lib/libheimipcc
_kerberos5_lib_libwind= kerberos5/lib/libwind
_libcom_err= lib/libcom_err
.endif

.if ${MK_NIS} != "no"
_lib_libypclnt=	lib/libypclnt
.endif

.if ${MK_OPENSSL} == "no"
lib/libradius__L: lib/libmd__L
.endif

lib/libproc__L: \
    ${_cddl_lib_libctf:D${_cddl_lib_libctf}__L} lib/libelf__L lib/librtld_db__L lib/libutil__L
.if ${MK_CXX} != "no"
.if ${MK_LIBCPLUSPLUS} != "no"
lib/libproc__L: lib/libcxxrt__L
.else # This implies MK_GNUCXX != "no"; see lib/libproc
lib/libproc__L: gnu/lib/libsupc++__L
.endif
.endif

.for _lib in ${_prereq_libs}
${_lib}__PL: .PHONY .MAKE
.if !defined(_MKSHOWCONFIG) && exists(${.CURDIR}/${_lib})
	${_+_}@${ECHODIR} "===> ${_lib} (obj,all,install)"; \
		cd ${.CURDIR}/${_lib}; \
		if [ -z "${NO_OBJWALK}" ]; then ${MAKE} MK_TESTS=no DIRPRFX=${_lib}/ obj; fi; \
		${MAKE} MK_TESTS=no MK_PROFILE=no -DNO_PIC \
		    DIRPRFX=${_lib}/ all; \
		${MAKE} MK_TESTS=no MK_PROFILE=no -DNO_PIC \
		    DIRPRFX=${_lib}/ install
.endif
.endfor

.for _lib in ${_startup_libs} ${_prebuild_libs} ${_generic_libs}
${_lib}__L: .PHONY .MAKE
.if !defined(_MKSHOWCONFIG) && exists(${.CURDIR}/${_lib})
	${_+_}@${ECHODIR} "===> ${_lib} (obj,all,install)"; \
		cd ${.CURDIR}/${_lib}; \
		if [ -z "${NO_OBJWALK}" ]; then ${MAKE} MK_TESTS=no DIRPRFX=${_lib}/ obj; fi; \
		${MAKE} MK_TESTS=no DIRPRFX=${_lib}/ all; \
		${MAKE} MK_TESTS=no DIRPRFX=${_lib}/ install
.endif
.endfor

_prereq_libs: ${_prereq_libs:S/$/__PL/}
_startup_libs: ${_startup_libs:S/$/__L/}
_prebuild_libs: ${_prebuild_libs:S/$/__L/}
_generic_libs: ${_generic_libs:S/$/__L/}

# Enable SUBDIR_PARALLEL when not calling 'make all', unless called from
# 'everything' with _PARALLEL_SUBDIR_OK set.  This is because it is unlikely
# that running 'make all' from the top-level, especially with a SUBDIR_OVERRIDE
# or LOCAL_DIRS set, will have a reliable build if SUBDIRs are built in
# parallel.  This is safe for the world stage of buildworld though since it has
# already built libraries in a proper order and installed includes into
# WORLDTMP. Special handling is done for SUBDIR ordering for 'install*' to
# avoid trashing a system if it crashes mid-install.
.if !make(all) || defined(_PARALLEL_SUBDIR_OK)
SUBDIR_PARALLEL=
.endif

.include <bsd.subdir.mk>

.if make(check-old) || make(check-old-dirs) || \
    make(check-old-files) || make(check-old-libs) || \
    make(delete-old) || make(delete-old-dirs) || \
    make(delete-old-files) || make(delete-old-libs)

#
# check for / delete old files section
#

.include "ObsoleteFiles.inc"

OLD_LIBS_MESSAGE="Please be sure no application still uses those libraries, \
else you can not start such an application. Consult UPDATING for more \
information regarding how to cope with the removal/revision bump of a \
specific library."

.if !defined(BATCH_DELETE_OLD_FILES)
RM_I=-i
.else
RM_I=-v
.endif

delete-old-files: .PHONY
	@echo ">>> Removing old files (only deletes safe to delete libs)"
# Ask for every old file if the user really wants to remove it.
# It's annoying, but better safe than sorry.
# NB: We cannot pass the list of OLD_FILES as a parameter because the
# argument list will get too long. Using .for/.endfor make "loops" will make
# the Makefile parser segfault.
	@exec 3<&0; \
	cd ${.CURDIR}; \
	${MAKE} -f ${.CURDIR}/Makefile.inc1 ${.MAKEFLAGS} ${.TARGET} \
	    -V OLD_FILES -V "OLD_FILES:Musr/share/*.gz:R" | xargs -n1 | \
	while read file; do \
		if [ -f "${DESTDIR}/$${file}" -o -L "${DESTDIR}/$${file}" ]; then \
			chflags noschg "${DESTDIR}/$${file}" 2>/dev/null || true; \
			rm ${RM_I} "${DESTDIR}/$${file}" <&3; \
		fi; \
		for ext in debug symbols; do \
		  if ! [ -e "${DESTDIR}/$${file}" ] && [ -f \
		      "${DESTDIR}${DEBUGDIR}/$${file}.$${ext}" ]; then \
			  rm ${RM_I} "${DESTDIR}${DEBUGDIR}/$${file}.$${ext}" \
			      <&3; \
		  fi; \
		done; \
	done
# Remove catpages without corresponding manpages.
	@exec 3<&0; \
	find ${DESTDIR}/usr/share/man/cat* ! -type d 2>/dev/null | \
	sed -ep -e's:${DESTDIR}/usr/share/man/cat:${DESTDIR}/usr/share/man/man:' | \
	while read catpage; do \
		read manpage; \
		if [ ! -e "$${manpage}" ]; then \
			rm ${RM_I} $${catpage} <&3; \
	        fi; \
	done
	@echo ">>> Old files removed"

check-old-files: .PHONY
	@echo ">>> Checking for old files"
	@cd ${.CURDIR}; \
	${MAKE} -f ${.CURDIR}/Makefile.inc1 ${.MAKEFLAGS} ${.TARGET} \
	    -V OLD_FILES -V "OLD_FILES:Musr/share/*.gz:R" | xargs -n1 | \
	while read file; do \
		if [ -f "${DESTDIR}/$${file}" -o -L "${DESTDIR}/$${file}" ]; then \
		 	echo "${DESTDIR}/$${file}"; \
		fi; \
		for ext in debug symbols; do \
		  if [ -f "${DESTDIR}${DEBUGDIR}/$${file}.$${ext}" ]; then \
			  echo "${DESTDIR}${DEBUGDIR}/$${file}.$${ext}"; \
		  fi; \
		done; \
	done
# Check for catpages without corresponding manpages.
	@find ${DESTDIR}/usr/share/man/cat* ! -type d 2>/dev/null | \
	sed -ep -e's:${DESTDIR}/usr/share/man/cat:${DESTDIR}/usr/share/man/man:' | \
	while read catpage; do \
		read manpage; \
		if [ ! -e "$${manpage}" ]; then \
			echo $${catpage}; \
	        fi; \
	done

delete-old-libs: .PHONY
	@echo ">>> Removing old libraries"
	@echo "${OLD_LIBS_MESSAGE}" | fmt
	@exec 3<&0; \
	cd ${.CURDIR}; \
	${MAKE} -f ${.CURDIR}/Makefile.inc1 ${.MAKEFLAGS} ${.TARGET} \
	    -V OLD_LIBS | xargs -n1 | \
	while read file; do \
		if [ -f "${DESTDIR}/$${file}" -o -L "${DESTDIR}/$${file}" ]; then \
			chflags noschg "${DESTDIR}/$${file}" 2>/dev/null || true; \
			rm ${RM_I} "${DESTDIR}/$${file}" <&3; \
		fi; \
		for ext in debug symbols; do \
		  if ! [ -e "${DESTDIR}/$${file}" ] && [ -f \
		      "${DESTDIR}${DEBUGDIR}/$${file}.$${ext}" ]; then \
			  rm ${RM_I} "${DESTDIR}${DEBUGDIR}/$${file}.$${ext}" \
			      <&3; \
		  fi; \
		done; \
	done
	@echo ">>> Old libraries removed"

check-old-libs: .PHONY
	@echo ">>> Checking for old libraries"
	@cd ${.CURDIR}; \
	${MAKE} -f ${.CURDIR}/Makefile.inc1 ${.MAKEFLAGS} ${.TARGET} \
	    -V OLD_LIBS | xargs -n1 | \
	while read file; do \
		if [ -f "${DESTDIR}/$${file}" -o -L "${DESTDIR}/$${file}" ]; then \
			echo "${DESTDIR}/$${file}"; \
		fi; \
		for ext in debug symbols; do \
		  if [ -f "${DESTDIR}${DEBUGDIR}/$${file}.$${ext}" ]; then \
			  echo "${DESTDIR}${DEBUGDIR}/$${file}.$${ext}"; \
		  fi; \
		done; \
	done

delete-old-dirs: .PHONY
	@echo ">>> Removing old directories"
	@cd ${.CURDIR}; \
	${MAKE} -f ${.CURDIR}/Makefile.inc1 ${.MAKEFLAGS} ${.TARGET} \
	    -V OLD_DIRS | xargs -n1 | sort -r | \
	while read dir; do \
		if [ -d "${DESTDIR}/$${dir}" ]; then \
			rmdir -v "${DESTDIR}/$${dir}" || true; \
		elif [ -L "${DESTDIR}/$${dir}" ]; then \
			echo "${DESTDIR}/$${dir} is a link, please remove everything manually."; \
		fi; \
		if [ -d "${DESTDIR}${DEBUGDIR}/$${dir}" ]; then \
			rmdir -v "${DESTDIR}${DEBUGDIR}/$${dir}" || true; \
		elif [ -L "${DESTDIR}${DEBUGDIR}/$${dir}" ]; then \
			echo "${DESTDIR}${DEBUGDIR}/$${dir} is a link, please remove everything manually."; \
		fi; \
	done
	@echo ">>> Old directories removed"

check-old-dirs: .PHONY
	@echo ">>> Checking for old directories"
	@cd ${.CURDIR}; \
	${MAKE} -f ${.CURDIR}/Makefile.inc1 ${.MAKEFLAGS} ${.TARGET} \
	    -V OLD_DIRS | xargs -n1 | \
	while read dir; do \
		if [ -d "${DESTDIR}/$${dir}" ]; then \
			echo "${DESTDIR}/$${dir}"; \
		elif [ -L "${DESTDIR}/$${dir}" ]; then \
			echo "${DESTDIR}/$${dir} is a link, please remove everything manually."; \
		fi; \
		if [ -d "${DESTDIR}${DEBUGDIR}/$${dir}" ]; then \
			echo "${DESTDIR}${DEBUGDIR}/$${dir}"; \
		elif [ -L "${DESTDIR}${DEBUGDIR}/$${dir}" ]; then \
			echo "${DESTDIR}${DEBUGDIR}/$${dir} is a link, please remove everything manually."; \
		fi; \
	done

delete-old: delete-old-files delete-old-dirs .PHONY
	@echo "To remove old libraries run '${MAKE_CMD} delete-old-libs'."

check-old: check-old-files check-old-libs check-old-dirs .PHONY
	@echo "To remove old files and directories run '${MAKE_CMD} delete-old'."
	@echo "To remove old libraries run '${MAKE_CMD} delete-old-libs'."

.endif

#
# showconfig - show build configuration.
#
showconfig: .PHONY
	@(${MAKE} -n -f ${.CURDIR}/sys/conf/kern.opts.mk -V dummy -dg1 UPDATE_DEPENDFILE=no NO_OBJ=yes; \
	  ${MAKE} -n -f ${.CURDIR}/share/mk/src.opts.mk -V dummy -dg1 UPDATE_DEPENDFILE=no NO_OBJ=yes) 2>&1 | grep ^MK_ | sort -u

.if !empty(KRNLOBJDIR) && !empty(KERNCONF)
DTBOUTPUTPATH= ${KRNLOBJDIR}/${KERNCONF}/

.if !defined(FDT_DTS_FILE) || empty(FDT_DTS_FILE)
.if !defined(_MKSHOWCONFIG) && exists(${KERNCONFDIR}/${KERNCONF})
FDT_DTS_FILE!= awk 'BEGIN {FS="="} /^makeoptions[[:space:]]+FDT_DTS_FILE/ {print $$2}' \
	'${KERNCONFDIR}/${KERNCONF}' ; echo
.endif
.endif

.endif

.if !defined(DTBOUTPUTPATH) || !exists(${DTBOUTPUTPATH})
DTBOUTPUTPATH= ${.CURDIR}
.endif

#
# Build 'standalone' Device Tree Blob
#
builddtb: .PHONY
	@PATH=${TMPPATH} MACHINE=${TARGET} \
	sh ${.CURDIR}/sys/tools/fdt/make_dtb.sh ${.CURDIR}/sys \
	    "${FDT_DTS_FILE}" ${DTBOUTPUTPATH}

###############

# cleanworld
# In the following, the first 'rm' in a series will usually remove all
# files and directories.  If it does not, then there are probably some
# files with file flags set, so this unsets them and tries the 'rm' a
# second time.  There are situations where this target will be cleaning
# some directories via more than one method, but that duplication is
# needed to correctly handle all the possible situations.  Removing all
# files without file flags set in the first 'rm' instance saves time,
# because 'chflags' will need to operate on fewer files afterwards.
#
# It is expected that BW_CANONICALOBJDIR == the CANONICALOBJDIR as would be
# created by bsd.obj.mk, except that we don't want to .include that file
# in this makefile.  We don't do a cleandir walk if MK_AUTO_OBJ is yes
# since it is not possible for files to land in the wrong place.
#
.if make(cleanworld)
BW_CANONICALOBJDIR:=${OBJTOP}/
.elif make(cleanuniverse)
BW_CANONICALOBJDIR:=${OBJROOT}
.if ${MK_UNIFIED_OBJDIR} == "no"
.error ${.TARGETS} only supported with WITH_UNIFIED_OBJDIR enabled.
.endif
.endif
cleanworld cleanuniverse: .PHONY
.if !empty(BW_CANONICALOBJDIR) && exists(${BW_CANONICALOBJDIR}) && \
    ${.CURDIR:tA} != ${BW_CANONICALOBJDIR:tA}
	-rm -rf ${BW_CANONICALOBJDIR}*
	-chflags -R 0 ${BW_CANONICALOBJDIR}
	rm -rf ${BW_CANONICALOBJDIR}*
.endif
.if make(cleanworld) && ${MK_AUTO_OBJ} == "no" && \
    (empty(BW_CANONICALOBJDIR) || ${.CURDIR:tA} == ${BW_CANONICALOBJDIR:tA})
.if ${.CURDIR} == ${.OBJDIR} || ${.CURDIR}/obj == ${.OBJDIR}
	#   To be safe in this case, fall back to a 'make cleandir'
	${_+_}@cd ${.CURDIR}; ${MAKE} cleandir
.endif
.endif

.if ${TARGET} == ${MACHINE} && ${TARGET_ARCH} == ${MACHINE_ARCH}
XDEV_CPUTYPE?=${CPUTYPE}
.else
XDEV_CPUTYPE?=${TARGET_CPUTYPE}
.endif

NOFUN=-DNO_FSCHG MK_HTML=no -DNO_LINT \
	MK_MAN=no MK_NLS=no MK_PROFILE=no \
	MK_KERBEROS=no MK_RESCUE=no MK_TESTS=no MK_WARNS=no \
	TARGET=${TARGET} TARGET_ARCH=${TARGET_ARCH} \
	CPUTYPE=${XDEV_CPUTYPE}

XDDIR=${TARGET_ARCH}-freebsd
XDTP?=/usr/${XDDIR}
.if ${XDTP:N/*}
.error XDTP variable should be an absolute path
.endif

CDBOBJROOT=	${OBJROOT}${MACHINE}.${MACHINE_ARCH}/xdev/
CDBOBJTOP=	${CDBOBJROOT}${XDDIR}
CDBENV= \
	INSTALL="sh ${.CURDIR}/tools/install.sh"
CDENV= ${CDBENV} \
	TOOLS_PREFIX=${XDTP}
CDMAKEARGS= \
	OBJTOP=${CDBOBJTOP:Q} \
	OBJROOT=${CDBOBJROOT:Q}
CD2MAKEARGS= ${CDMAKEARGS}

.if ${WANT_COMPILER_TYPE} == gcc || \
    (defined(X_COMPILER_TYPE) && ${X_COMPILER_TYPE} == gcc)
# GCC requires -isystem and -L when using a cross-compiler.  --sysroot
# won't set header path and -L is used to ensure the base library path
# is added before the port PREFIX library path.
CD2CFLAGS+=	-isystem ${XDDESTDIR}/usr/include -L${XDDESTDIR}/usr/lib
# GCC requires -B to find /usr/lib/crti.o when using a cross-compiler
# combined with --sysroot.
CD2CFLAGS+=	-B${XDDESTDIR}/usr/lib
# Force using libc++ for external GCC.
.if defined(X_COMPILER_TYPE) && \
    ${X_COMPILER_TYPE} == gcc && ${X_COMPILER_VERSION} >= 40800
CD2CXXFLAGS+=	-isystem ${XDDESTDIR}/usr/include/c++/v1 -std=c++11 \
		-nostdinc++
.endif
.endif
CD2CFLAGS+=	--sysroot=${XDDESTDIR}/
CD2ENV=${CDENV} CC="${CC} ${CD2CFLAGS}" CXX="${CXX} ${CD2CXXFLAGS} ${CD2CFLAGS}" \
	CPP="${CPP} ${CD2CFLAGS}" \
	MACHINE=${TARGET} MACHINE_ARCH=${TARGET_ARCH}

CDTMP=	${OBJTOP}/${XDDIR}/tmp
CDMAKE=${CDENV} PATH=${CDTMP}/usr/bin:${PATH} ${MAKE} ${CDMAKEARGS} ${NOFUN}
CD2MAKE=${CD2ENV} PATH=${CDTMP}/usr/bin:${XDDESTDIR}/usr/bin:${PATH} \
	${MAKE} ${CD2MAKEARGS} ${NOFUN}
.if ${MK_META_MODE} != "no"
# Don't rebuild build-tools targets during normal build.
CD2MAKE+=	BUILD_TOOLS_META=.NOMETA
.endif
XDDESTDIR=${DESTDIR}${XDTP}

.ORDER: xdev-build xdev-install xdev-links
xdev: xdev-build xdev-install .PHONY

.ORDER: _xb-worldtmp _xb-bootstrap-tools _xb-build-tools _xb-cross-tools
xdev-build: _xb-worldtmp _xb-bootstrap-tools _xb-build-tools _xb-cross-tools .PHONY

_xb-worldtmp: .PHONY
	mkdir -p ${CDTMP}/usr
	${WORLDTMP_MTREE} -f ${.CURDIR}/etc/mtree/BSD.usr.dist \
	    -p ${CDTMP}/usr >/dev/null

_xb-bootstrap-tools: .PHONY
.for _tool in \
    ${_clang_tblgen} \
    ${_gperf} \
    ${_yacc}
	${_+_}@${ECHODIR} "===> ${_tool} (obj,all,install)"; \
	cd ${.CURDIR}/${_tool}; \
	if [ -z "${NO_OBJWALK}" ]; then ${CDMAKE} DIRPRFX=${_tool}/ obj; fi; \
	${CDMAKE} DIRPRFX=${_tool}/ all; \
	${CDMAKE} DIRPRFX=${_tool}/ DESTDIR=${CDTMP} install
.endfor

_xb-build-tools: .PHONY
	${_+_}@cd ${.CURDIR}; \
	${CDBENV} ${MAKE} ${CDMAKEARGS} -f Makefile.inc1 ${NOFUN} build-tools

XDEVDIRS= \
    ${_clang_libs} \
    ${_lld} \
    ${_binutils} \
    ${_elftctools} \
    usr.bin/ar \
    ${_clang} \
    ${_gcc}

_xb-cross-tools: .PHONY
.for _tool in ${XDEVDIRS}
	${_+_}@${ECHODIR} "===> xdev ${_tool} (obj,all)"; \
	cd ${.CURDIR}/${_tool}; \
	if [ -z "${NO_OBJWALK}" ]; then ${CDMAKE} DIRPRFX=${_tool}/ obj; fi; \
	${CDMAKE} DIRPRFX=${_tool}/ all
.endfor

_xi-mtree: .PHONY
	${_+_}@${ECHODIR} "mtree populating ${XDDESTDIR}"
	mkdir -p ${XDDESTDIR}
	${DESTDIR_MTREE} -f ${.CURDIR}/etc/mtree/BSD.root.dist \
	    -p ${XDDESTDIR} >/dev/null
	${DESTDIR_MTREE} -f ${.CURDIR}/etc/mtree/BSD.usr.dist \
	    -p ${XDDESTDIR}/usr >/dev/null
	${DESTDIR_MTREE} -f ${.CURDIR}/etc/mtree/BSD.include.dist \
	    -p ${XDDESTDIR}/usr/include >/dev/null
.if defined(LIBCOMPAT)
	${DESTDIR_MTREE} -f ${.CURDIR}/etc/mtree/BSD.lib${libcompat}.dist \
	    -p ${XDDESTDIR}/usr >/dev/null
.endif
.if ${MK_TESTS} != "no"
	mkdir -p ${XDDESTDIR}${TESTSBASE}
	${DESTDIR_MTREE} -f ${.CURDIR}/etc/mtree/BSD.tests.dist \
	    -p ${XDDESTDIR}${TESTSBASE} >/dev/null
.endif

.ORDER: xdev-build _xi-mtree _xi-cross-tools _xi-includes _xi-libraries
xdev-install: xdev-build _xi-mtree _xi-cross-tools _xi-includes _xi-libraries .PHONY

_xi-cross-tools: .PHONY
	@echo "_xi-cross-tools"
.for _tool in ${XDEVDIRS}
	${_+_}@${ECHODIR} "===> xdev ${_tool} (install)"; \
	cd ${.CURDIR}/${_tool}; \
	${CDMAKE} DIRPRFX=${_tool}/ install DESTDIR=${XDDESTDIR}
.endfor

_xi-includes: .PHONY
.if !defined(NO_OBJWALK)
	${_+_}cd ${.CURDIR}; ${CD2MAKE} -f Makefile.inc1 _obj \
		DESTDIR=${XDDESTDIR}
.endif
	${_+_}cd ${.CURDIR}; ${CD2MAKE} -f Makefile.inc1 includes \
		DESTDIR=${XDDESTDIR}

_xi-libraries: .PHONY
	${_+_}cd ${.CURDIR}; ${CD2MAKE} -f Makefile.inc1 libraries \
		DESTDIR=${XDDESTDIR}

xdev-links: .PHONY
	${_+_}cd ${XDDESTDIR}/usr/bin; \
	mkdir -p ../../../../usr/bin; \
		for i in *; do \
			ln -sf ../../${XDTP}/usr/bin/$$i \
			    ../../../../usr/bin/${XDDIR}-$$i; \
			ln -sf ../../${XDTP}/usr/bin/$$i \
			    ../../../../usr/bin/${XDDIR}${_REVISION}-$$i; \
		done<|MERGE_RESOLUTION|>--- conflicted
+++ resolved
@@ -105,25 +105,13 @@
 # Pull in COMPILER_TYPE and COMPILER_FREEBSD_VERSION early. Pull it from the
 # tree to be friendlier to foreign OS builds. It's safe to do so unconditionally
 # here since we will always have the right make, unlike in src/Makefile
-<<<<<<< HEAD
-# Also set _WANT_TOOLCHAIN_CROSS_VARS to tell bsd.compiler that it should
-# populate the X_COMPILER_* variables if possible.
-.if empty(_TOOLCHAIN_VARS_SHOULD_BE_SET)
-_WANT_TOOLCHAIN_CROSS_VARS=yes
-.endif
 #XXXXX# Don't include bsd.linker.mk yet until XBINUTILS is handled (after src.opts.mk)
 #XXXXX_NO_INCLUDE_LINKERMK=	t
-.include "share/mk/bsd.compiler.mk"
-#XXXXX.undef _NO_INCLUDE_LINKERMK
-=======
-# Don't include bsd.linker.mk yet until XBINUTILS is handled (after src.opts.mk)
-_NO_INCLUDE_LINKERMK=	t
 # We also want the X_COMPILER* variables if we are using an external toolchain.
 _WANT_TOOLCHAIN_CROSS_VARS=	t
 .include "share/mk/bsd.compiler.mk"
-.undef _NO_INCLUDE_LINKERMK
+#XXXXX.undef _NO_INCLUDE_LINKERMK
 .undef _WANT_TOOLCHAIN_CROSS_VARS
->>>>>>> ed1f8eba
 # src.opts.mk depends on COMPILER_FEATURES
 .include "share/mk/src.opts.mk"
 # .info CC=${CC} LD=${LD} COMPILER_VERSION=${COMPILER_VERSION} COMPILER_TYPE=${COMPILER_TYPE} \
