--- conflicted
+++ resolved
@@ -2677,13 +2677,7 @@
 _libmagic=lib/libmagic
 .endif
 
-<<<<<<< HEAD
-.if ${MK_PMC} != "no" && \
-    (${TARGET_ARCH} == "amd64" || ${TARGET} == "arm64" || \
-    ${TARGET_ARCH} == "i386")
-=======
 .if ${MK_PMC} != "no"
->>>>>>> 689c7e79
 _jevents=lib/libpmc/pmu-events
 .endif
 
