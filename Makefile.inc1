#
# $FreeBSD$
#
# Make command line options:
#	-DNO_CLEANDIR run ${MAKE} clean, instead of ${MAKE} cleandir
#	-DNO_CLEAN do not clean at all
#	-DDB_FROM_SRC use the user/group databases in src/etc instead of
#	    the system database when installing.
#	-DNO_SHARE do not go into share subdir
#	-DKERNFAST define NO_KERNEL{CONFIG,CLEAN,OBJ}
#	-DNO_KERNELCONFIG do not run config in ${MAKE} buildkernel
#	-DNO_KERNELCLEAN do not run ${MAKE} clean in ${MAKE} buildkernel
#	-DNO_KERNELOBJ do not run ${MAKE} obj in ${MAKE} buildkernel
#	-DNO_PORTSUPDATE do not update ports in ${MAKE} update
#	-DNO_ROOT install without using root privilege
#	-DNO_DOCUPDATE do not update doc in ${MAKE} update
#	-DWITHOUT_CTF do not run the DTrace CTF conversion tools on built objects
#	LOCAL_DIRS="list of dirs" to add additional dirs to the SUBDIR list
#	LOCAL_ITOOLS="list of tools" to add additional tools to the ITOOLS list
#	LOCAL_LIB_DIRS="list of dirs" to add additional dirs to libraries target
#	LOCAL_MTREE="list of mtree files" to process to allow local directories
#	    to be created before files are installed
#	LOCAL_TOOL_DIRS="list of dirs" to add additional dirs to the build-tools
#	    list
#	LOCAL_XTOOL_DIRS="list of dirs" to add additional dirs to the
#	    cross-tools target
#	METALOG="path to metadata log" to write permission and ownership
#	    when NO_ROOT is set.  (default: ${DESTDIR}/METALOG)
#	TARGET="machine" to crossbuild world for a different machine type
#	TARGET_ARCH= may be required when a TARGET supports multiple endians
#	BUILDENV_SHELL= shell to launch for the buildenv target (def:${SHELL})
#	WORLD_FLAGS= additional flags to pass to make(1) during buildworld
#	KERNEL_FLAGS= additional flags to pass to make(1) during buildkernel
#	SUBDIR_OVERRIDE="list of dirs" to build rather than everything.
#	    All libraries and includes, and some build tools will still build.

#
# The intended user-driven targets are:
# buildworld  - rebuild *everything*, including glue to help do upgrades
# installworld- install everything built by "buildworld"
# checkworld  - run test suite on installed world
# doxygen     - build API documentation of the kernel
# update      - convenient way to update your source tree (eg: svn/svnup)
#
# Standard targets (not defined here) are documented in the makefiles in
# /usr/share/mk.  These include:
#		obj depend all install clean cleandepend cleanobj

.if !defined(TARGET) || !defined(TARGET_ARCH)
.error "Both TARGET and TARGET_ARCH must be defined."
.endif

.if make(showconfig) || make(test-system-*)
_MKSHOWCONFIG=	t
.endif

SRCDIR?=	${.CURDIR}
LOCALBASE?=	/usr/local

# Cross toolchain changes must be in effect before bsd.compiler.mk
# so that gets the right CC, and pass CROSS_TOOLCHAIN to submakes.
.if defined(CROSS_TOOLCHAIN)
.if exists(${LOCALBASE}/share/toolchains/${CROSS_TOOLCHAIN}.mk)
.include "${LOCALBASE}/share/toolchains/${CROSS_TOOLCHAIN}.mk"
.elif exists(${CROSS_TOOLCHAIN})
.include "${CROSS_TOOLCHAIN}"
.else
.error CROSS_TOOLCHAIN ${CROSS_TOOLCHAIN} not found
.endif
CROSSENV+=CROSS_TOOLCHAIN="${CROSS_TOOLCHAIN}"
.endif
.if defined(CROSS_TOOLCHAIN_PREFIX)
CROSS_COMPILER_PREFIX?=${CROSS_TOOLCHAIN_PREFIX}
.endif

XCOMPILERS=	CC CXX CPP
.for COMPILER in ${XCOMPILERS}
.if defined(CROSS_COMPILER_PREFIX)
X${COMPILER}?=	${CROSS_COMPILER_PREFIX}${${COMPILER}}
.else
X${COMPILER}?=	${${COMPILER}}
.endif
.endfor
# If a full path to an external cross compiler is given, don't build
# a cross compiler.
.if ${XCC:N${CCACHE_BIN}:M/*}
MK_CLANG_BOOTSTRAP=	no
MK_GCC_BOOTSTRAP=	no
.endif

# Pull in compiler metadata from buildworld/toolchain if possible to avoid
# running CC from bsd.compiler.mk.
.if make(installworld) || make(installsysroot) || make(install) || \
    make(distributeworld) || make(stageworld) || make(distribution) || \
    make(distrib-dirs)
.-include "${OBJTOP}/toolchain-metadata.mk"
.if !defined(_LOADED_TOOLCHAIN_METADATA)
.error A build is required first.  You may have the wrong MAKEOBJDIRPREFIX set.
.endif
_TOOLCHAIN_VARS_SHOULD_BE_SET=yes
.else
# Computing the variables is fine in the toplevel makefile:
_TOOLCHAIN_VARS_SHOULD_BE_SET=
.endif

# Pull in COMPILER_TYPE and COMPILER_FREEBSD_VERSION early. Pull it from the
# tree to be friendlier to foreign OS builds. It's safe to do so unconditionally
# here since we will always have the right make, unlike in src/Makefile
#XXXXX# Don't include bsd.linker.mk yet until XBINUTILS is handled (after src.opts.mk)
#XXXXX_NO_INCLUDE_LINKERMK=	t
# We also want the X_COMPILER* variables if we are using an external toolchain.
_WANT_TOOLCHAIN_CROSS_VARS=	t
.include "share/mk/bsd.compiler.mk"
#XXXXX.undef _NO_INCLUDE_LINKERMK
.undef _WANT_TOOLCHAIN_CROSS_VARS
# src.opts.mk depends on COMPILER_FEATURES
.include "share/mk/src.opts.mk"
# .info CC=${CC} LD=${LD} COMPILER_VERSION=${COMPILER_VERSION} COMPILER_TYPE=${COMPILER_TYPE} \
#		COMPILER_FEATURES="${COMPILER_FEATURES}" COMPILER_FREEBSD_VERSION=${COMPILER_FREEBSD_VERSION} \
#		LINKER_VERSION="${LINKER_VERSION}" LINKER_TYPE="${LINKER_TYPE}" \
#		LINKER_FEATURES="${LINKER_FEATURES}"
#.info XCC=${XCC} XLD=${XLD} X_COMPILER_VERSION=${X_COMPILER_VERSION} X_COMPILER_TYPE=${X_COMPILER_TYPE} \
#		X_COMPILER_FEATURES="${X_COMPILER_FEATURES}" X_COMPILER_FREEBSD_VERSION=${X_COMPILER_FREEBSD_VERSION} \
#		X_LINKER_VERSION="${X_LINKER_VERSION}" X_LINKER_TYPE="${X_LINKER_TYPE}" \
#		X_LINKER_FEATURES="${X_LINKER_FEATURES}"

# All sub-makes should have valid COMPILER_* variables so by setting this
# variable we can cause an error if bsd.compiler.mk has to invoke ${CC} again.
# Avoiding unncessary cc --version calls can noticeable speed up walking over
# the source tree (e.g. in the make includes step)
_TOOLCHAIN_VARS_SHOULD_BE_SET=yes
.if ${.TARGETS:N*buildenv:N*kernel*}
# It is fine to recompute the variables in the kernel and buildenv environment
# but otherwise they should be set for all submakes,
.export _TOOLCHAIN_VARS_SHOULD_BE_SET
.endif

.if ${TARGET} == ${MACHINE}
TARGET_CPUTYPE?=${CPUTYPE}
.else
TARGET_CPUTYPE?=
.endif
.if !empty(TARGET_CPUTYPE)
_TARGET_CPUTYPE=${TARGET_CPUTYPE}
.else
_TARGET_CPUTYPE=dummy
.endif
.if ${TARGET} == "arm"
.if ${TARGET_ARCH:Marmv[67]*} != "" && ${TARGET_CPUTYPE:M*soft*} == ""
TARGET_ABI=	gnueabihf
.else
TARGET_ABI=	gnueabi
.endif
.endif
MACHINE_ABI?=	unknown
MACHINE_MACHINE=${MACHINE_ARCH:S/amd64/x86_64/:C/hf$//:S/mipsn32/mips64/:C/mips.*c.*/cheri/}
MACHINE_TRIPLE?=${MACHINE_MACHINE}-${MACHINE_ABI}-freebsd13.0
TARGET_ABI?=	unknown
TARGET_MACHINE=	${TARGET_ARCH:S/amd64/x86_64/:C/hf$//:S/mipsn32/mips64/:C/mips.*c.*/cheri/}
TARGET_TRIPLE?=	${TARGET_MACHINE}-${TARGET_ABI}-freebsd13.0
KNOWN_ARCHES?=	aarch64/arm64 \
		amd64 \
		arm \
		armv6/arm \
		armv7/arm \
		i386 \
		mips \
		mipsel/mips \
		mips64el/mips \
		mipsn32el/mips \
		mips64/mips \
		mipsn32/mips \
		mips64c128/mips \
		mips64c256/mips \
		mipshf/mips \
		mipselhf/mips \
		mips64elhf/mips \
		mips64hf/mips \
		powerpc \
		powerpc64/powerpc \
		powerpcspe/powerpc \
		riscv64/riscv \
		riscv64sf/riscv \
		sparc64

.if ${TARGET} == ${TARGET_ARCH}
_t=		${TARGET}
.else
_t=		${TARGET_ARCH}/${TARGET}
.endif
.for _t in ${_t}
.if empty(KNOWN_ARCHES:M${_t})
.error Unknown target ${TARGET_ARCH}:${TARGET}.
.endif
.endfor

# If all targets are disabled for system llvm then don't expect it to work
# for cross-builds.
.if !defined(TOOLS_PREFIX) && ${MK_LLVM_TARGET_ALL} == "no" && \
    ${MACHINE} != ${TARGET} && ${MACHINE_ARCH} != ${TARGET_ARCH} && \
    !make(showconfig)
MK_SYSTEM_COMPILER=	no
MK_SYSTEM_LINKER=	no
.endif

# Handle external binutils.
.if defined(CROSS_TOOLCHAIN_PREFIX)
CROSS_BINUTILS_PREFIX?=${CROSS_TOOLCHAIN_PREFIX}
.endif
# If we do not have a bootstrap binutils (because the in-tree one does not
# support the target architecture), provide a default cross-binutils prefix.
# This allows riscv64 builds, for example, to automatically use the
# riscv64-binutils port or package.
.if !make(showconfig) && !defined(_NO_INCLUDE_COMPILERMK)
.if !empty(BROKEN_OPTIONS:MBINUTILS_BOOTSTRAP) && \
    ${MK_LLD_BOOTSTRAP} == "no" && \
    !defined(CROSS_BINUTILS_PREFIX)
CROSS_BINUTILS_PREFIX=/usr/local/${TARGET_TRIPLE}/bin/
.if !exists(${CROSS_BINUTILS_PREFIX})
.error In-tree binutils does not support the ${TARGET_ARCH} architecture. Install the ${TARGET_ARCH}-binutils port or package or set CROSS_BINUTILS_PREFIX.
.endif
.endif
.endif
XBINUTILS=	AS AR LD NM OBJCOPY OBJDUMP RANLIB SIZE STRINGS
.for BINUTIL in ${XBINUTILS}
.if defined(CROSS_BINUTILS_PREFIX) && \
    exists(${CROSS_BINUTILS_PREFIX}/${${BINUTIL}})
X${BINUTIL}?=	${CROSS_BINUTILS_PREFIX:C,/*$,,}/${${BINUTIL}}
.else
X${BINUTIL}?=	${${BINUTIL}}
.endif
.endfor

# If a full path to an external linker is given, don't build lld.
.if ${XLD:M/*}
MK_LLD_BOOTSTRAP=	no
.endif

# We also want the X_LINKER* variables if we are using an external toolchain.
_WANT_TOOLCHAIN_CROSS_VARS=	t
.include "share/mk/bsd.linker.mk"
.undef _WANT_TOOLCHAIN_CROSS_VARS

# Begin WITH_SYSTEM_COMPILER / WITH_SYSTEM_LD

# WITH_SYSTEM_COMPILER - Pull in needed values and make a decision.

# Check if there is a local compiler that can satisfy as an external compiler.
# Which compiler is expected to be used?
.if ${MK_CLANG_BOOTSTRAP} == "yes"
WANT_COMPILER_TYPE=	clang
.elif ${MK_GCC_BOOTSTRAP} == "yes"
WANT_COMPILER_TYPE=	gcc
.else
WANT_COMPILER_TYPE=
.endif

.if !defined(WANT_COMPILER_FREEBSD_VERSION) && !make(showconfig) && \
    !make(test-system-linker)
.if ${WANT_COMPILER_TYPE} == "clang"
WANT_COMPILER_FREEBSD_VERSION_FILE= lib/clang/freebsd_cc_version.h
WANT_COMPILER_FREEBSD_VERSION!= \
	awk '$$2 == "FREEBSD_CC_VERSION" {printf("%d\n", $$3)}' \
	${SRCDIR}/${WANT_COMPILER_FREEBSD_VERSION_FILE} || echo unknown
WANT_COMPILER_VERSION_FILE= lib/clang/include/clang/Basic/Version.inc
WANT_COMPILER_VERSION!= \
	awk '$$2 == "CLANG_VERSION" {split($$3, a, "."); print a[1] * 10000 + a[2] * 100 + a[3]}' \
	${SRCDIR}/${WANT_COMPILER_VERSION_FILE} || echo unknown
.elif ${WANT_COMPILER_TYPE} == "gcc"
WANT_COMPILER_FREEBSD_VERSION_FILE= gnu/usr.bin/cc/cc_tools/freebsd-native.h
WANT_COMPILER_FREEBSD_VERSION!= \
	awk '$$2 == "FBSD_CC_VER" {printf("%d\n", $$3)}' \
	${SRCDIR}/${WANT_COMPILER_FREEBSD_VERSION_FILE} || echo unknown
WANT_COMPILER_VERSION_FILE= contrib/gcc/BASE-VER
WANT_COMPILER_VERSION!= \
	awk -F. '{print $$1 * 10000 + $$2 * 100 + $$3}' \
	${SRCDIR}/${WANT_COMPILER_VERSION_FILE} || echo unknown
.endif
.export WANT_COMPILER_FREEBSD_VERSION WANT_COMPILER_VERSION
.endif	# !defined(WANT_COMPILER_FREEBSD_VERSION)

# It needs to be the same revision as we would build for the bootstrap.
# If the expected vs CC is different then we can't skip.
# GCC cannot be used for cross-arch yet.  For clang we pass -target later if
# TARGET_ARCH!=MACHINE_ARCH.
.if ${MK_SYSTEM_COMPILER} == "yes" && \
    defined(WANT_COMPILER_FREEBSD_VERSION) && \
    (${MK_CLANG_BOOTSTRAP} == "yes" || ${MK_GCC_BOOTSTRAP} == "yes") && \
    !make(xdev*) && \
    ${X_COMPILER_TYPE} == ${WANT_COMPILER_TYPE} && \
    (${X_COMPILER_TYPE} == "clang" || ${TARGET_ARCH} == ${MACHINE_ARCH}) && \
    ${X_COMPILER_VERSION} == ${WANT_COMPILER_VERSION} && \
    ${X_COMPILER_FREEBSD_VERSION} == ${WANT_COMPILER_FREEBSD_VERSION}
# Everything matches, disable the bootstrap compiler.
MK_CLANG_BOOTSTRAP=	no
MK_GCC_BOOTSTRAP=	no
USING_SYSTEM_COMPILER=	yes
.endif	# ${WANT_COMPILER_TYPE} == ${COMPILER_TYPE}

# WITH_SYSTEM_LD - Pull in needed values and make a decision.

# Check if there is a local linker that can satisfy as an external linker.
# Which linker is expected to be used?
.if ${MK_LLD_BOOTSTRAP} == "yes"
WANT_LINKER_TYPE=		lld
.elif ${MK_BINUTILS_BOOTSTRAP} == "yes"
# Note that there's no support for bfd in WITH_SYSTEM_LINKER.
WANT_LINKER_TYPE=	bfd
.else
WANT_LINKER_TYPE=
.endif

.if !defined(WANT_LINKER_FREEBSD_VERSION) && !make(showconfig) && \
    !make(test-system-compiler)
.if ${WANT_LINKER_TYPE} == "lld"
WANT_LINKER_FREEBSD_VERSION_FILE= lib/clang/include/lld/Common/Version.inc
WANT_LINKER_FREEBSD_VERSION!= \
	awk '$$2 == "LLD_REVISION_STRING" {gsub(/"/, "", $$3); print $$3}' \
	${SRCDIR}/${WANT_LINKER_FREEBSD_VERSION_FILE} || echo unknown
WANT_LINKER_VERSION_FILE= lib/clang/include/lld/Common/Version.inc
WANT_LINKER_VERSION!= \
	awk '$$2 == "LLD_VERSION" {split($$3, a, "."); print a[1] * 10000 + a[2] * 100 + a[3]}' \
	${SRCDIR}/${WANT_LINKER_VERSION_FILE} || echo unknown
.else
WANT_LINKER_FREEBSD_VERSION_FILE=
WANT_LINKER_FREEBSD_VERSION=
.endif
.export WANT_LINKER_FREEBSD_VERSION WANT_LINKER_VERSION
.endif	# !defined(WANT_LINKER_FREEBSD_VERSION)

.if !make(sysent) && ${MK_SYSTEM_LINKER} == "yes" && \
    defined(WANT_LINKER_FREEBSD_VERSION) && \
    (${MK_LLD_BOOTSTRAP} == "yes") && \
    !make(xdev*) && \
    ${X_LINKER_TYPE} == ${WANT_LINKER_TYPE} && \
    ${X_LINKER_VERSION} == ${WANT_LINKER_VERSION} && \
    ${X_LINKER_FREEBSD_VERSION} == ${WANT_LINKER_FREEBSD_VERSION}
# Everything matches, disable the bootstrap linker.
MK_LLD_BOOTSTRAP=	no
USING_SYSTEM_LINKER=	yes
.endif	# ${WANT_LINKER_TYPE} == ${LINKER_TYPE}

# WITH_SYSTEM_COMPILER / WITH_SYSTEM_LINKER - Handle defaults and debug.
USING_SYSTEM_COMPILER?=	no
USING_SYSTEM_LINKER?=	no

TEST_SYSTEM_COMPILER_VARS= \
	USING_SYSTEM_COMPILER MK_SYSTEM_COMPILER \
	MK_CROSS_COMPILER MK_CLANG_BOOTSTRAP MK_GCC_BOOTSTRAP \
	WANT_COMPILER_TYPE WANT_COMPILER_VERSION WANT_COMPILER_VERSION_FILE \
	WANT_COMPILER_FREEBSD_VERSION WANT_COMPILER_FREEBSD_VERSION_FILE \
	CC COMPILER_TYPE COMPILER_FEATURES COMPILER_VERSION \
	COMPILER_FREEBSD_VERSION \
	XCC X_COMPILER_TYPE X_COMPILER_FEATURES X_COMPILER_VERSION \
	X_COMPILER_FREEBSD_VERSION
TEST_SYSTEM_LINKER_VARS= \
	USING_SYSTEM_LINKER MK_SYSTEM_LINKER \
	MK_LLD_BOOTSTRAP MK_BINUTILS_BOOTSTRAP \
	WANT_LINKER_TYPE WANT_LINKER_VERSION WANT_LINKER_VERSION_FILE \
	WANT_LINKER_FREEBSD_VERSION WANT_LINKER_FREEBSD_VERSION_FILE \
	LD LINKER_TYPE LINKER_FEATURES LINKER_VERSION \
	LINKER_FREEBSD_VERSION \
	XLD X_LINKER_TYPE X_LINKER_FEATURES X_LINKER_VERSION \
	X_LINKER_FREEBSD_VERSION

.for _t in compiler linker
test-system-${_t}: .PHONY
.for v in ${TEST_SYSTEM_${_t:tu}_VARS}
	${_+_}@printf "%-35s= %s\n" "${v}" "${${v}}"
.endfor
.endfor
.if (make(buildworld) || make(buildkernel) || make(kernel-toolchain) || \
    make(toolchain) || make(_cross-tools))
.if ${USING_SYSTEM_COMPILER} == "yes"
.info SYSTEM_COMPILER: Determined that CC=${CC} matches the source tree.  Not bootstrapping a cross-compiler.
.elif ${MK_CLANG_BOOTSTRAP} == "yes"
.info SYSTEM_COMPILER: libclang will be built for bootstrapping a cross-compiler.
.endif
.if ${USING_SYSTEM_LINKER} == "yes"
.info SYSTEM_LINKER: Determined that LD=${LD} matches the source tree.  Not bootstrapping a cross-linker.
.elif ${MK_LLD_BOOTSTRAP} == "yes"
.info SYSTEM_LINKER: libclang will be built for bootstrapping a cross-linker.
.endif
.endif

# End WITH_SYSTEM_COMPILER / WITH_SYSTEM_LD

# Store some compiler metadata for use in installworld where we don't
# want to invoke CC at all.
_TOOLCHAIN_METADATA_VARS=	COMPILER_VERSION \
				COMPILER_TYPE \
				COMPILER_FEATURES \
				COMPILER_FREEBSD_VERSION \
				COMPILER_RESOURCE_DIR \
				COMPILER_ABSOLUTE_PATH \
				LINKER_VERSION \
				LINKER_FEATURES \
				LINKER_TYPE \
				LINKER_FREEBSD_VERSION
toolchain-metadata.mk: .PHONY .META
	@: > ${.TARGET}
	@echo ".info Using cached toolchain metadata from build at $$(hostname) on $$(date)" \
	    > ${.TARGET}
	@echo "_LOADED_TOOLCHAIN_METADATA=t" >> ${.TARGET}
.for v in ${_TOOLCHAIN_METADATA_VARS}
	@echo "${v}=${${v}}" >> ${.TARGET}
	@echo "X_${v}=${X_${v}}" >> ${.TARGET}
.endfor
	@echo ".export ${_TOOLCHAIN_METADATA_VARS}" >> ${.TARGET}
	@echo ".export ${_TOOLCHAIN_METADATA_VARS:C,^,X_,}" >> ${.TARGET}

# We must do lib/ and libexec/ before bin/ in case of a mid-install error to
# keep the users system reasonably usable.  For static->dynamic root upgrades,
# we don't want to install a dynamic binary without rtld and the needed
# libraries.  More commonly, for dynamic root, we don't want to install a
# binary that requires a newer library version that hasn't been installed yet.
# This ordering is not a guarantee though.  The only guarantee of a working
# system here would require fine-grained ordering of all components based
# on their dependencies.
.if !empty(SUBDIR_OVERRIDE)
SUBDIR=	${SUBDIR_OVERRIDE}
.else
SUBDIR=	lib
.if !defined(SYSROOT_ONLY)
# We don't need libexec for just a sysroot
SUBDIR+=libexec
.endif
# Add LOCAL_LIB_DIRS, but only if they will not be picked up as a SUBDIR
# of a LOCAL_DIRS directory.  This allows LOCAL_DIRS=foo and
# LOCAL_LIB_DIRS=foo/lib to behave as expected.
.for _DIR in ${LOCAL_DIRS:M*/} ${LOCAL_DIRS:N*/:S|$|/|}
_REDUNDANT_LIB_DIRS+=    ${LOCAL_LIB_DIRS:M${_DIR}*}
.endfor
.for _DIR in ${LOCAL_LIB_DIRS}
.if ${_DIR} == ".WAIT" || (empty(_REDUNDANT_LIB_DIRS:M${_DIR}) && exists(${.CURDIR}/${_DIR}/Makefile))
SUBDIR+=	${_DIR}
.endif
.endfor
.if !defined(NO_ROOT) && (make(installworld) || make(installsysroot) || make(install))
# Ensure libraries are installed before progressing.
SUBDIR+=.WAIT
.endif
.if defined(SYSROOT_ONLY)
# Only install libraries and headers:
SUBDIR+=include
.if ${MK_CDDL} != "no"
SUBDIR+=cddl/lib
.endif
SUBDIR+=gnu/lib
.if ${MK_CRYPT} != "no"
SUBDIR+= secure/lib
.endif
.if ${MK_KERBEROS} != "no"
SUBDIR+=kerberos5/lib
.endif
.else # !defined(SYSROOT_ONLY)
SUBDIR+=bin
.if ${MK_CDDL} != "no"
SUBDIR+=cddl
.endif
SUBDIR+=gnu include
.if ${MK_KERBEROS} != "no"
SUBDIR+=kerberos5
.endif
.if ${MK_RESCUE} != "no"
SUBDIR+=rescue
.endif
SUBDIR+=sbin
.if ${MK_CRYPT} != "no"
SUBDIR+=secure
.endif
.if !defined(NO_SHARE)
SUBDIR+=share
.endif
.if ${MK_BOOT} != "no"
SUBDIR+=stand
.endif
SUBDIR+=sys usr.bin usr.sbin
.if ${MK_TESTS} != "no"
SUBDIR+=	tests
.endif
.endif # !defined(SYSROOT_ONLY)

# Local directories are built in parallel with the base system directories.
# Users may insert a .WAIT directive at the beginning or elsewhere within
# the LOCAL_DIRS and LOCAL_LIB_DIRS lists as needed.
SUBDIR+=.WAIT
.if !defined(SYSROOT_ONLY)
.for _DIR in ${LOCAL_DIRS}
.if ${_DIR} == ".WAIT" || exists(${.CURDIR}/${_DIR}/Makefile)
SUBDIR+=	${_DIR}
.endif
.endfor
.endif

# Finally build cheribsdbox if requested
.if ${MK_CHERIBSDBOX} != "no" && !defined(SYSROOT_ONLY)
SUBDIR+=	tools/cheribsdbox
.endif

# We must do etc/ last as it hooks into building the man whatis file
# by calling 'makedb' in share/man.  This is only relevant for
# install/distribute so they build the whatis file after every manpage is
# installed.
.if make(installworld) || make(install) || make(installsysroot)
SUBDIR+=.WAIT
.endif
.if !defined(SYSROOT_ONLY)
SUBDIR+=etc
.endif

.endif	# !empty(SUBDIR_OVERRIDE)

.if defined(NOCLEAN)
.warning NOCLEAN option is deprecated. Use NO_CLEAN instead.
NO_CLEAN=	${NOCLEAN}
.endif
.if defined(NO_CLEANDIR)
CLEANDIR=	clean cleandepend
.else
CLEANDIR=	cleandir
.endif

.if defined(WORLDFAST)
NO_CLEAN=	t
NO_OBJWALK=	t
.endif

.if ${MK_META_MODE} == "yes"
# If filemon is used then we can rely on the build being incremental-safe.
# The .meta files will also track the build command and rebuild should
# it change.
.if empty(.MAKE.MODE:Mnofilemon)
NO_CLEAN=	t
.endif
.endif
.if defined(NO_OBJWALK) || ${MK_AUTO_OBJ} == "yes"
NO_OBJWALK=	t
NO_KERNELOBJ=	t
.endif
.if !defined(NO_OBJWALK)
_obj=		obj
.endif

LOCAL_TOOL_DIRS?=
PACKAGEDIR?=	${DESTDIR}/${DISTDIR}

.if empty(SHELL:M*csh*)
BUILDENV_SHELL?=${SHELL}
.else
BUILDENV_SHELL?=/bin/sh
.endif

.if ${.MAKE.OS} != "FreeBSD"
CROSSBUILD_HOST=${.MAKE.OS}
.if ${.MAKE.OS} != "Linux" && ${.MAKE.OS} != "Darwin"
.warning "Unsupported crossbuild system: ${.MAKE.OS}. Build will probably fail!"
.endif
# We need to force NO_ROOT/DB_FROM_SRC builds when building on other operating
# systems since the BSD.foo.dist specs contain users and groups that do not
# exist by default on a Linux/MacOS system
NO_ROOT:=	1
DB_FROM_SRC:=	1
.export NO_ROOT
.endif

.if !defined(_MKSHOWCONFIG)
.if !defined(SVN_CMD) || empty(SVN_CMD)
. for _P in /usr/bin /usr/local/bin
.  for _S in svn svnlite
.   if exists(${_P}/${_S})
SVN_CMD=   ${_P}/${_S}
.   endif
.  endfor
. endfor
.export SVN_CMD
.endif
SVNFLAGS?=	-r HEAD
.if !defined(VCS_REVISION) || empty(VCS_REVISION)
.if !defined(SVNVERSION_CMD) || empty(SVNVERSION_CMD)
. for _D in ${PATH:S,:, ,g}
.  if exists(${_D}/svnversion)
SVNVERSION_CMD?=${_D}/svnversion
.  endif
.  if exists(${_D}/svnliteversion)
SVNVERSION_CMD?=${_D}/svnliteversion
.  endif
. endfor
.endif
_VCS_REVISION?=	$$(eval ${SVNVERSION_CMD} ${SRCDIR})
. if !empty(_VCS_REVISION)
VCS_REVISION=	$$(echo r${_VCS_REVISION})
. endif
.export VCS_REVISION
.endif

.if !defined(OSRELDATE)
.if exists(/usr/include/osreldate.h)
OSRELDATE!=	awk '/^\#define[[:space:]]*__FreeBSD_version/ { print $$3 }' \
		/usr/include/osreldate.h
.else
OSRELDATE=	0
.endif
.export OSRELDATE
.endif

# Set VERSION for CTFMERGE to use via the default CTFFLAGS=-L VERSION.
.if !defined(_REVISION)
_REVISION!=	${MAKE} -C ${SRCDIR}/release MK_AUTO_OBJ=no -V REVISION
.export _REVISION
.endif
.if !defined(_BRANCH)
_BRANCH!=	${MAKE} -C ${SRCDIR}/release MK_AUTO_OBJ=no -V BRANCH
.export _BRANCH
.endif
.if !defined(SRCRELDATE)
SRCRELDATE!=	awk '/^\#define[[:space:]]*__FreeBSD_version/ { print $$3 }' \
		${SRCDIR}/sys/sys/param.h
.export SRCRELDATE
.endif
.if !defined(VERSION)
VERSION=	FreeBSD ${_REVISION}-${_BRANCH:C/-p[0-9]+$//} ${TARGET_ARCH} ${SRCRELDATE}
.export VERSION
.endif

.if !defined(PKG_VERSION)
.if ${_BRANCH:MSTABLE*} || ${_BRANCH:MCURRENT*} || ${_BRANCH:MALPHA*}
TIMENOW=	%Y%m%d%H%M%S
EXTRA_REVISION=	.s${TIMENOW:gmtime}
.endif
.if ${_BRANCH:M*-p*}
EXTRA_REVISION=	_${_BRANCH:C/.*-p([0-9]+$)/\1/}
.endif
PKG_VERSION=	${_REVISION}${EXTRA_REVISION}
.endif
.endif	# !defined(_MKSHOWCONFIG)

.if !defined(_MKSHOWCONFIG)
_CPUTYPE!=	MAKEFLAGS= CPUTYPE=${_TARGET_CPUTYPE} ${MAKE} -f /dev/null \
		-m ${.CURDIR}/share/mk MK_AUTO_OBJ=no -V CPUTYPE
.if ${_CPUTYPE} != ${_TARGET_CPUTYPE}
.error CPUTYPE global should be set with ?=.
.endif
.endif
.if make(buildworld)
BUILD_ARCH!=	uname -p
# On some Linux systems uname -p returns "unknown" so skip this check there.
# This check only exists to tell people to use TARGET_ARCH instead of
# MACHINE_ARCH so skipping it when crossbuilding on non-FreeBSD should be fine.
.if ${MACHINE_ARCH} != ${BUILD_ARCH} && ${.MAKE.OS} == "FreeBSD"
.error To cross-build, set TARGET_ARCH.
.endif
.endif
WORLDTMP?=	${OBJTOP}/tmp
BPATH=		${CCACHE_WRAPPER_PATH_PFX}${WORLDTMP}/legacy/usr/sbin:${WORLDTMP}/legacy/usr/bin:${WORLDTMP}/legacy/bin
XPATH=		${WORLDTMP}/bin:${WORLDTMP}/usr/sbin:${WORLDTMP}/usr/bin

# When building we want to find the cross tools before the host tools in ${BPATH}.
# We also need to add UNIVERSE_TOOLCHAIN_PATH so that we can find the shared
# toolchain files (clang, lld, etc.) during make universe/tinderbox
STRICTTMPPATH=	${XPATH}:${BPATH}:${UNIVERSE_TOOLCHAIN_PATH}
# We should not be using tools from /usr/bin accidentally since this could cause
# the build to break on other systems that don't have that tool. For now we
# still allow using the old behaviour (inheriting $PATH) if
# BUILD_WITH_STRICT_TMPPATH is set to 0 but this will eventually be removed.

# Currently strict $PATH can cause build failures and does not work yet with
# USING_SYSTEM_LINKER/USING_SYSTEM_COMPILER. Once these issues have been
# resolved it will be turned on by default.
BUILD_WITH_STRICT_TMPPATH?=1
.if defined(CROSSBUILD_HOST)
# When building on non-FreeBSD we can't rely on the tools in /usr/bin being compatible
# with what FreeBSD expects. Therefore we only use tools from STRICTTMPPATH
# during the world build stage. We build most tools during the bootstrap-tools
# phase but symlink host tools that are known to work instead of building them
BUILD_WITH_STRICT_TMPPATH:=1
.endif
.if ${BUILD_WITH_STRICT_TMPPATH} != 0
TMPPATH=	${STRICTTMPPATH}
.else
TMPPATH=	${STRICTTMPPATH}:${PATH}
.endif

#
# Avoid running mktemp(1) unless actually needed.
# It may not be functional, e.g., due to new ABI
# when in the middle of installing over this system.
#
.if make(distributeworld) || make(installworld) || make(stageworld) || make(installsysroot)
.if ${BUILD_WITH_STRICT_TMPPATH} != 0
MKTEMP=${WORLDTMP}/legacy/usr/bin/mktemp
.if !exists(${MKTEMP})
.error "mktemp binary doesn't exist in expected location: ${MKTEMP}"
.endif
.else
MKTEMP=mktemp
.endif
INSTALLTMP!=	${MKTEMP} -d -u -t install
.endif

.if make(stagekernel) || make(distributekernel)
TAGS+=		kernel
PACKAGE=	kernel
.endif

#
# Building a world goes through the following stages
#
# 1. legacy stage [BMAKE]
#	This stage is responsible for creating compatibility
#	shims that are needed by the bootstrap-tools,
#	build-tools and cross-tools stages. These are generally
#	APIs that tools from one of those three stages need to
#	build that aren't present on the host.
# 1. bootstrap-tools stage [BMAKE]
#	This stage is responsible for creating programs that
#	are needed for backward compatibility reasons. They
#	are not built as cross-tools.
# 2. build-tools stage [TMAKE]
#	This stage is responsible for creating the object
#	tree and building any tools that are needed during
#	the build process. Some programs are listed during
#	this phase because they build binaries to generate
#	files needed to build these programs. This stage also
#	builds the 'build-tools' target rather than 'all'.
# 3. cross-tools stage [XMAKE]
#	This stage is responsible for creating any tools that
#	are needed for building the system. A cross-compiler is one
#	of them. This differs from build tools in two ways:
#	1. the 'all' target is built rather than 'build-tools'
#	2. these tools are installed into TMPPATH for stage 4.
# 4. world stage [WMAKE]
#	This stage actually builds the world.
# 5. install stage (optional) [IMAKE]
#	This stage installs a previously built world.
#

BOOTSTRAPPING?=	0
# Keep these in sync
MINIMUM_SUPPORTED_OSREL?= 1002501
MINIMUM_SUPPORTED_REL?= 10.3

# Common environment for world related stages
CROSSENV+=	\
		MACHINE_ARCH=${TARGET_ARCH} \
		MACHINE=${TARGET} \
		BUILD_TOOLS_CC="${COMPILER_ABSOLUTE_PATH}" \
		CPUTYPE=${TARGET_CPUTYPE}
.if ${MK_META_MODE} != "no"
# Don't rebuild build-tools targets during normal build.
CROSSENV+=	BUILD_TOOLS_META=.NOMETA
.endif
.if defined(TARGET_CFLAGS)
CROSSENV+=	${TARGET_CFLAGS}
.endif

BOOTSTRAPPING_OSRELDATE?=${OSRELDATE}
.if !defined(CROSSBUILD_HOST)
HOST_TOOLS_COMMON_MAKEFLAGS=	-DNO_PIC MK_PROFILE=no -DNO_SHARED
.else
# When building Linux or Mac it will usually not be possible to link statically
# so we can't pass -DNO_PIC, -DNO_SHARED (it is also not necessary since we
# will never overwrite any of the host libraries).
# We also want to build BSD grep and avoid any dependencies on libdialog
HOST_TOOLS_COMMON_MAKEFLAGS=	MK_PROFILE=no MK_NLS=no MK_BSD_GREP=yes \
	MK_DIALOG=no MK_DEBUG_FILES=no
.endif

# bootstrap-tools stage
BMAKEENV=	INSTALL="sh ${.CURDIR}/tools/install.sh" \
		TOOLS_PREFIX=${TOOLS_PREFIX_UNDEF:U${WORLDTMP}} \
		PATH=${BPATH}:${PATH} \
		WORLDTMP=${WORLDTMP} \
		MAKEFLAGS="-m ${.CURDIR}/tools/build/mk ${.MAKEFLAGS}"

# need to keep this in sync with targets/pseudo/bootstrap-tools/Makefile
BSARGS= 	DESTDIR= \
		OBJTOP='${WORLDTMP}/obj-tools' \
		OBJROOT='$${OBJTOP}/' \
		MAKEOBJDIRPREFIX= \
		BOOTSTRAPPING=${BOOTSTRAPPING_OSRELDATE} \
		BWPHASE=${.TARGET:C,^_,,} \
		SSP_CFLAGS= \
		MK_HTML=no NO_LINT=yes MK_MAN=no MK_MAN_UTILS=yes \
		${HOST_TOOLS_COMMON_MAKEFLAGS} \
		-DNO_CPU_CFLAGS MK_WARNS=no MK_CTF=no \
		MK_CLANG_EXTRAS=no MK_CLANG_FULL=no \
		MK_LLDB=no MK_RETPOLINE=no MK_TESTS=no \
		MK_INCLUDES=yes

BMAKE=		\
		${BMAKEENV} ${MAKE} ${WORLD_FLAGS} -f Makefile.inc1 \
		${BSARGS}
.if empty(.MAKEOVERRIDES:MMK_LLVM_TARGET_ALL)
BMAKE+=		MK_LLVM_TARGET_ALL=no
.endif

# build-tools stage
TMAKE=		\
		${BMAKEENV} ${MAKE} ${WORLD_FLAGS} -f Makefile.inc1 \
		TARGET=${TARGET} TARGET_ARCH=${TARGET_ARCH} \
		DESTDIR= \
		BOOTSTRAPPING=${BOOTSTRAPPING_OSRELDATE} \
		BWPHASE=${.TARGET:C,^_,,} \
		SSP_CFLAGS= \
		-DNO_LINT \
		-DNO_CPU_CFLAGS MK_WARNS=no MK_CTF=no \
		MK_CLANG_EXTRAS=no MK_CLANG_FULL=no \
		BUILD_TOOLS_CC="${COMPILER_ABSOLUTE_PATH}" \
		MK_LLDB=no MK_RETPOLINE=no MK_TESTS=no MK_DEBUG_FILES=no
# These get set in tools/build/mk/Makefile.boot
# BUILD_TOOLS_CFLAGS="${CFLAGS}" BUILD_TOOLS_LDFLAGS="${LDFLAGS}"

# cross-tools stage
# TOOLS_PREFIX set in BMAKE
XMAKE=		${BMAKE} \
		TARGET=${TARGET} TARGET_ARCH=${TARGET_ARCH} \
		MK_GDB=no MK_TESTS=no

# kernel-tools stage
KTMAKEENV=	INSTALL="sh ${.CURDIR}/tools/install.sh" \
		PATH=${BPATH}:${PATH} \
		WORLDTMP=${WORLDTMP} \
		MAKEFLAGS="-m ${.CURDIR}/tools/build/mk ${.MAKEFLAGS}"

KTMAKE=		\
		TOOLS_PREFIX=${TOOLS_PREFIX_UNDEF:U${WORLDTMP}} \
		${KTMAKEENV} ${MAKE} ${WORLD_FLAGS} -f Makefile.inc1 \
		DESTDIR= \
		OBJTOP='${WORLDTMP}/obj-kernel-tools' \
		OBJROOT='$${OBJTOP}/' \
		MAKEOBJDIRPREFIX= \
		BOOTSTRAPPING=${BOOTSTRAPPING_OSRELDATE} \
		SSP_CFLAGS= \
		MK_HTML=no -DNO_LINT MK_MAN=no \
		${HOST_TOOLS_COMMON_MAKEFLAGS} \
		-DNO_CPU_CFLAGS MK_RETPOLINE=no MK_WARNS=no MK_CTF=no

# world stage
WMAKEENV=	${CROSSENV} \
		INSTALL="sh ${.CURDIR}/tools/install.sh" \
		PATH=${TMPPATH} \
		SYSROOT=${WORLDTMP}

.if defined(CHERI_CC)
WMAKEENV+=	CHERI_CC=${CHERI_CC:Q} CHERI_CXX=${CHERI_CXX:Q}
.endif

# make hierarchy
HMAKE=		PATH=${TMPPATH} ${MAKE} LOCAL_MTREE=${LOCAL_MTREE:Q}
.if defined(NO_ROOT)
HMAKE+=		PATH=${TMPPATH} METALOG=${METALOG} -DNO_ROOT
.endif

CROSSENV+=	CC="${XCC} ${XCFLAGS}" CXX="${XCXX} ${XCXXFLAGS} ${XCFLAGS}" \
		CPP="${XCPP} ${XCFLAGS}" \
		AS="${XAS}" AR="${XAR}" LD="${XLD}" LLVM_LINK="${XLLVM_LINK}" \
		NM=${XNM} OBJCOPY="${XOBJCOPY}" \
		OBJDUMP="${XOBJDUMP}" \
		RANLIB=${XRANLIB} STRINGS=${XSTRINGS} \
		SIZE="${XSIZE}"

.if defined(CROSS_BINUTILS_PREFIX) && exists(${CROSS_BINUTILS_PREFIX})
# In the case of xdev-build tools, CROSS_BINUTILS_PREFIX won't be a
# directory, but the compiler will look in the right place for its
# tools so we don't need to tell it where to look.
BFLAGS+=	-B${CROSS_BINUTILS_PREFIX}
.endif


# The internal bootstrap compiler has a default sysroot set by TOOLS_PREFIX
# and target set by TARGET/TARGET_ARCH.  However, there are several needs to
# always pass an explicit --sysroot and -target.
# - External compiler needs sysroot and target flags.
# - External ld needs sysroot.
# - To be clear about the use of a sysroot when using the internal compiler.
# - Easier debugging.
# - Allowing WITH_SYSTEM_COMPILER+WITH_META_MODE to work together due to
#   the flip-flopping build command when sometimes using external and
#   sometimes using internal.
# - Allow using lld which has no support for default paths.
.if !defined(CROSS_BINUTILS_PREFIX) || !exists(${CROSS_BINUTILS_PREFIX})
BFLAGS+=	-B${WORLDTMP}/usr/bin
.endif
.if ${WANT_COMPILER_TYPE} == gcc || \
    (defined(X_COMPILER_TYPE) && ${X_COMPILER_TYPE} == gcc)
.elif ${WANT_COMPILER_TYPE} == clang || \
    (defined(X_COMPILER_TYPE) && ${X_COMPILER_TYPE} == clang)
XCFLAGS+=	-target ${TARGET_TRIPLE}
.endif
XCFLAGS+=	--sysroot=${WORLDTMP}

.if !empty(BFLAGS)
XCFLAGS+=	${BFLAGS}
.endif

.if ${MK_LIB32} != "no" && (${TARGET_ARCH} == "amd64" || \
    ${TARGET_ARCH} == "powerpc64" || ${TARGET_ARCH:Mmips64*} != "")
LIBCOMPAT= 32
.include "Makefile.libcompat"
.elif ${MK_LIBSOFT} != "no" && ${TARGET_ARCH:Marmv[67]*} != ""
LIBCOMPAT= SOFT
.include "Makefile.libcompat"
.endif
.if ${MK_CHERI} != "no"
# CHERI specific code isn't o32 compatible and other attempts to disable
# failed so use a big hammer for now.
.undef LIBCOMPAT
.endif

# META_MODE normally ignores host file changes since every build updates
# timestamps (see NO_META_IGNORE_HOST in sys.mk).  There are known times
# when the ABI breaks though that we want to force rebuilding WORLDTMP
# to get updated host tools.
.if ${MK_META_MODE} == "yes" && defined(NO_CLEAN) && \
    !defined(NO_META_IGNORE_HOST) && !defined(NO_META_IGNORE_HOST_HEADERS) && \
    !defined(_MKSHOWCONFIG)
# r318736 - ino64 major ABI breakage
META_MODE_BAD_ABI_VERS+=	1200031

.if !defined(OBJDIR_HOST_OSRELDATE)
.if exists(${OBJTOP}/host-osreldate.h)
OBJDIR_HOST_OSRELDATE!=	\
    awk '/^\#define[[:space:]]*__FreeBSD_version/ { print $$3 }' \
    ${OBJTOP}/host-osreldate.h
.elif exists(${WORLDTMP}/usr/include/osreldate.h)
OBJDIR_HOST_OSRELDATE=	0
.endif
.export OBJDIR_HOST_OSRELDATE
.endif

# Note that this logic is the opposite of normal BOOTSTRAP handling.  We want
# to compare the WORLDTMP's OSRELDATE to the host's OSRELDATE.  If the WORLDTMP
# is older than the ABI-breakage OSRELDATE of the HOST then we rebuild.
.if defined(OBJDIR_HOST_OSRELDATE)
.for _ver in ${META_MODE_BAD_ABI_VERS}
.if ${OSRELDATE} >= ${_ver} && ${OBJDIR_HOST_OSRELDATE} < ${_ver}
_meta_mode_need_rebuild=	${_ver}
.endif
.endfor
.if defined(_meta_mode_need_rebuild)
.info META_MODE: Rebuilding host tools due to ABI breakage in __FreeBSD_version ${_meta_mode_need_rebuild}.
NO_META_IGNORE_HOST_HEADERS=	1
.export NO_META_IGNORE_HOST_HEADERS
.endif	# defined(_meta_mode_need_rebuild)
.endif	# defined(OBJDIR_HOST_OSRELDATE)
.endif	# ${MK_META_MODE} == "yes" && defined(NO_CLEAN) ...
# This is only used for META_MODE+filemon to track what the oldest
# __FreeBSD_version is in WORLDTMP.  This purposely does NOT have
# a make dependency on /usr/include/osreldate.h as the file should
# only be copied when it is missing or meta mode determines it has changed.
# Since host files are normally ignored without NO_META_IGNORE_HOST
# the file will never be updated unless that flag is specified.  This
# allows tracking the oldest osreldate to force rebuilds via
# META_MODE_BADABI_REVS above.
host-osreldate.h: # DO NOT ADD /usr/include/osreldate.h here
.if !defined(CROSSBUILD_HOST)
	@cp -f /usr/include/osreldate.h ${.TARGET}
.else
	@echo "#ifndef __FreeBSD_version" > ${.TARGET}
	@echo "#define __FreeBSD_version ${OSRELDATE}" >> ${.TARGET}
	@echo "#endif" >> ${.TARGET}
.endif

WMAKE=		${WMAKEENV} ${MAKE} ${WORLD_FLAGS} -f Makefile.inc1 \
		BWPHASE=${.TARGET:C,^_,,} \
		DESTDIR=${WORLDTMP}

.if ${MK_CHERI} != "no"
# cheri world
LIBCHERI_OBJTOP=	${OBJTOP}/obj-libcheri
LIBCHERI_TESTSBASE=	${TESTSBASE}/cheri

# Yes, the flags are redundant.
LIBCHERIWMAKEENV= \
		NEED_CHERI=pure \
		LIBCHERI=yes \
		MK_PROFILE=no \
		SYSROOT=${WORLDTMP} \
		OBJTOP=${LIBCHERI_OBJTOP} \
		OBJROOT='$${OBJTOP}/' \
		VERSION="${VERSION}" \
		INSTALL="sh ${.CURDIR}/tools/install.sh" \
		PATH=${TMPPATH} \
		LIBDIR=/usr/libcheri \
		SHLIBDIR=/usr/libcheri \
		TESTSBASE=${LIBCHERI_TESTSBASE} \
		CC="${CHERI_CC}" \
		LD=${CHERI_LD:U${XLD}} \
		BUILD_TOOLS_CC="${COMPILER_ABSOLUTE_PATH}"

LIBCHERIWMAKEENV+=	MACHINE=mips
.if ${MK_CHERI128} == "yes"
LIBCHERIWMAKEENV+=	MACHINE_ARCH=mips64c128
.elif ${MK_CHERI256} == "yes"
LIBCHERIWMAKEENV+=	MACHINE_ARCH=mips64c256
.else
.error Unknown CHERI arch
.endif
LIBCHERIWMAKEFLAGS= \
		DESTDIR=${WORLDTMP} \
		-DLIBRARIES_ONLY \
		-DNO_CPU_CFLAGS \
		MK_CTF=no \
		MK_TESTS_SUPPORT=${MK_TESTS} \
		-DNO_LINT

LIBCHERIWMAKE=	${LIBCHERIWMAKEENV} ${MAKE} ${LIBCHERIWMAKEFLAGS} \
		MK_MAN=no MK_HTML=no
LIBCHERIIMAKE=	${LIBCHERIWMAKE:NINSTALL=*:NDESTDIR=*} \
		MK_TOOLCHAIN=no ${IMAKE_INSTALL}
.endif

IMAKEENV=	${CROSSENV}
IMAKE=		${IMAKEENV} ${MAKE} -f Makefile.inc1 \
		${IMAKE_INSTALL} ${IMAKE_MTREE}
.if make(installsysroot)
# Don't try to install files that have not been built
# FIXME: MK_TESTS breaks installsysroot for some reason:
# ===> lib/libc/tests/tls_dso (install)
# install: libh_tls_dynamic.a: No such file or directory
IMAKE+=	-DSYSROOT_ONLY MK_TESTS=no
.endif

.if empty(.MAKEFLAGS:M-n)
IMAKEENV+=	PATH=${STRICTTMPPATH}:${INSTALLTMP} \
		LD_LIBRARY_PATH=${INSTALLTMP} \
		PATH_LOCALE=${INSTALLTMP}/locale
IMAKE+=		__MAKE_SHELL=${INSTALLTMP}/sh
.else
IMAKEENV+=	PATH=${TMPPATH}:${INSTALLTMP}
.endif

# When generating install media, do not allow user and group information from
# the build host to affect the contents of the distribution.
.if make(distributeworld) || make(distrib-dirs) || make(distribution)
DB_FROM_SRC=	yes
.endif

.if defined(DB_FROM_SRC)
INSTALLFLAGS+=	-N ${.CURDIR}/etc
MTREEFLAGS+=	-N ${.CURDIR}/etc
.endif
_INSTALL_DDIR=	${DESTDIR}/${DISTDIR}
INSTALL_DDIR=	${_INSTALL_DDIR:S://:/:g:C:/$::}
.if defined(NO_ROOT)
METALOG?=	${DESTDIR}/${DISTDIR}/METALOG
METALOG:=	${METALOG:C,//+,/,g}
IMAKE+=		-DNO_ROOT METALOG=${METALOG}
INSTALLFLAGS+=	-U -M ${METALOG} -D ${INSTALL_DDIR}
MTREEFLAGS+=	-W
.endif
.if defined(BUILD_PKGS)
INSTALLFLAGS+=	-h sha256
.endif
.if defined(DB_FROM_SRC) || defined(NO_ROOT)
IMAKE_INSTALL=	INSTALL="install ${INSTALLFLAGS}"
IMAKE_MTREE=	MTREE_CMD="mtree ${MTREEFLAGS}"
.endif

DESTDIR_MTREEFLAGS=	-deU
# When creating worldtmp we don't need to set the directories as owned by root
# so we also pass -W
WORLDTMP_MTREEFLAGS=	-deUW
.if defined(NO_ROOT)
# When building with -DNO_ROOT we shouldn't be changing the directories
# that are created by mtree to be owned by root/wheel.
DESTDIR_MTREEFLAGS+=	-W
.endif
MTREE?=	mtree
.if ${BUILD_WITH_STRICT_TMPPATH} != 0
MTREE=	${WORLDTMP}/legacy/usr/sbin/mtree
.endif
WORLDTMP_MTREE=	${MTREE} ${WORLDTMP_MTREEFLAGS}
DESTDIR_MTREE=	${MTREE} ${DESTDIR_MTREEFLAGS}

# kernel stage
KMAKEENV=	${WMAKEENV:NSYSROOT=*}
KMAKE=		${KMAKEENV} ${MAKE} ${.MAKEFLAGS} ${KERNEL_FLAGS} KERNEL=${INSTKERNNAME}

#
# buildworld
#
# Attempt to rebuild the entire system, with reasonable chance of
# success, regardless of how old your existing system is.
#
_sanity_check: .PHONY .MAKE
.if ${.CURDIR:C/[^,]//g} != ""
#	The m4 build of sendmail files doesn't like it if ',' is used
#	anywhere in the path of it's files.
	@echo
	@echo "*** Error: path to source tree contains a comma ','"
	@echo
	@false
.elif ${.CURDIR:M*\:*} != ""
#	Using ':' leaks into PATH and breaks finding cross-tools.
	@echo
	@echo "*** Error: path to source tree contains a colon ':'"
	@echo
	@false
.endif

# Our current approach to dependency tracking cannot cope with certain source
# tree changes, particularly with respect to removing source files and
# replacing generated files.  Handle these cases here in an ad-hoc fashion.
_cleanobj_fast_depend_hack: .PHONY
# Syscall stubs rewritten in C and obsolete MD assembly implementations
# Date      SVN Rev  Syscalls
# 20180404  r332048  sigreturn
# 20180405  r332080  shmat
# 20180406  r332119  setlogin
# 20180411  r332443  exect
# 20180525  r334224  vadvise
# 20180604  r334626  brk sbrk
.for f in brk exect sbrk setlogin shmat sigreturn vadvise
	@if [ -e "${OBJTOP}/lib/libc/.depend.${f}.o" ] && \
	    egrep -qw '${f}\.[sS]' ${OBJTOP}/lib/libc/.depend.${f}.o; then \
		echo "Removing stale dependencies for ${f} syscall wrappers"; \
		rm -f ${OBJTOP}/lib/libc/.depend.${f}.* \
		   ${LIBCOMPAT:D${LIBCOMPAT_OBJTOP}/lib/libc/.depend.${f}.*}; \
	fi
.endfor
# 20181013  r339348  bcopy reimplemented as .c
.for f in bcopy memcpy memmove
	@if [ -e "${OBJTOP}/lib/libc/.depend.${f}.o" ] && \
	    egrep -qw 'bcopy\.[sS]' ${OBJTOP}/lib/libc/.depend.${f}.o; then \
		echo "Removing stale dependencies for bcopy"; \
		rm -f ${OBJTOP}/lib/libc/.depend.${f}.* \
		   ${LIBCOMPAT:D${LIBCOMPAT_OBJTOP}/lib/libc/.depend.${f}.*}; \
	fi
.endfor
# 20181115  r340463  bzero reimplemented as .c
	@if [ -e "${OBJTOP}/lib/libc/.depend.bzero.o" ] && \
	    egrep -qw 'bzero\.[sS]' ${OBJTOP}/lib/libc/.depend.bzero.o; then \
		echo "Removing stale dependencies for bzero"; \
		rm -f ${OBJTOP}/lib/libc/.depend.bzero.* \
		   ${LIBCOMPAT:D${LIBCOMPAT_OBJTOP}/lib/libc/.depend.bzero.*}; \
	fi
# 20181009 track migration from ntp's embedded libevent to updated one
	@if [ -e "${OBJTOP}/usr.sbin/ntp/libntpevent/.depend.bufferevent_openssl.o" ] && \
	    egrep -q 'contrib/ntp/sntp/libevent/bufferevent_openssl.c' \
	    ${OBJTOP}/usr.sbin/ntp/libntpevent/.depend.bufferevent_openssl.o ; then \
		echo "Removing stale libevent dependencies"; \
		rm -f ${OBJTOP}/usr.sbin/ntp/libntpevent/.depend.*; \
	fi

<<<<<<< HEAD
.if ${TARGET:Mmips*}
.for f in memset
	set +x; if [ -e "${OBJTOP}/lib/libc/.depend.${f}.o" ] && \
	    egrep -qw '${f}\.[c]' ${OBJTOP}/lib/libc/.depend.${f}.o; then \
		echo "Removing stale dependencies for ${f} C implementation (now written in assembly)"; \
		rm -f ${OBJTOP}/lib/libc/.depend.${f}.* \
		   ${LIBCOMPAT:D${LIBCOMPAT_OBJTOP}/lib/libc/.depend.${f}.*}; \
	fi
.endfor
.endif
=======
# 20181209  r341759 track migration across wpa update
	@if [ -e "${OBJTOP}/usr.sbin/wpa/wpa_supplicant/.depend.rrm.o" ] && \
	    egrep -q 'src/ap/rrm.c' \
	    ${OBJTOP}/usr.sbin/wpa/wpa_supplicant/.depend.rrm.o; then \
		echo "Removing stale wpa dependencies and objects"; \
		rm -f ${OBJTOP}/usr.sbin/wpa/*/.depend*; \
	fi
>>>>>>> 13b1c7a3

_worldtmp: .PHONY
	@echo
	@echo "--------------------------------------------------------------"
	@echo ">>> Rebuilding the temporary build tree"
	@echo "--------------------------------------------------------------"
.if !defined(NO_CLEAN)
	rm -rf ${WORLDTMP}
.elif !defined(I_REALLY_MEAN_NO_CLEAN)
# Note: for delete-old we need to set $PATH to also include the host $PATH
# since otherwise a partial build with missing symlinks in ${WORLDTMP}/legacy/
# will fail to run due to missing binaries. $WMAKE sets PATH to only ${TMPPATH}
# so we remove that assingnment from $WMAKE and prepend the new $PATH
	${_+_}@if [ -e "${WORLDTMP}" ]; then \
		echo ">>> Deleting stale files in build tree..."; \
		cd ${.CURDIR}; env PATH=${TMPPATH}:${PATH} ${WMAKE:NPATH=*} \
		    _NO_INCLUDE_COMPILERMK=t -DBATCH_DELETE_OLD_FILES delete-old \
		    delete-old-libs >/dev/null; \
	fi
	rm -rf ${WORLDTMP}/legacy/usr/include
.if ${USING_SYSTEM_COMPILER} == "yes"
.for cc in cc c++
	if [ -x ${WORLDTMP}/usr/bin/${cc} ]; then \
		inum=$$(stat -f %i ${WORLDTMP}/usr/bin/${cc}); \
		find ${WORLDTMP}/usr/bin -inum $${inum} -delete; \
	fi
.endfor
.endif	# ${USING_SYSTEM_COMPILER} == "yes"
.if ${USING_SYSTEM_LINKER} == "yes"
	@rm -f ${WORLDTMP}/usr/bin/ld ${WORLDTMP}/usr/bin/ld.lld
.endif	# ${USING_SYSTEM_LINKER} == "yes"
.endif	# !defined(NO_CLEAN)
	@mkdir -p ${WORLDTMP}
	@touch ${WORLDTMP}/${.TARGET}
# We can't use mtree to create the worldtmp directories since it may not be
# available on the target system (this happens e.g. when building on non-FreeBSD)
	cd ${.CURDIR}/tools/build; \
	    ${MAKE} DIRPRFX=tools/build/ DESTDIR=${WORLDTMP}/legacy installdirs
# In order to build without inheriting $PATH we need to add symlinks to the host
# tools in $WORLDTMP for the tools that we don't build during bootstrap-tools
	cd ${.CURDIR}/tools/build; \
	    ${MAKE} DIRPRFX=tools/build/ DESTDIR=${WORLDTMP}/legacy host-symlinks

_legacy:
	@echo
	@echo "--------------------------------------------------------------"
	@echo ">>> stage 1.1: legacy release compatibility shims"
	@echo "--------------------------------------------------------------"
	${_+_}cd ${.CURDIR}; ${BMAKE} legacy
_bootstrap-tools:
	@echo
	@echo "--------------------------------------------------------------"
	@echo ">>> stage 1.2: bootstrap tools"
	@echo "--------------------------------------------------------------"
	${_+_}cd ${.CURDIR}; ${BMAKE} bootstrap-tools
	mkdir -p ${WORLDTMP}/usr ${WORLDTMP}/lib/casper ${WORLDTMP}/lib/geom
	mkdir -p ${WORLDTMP}/bin
.if ${MK_CHERI} == "yes"
.for _dir in engines geom i18n
	mkdir -p ${WORLDTMP}/usr/libcheri/${_dir}
.endfor
.endif
	${WORLDTMP_MTREE} -f ${.CURDIR}/etc/mtree/BSD.usr.dist \
	    -p ${WORLDTMP}/usr >/dev/null
	${WORLDTMP_MTREE} -f ${.CURDIR}/etc/mtree/BSD.include.dist \
	    -p ${WORLDTMP}/usr/include >/dev/null
	ln -sf ${.CURDIR}/sys ${WORLDTMP}
.if ${MK_DEBUG_FILES} != "no"
	${WORLDTMP_MTREE} -f ${.CURDIR}/etc/mtree/BSD.debug.dist \
	    -p ${WORLDTMP}/usr/lib >/dev/null
.endif
.for _mtree in ${LOCAL_MTREE}
	${WORLDTMP_MTREE} -f ${.CURDIR}/${_mtree} -p ${WORLDTMP} > /dev/null
.endfor
_cleanobj:
.if !defined(NO_CLEAN)
	@echo
	@echo "--------------------------------------------------------------"
	@echo ">>> stage 2.1: cleaning up the object tree"
	@echo "--------------------------------------------------------------"
	# Avoid including bsd.compiler.mk in clean and obj with _NO_INCLUDE_COMPILERMK
	# since the restricted $PATH might not contain a valid cc binary
	${_+_}cd ${.CURDIR}; ${WMAKE} _NO_INCLUDE_COMPILERMK=t ${CLEANDIR}
.if defined(LIBCOMPAT)
	${_+_}cd ${.CURDIR}; ${LIBCOMPATWMAKE} _NO_INCLUDE_COMPILERMK=t -f Makefile.inc1 ${CLEANDIR}
.endif
.if defined (CHERI)
	${_+_}cd ${.CURDIR}; ${LIBCHERIWMAKE} -f Makefile.inc1 ${CLEANDIR}
.endif
.else
	${_+_}cd ${.CURDIR}; ${WMAKE} _NO_INCLUDE_COMPILERMK=t _cleanobj_fast_depend_hack
.endif	# !defined(NO_CLEAN)
_obj:
	@echo
	@echo "--------------------------------------------------------------"
	@echo ">>> stage 2.2: rebuilding the object tree"
	@echo "--------------------------------------------------------------"
	${_+_}cd ${.CURDIR}; ${WMAKE} _NO_INCLUDE_COMPILERMK=t obj
_build-tools:
	@echo
	@echo "--------------------------------------------------------------"
	@echo ">>> stage 2.3: build tools"
	@echo "--------------------------------------------------------------"
	${_+_}cd ${.CURDIR}; ${TMAKE} build-tools
_cross-tools:
	@echo
	@echo "--------------------------------------------------------------"
	@echo ">>> stage 3: cross tools"
	@echo "--------------------------------------------------------------"
	@rm -f ${OBJTOP}/toolchain-metadata.mk
	${_+_}cd ${.CURDIR}; ${XMAKE} cross-tools
	${_+_}cd ${.CURDIR}; ${XMAKE} kernel-tools
_build-metadata:
	@echo
	@echo "--------------------------------------------------------------"
	@echo ">>> stage 3.1: recording build metadata"
	@echo "--------------------------------------------------------------"
	${_+_}cd ${.CURDIR}; ${WMAKE} toolchain-metadata.mk
	${_+_}cd ${.CURDIR}; ${WMAKE} host-osreldate.h
_includes:
	@echo
	@echo "--------------------------------------------------------------"
	@echo ">>> stage 4.1: building includes"
	@echo "--------------------------------------------------------------"
# Special handling for SUBDIR_OVERRIDE in buildworld as they most likely need
# headers from default SUBDIR.  Do SUBDIR_OVERRIDE includes last.
	${_+_}cd ${.CURDIR}; ${WMAKE} SUBDIR_OVERRIDE= SHARED=symlinks \
	    MK_INCLUDES=yes includes
.if !empty(SUBDIR_OVERRIDE) && make(buildworld)
	${_+_}cd ${.CURDIR}; ${WMAKE} MK_INCLUDES=yes SHARED=symlinks includes
.endif
_libraries:
	@echo
	@echo "--------------------------------------------------------------"
	@echo ">>> stage 4.2: building libraries"
	@echo "--------------------------------------------------------------"
	${_+_}cd ${.CURDIR}; \
	    ${WMAKE} -DNO_FSCHG MK_HTML=no -DNO_LINT MK_MAN=no \
	    MK_PROFILE=no MK_TESTS=no MK_TESTS_SUPPORT=${MK_TESTS} libraries
everything: .PHONY
	@echo
	@echo "--------------------------------------------------------------"
	@echo ">>> stage 4.3: building everything"
	@echo "--------------------------------------------------------------"
	${_+_}cd ${.CURDIR}; _PARALLEL_SUBDIR_OK=1 ${WMAKE} all

.if ${MK_CHERI} != "no"
.if ${MK_CHERI_PURE} != "no"
INTERNAL_INC_DIRS=				\
	include/rpcsvc				\
	usr.sbin/amd/include
INTERNAL_LIB_DIRS=
.if ${MK_BINUTILS} != "no"
INTERNAL_LIB_DIRS+=				\
	gnu/usr.bin/binutils/libbfd		\
	gnu/usr.bin/binutils/libbinutils	\
	gnu/usr.bin/binutils/libiberty		\
	gnu/usr.bin/binutils/libopcodes
.endif
INTERNAL_LIB_DIRS+=sbin/ipf/libipf
.if ${MK_AMD} != "no"
INTERNAL_LIB_DIRS+=usr.sbin/amd/libamu
.endif
.if ${MK_BSNMP} != "no"
INTERNAL_LIB_DIRS+=usr.sbin/bsnmpd/tools/libbsnmptools
.endif
INTERNAL_LIB_DIRS+=				\
	usr.sbin/cron/lib			\
	usr.sbin/fifolog/lib			\
	usr.sbin/lpr/common_source		\
	usr.sbin/ntp/libntp			\
	usr.sbin/ntp/libntpevent		\
	usr.sbin/ntp/libopts			\
	usr.sbin/ntp/libopts			\
	usr.sbin/ntp/libopts			\
	usr.sbin/ntp/libparse
.endif

_cheri_libs=lib/csu lib/libgcc_eh lib/libcompiler_rt lib/libc \
	    lib/libc_nonshared lib/libgcc_s lib/libthr lib/libz lib/libbz2 \
	    lib/liblzma lib/libexpat secure/lib/libcrypto lib/libsbuf \
	    lib/libelf lib/libkvm lib/ncurses/ncurses lib/ncurses/ncursesw \
	    secure/lib/libssl lib/libmd lib/libutil lib/libprocstat \
	    lib/librtld_db
.if ${MK_CDDL} != "no"
_cheri_libs+=cddl/lib/libctf
.endif
_cheri_libs+=lib/libkiconv lib/libpam/libpam \
	    lib/libcom_err lib/libcrypt lib/libufs

.if ${MK_KERBEROS} != "no"
_cheri_libs+=kerberos5/lib/libroken kerberos5/lib/libasn1 kerberos5/lib/libwind \
	     kerberos5/lib/libhx509 kerberos5/lib/libheimbase \
	     kerberos5/lib/libheimipcc kerberos5/lib/libkrb5
.endif

_cheri_libs+=lib/libopie lib/libradius lib/libtacplus lib/libypclnt \
	     lib/libldns secure/lib/libssh lib/msun lib/libnv lib/libcheri \
	     gnu/lib/libdialog lib/libfigpar
.if ${MK_KERBEROS} != "no"
_cheri_libs+=lib/libgssapi
.endif
_cheri_libs+=lib/libgeom
.if ${MK_CDDL} != "no"
_cheri_libs+=cddl/lib/libnvpair cddl/lib/libumem cddl/lib/libuutil \
	     cddl/lib/libzfs_core cddl/lib/libavl cddl/lib/libzfs
.endif
.if ${MK_KERBEROS} != "no"
_cheri_libs+=kerberos5/lib/libheimntlm
.endif
_cheri_libs+=lib/libsqlite3
.if ${MK_KERBEROS} != "no"
_cheri_libs+=kerberos5/lib/libhdb
.endif
.if ${MK_OFED} != "no"
_cheri_libs+=lib/ofed/libibverbs lib/ofed/libibumad lib/ofed/libibmad lib/ofed/complib lib/ofed/libmlx5
.endif
_cheri_libs+=usr.bin/lex/lib lib/libcxxrt lib/libc++ lib ${LOCAL_LIB_DIRS}
.if ${MK_CDDL} != "no"
_cheri_libs+=cddl/lib
.endif
_cheri_libs+=gnu/lib secure/lib
.if ${MK_KERBEROS} != "no"
_cheri_libs+=kerberos5/lib
.endif
_cheri_libs+=${INTERNAL_INC_DIRS} ${INTERNAL_LIB_DIRS}

_cheri_test_libs=lib/csu lib ${LOCAL_LIB_DIRS}
.if ${MK_CDDL} != "no"
_cheri_test_libs+=cddl/lib
.endif
_cheri_test_libs+=gnu/lib secure/lib
.if ${MK_KERBEROS} != "no"
_cheri_test_libs+=kerberos5/lib
.endif

_cheri_distrib_dirs=lib ${LOCAL_LIB_DIRS} gnu/lib secure/lib
.if ${MK_CDDL} != "no"
_cheri_distrib_dirs+=cddl/lib
.endif
.if ${MK_KERBEROS} != "no"
_cheri_distrib_dirs+=kerberos5/lib
.endif
buildcheri:
	@echo
	@echo "--------------------------------------------------------------"
	@echo ">>> stage 4.2.1: building CHERI libraries"
	@echo "--------------------------------------------------------------"
.for _dir in lib/ncurses/ncurses lib/ncurses/ncursesw ${_libmagic} ${_jevents}
.for _t in ${_obj} build-tools
	${_+_}cd ${.CURDIR}/${_dir}; \
	    WORLDTMP=${WORLDTMP} \
	    BUILD_TOOLS_CC="${COMPILER_ABSOLUTE_PATH}" \
	    MAKEFLAGS="-m ${.CURDIR}/tools/build/mk ${.MAKEFLAGS}" \
	    ${MAKE} SSP_CFLAGS= DESTDIR= \
	    OBJTOP=${LIBCHERI_OBJTOP} \
	    OBJROOT='$${OBJTOP}/' \
	    MAKEOBJDIRPREFIX= \
	    DIRPRFX=${_dir}/ -DNO_LINT -DNO_CPU_CFLAGS \
	    MK_CTF=no MK_RETPOLINE=no MK_WARNS=no \
	    ${_t}
.endfor
.endfor
# Add one extra recursive make call here to avoid computing the bsd.compiler.mk values
	${_+_}cd ${.CURDIR}; ${LIBCHERIWMAKE} -f Makefile.inc1 _buildcheri_impl

_buildcheri_impl:
	@echo CHERI_CC=${CHERI_CC}, COMPILER_TYPE=${COMPILER_TYPE} \
		COMPILER_VERSION=${COMPILER_VERSION} "COMPILER_FEATURES=${COMPILER_FEATURES}"
.for _lib in ${_cheri_libs}
	${_+_}@${ECHODIR} "===> ${_lib} (obj,all,install)"; \
		cd ${.CURDIR}/${_lib} && \
		    if [ -z "${NO_OBJ}" ]; then ${MAKE} DIRPRFX=${_lib}/ obj; fi && \
		    ${MAKE} MK_TESTS=no DIRPRFX=${_lib}/ all && \
		    ${MAKE} MK_TESTS=no DIRPRFX=${_lib}/ install
.endfor
.if ${MK_TESTS} == "yes"
.for _lib in ${_cheri_test_libs}
		cd ${.CURDIR}/${_lib} && \
		    ${MAKE} DIRPRFX=${_lib}/ all
.endfor
.endif

distributecheri installcheri:
.for _lib in ${_cheri_distrib_dirs}
	cd ${.CURDIR}/${_lib}; ${LIBCHERIIMAKE} ${.TARGET:S/cheri$//}
.endfor
.endif

WMAKE_TGTS=
.if !defined(WORLDFAST)
WMAKE_TGTS+=	_sanity_check _worldtmp _legacy
.if empty(SUBDIR_OVERRIDE)
WMAKE_TGTS+=	_bootstrap-tools
.endif
WMAKE_TGTS+=	_cleanobj
.if !defined(NO_OBJWALK)
WMAKE_TGTS+=	_obj
.endif
WMAKE_TGTS+=	_build-tools _cross-tools
WMAKE_TGTS+=	_build-metadata
WMAKE_TGTS+=	_includes
.endif
.if !defined(NO_LIBS)
WMAKE_TGTS+=	_libraries
.if ${MK_CHERI} != "no" && empty(SUBDIR_OVERRIDE)
WMAKE_TGTS+=	buildcheri
.endif
.endif
.if !defined(SYSROOT_ONLY)
WMAKE_TGTS+=	everything
.endif # !defined(SYSROOT_ONLY)
.if defined(LIBCOMPAT) && empty(SUBDIR_OVERRIDE)
WMAKE_TGTS+=	build${libcompat}
.endif

buildworld: buildworld_prologue ${WMAKE_TGTS} buildworld_epilogue .PHONY
.ORDER: buildworld_prologue ${WMAKE_TGTS} buildworld_epilogue

buildworld_prologue: .PHONY
	@echo "--------------------------------------------------------------"
	@echo ">>> World build started on `LC_ALL=C date`"
	@echo "--------------------------------------------------------------"

buildworld_epilogue: .PHONY
	@echo
	@echo "--------------------------------------------------------------"
	@echo ">>> World build completed on `LC_ALL=C date`"
	@echo "--------------------------------------------------------------"

#
# We need to have this as a target because the indirection between Makefile
# and Makefile.inc1 causes the correct PATH to be used, rather than a
# modification of the current environment's PATH.  In addition, we need
# to quote multiword values.
#
buildenvvars: .PHONY
	@echo ${WMAKEENV:Q} ${.MAKE.EXPORTED:@v@$v=\"${$v}\"@}

.if ${.TARGETS:Mbuildenv}
.if ${.MAKEFLAGS:M-j}
.error The buildenv target is incompatible with -j
.endif
.endif
BUILDENV_DIR?=	${.CURDIR}
#
# Note: make will report any errors the shell reports. This can
# be odd if the last command in an interactive shell generates an
# error or is terminated by SIGINT. These reported errors look bad,
# but are harmless. Allowing them also allows BUIDLENV_SHELL to
# be a complex command whose status will be returned to the caller.
# Some scripts in tools rely on this behavior to report build errors.
#
buildenv: .PHONY
	@echo Entering world for ${TARGET_ARCH}:${TARGET}
.if ${BUILDENV_SHELL:M*zsh*}
	@echo For ZSH you must run: export CPUTYPE=${TARGET_CPUTYPE}
.endif
	@cd ${BUILDENV_DIR} && env ${WMAKEENV} BUILDENV=1 ${BUILDENV_SHELL}

.if ${MK_CHERI} != "no"
libcheribuildenvvars:
	@echo ${LIBCHERIWMAKEENV:Q} ${.MAKE.EXPORTED:@v@$v=\"${$v}\"@}

.if ${.TARGETS:Mlibcheribuildenv}
.if ${.MAKEFLAGS:M-j}
.error The libcheribuildenv target is incompatible with -j
.endif
.endif
libcheribuildenv:
	@echo "Entering world (CHERI${CHERI}) for ${TARGET_ARCH}:${TARGET}"
.if ${BUILDENV_SHELL:M*zsh*}
	@echo For ZSH you must run: export CPUTYPE=${TARGET_CPUTYPE}
.endif
	@cd ${BUILDENV_DIR} && env ${LIBCHERIWMAKEENV} BUILDENV=1 \
	    ${BUILDENV_SHELL} || true
.endif

TOOLCHAIN_TGTS=	${WMAKE_TGTS:Neverything:Nbuild${libcompat}:Nbuildcheri}
toolchain: ${TOOLCHAIN_TGTS} .PHONY
KERNEL_TOOLCHAIN_TGTS=	${TOOLCHAIN_TGTS:N_obj:N_cleanobj:N_includes:N_libraries}
.if make(kernel-toolchain)
.ORDER: ${KERNEL_TOOLCHAIN_TGTS}
.endif
kernel-toolchain: ${KERNEL_TOOLCHAIN_TGTS} .PHONY

BUILDSYSROOT_TGTS=	${WMAKE_TGTS:Neverything}

buildsysroot: buildworld_prologue ${BUILDSYSROOT_TGTS} buildworld_epilogue .PHONY
.if !empty(SUBDIR_OVERRIDE)
	@echo "buildsysroot is incompatible with SUBDIR_OVERRIDE"
.endif
	@echo "Built sysroot for ${TARGET}. Run installsysroot to install it."

#
# installcheck
#
# Checks to be sure system is ready for installworld/installkernel.
#
installcheck: _installcheck_world _installcheck_kernel .PHONY
_installcheck_world: .PHONY
	@echo "--------------------------------------------------------------"
	@echo ">>> Install check world"
	@echo "--------------------------------------------------------------"
_installcheck_kernel: .PHONY
	@echo "--------------------------------------------------------------"
	@echo ">>> Install check kernel"
	@echo "--------------------------------------------------------------"

#
# Require DESTDIR to be set if installing for a different architecture or
# using the user/group database in the source tree.
#
.if ${TARGET_ARCH} != ${MACHINE_ARCH} || ${TARGET} != ${MACHINE} || \
    defined(DB_FROM_SRC)
.if !make(distributeworld)
_installcheck_world: __installcheck_DESTDIR
_installcheck_kernel: __installcheck_DESTDIR
__installcheck_DESTDIR: .PHONY
.if !defined(DESTDIR) || empty(DESTDIR)
	@echo "ERROR: Please set DESTDIR!"; \
	false
.endif
.endif
.endif

.if !defined(DB_FROM_SRC)
#
# Check for missing UIDs/GIDs.
#
CHECK_UIDS=	auditdistd
CHECK_GIDS=	audit
CHECK_UIDS+=	ntpd
CHECK_GIDS+=	ntpd
CHECK_UIDS+=	proxy
CHECK_GIDS+=	proxy authpf
CHECK_UIDS+=	smmsp
CHECK_GIDS+=	smmsp
CHECK_UIDS+=	unbound
CHECK_GIDS+=	unbound
_installcheck_world: __installcheck_UGID
__installcheck_UGID: .PHONY
.for uid in ${CHECK_UIDS}
	@if ! `id -u ${uid} >/dev/null 2>&1`; then \
		echo "ERROR: Required ${uid} user is missing, see /usr/src/UPDATING."; \
		false; \
	fi
.endfor
.for gid in ${CHECK_GIDS}
	@if ! `find / -prune -group ${gid} >/dev/null 2>&1`; then \
		echo "ERROR: Required ${gid} group is missing, see /usr/src/UPDATING."; \
		false; \
	fi
.endfor
.endif
#
# If installing over the running system (DESTDIR is / or unset) and the install
# includes rescue, try running rescue from the objdir as a sanity check.  If
# rescue is not functional (e.g., because it depends on a system call not
# supported by the currently running kernel), abort the installation.
#
.if !make(distributeworld) && ${MK_RESCUE} != "no" && \
    (empty(DESTDIR) || ${DESTDIR} == "/") && empty(BYPASS_INSTALLCHECK_SH)
_installcheck_world: __installcheck_sh_check
__installcheck_sh_check: .PHONY
	@if [ "`${OBJTOP}/rescue/rescue/rescue sh -c 'echo OK'`" != \
	    OK ]; then \
		echo "rescue/sh check failed, installation aborted" >&2; \
		false; \
	fi
.endif

#
# Required install tools to be saved in a scratch dir for safety.
#
.if ${MK_ZONEINFO} != "no"
_zoneinfo=	zic tzsetup
.endif

ITOOLS=	[ awk cap_mkdb cat chflags chmod chown cmp cp \
	date echo egrep find grep id install ${_install-info} \
	ln make mkdir mtree mv pwd_mkdb \
	rm sed services_mkdb sh sort strip sysctl test true uname wc ${_zoneinfo} \
	${LOCAL_ITOOLS}

# Needed for share/man
.if ${MK_MAN_UTILS} != "no"
ITOOLS+=makewhatis
.endif

#
# distributeworld
#
# Distributes everything compiled by a `buildworld'.
#
# installworld
#
# Installs everything compiled by a 'buildworld'.
#

# Non-base distributions produced by the base system
EXTRA_DISTRIBUTIONS=
.if defined(LIBCOMPAT)
EXTRA_DISTRIBUTIONS+=	lib${libcompat}
.endif
.if ${MK_TESTS} != "no"
EXTRA_DISTRIBUTIONS+=	tests
.endif

DEBUG_DISTRIBUTIONS=
.if ${MK_DEBUG_FILES} != "no"
DEBUG_DISTRIBUTIONS+=	base ${EXTRA_DISTRIBUTIONS:S,tests,,}
.endif

MTREE_MAGIC?=	mtree 2.0

distributeworld installworld stageworld installsysroot: _installcheck_world .PHONY
	mkdir -p ${INSTALLTMP}
	progs=$$(for prog in ${ITOOLS}; do \
		if progpath=`env PATH=${TMPPATH} which $$prog`; then \
			echo $$progpath; \
		else \
			echo "Required tool $$prog not found in PATH." >&2; \
			exit 1; \
		fi; \
	    done); \
	if [ -z "${CROSSBUILD_HOST}" ] ; then \
		libs=$$(ldd -f "%o %p\n" -f "%o %p\n" $$progs 2>/dev/null | sort -u | \
		    while read line; do \
			set -- $$line; \
			if [ "$$2 $$3" != "not found" ]; then \
				echo $$2; \
			else \
				echo "Required library $$1 not found." >&2; \
				exit 1; \
			fi; \
		    done); \
	fi; \
	cp -v $$libs $$progs ${INSTALLTMP}
	cp -R $${PATH_LOCALE:-"/usr/share/locale"} ${INSTALLTMP}/locale
.if defined(NO_ROOT)
	-mkdir -p ${METALOG:H}
	echo "#${MTREE_MAGIC}" > ${METALOG}
.endif
.if make(distributeworld)
.for dist in ${EXTRA_DISTRIBUTIONS}
	-mkdir ${DESTDIR}/${DISTDIR}/${dist}
	${DESTDIR_MTREE} -f ${.CURDIR}/etc/mtree/BSD.root.dist \
	    -p ${DESTDIR}/${DISTDIR}/${dist} >/dev/null
	${DESTDIR_MTREE} -f ${.CURDIR}/etc/mtree/BSD.usr.dist \
	    -p ${DESTDIR}/${DISTDIR}/${dist}/usr >/dev/null
	${DESTDIR_MTREE} -f ${.CURDIR}/etc/mtree/BSD.include.dist \
	    -p ${DESTDIR}/${DISTDIR}/${dist}/usr/include >/dev/null
.if ${MK_DEBUG_FILES} != "no"
	${DESTDIR_MTREE} -f ${.CURDIR}/etc/mtree/BSD.debug.dist \
	    -p ${DESTDIR}/${DISTDIR}/${dist}/usr/lib >/dev/null
.endif
.if defined(LIBCOMPAT)
	${DESTDIR_MTREE} -f ${.CURDIR}/etc/mtree/BSD.lib${libcompat}.dist \
	    -p ${DESTDIR}/${DISTDIR}/${dist}/usr >/dev/null
.if ${MK_DEBUG_FILES} != "no"
	${DESTDIR_MTREE} -f ${.CURDIR}/etc/mtree/BSD.lib${libcompat}.dist \
	    -p ${DESTDIR}/${DISTDIR}/${dist}/usr/lib/debug/usr >/dev/null
.endif
.endif
.if ${MK_TESTS} != "no" && ${dist} == "tests"
	-mkdir -p ${DESTDIR}/${DISTDIR}/${dist}${TESTSBASE}
	${DESTDIR_MTREE} -f ${.CURDIR}/etc/mtree/BSD.tests.dist \
	    -p ${DESTDIR}/${DISTDIR}/${dist}${TESTSBASE} >/dev/null
.if ${MK_DEBUG_FILES} != "no"
	${DESTDIR_MTREE} -f ${.CURDIR}/etc/mtree/BSD.tests.dist \
	    -p ${DESTDIR}/${DISTDIR}/${dist}/usr/lib/debug/${TESTSBASE} >/dev/null
.endif
.endif
.if defined(NO_ROOT)
	${IMAKEENV} ${MTREE} -C -f ${.CURDIR}/etc/mtree/BSD.root.dist | \
	    sed -e 's#^\./#./${dist}/#' >> ${METALOG}
	${IMAKEENV} ${MTREE} -C -f ${.CURDIR}/etc/mtree/BSD.usr.dist | \
	    sed -e 's#^\./#./${dist}/usr/#' >> ${METALOG}
	${IMAKEENV} ${MTREE} -C -f ${.CURDIR}/etc/mtree/BSD.include.dist | \
	    sed -e 's#^\./#./${dist}/usr/include/#' >> ${METALOG}
.if defined(LIBCOMPAT)
	${IMAKEENV} ${MTREE} -C -f ${.CURDIR}/etc/mtree/BSD.lib${libcompat}.dist | \
	    sed -e 's#^\./#./${dist}/usr/#' >> ${METALOG}
.endif
.endif
.endfor
	-mkdir ${DESTDIR}/${DISTDIR}/base
	${_+_}cd ${.CURDIR}/etc; ${CROSSENV} PATH=${TMPPATH} ${MAKE} \
	    METALOG=${METALOG} ${IMAKE_INSTALL} ${IMAKE_MTREE} \
	    DISTBASE=/base DESTDIR=${DESTDIR}/${DISTDIR}/base \
	    LOCAL_MTREE=${LOCAL_MTREE:Q} distrib-dirs
	${INSTALL_SYMLINK} ${INSTALLFLAGS} usr/src/sys ${INSTALL_DDIR}/base/sys
.endif
	${_+_}cd ${.CURDIR}; ${IMAKE} re${.TARGET:S/world$//}; \
	    ${IMAKEENV} rm -rf ${INSTALLTMP}
.if make(distributeworld)
.for dist in ${EXTRA_DISTRIBUTIONS}
	find ${DESTDIR}/${DISTDIR}/${dist} -mindepth 1 -type d -empty -delete
.endfor
.if defined(NO_ROOT)
.for dist in base ${EXTRA_DISTRIBUTIONS}
	@# For each file that exists in this dist, print the corresponding
	@# line from the METALOG.  This relies on the fact that
	@# a line containing only the filename will sort immediately before
	@# the relevant mtree line.
	cd ${DESTDIR}/${DISTDIR}; \
	find ./${dist} | sort -u ${METALOG} - | \
	awk 'BEGIN { print "#${MTREE_MAGIC}" } !/ type=/ { file = $$1 } / type=/ { if ($$1 == file) { sub(/^\.\/${dist}\//, "./"); print } }' > \
	${DESTDIR}/${DISTDIR}/${dist}.meta
.endfor
.for dist in ${DEBUG_DISTRIBUTIONS}
	@# For each file that exists in this dist, print the corresponding
	@# line from the METALOG.  This relies on the fact that
	@# a line containing only the filename will sort immediately before
	@# the relevant mtree line.
	cd ${DESTDIR}/${DISTDIR}; \
	find ./${dist}/usr/lib/debug | sort -u ${METALOG} - | \
	awk 'BEGIN { print "#${MTREE_MAGIC}" } !/ type=/ { file = $$1 } / type=/ { if ($$1 == file) { sub(/^\.\/${dist}\//, "./"); print } }' > \
	${DESTDIR}/${DISTDIR}/${dist}.debug.meta
.endfor
.endif
.endif

packageworld: .PHONY
.for dist in base ${EXTRA_DISTRIBUTIONS}
.if defined(NO_ROOT)
	${_+_}cd ${DESTDIR}/${DISTDIR}/${dist}; \
	    tar cvf - --exclude usr/lib/debug \
	    @${DESTDIR}/${DISTDIR}/${dist}.meta | \
	    ${XZ_CMD} > ${PACKAGEDIR}/${dist}.txz
.else
	${_+_}cd ${DESTDIR}/${DISTDIR}/${dist}; \
	    tar cvf - --exclude usr/lib/debug . | \
	    ${XZ_CMD} > ${PACKAGEDIR}/${dist}.txz
.endif
.endfor

.for dist in ${DEBUG_DISTRIBUTIONS}
. if defined(NO_ROOT)
	${_+_}cd ${DESTDIR}/${DISTDIR}/${dist}; \
	    tar cvf - @${DESTDIR}/${DISTDIR}/${dist}.debug.meta | \
	    ${XZ_CMD} > ${PACKAGEDIR}/${dist}-dbg.txz
. else
	${_+_}cd ${DESTDIR}/${DISTDIR}/${dist}; \
	    tar cvLf - usr/lib/debug | \
	    ${XZ_CMD} > ${PACKAGEDIR}/${dist}-dbg.txz
. endif
.endfor

_sysent_dirs=	sys/kern
_sysent_dirs+=	sys/compat/freebsd32
_sysent_dirs+=	sys/compat/cheriabi
_sysent_dirs+=	sys/i386/ibcs2
_sysent_dirs+=	sys/amd64/linux		\
		sys/amd64/linux32	\
		sys/arm64/linux		\
		sys/i386/linux
sysent: .PHONY
.for _dir in ${_sysent_dirs}
	${_+_}${MAKE} -C ${.CURDIR}/${_dir} sysent
.endfor

#
# reinstall
#
# If you have a build server, you can NFS mount the source and obj directories
# and do a 'make reinstall' on the *client* to install new binaries from the
# most recent server build.
#
restage reinstall reinstallsysroot: .MAKE .PHONY
	@echo "--------------------------------------------------------------"
	@echo ">>> Making hierarchy"
	@echo "--------------------------------------------------------------"
	${_+_}cd ${.CURDIR}; ${MAKE} -f Makefile.inc1 \
	    LOCAL_MTREE=${LOCAL_MTREE:Q} hierarchy
.if make(restage)
	@echo "--------------------------------------------------------------"
	@echo ">>> Making distribution"
	@echo "--------------------------------------------------------------"
	${_+_}cd ${.CURDIR}; ${MAKE} -f Makefile.inc1 \
	    LOCAL_MTREE=${LOCAL_MTREE:Q} distribution
.endif
	@echo
	@echo "--------------------------------------------------------------"
	@echo ">>> Installing everything started on `LC_ALL=C date`"
	@echo "--------------------------------------------------------------"
	${_+_}cd ${.CURDIR}; ${MAKE} -f Makefile.inc1 install
.if defined(LIBCOMPAT)
	${_+_}cd ${.CURDIR}; ${MAKE} -f Makefile.inc1 install${libcompat}
.endif
.if ${MK_CHERI} != "no"
	${_+_}cd ${.CURDIR}; ${MAKE} -f Makefile.inc1 installcheri
.endif
.if make(reinstallsysroot)
	@echo "Removing $$(find ${DESTDIR} -type d -empty -print | wc -l) empty directories from ${DESTDIR}"
	find ${DESTDIR} -type d -empty -delete
	@echo
	@echo "--------------------------------------------------------------"
	@echo ">>> Done installing sysroot"
	@echo "--------------------------------------------------------------"
.endif

redistribute: .MAKE .PHONY
	@echo "--------------------------------------------------------------"
	@echo ">>> Distributing everything"
	@echo "--------------------------------------------------------------"
	${_+_}cd ${.CURDIR}; ${MAKE} -f Makefile.inc1 distribute
.if defined(LIBCOMPAT)
	${_+_}cd ${.CURDIR}; ${MAKE} -f Makefile.inc1 distribute${libcompat} \
	    DISTRIBUTION=lib${libcompat}
.endif
.if ${MK_CHERI} != "no"
	${_+_}cd ${.CURDIR}; ${MAKE} -f Makefile.inc1 distributecheri \
	    DISTRIBUTION=libcheri
.endif

distrib-dirs distribution: .MAKE .PHONY
.if defined(SYSROOT_ONLY)
	@echo "Skipping make ${.TARGET} due to SYSROOT_ONLY=${SYSROOT_ONLY}"
.else
	${_+_}cd ${.CURDIR}/etc; ${CROSSENV} PATH=${TMPPATH} ${MAKE} \
	    ${IMAKE_INSTALL} ${IMAKE_MTREE} METALOG=${METALOG} ${.TARGET}
.if make(distribution)
	${_+_}cd ${.CURDIR}; ${CROSSENV} PATH=${TMPPATH} \
		${MAKE} -f Makefile.inc1 ${IMAKE_INSTALL} \
		METALOG=${METALOG} MK_TESTS=no installconfig
.endif
.endif  # !defined(SYSROOT_ONLY)

#
# buildkernel and installkernel
#
# Which kernels to build and/or install is specified by setting
# KERNCONF. If not defined a GENERIC kernel is built/installed.
# Only the existing (depending TARGET) config files are used
# for building kernels and only the first of these is designated
# as the one being installed.
#
# Note that we have to use TARGET instead of TARGET_ARCH when
# we're in kernel-land. Since only TARGET_ARCH is (expected) to
# be set to cross-build, we have to make sure TARGET is set
# properly.

.if defined(KERNFAST)
NO_KERNELCLEAN=	t
NO_KERNELCONFIG=	t
NO_KERNELOBJ=		t
# Shortcut for KERNCONF=Blah -DKERNFAST is now KERNFAST=Blah
.if !defined(KERNCONF) && ${KERNFAST} != "1"
KERNCONF=${KERNFAST}
.endif
.endif
.if ${TARGET_ARCH} == "powerpc64"
KERNCONF?=	GENERIC64
.else
KERNCONF?=	GENERIC
.endif
INSTKERNNAME?=	kernel

KERNSRCDIR?=	${.CURDIR}/sys
KRNLCONFDIR=	${KERNSRCDIR}/${TARGET}/conf
KRNLOBJDIR=	${OBJTOP}${KERNSRCDIR:C,^${.CURDIR},,}
KERNCONFDIR?=	${KRNLCONFDIR}

BUILDKERNELS=
INSTALLKERNEL=
.if defined(NO_INSTALLKERNEL)
# All of the BUILDKERNELS loops start at index 1.
BUILDKERNELS+= dummy
.endif
.for _kernel in ${KERNCONF}
.if !defined(_MKSHOWCONFIG) && exists(${KERNCONFDIR}/${_kernel})
BUILDKERNELS+=	${_kernel}
.if empty(INSTALLKERNEL) && !defined(NO_INSTALLKERNEL)
INSTALLKERNEL= ${_kernel}
.endif
.else
.if make(buildkernel)
.error Missing KERNCONF ${KERNCONFDIR}/${_kernel}
.endif
.endif
.endfor

_cleankernobj_fast_depend_hack: .PHONY
# 20180320 remove stale generated assym.s after renaming to .inc in r331254
	@if [ -e "${OBJTOP}/sys/${KERNCONF}/assym.s" ]; then \
		echo "Removing stale generated assym files"; \
		rm -f ${OBJTOP}/sys/${KERNCONF}/assym.* \
		    ${OBJTOP}/sys/${KERNCONF}/.depend.assym.*; \
	fi

${WMAKE_TGTS:N_worldtmp:Nbuild${libcompat}} ${.ALLTARGETS:M_*:N_worldtmp}: .MAKE .PHONY

#
# buildkernel
#
# Builds all kernels defined by BUILDKERNELS.
#
buildkernel: .MAKE .PHONY
.if empty(BUILDKERNELS:Ndummy)
	@echo "ERROR: Missing kernel configuration file(s) (${KERNCONF})."; \
	false
.endif
	@echo
.for _kernel in ${BUILDKERNELS:Ndummy}
	@echo "--------------------------------------------------------------"
	@echo ">>> Kernel build for ${_kernel} started on `LC_ALL=C date`"
	@echo "--------------------------------------------------------------"
	@echo "===> ${_kernel}"
	mkdir -p ${KRNLOBJDIR}
.if !defined(NO_KERNELCONFIG)
	@echo
	@echo "--------------------------------------------------------------"
	@echo ">>> stage 1: configuring the kernel"
	@echo "--------------------------------------------------------------"
	cd ${KRNLCONFDIR}; \
		PATH=${TMPPATH} \
		    config ${CONFIGARGS} -d ${KRNLOBJDIR}/${_kernel} \
			-I '${KERNCONFDIR}' '${KERNCONFDIR}/${_kernel}'
.endif
.if !defined(NO_CLEAN) && !defined(NO_KERNELCLEAN)
	@echo
	@echo "--------------------------------------------------------------"
	@echo ">>> stage 2.1: cleaning up the object tree"
	@echo "--------------------------------------------------------------"
	${_+_}cd ${KRNLOBJDIR}/${_kernel}; ${KMAKE} ${CLEANDIR}
.else
	${_+_}cd ${.CURDIR}; ${WMAKE} _cleankernobj_fast_depend_hack
.endif
.if !defined(NO_KERNELOBJ)
	@echo
	@echo "--------------------------------------------------------------"
	@echo ">>> stage 2.2: rebuilding the object tree"
	@echo "--------------------------------------------------------------"
	${_+_}cd ${KRNLOBJDIR}/${_kernel}; ${KMAKE} obj
.endif
	@echo
	@echo "--------------------------------------------------------------"
	@echo ">>> stage 2.3: build tools"
	@echo "--------------------------------------------------------------"
	${_+_}cd ${.CURDIR}; ${KTMAKE} kernel-tools
	@echo
	@echo "--------------------------------------------------------------"
	@echo ">>> stage 3.1: building everything"
	@echo "--------------------------------------------------------------"
	${_+_}cd ${KRNLOBJDIR}/${_kernel}; ${KMAKE} all -DNO_MODULES_OBJ
	@echo "--------------------------------------------------------------"
	@echo ">>> Kernel build for ${_kernel} completed on `LC_ALL=C date`"
	@echo "--------------------------------------------------------------"
.endfor

NO_INSTALLEXTRAKERNELS?=	yes

#
# installkernel, etc.
#
# Install the kernel defined by INSTALLKERNEL
#
installkernel installkernel.debug \
reinstallkernel reinstallkernel.debug: _installcheck_kernel .PHONY
.if !defined(NO_INSTALLKERNEL)
.if empty(INSTALLKERNEL)
	@echo "ERROR: No kernel \"${KERNCONF}\" to install."; \
	false
.endif
	@echo "--------------------------------------------------------------"
	@echo ">>> Installing kernel ${INSTALLKERNEL} on $$(LC_ALL=C date)"
	@echo "--------------------------------------------------------------"
	${_+_}cd ${KRNLOBJDIR}/${INSTALLKERNEL}; \
	    ${CROSSENV} PATH=${TMPPATH} \
	    ${MAKE} ${IMAKE_INSTALL} KERNEL=${INSTKERNNAME} ${.TARGET:S/kernel//}
	@echo "--------------------------------------------------------------"
	@echo ">>> Installing kernel ${INSTALLKERNEL} completed on $$(LC_ALL=C date)"
	@echo "--------------------------------------------------------------"
.endif
.if ${BUILDKERNELS:[#]} > 1 && ${NO_INSTALLEXTRAKERNELS} != "yes"
.for _kernel in ${BUILDKERNELS:[2..-1]}
	@echo "--------------------------------------------------------------"
	@echo ">>> Installing kernel ${_kernel} $$(LC_ALL=C date)"
	@echo "--------------------------------------------------------------"
	${_+_}cd ${KRNLOBJDIR}/${_kernel}; \
	    ${CROSSENV} PATH=${TMPPATH} \
	    ${MAKE} ${IMAKE_INSTALL} KERNEL=${INSTKERNNAME}.${_kernel} ${.TARGET:S/kernel//}
	@echo "--------------------------------------------------------------"
	@echo ">>> Installing kernel ${_kernel} completed on $$(LC_ALL=C date)"
	@echo "--------------------------------------------------------------"
.endfor
.endif

distributekernel distributekernel.debug: .PHONY
.if !defined(NO_INSTALLKERNEL)
.if empty(INSTALLKERNEL)
	@echo "ERROR: No kernel \"${KERNCONF}\" to install."; \
	false
.endif
	mkdir -p ${DESTDIR}/${DISTDIR}
.if defined(NO_ROOT)
	@echo "#${MTREE_MAGIC}" > ${DESTDIR}/${DISTDIR}/kernel.premeta
.endif
	${_+_}cd ${KRNLOBJDIR}/${INSTALLKERNEL}; \
	    ${IMAKEENV} ${IMAKE_INSTALL:S/METALOG/kernel.premeta/} \
	    ${IMAKE_MTREE} PATH=${TMPPATH} ${MAKE} KERNEL=${INSTKERNNAME} \
	    DESTDIR=${INSTALL_DDIR}/kernel \
	    ${.TARGET:S/distributekernel/install/}
.if defined(NO_ROOT)
	@sed -e 's|^./kernel|.|' ${DESTDIR}/${DISTDIR}/kernel.premeta > \
	    ${DESTDIR}/${DISTDIR}/kernel.meta
.endif
.endif
.if ${BUILDKERNELS:[#]} > 1 && ${NO_INSTALLEXTRAKERNELS} != "yes"
.for _kernel in ${BUILDKERNELS:[2..-1]}
.if defined(NO_ROOT)
	@echo "#${MTREE_MAGIC}" > ${DESTDIR}/${DISTDIR}/kernel.${_kernel}.premeta
.endif
	${_+_}cd ${KRNLOBJDIR}/${_kernel}; \
	    ${IMAKEENV} ${IMAKE_INSTALL:S/METALOG/kernel.${_kernel}.premeta/} \
	    ${IMAKE_MTREE} PATH=${TMPPATH} ${MAKE} \
	    KERNEL=${INSTKERNNAME}.${_kernel} \
	    DESTDIR=${INSTALL_DDIR}/kernel.${_kernel} \
	    ${.TARGET:S/distributekernel/install/}
.if defined(NO_ROOT)
	@sed -e "s|^./kernel.${_kernel}|.|" \
	    ${DESTDIR}/${DISTDIR}/kernel.${_kernel}.premeta > \
	    ${DESTDIR}/${DISTDIR}/kernel.${_kernel}.meta
.endif
.endfor
.endif

packagekernel: .PHONY
.if defined(NO_ROOT)
.if !defined(NO_INSTALLKERNEL)
	cd ${DESTDIR}/${DISTDIR}/kernel; \
	    tar cvf - --exclude '*.debug' \
	    @${DESTDIR}/${DISTDIR}/kernel.meta | \
	    ${XZ_CMD} > ${PACKAGEDIR}/kernel.txz
.endif
.if ${MK_DEBUG_FILES} != "no"
	cd ${DESTDIR}/${DISTDIR}/kernel; \
	    tar cvf - --include '*/*/*.debug' \
	    @${DESTDIR}/${DISTDIR}/kernel.meta | \
	    ${XZ_CMD} > ${DESTDIR}/${DISTDIR}/kernel-dbg.txz
.endif
.if ${BUILDKERNELS:[#]} > 1 && ${NO_INSTALLEXTRAKERNELS} != "yes"
.for _kernel in ${BUILDKERNELS:[2..-1]}
	cd ${DESTDIR}/${DISTDIR}/kernel.${_kernel}; \
	    tar cvf - --exclude '*.debug' \
	    @${DESTDIR}/${DISTDIR}/kernel.${_kernel}.meta | \
	    ${XZ_CMD} > ${PACKAGEDIR}/kernel.${_kernel}.txz
.if ${MK_DEBUG_FILES} != "no"
	cd ${DESTDIR}/${DISTDIR}/kernel.${_kernel}; \
	    tar cvf - --include '*/*/*.debug' \
	    @${DESTDIR}/${DISTDIR}/kernel.${_kernel}.meta | \
	    ${XZ_CMD} > ${DESTDIR}/${DISTDIR}/kernel.${_kernel}-dbg.txz
.endif
.endfor
.endif
.else
.if !defined(NO_INSTALLKERNEL)
	cd ${DESTDIR}/${DISTDIR}/kernel; \
	    tar cvf - --exclude '*.debug' . | \
	    ${XZ_CMD} > ${PACKAGEDIR}/kernel.txz
.endif
.if ${MK_DEBUG_FILES} != "no"
	cd ${DESTDIR}/${DISTDIR}/kernel; \
	    tar cvf - --include '*/*/*.debug' $$(eval find .) | \
	    ${XZ_CMD} > ${DESTDIR}/${DISTDIR}/kernel-dbg.txz
.endif
.if ${BUILDKERNELS:[#]} > 1 && ${NO_INSTALLEXTRAKERNELS} != "yes"
.for _kernel in ${BUILDKERNELS:[2..-1]}
	cd ${DESTDIR}/${DISTDIR}/kernel.${_kernel}; \
	    tar cvf - --exclude '*.debug' . | \
	    ${XZ_CMD} > ${PACKAGEDIR}/kernel.${_kernel}.txz
.if ${MK_DEBUG_FILES} != "no"
	cd ${DESTDIR}/${DISTDIR}/kernel.${_kernel}; \
	    tar cvf - --include '*/*/*.debug' $$(eval find .) | \
	    ${XZ_CMD} > ${DESTDIR}/${DISTDIR}/kernel.${_kernel}-dbg.txz
.endif
.endfor
.endif
.endif

stagekernel: .PHONY
	${_+_}${MAKE} -C ${.CURDIR} ${.MAKEFLAGS} distributekernel

PORTSDIR?=	/usr/ports
WSTAGEDIR?=	${OBJTOP}/worldstage
KSTAGEDIR?=	${OBJTOP}/kernelstage
REPODIR?=	${OBJROOT}repo
PKGSIGNKEY?=	# empty

.ORDER:		stage-packages create-packages
.ORDER:		create-packages create-world-packages
.ORDER:		create-packages create-kernel-packages
.ORDER:		create-packages sign-packages

_pkgbootstrap: .PHONY
.if make(*package*) && !exists(${LOCALBASE}/sbin/pkg)
	@env ASSUME_ALWAYS_YES=YES pkg bootstrap
.endif

packages: .PHONY
	${_+_}${MAKE} -C ${.CURDIR} PKG_VERSION=${PKG_VERSION} real-packages

package-pkg: .PHONY
	rm -rf /tmp/ports.${TARGET} || :
	env ${WMAKEENV:Q} SRCDIR=${.CURDIR} PORTSDIR=${PORTSDIR} REVISION=${_REVISION} \
		PKG_CMD=${PKG_CMD} PKG_VERSION=${PKG_VERSION} REPODIR=${REPODIR} \
		WSTAGEDIR=${WSTAGEDIR} \
		sh ${.CURDIR}/release/scripts/make-pkg-package.sh

real-packages:	stage-packages create-packages sign-packages .PHONY

stage-packages-world: .PHONY
	@mkdir -p ${WSTAGEDIR}
	${_+_}@cd ${.CURDIR}; \
		${MAKE} DESTDIR=${WSTAGEDIR} -DNO_ROOT stageworld

stage-packages-kernel: .PHONY
	@mkdir -p ${KSTAGEDIR}
	${_+_}@cd ${.CURDIR}; \
		${MAKE} DESTDIR=${KSTAGEDIR} -DNO_ROOT stagekernel

stage-packages: .PHONY stage-packages-world stage-packages-kernel

_repodir: .PHONY
	@mkdir -p ${REPODIR}

create-packages-world:	_pkgbootstrap _repodir .PHONY
	${_+_}@cd ${.CURDIR}; \
		${MAKE} -f Makefile.inc1 \
			DESTDIR=${WSTAGEDIR} \
			PKG_VERSION=${PKG_VERSION} create-world-packages

create-packages-kernel:	_pkgbootstrap _repodir .PHONY
	${_+_}@cd ${.CURDIR}; \
		${MAKE} -f Makefile.inc1 \
			DESTDIR=${KSTAGEDIR} \
			PKG_VERSION=${PKG_VERSION} DISTDIR=kernel \
			create-kernel-packages

create-packages: .PHONY create-packages-world create-packages-kernel

create-world-packages:	_pkgbootstrap .PHONY
	@rm -f ${WSTAGEDIR}/*.plist 2>/dev/null || :
	@cd ${WSTAGEDIR} ; \
		env -i LC_COLLATE=C sort ${WSTAGEDIR}/${DISTDIR}/METALOG | \
		awk -f ${SRCDIR}/release/scripts/mtree-to-plist.awk
	@for plist in ${WSTAGEDIR}/*.plist; do \
	  plist=$${plist##*/} ; \
	  pkgname=$${plist%.plist} ; \
	  echo "_PKGS+= $${pkgname}" ; \
	done > ${WSTAGEDIR}/packages.mk
	${_+_}@cd ${.CURDIR}; \
		${MAKE} -f Makefile.inc1 create-world-packages-jobs \
		.MAKE.JOB.PREFIX=

.if make(create-world-packages-jobs)
.include "${WSTAGEDIR}/packages.mk"
.endif

create-world-packages-jobs: .PHONY
.for pkgname in ${_PKGS}
create-world-packages-jobs: create-world-package-${pkgname}
create-world-package-${pkgname}: .PHONY
	@sh ${SRCDIR}/release/packages/generate-ucl.sh -o ${pkgname} \
		-s ${SRCDIR} -u ${WSTAGEDIR}/${pkgname}.ucl
	@awk -F\" ' \
		/^name/ { printf("===> Creating %s-", $$2); next } \
		/^version/ { print $$2; next } \
		' ${WSTAGEDIR}/${pkgname}.ucl
	@if [ "${pkgname}" == "runtime" ]; then \
		sed -i '' -e "s/%VCS_REVISION%/${VCS_REVISION}/" ${WSTAGEDIR}/${pkgname}.ucl ; \
	fi
	${PKG_CMD} -o ABI_FILE=${WSTAGEDIR}/bin/sh -o ALLOW_BASE_SHLIBS=yes \
		create -M ${WSTAGEDIR}/${pkgname}.ucl \
		-p ${WSTAGEDIR}/${pkgname}.plist \
		-r ${WSTAGEDIR} \
		-o ${REPODIR}/$$(${PKG_CMD} -o ABI_FILE=${WSTAGEDIR}/bin/sh config ABI)/${PKG_VERSION}
.endfor

_default_flavor=	-default
.if make(*package*) && exists(${KSTAGEDIR}/kernel.meta)
. if ${MK_DEBUG_FILES} != "no"
_debug=-debug
. endif
create-kernel-packages:	.PHONY
. for flavor in "" ${_debug}
create-kernel-packages: create-kernel-packages-flavor${flavor:C,^""$,${_default_flavor},}
create-kernel-packages-flavor${flavor:C,^""$,${_default_flavor},}: _pkgbootstrap .PHONY
	@cd ${KSTAGEDIR}/${DISTDIR} ; \
	env -i LC_COLLATE=C sort ${KSTAGEDIR}/kernel.meta | \
	awk -f ${SRCDIR}/release/scripts/mtree-to-plist.awk \
		-v kernel=yes -v _kernconf=${INSTALLKERNEL} ; \
	sed -e "s/%VERSION%/${PKG_VERSION}/" \
		-e "s/%PKGNAME%/kernel-${INSTALLKERNEL:tl}${flavor}/" \
		-e "s/%KERNELDIR%/kernel/" \
		-e "s/%COMMENT%/FreeBSD ${INSTALLKERNEL} kernel ${flavor}/" \
		-e "s/%DESC%/FreeBSD ${INSTALLKERNEL} kernel ${flavor}/" \
		-e "s/ %VCS_REVISION%/${VCS_REVISION}/" \
		${SRCDIR}/release/packages/kernel.ucl \
		> ${KSTAGEDIR}/${DISTDIR}/kernel.${INSTALLKERNEL}${flavor}.ucl ; \
	awk -F\" ' \
		/name/ { printf("===> Creating %s-", $$2); next } \
		/version/ {print $$2; next } ' \
		${KSTAGEDIR}/${DISTDIR}/kernel.${INSTALLKERNEL}${flavor}.ucl ; \
	${PKG_CMD} -o ABI_FILE=${WSTAGEDIR}/bin/sh -o ALLOW_BASE_SHLIBS=yes \
		create -M ${KSTAGEDIR}/${DISTDIR}/kernel.${INSTALLKERNEL}${flavor}.ucl \
		-p ${KSTAGEDIR}/${DISTDIR}/kernel.${INSTALLKERNEL}${flavor}.plist \
		-r ${KSTAGEDIR}/${DISTDIR} \
		-o ${REPODIR}/$$(${PKG_CMD} -o ABI_FILE=${WSTAGEDIR}/bin/sh config ABI)/${PKG_VERSION}
. endfor
.endif
.if ${BUILDKERNELS:[#]} > 1 && ${NO_INSTALLEXTRAKERNELS} != "yes"
. for _kernel in ${BUILDKERNELS:[2..-1]}
.  if exists(${KSTAGEDIR}/kernel.${_kernel}.meta)
.   if ${MK_DEBUG_FILES} != "no"
_debug=-debug
.   endif
.   for flavor in "" ${_debug}
create-kernel-packages: create-kernel-packages-extra-flavor${flavor:C,^""$,${_default_flavor},}-${_kernel}
create-kernel-packages-extra-flavor${flavor:C,^""$,${_default_flavor},}-${_kernel}: _pkgbootstrap .PHONY
	@cd ${KSTAGEDIR}/kernel.${_kernel} ; \
	env -i LC_COLLATE=C sort ${KSTAGEDIR}/kernel.${_kernel}.meta | \
	awk -f ${SRCDIR}/release/scripts/mtree-to-plist.awk \
		-v kernel=yes -v _kernconf=${_kernel} ; \
	sed -e "s/%VERSION%/${PKG_VERSION}/" \
		-e "s/%PKGNAME%/kernel-${_kernel:tl}${flavor}/" \
		-e "s/%KERNELDIR%/kernel.${_kernel}/" \
		-e "s/%COMMENT%/FreeBSD ${_kernel} kernel ${flavor}/" \
		-e "s/%DESC%/FreeBSD ${_kernel} kernel ${flavor}/" \
		-e "s/ %VCS_REVISION%/${VCS_REVISION}/" \
		${SRCDIR}/release/packages/kernel.ucl \
		> ${KSTAGEDIR}/kernel.${_kernel}/kernel.${_kernel}${flavor}.ucl ; \
	awk -F\" ' \
		/name/ { printf("===> Creating %s-", $$2); next } \
		/version/ {print $$2; next } ' \
		${KSTAGEDIR}/kernel.${_kernel}/kernel.${_kernel}${flavor}.ucl ; \
	${PKG_CMD} -o ABI_FILE=${WSTAGEDIR}/bin/sh -o ALLOW_BASE_SHLIBS=yes \
		create -M ${KSTAGEDIR}/kernel.${_kernel}/kernel.${_kernel}${flavor}.ucl \
		-p ${KSTAGEDIR}/kernel.${_kernel}/kernel.${_kernel}${flavor}.plist \
		-r ${KSTAGEDIR}/kernel.${_kernel} \
		-o ${REPODIR}/$$(${PKG_CMD} -o ABI_FILE=${WSTAGEDIR}/bin/sh config ABI)/${PKG_VERSION}
.   endfor
.  endif
. endfor
.endif

sign-packages:	_pkgbootstrap .PHONY
	@[ -L "${REPODIR}/$$(${PKG_CMD} -o ABI_FILE=${WSTAGEDIR}/bin/sh config ABI)/latest" ] && \
		unlink ${REPODIR}/$$(${PKG_CMD} -o ABI_FILE=${WSTAGEDIR}/bin/sh config ABI)/latest ; \
	${PKG_CMD} -o ABI_FILE=${WSTAGEDIR}/bin/sh repo \
		-o ${REPODIR}/$$(${PKG_CMD} -o ABI_FILE=${WSTAGEDIR}/bin/sh config ABI)/${PKG_VERSION} \
		${REPODIR}/$$(${PKG_CMD} -o ABI_FILE=${WSTAGEDIR}/bin/sh config ABI)/${PKG_VERSION} \
		${PKGSIGNKEY} ; \
	cd ${REPODIR}/$$(${PKG_CMD} -o ABI_FILE=${WSTAGEDIR}/bin/sh config ABI); \
	ln -s ${PKG_VERSION} latest

#
#
# checkworld
#
# Run test suite on installed world.
#
checkworld: .PHONY
	@if [ ! -x "${LOCALBASE}/bin/kyua" ]; then \
		echo "You need kyua (devel/kyua) to run the test suite." | /usr/bin/fmt; \
		exit 1; \
	fi
	${_+_}PATH="$$PATH:${LOCALBASE}/bin" kyua test -k ${TESTSBASE}/Kyuafile

#
#
# doxygen
#
# Build the API documentation with doxygen
#
doxygen: .PHONY
	@if [ ! -x "${LOCALBASE}/bin/doxygen" ]; then \
		echo "You need doxygen (devel/doxygen) to generate the API documentation of the kernel." | /usr/bin/fmt; \
		exit 1; \
	fi
	${_+_}cd ${.CURDIR}/tools/kerneldoc/subsys; ${MAKE} obj all

#
# update
#
# Update the source tree(s), by running svn/svnup to update to the
# latest copy.
#
update: .PHONY
.if defined(SVN_UPDATE)
	@echo "--------------------------------------------------------------"
	@echo ">>> Updating ${.CURDIR} using Subversion"
	@echo "--------------------------------------------------------------"
	@(cd ${.CURDIR}; ${SVN_CMD} update ${SVNFLAGS})
.endif

#
# ------------------------------------------------------------------------
#
# From here onwards are utility targets used by the 'make world' and
# related targets.  If your 'world' breaks, you may like to try to fix
# the problem and manually run the following targets to attempt to
# complete the build.  Beware, this is *not* guaranteed to work, you
# need to have a pretty good grip on the current state of the system
# to attempt to manually finish it.  If in doubt, 'make world' again.
#

#
# legacy: Build compatibility shims for the next three targets. This is a
# minimal set of tools and shims necessary to compensate for older systems
# which don't have the APIs required by the targets built in bootstrap-tools,
# build-tools or cross-tools.
#

.if defined(CROSSBUILD_HOST)
_host_bootstrap_libs=	lib/libmd lib/libsbuf
.endif

# libnv and libl are both requirements for config(8), which is an unconditional
# bootstrap-tool.
_config_deps= lib/libnv usr.bin/lex/lib

legacy: .PHONY
.if ${BOOTSTRAPPING} < ${MINIMUM_SUPPORTED_OSREL} && ${BOOTSTRAPPING} != 0
	@echo "ERROR: Source upgrades from versions prior to ${MINIMUM_SUPPORTED_REL} are not supported."; \
	false
.endif

.for _tool in tools/build ${_config_deps} ${_host_bootstrap_libs}
	${_+_}@${ECHODIR} "===> ${_tool} (obj,includes,all,install)"; \
	    cd ${.CURDIR}/${_tool}; \
	    if [ -z "${NO_OBJWALK}" ]; then ${MAKE} DIRPRFX=${_tool}/ obj; fi; \
	    ${MAKE} DIRPRFX=${_tool}/ DESTDIR=${WORLDTMP}/legacy includes; \
	    ${MAKE} DIRPRFX=${_tool}/ MK_INCLUDES=no all; \
	    ${MAKE} DIRPRFX=${_tool}/ MK_INCLUDES=no \
	        DESTDIR=${WORLDTMP}/legacy install
.endfor

#
# bootstrap-tools: Build tools needed for compatibility. These are binaries that
# are built to build other binaries in the system. However, the focus of these
# binaries is usually quite narrow. Bootstrap tools use the host's compiler and
# libraries, augmented by -legacy, in addition to the libraries built during
# bootstrap-tools.
#
_bt=		_bootstrap-tools

# We want to run the build with only ${WORLDTMP} in $PATH to ensure we don't
# accidentally run tools that are incompatible but happen to be in $PATH.
# This is especially important when building on Linux/MacOS where many of the
# programs used during the build accept different flags or generate different
# output. On those platforms we only symlink the tools known to be compatible
# (e.g. basic utilities such as mkdir) into ${WORLDTMP} and build all others
# from the FreeBSD sources during the bootstrap-tools stage.
# We want to build without the user's $PATH starting in the bootstrap-tools
# phase so the tools used in that phase (ln, cp, etc) must have already been
# linked to $WORLDTMP. The tools are listed in the _host_tools_to_symlink
# variable in tools/build/Makefile and are linked during the legacy phase.
# Since they could be Linux or MacOS binaries, too we must only use flags that
# are portable across operating systems.

# If BOOTSTRAP_ALL_TOOLS is set we will build all the required tools from the
# current source tree. Otherwise we create a symlink to the version found in
# $PATH during the bootstrap-tools stage.
# When building on non-FreeBSD systems we can't assume that the host binaries
# accept compatible flags or produce compatible output. Therefore we force
# BOOTSTRAP_ALL_TOOLS and just build the FreeBSD version of the binary.
.if defined(CROSSBUILD_HOST)
BOOTSTRAP_ALL_TOOLS:=	1
.endif
.if defined(BOOTSTRAP_ALL_TOOLS)
# BOOTSTRAPPING will be set on the command line so we can't override it here.
# Instead set BOOTSTRAPPING_OSRELDATE so that the value 0 is set ${BSARGS}
BOOTSTRAPPING_OSRELDATE:=	0
.endif

.if ${MK_GAMES} != "no"
_strfile=	usr.bin/fortune/strfile
.endif

.if ${MK_GCC} != "no" && ${MK_CXX} != "no"
_gperf=		gnu/usr.bin/gperf
.endif

.if ${MK_VT} != "no"
_vtfontcvt=	usr.bin/vtfontcvt
.endif

# If we are not building the bootstrap because BOOTSTRAPPING is sufficient
# we symlink the host version to $WORLDTMP instead. By doing this we can also
# detect when a bootstrap tool is being used without the required MK_FOO.
# If you add a new bootstrap tool where we could also use the host version,
# please ensure that you also add a .else case where you add the tool to the
# _bootstrap_tools_links variable.
.if ${BOOTSTRAPPING} < 1000033
# Note: lex needs m4 to build but m4 also depends on lex (which needs m4 to
# generate any files). To fix this cyclic dependency we can build a bootstrap
# version of m4 (with pre-generated files) then use that to build the real m4.
# For lex we also use the pre-gerated files since we would otherwise need to
# build awk and sed first (which need lex to build)
# TODO: add a _bootstrap_lex and then build the real lex afterwards
_lex=		usr.bin/lex
_m4=		tools/build/bootstrap-m4 usr.bin/m4
${_bt}-tools/build/bootstrap-m4: ${_bt}-lib/liby ${_bt}-usr.bin/lex ${_bt}-lib/libopenbsd
${_bt}-usr.bin/m4: ${_bt}-lib/libopenbsd ${_bt}-usr.bin/yacc ${_bt}-usr.bin/lex ${_bt}-tools/build/bootstrap-m4
_bt_m4_depend=${_bt}-${_m4}
_bt_lex_depend=${_bt}-${_lex} ${_bt_m4_depend}
.else
_bootstrap_tools_links+=m4 lex
.endif

# ELF Tool Chain libraries are needed for ELF tools and dtrace tools.
# r296685 fix cross-endian objcopy
# r310724 fixed PR 215350, a crash in libdwarf with objects built by GCC 6.2.
# r334881 added libdwarf constants used by ctfconvert.
# r338478 fixed a crash in objcopy for mips64el objects
# r339083 libelf: correct mips64el test to use ELF header
.if ${BOOTSTRAPPING} < 1200085
_elftoolchain_libs= lib/libelf lib/libdwarf
${_bt}-lib/libelf: ${_bt_m4_depend}
${_bt}-lib/libdwarf: ${_bt_m4_depend}
.endif

# r245440 mtree -N support added
# r313404 requires sha384.h for libnetbsd, added to libmd in r292782
.if ${BOOTSTRAPPING} < 1100093
_nmtree=	lib/libmd \
		lib/libnetbsd \
		usr.sbin/nmtree

${_bt}-lib/libnetbsd: ${_bt}-lib/libmd
${_bt}-usr.sbin/nmtree: ${_bt}-lib/libnetbsd
.else
_bootstrap_tools_links+=mtree
.endif

# r246097: log addition login.conf.db, passwd, pwd.db, and spwd.db with cat -l
.if ${BOOTSTRAPPING} < 1000027
_cat=		bin/cat
.else
_bootstrap_tools_links+=cat
.endif

# r277259 crunchide: Correct 64-bit section header offset
# r281674 crunchide: always include both 32- and 64-bit ELF support
.if ${BOOTSTRAPPING} < 1100078
_crunchide=	usr.sbin/crunch/crunchide
.else
_bootstrap_tools_links+=crunchide
.endif

# r285986 crunchen: use STRIPBIN rather than STRIP
# 1100113: Support MK_AUTO_OBJ
# 1200006: META_MODE fixes
# 1400000: CheriBSD changes to use sysctl:
.if 1
# TODO: enable version check once patch has been upstreamed
#.if ${BOOTSTRAPPING} < 1100078 || \
#    (${MK_AUTO_OBJ} == "yes" && ${BOOTSTRAPPING} < 1100114) || \
#    (${MK_META_MODE} == "yes" && ${BOOTSTRAPPING} < 1200006) || \
#    ${BOOTSTRAPPING} < 1400000
_crunchgen=	usr.sbin/crunch/crunchgen
.else
_bootstrap_tools_links+=crunchgen
.endif

# r296926 -P keymap search path, MFC to stable/10 in r298297
# Note: kbdcontrol can not be bootstrapped on non-FreeBSD systems
.if !defined(CROSSBUILD_HOST)
.if (${BOOTSTRAPPING} < 1003501 || \
	(${BOOTSTRAPPING} >= 1100000 && ${BOOTSTRAPPING} < 1100103))
_kbdcontrol=	usr.sbin/kbdcontrol
.else
_bootstrap_tools_links+=kbdcontrol
.endif
.endif

_yacc=		lib/liby \
		usr.bin/yacc

${_bt}-usr.bin/yacc: ${_bt}-lib/liby

.if ${MK_BSNMP} != "no"
_gensnmptree=	usr.sbin/bsnmpd/gensnmptree
.endif

# We need to build tblgen when we're building clang or lld, either as
# bootstrap tools, or as the part of the normal build.
.if ${MK_CLANG_BOOTSTRAP} != "no" || ${MK_CLANG} != "no" || \
    ${MK_LLD_BOOTSTRAP} != "no" || ${MK_LLD} != "no"
_clang_tblgen= \
	lib/clang/libllvmminimal \
	usr.bin/clang/llvm-tblgen \
	usr.bin/clang/clang-tblgen

${_bt}-usr.bin/clang/clang-tblgen: ${_bt}-lib/clang/libllvmminimal
${_bt}-usr.bin/clang/llvm-tblgen: ${_bt}-lib/clang/libllvmminimal
.endif

# Default to building the GPL DTC, but build the BSDL one if users explicitly
# request it.
_dtc= usr.bin/dtc
.if ${MK_GPL_DTC} != "no"
_dtc= gnu/usr.bin/dtc
${_bt}-gnu/usr.bin/dtc: ${_bt_lex_depend}
.endif

.if ${MK_LOCALES} != "no"
_localedef=	usr.bin/localedef
${_bt}-usr.bin/localedef: ${_bt}-usr.bin/yacc ${_bt_lex_depend}
.endif

.if ${MK_KERBEROS} != "no"
_kerberos5_bootstrap_tools= \
	kerberos5/tools/make-roken \
	kerberos5/lib/libroken \
	kerberos5/lib/libvers \
	kerberos5/tools/asn1_compile \
	kerberos5/tools/slc \
	usr.bin/compile_et

.ORDER: ${_kerberos5_bootstrap_tools:C/^/${_bt}-/g}
.for _tool in ${_kerberos5_bootstrap_tools}
${_bt}-${_tool}: ${_bt}-usr.bin/yacc ${_bt_lex_depend}
.endfor
.endif

${_bt}-usr.bin/mandoc: ${_bt}-lib/libopenbsd

# The tools listed in _basic_bootstrap_tools will generally not be
# bootstrapped unless BOOTSTRAP_ALL_TOOL is set. However, when building on a
# Linux or MacOS host the host versions are incompatible so we need to build
# them from the source tree. Usually the link name will be the same as the subdir,
# but some directories such as grep or test install multiple binaries. In that
# case we use the _basic_bootstrap_tools_multilink variable which is a list of
# subdirectory and comma-separated list of files.
_basic_bootstrap_tools_multilink=usr.bin/grep grep,egrep,fgrep
_basic_bootstrap_tools_multilink+=bin/test test,[
# bootstrap tools needed by buildworld:
_basic_bootstrap_tools+=usr.bin/awk usr.bin/cut bin/expr usr.bin/gencat \
    usr.bin/join usr.bin/mktemp bin/realpath bin/rmdir usr.bin/sed \
    usr.bin/sort usr.bin/truncate usr.bin/tsort
# /bin/sh can behave differently when crossbuilding on Linux/macOS
# TODO: also build /bin/sh
# _basic_bootstrap_tools+=bin/sh
# elf2aout is required for sparc64 build
_basic_bootstrap_tools+=usr.bin/elf2aout
# file2c is required for building usr.sbin/config:
_basic_bootstrap_tools+=usr.bin/file2c
# uuencode/uudecode required for share/tabset
_basic_bootstrap_tools+=usr.bin/uuencode usr.bin/uudecode
# xargs is required by mkioctls
_basic_bootstrap_tools+=usr.bin/xargs
# cap_mkdb is required for share/termcap:
_basic_bootstrap_tools+=usr.bin/cap_mkdb
# services_mkdb/pwd_mkdb are required for installworld:
_basic_bootstrap_tools+=usr.sbin/services_mkdb usr.sbin/pwd_mkdb
# ldd is required for installcheck (TODO: just always use /usr/bin/ldd instead?)
.if !defined(CROSSBUILD_HOST)
# ldd is only needed for updating the running system so we don't need to
# bootstrap ldd on non-FreeBSD systems
_basic_bootstrap_tools+=usr.bin/ldd
.endif
# sysctl/chflags are required for installkernel:
.if !defined(CROSSBUILD_HOST)
_basic_bootstrap_tools+=sbin/sysctl bin/chflags
.else
# When building on non-FreeBSD install stubs instead since the versions from
# the source tree cannot work:
_other_bootstrap_tools+=tools/build/cross-build/fake_chflags
_other_bootstrap_tools+=tools/build/cross-build/fake_sysctl
.endif
# mkfifo is used by sys/conf/newvers.sh
_basic_bootstrap_tools+=usr.bin/mkfifo

.if ${MK_AMD} != "no"
# unifdef is only used by usr.sbin/amd/libamu/Makefile
_basic_bootstrap_tools+=usr.bin/unifdef
.endif

.if ${MK_BOOT} != "no"
# xz/unxz is used by EFI
_basic_bootstrap_tools_multilink+=usr.bin/xz xz,unxz
# md5 is used by boot/beri (and possibly others)
_basic_bootstrap_tools+=sbin/md5
.if defined(BOOTSTRAP_ALL_TOOLS)
${_bt}-sbin/md5: ${_bt}-lib/libmd
.endif
.endif

.if ${MK_ZONEINFO} != "no"
_basic_bootstrap_tools+=usr.sbin/zic usr.sbin/tzsetup
.endif

.if defined(BOOTSTRAP_ALL_TOOLS)
_other_bootstrap_tools+=${_basic_bootstrap_tools}
.for _subdir _links in ${_basic_bootstrap_tools_multilink}
_other_bootstrap_tools+=${_subdir}
.endfor
${_bt}-usr.bin/awk: ${_bt_lex_depend} ${_bt}-usr.bin/yacc
${_bt}-bin/expr: ${_bt_lex_depend} ${_bt}-usr.bin/yacc
# If we are bootstrapping file2c, we have to build it before config:
${_bt}-usr.sbin/config: ${_bt}-usr.bin/file2c ${_bt_lex_depend}
# Note: no symlink to make/bmake in the !BOOTSTRAP_ALL_TOOLS case here since
# the links to make/bmake make links will have already have been created in the
# `make legacy` step. Not adding a link to make is important on non-FreeBSD
# since "make" will usually point to GNU make there.
_other_bootstrap_tools+=usr.bin/bmake
.else
# All tools in _basic_bootstrap_tools have the same name as the subdirectory
# so we can use :T to get the name of the symlinks that we need to create.
_bootstrap_tools_links+=${_basic_bootstrap_tools:T}
.for _subdir _links in ${_basic_bootstrap_tools_multilink}
_bootstrap_tools_links+=${_links:S/,/ /g}
.endfor
# Some of the build scripts use nawk instead of awk (this happens at least in
# cddl/contrib/opensolaris/lib/libdtrace/common/mknames.sh)
_bootstrap_tools_links+=nawk
.endif	# defined(BOOTSTRAP_ALL_TOOLS)

# Link the tools that we need for building but don't need to bootstrap because
# the host version is known to be compatible into ${WORLDTMP}/legacy
# We do this before building any of the bootstrap tools in case they depend on
# the presence of any of the links (e.g. as m4/lex/awk)
${_bt}-links: .PHONY

.for _tool in ${_bootstrap_tools_links}
${_bt}-link-${_tool}: .PHONY .MAKE
	@if [ ! -e "${WORLDTMP}/legacy/bin/${_tool}" ]; then \
		source_path=`which ${_tool}`; \
		if [ ! -e "$${source_path}" ] ; then \
			echo "Cannot find host tool '${_tool}'"; false; \
		fi; \
		ln -sfnv "$${source_path}" "${WORLDTMP}/legacy/bin/${_tool}"; \
	fi
${_bt}-links: ${_bt}-link-${_tool}
.endfor

bootstrap-tools: ${_bt}-links .PHONY

#	Please document (add comment) why something is in 'bootstrap-tools'.
#	Try to bound the building of the bootstrap-tool to just the
#	FreeBSD versions that need the tool built at this stage of the build.
.for _tool in \
    ${_clang_tblgen} \
    ${_kerberos5_bootstrap_tools} \
    ${_strfile} \
    ${_gperf} \
    ${_dtc} \
    ${_cat} \
    ${_kbdcontrol} \
    ${_elftoolchain_libs} \
    usr.bin/lorder \
    lib/libopenbsd \
    usr.bin/mandoc \
    usr.bin/rpcgen \
    ${_yacc} \
    ${_m4} \
    ${_lex} \
    ${_other_bootstrap_tools} \
    usr.bin/xinstall \
    ${_gensnmptree} \
    usr.sbin/config \
    ${_crunchide} \
    ${_crunchgen} \
    ${_nmtree} \
    ${_vtfontcvt} \
    ${_localedef}
${_bt}-${_tool}: ${_bt}-links .PHONY .MAKE
	${_+_}@${ECHODIR} "===> ${_tool} (obj,all,install)"; \
		cd ${.CURDIR}/${_tool}; \
		if [ -z "${NO_OBJWALK}" ]; then ${MAKE} DIRPRFX=${_tool}/ obj; fi; \
		if [ "${_tool}" = "usr.bin/lex" ]; then \
			${MAKE} DIRPRFX=${_tool}/ bootstrap; \
		fi; \
		${MAKE} DIRPRFX=${_tool}/ all; \
		${MAKE} DIRPRFX=${_tool}/ DESTDIR=${WORLDTMP}/legacy install

bootstrap-tools: ${_bt}-${_tool}
.endfor

.if target(${_bt}-bin/sh)
${_bt}-bin/sh: ${_bt}-usr.bin/mktemp ${_bt}-usr.bin/awk ${_bt}-usr.bin/sed ${_bt}-usr.bin/grep
.endif

#
# build-tools: Build special purpose build tools
#
.if !defined(NO_SHARE) && ${MK_SYSCONS} != "no"
_share=	share/syscons/scrnmaps
.endif

.if ${MK_GCC} != "no"
_gcc_tools= gnu/usr.bin/cc/cc_tools
.endif

.if ${MK_RESCUE} != "no"
# rescue includes programs that have build-tools targets
_rescue=rescue/rescue
.endif

.if ${MK_TCSH} != "no"
_tcsh=bin/csh
.endif
.if ${MK_FILE} != "no"
_libmagic=lib/libmagic
.endif

.if ${MK_PMC} != "no" && \
    (${TARGET_ARCH} == "amd64" || ${TARGET_ARCH} == "i386")
_jevents=lib/libpmc/pmu-events
.endif

# kernel-toolchain skips _cleanobj, so handle cleaning up previous
# build-tools directories if needed.
.if !defined(NO_CLEAN) && make(kernel-toolchain)
_bt_clean=	${CLEANDIR}
.endif

.for _tool in \
    ${_tcsh} \
    bin/sh \
    ${LOCAL_TOOL_DIRS} \
    ${_jevents} \
    lib/ncurses/ncurses \
    lib/ncurses/ncursesw \
    ${_rescue} \
    ${_share} \
    usr.bin/awk \
    ${_libmagic} \
    usr.bin/mkesdb_static \
    usr.bin/mkcsmapper_static \
    usr.bin/vi/catalog \
    ${_gcc_tools}
build-tools_${_tool}: .PHONY
	${_+_}@${ECHODIR} "===> ${_tool} (${_bt_clean:D${_bt_clean},}obj,build-tools)"; \
		cd ${.CURDIR}/${_tool}; \
		if [ -n "${_bt_clean}" ]; then ${MAKE} DIRPRFX=${_tool}/ ${_bt_clean}; fi; \
		if [ -z "${NO_OBJWALK}" ]; then ${MAKE} DIRPRFX=${_tool}/ obj; fi; \
		${MAKE} DIRPRFX=${_tool}/ build-tools
build-tools: build-tools_${_tool}
.endfor

#
# kernel-tools: Build kernel-building tools
#
kernel-tools: .PHONY
	mkdir -p ${WORLDTMP}/usr
	${WORLDTMP_MTREE} -f ${.CURDIR}/etc/mtree/BSD.usr.dist \
	    -p ${WORLDTMP}/usr >/dev/null

#
# cross-tools: All the tools needed to build the rest of the system after
# we get done with the earlier stages. It is the last set of tools needed
# to begin building the target binaries.
#
.if ${TARGET_ARCH} != ${MACHINE_ARCH} || ${BUILD_WITH_STRICT_TMPPATH} != 0
.if ${TARGET_ARCH} == "amd64" || ${TARGET_ARCH} == "i386"
_btxld=		usr.sbin/btxld
.endif
.if ${TARGET_ARCH} == "mips64" && !defined(CROSSBUILD_HOST)
# Avoid bootstrapping libxo when crossbuilding from Linux/mac since it doesn't
# work yet and cheritest as a bootstrap tool is only needed for jenkins.
_cheritest=	lib/libxo \
		bin/cheritest \
		bin/cheriabitest
.endif
.endif

# Rebuild ctfconvert and ctfmerge to avoid difficult-to-diagnose failures
# resulting from missing bug fixes or ELF Toolchain updates.
.if ${MK_CDDL} != "no"
_dtrace_tools= cddl/lib/libctf cddl/usr.bin/ctfconvert \
    cddl/usr.bin/ctfmerge
.endif

# If we're given an XAS, don't build binutils.
.if ${XAS:M/*} == ""
.if ${MK_BINUTILS_BOOTSTRAP} != "no"
_binutils=	gnu/usr.bin/binutils
.endif
.if ${MK_ELFTOOLCHAIN_BOOTSTRAP} != "no"
_elftctools=	lib/libelftc \
		lib/libpe \
		usr.bin/objcopy \
		usr.bin/nm \
		usr.bin/size \
		usr.bin/strings
# These are not required by the build, but can be useful for developers who
# cross-build on a FreeBSD 10 host:
_elftctools+=	usr.bin/addr2line
.endif
.elif ${TARGET_ARCH} != ${MACHINE_ARCH} && ${MK_ELFTOOLCHAIN_BOOTSTRAP} != "no"
# If cross-building with an external binutils we still need to build strip for
# the target (for at least crunchide).
_elftctools=	lib/libelftc \
		lib/libpe \
		usr.bin/objcopy
.endif

.if ${MK_CLANG_BOOTSTRAP} != "no"
_clang=		usr.bin/clang
.endif
.if ${MK_LLD_BOOTSTRAP} != "no"
_lld=		usr.bin/clang/lld
.endif
.if ${MK_CLANG_BOOTSTRAP} != "no" || ${MK_LLD_BOOTSTRAP} != "no"
_clang_libs=	lib/clang
.endif
.if ${MK_GCC_BOOTSTRAP} != "no"
_gcc=		gnu/usr.bin/cc
.endif
.if ${MK_USB} != "no"
_usb_tools=	stand/usb/tools
.endif

.if ${BUILD_WITH_STRICT_TMPPATH} != 0 || defined(BOOTSTRAP_ALL_TOOLS)
_ar=usr.bin/ar
.endif

cross-tools: .MAKE .PHONY
.for _tool in \
    ${LOCAL_XTOOL_DIRS} \
    ${_cheritest} \
    ${_ar} \
    ${_clang_libs} \
    ${_clang} \
    ${_lld} \
    ${_binutils} \
    ${_elftctools} \
    ${_dtrace_tools} \
    ${_gcc} \
    ${_btxld} \
    ${_usb_tools}
	${_+_}@${ECHODIR} "===> ${_tool} (obj,all,install)"; \
		cd ${.CURDIR}/${_tool}; \
		if [ -z "${NO_OBJWALK}" ]; then ${MAKE} DIRPRFX=${_tool}/ obj; fi; \
		${MAKE} DIRPRFX=${_tool}/ all; \
		${MAKE} DIRPRFX=${_tool}/ DESTDIR=${WORLDTMP} install
.endfor

#
# native-xtools is the current target for qemu-user cross builds of ports
# via poudriere and the imgact_binmisc kernel module.
# This target merely builds a toolchan/sysroot, then builds the tools it wants
# with the options it wants in a special MAKEOBJDIRPREFIX, using the toolchain
# already built.  It then installs the static tools to NXBDESTDIR for Poudriere
# to pickup.
#
NXBOBJROOT=	${OBJROOT}${MACHINE}.${MACHINE_ARCH}/nxb/
NXBOBJTOP=	${NXBOBJROOT}${NXB_TARGET}.${NXB_TARGET_ARCH}
NXTP?=		/nxb-bin
.if ${NXTP:N/*}
.error NXTP variable should be an absolute path
.endif
NXBDESTDIR?=	${DESTDIR}${NXTP}

# This is the list of tools to be built/installed as static and where
# appropriate to build for the given TARGET.TARGET_ARCH.
NXBDIRS+= \
    bin/cat \
    bin/chmod \
    bin/cp \
    ${_tcsh} \
    bin/echo \
    bin/expr \
    bin/hostname \
    bin/ln \
    bin/ls \
    bin/mkdir \
    bin/mv \
    bin/ps \
    bin/realpath \
    bin/rm \
    bin/rmdir \
    bin/sh \
    bin/sleep \
    sbin/md5 \
    sbin/sysctl \
    usr.bin/addr2line \
    usr.bin/ar \
    usr.bin/awk \
    usr.bin/basename \
    usr.bin/bmake \
    usr.bin/bzip2 \
    usr.bin/cmp \
    usr.bin/diff \
    usr.bin/dirname \
    usr.bin/objcopy \
    usr.bin/env \
    usr.bin/fetch \
    usr.bin/find \
    usr.bin/grep \
    usr.bin/gzip \
    usr.bin/id \
    usr.bin/lex \
    usr.bin/limits \
    usr.bin/lorder \
    usr.bin/mandoc \
    usr.bin/mktemp \
    usr.bin/mt \
    usr.bin/nm \
    usr.bin/patch \
    usr.bin/readelf \
    usr.bin/sed \
    usr.bin/size \
    usr.bin/sort \
    usr.bin/strings \
    usr.bin/tar \
    usr.bin/touch \
    usr.bin/tr \
    usr.bin/true \
    usr.bin/uniq \
    usr.bin/unzip \
    usr.bin/xargs \
    usr.bin/xinstall \
    usr.bin/xz \
    usr.bin/yacc \
    usr.sbin/chown

SUBDIR_DEPEND_usr.bin/clang=	lib/clang
.if ${MK_CLANG} != "no"
NXBDIRS+=	lib/clang
NXBDIRS+=	usr.bin/clang
.endif
.if ${MK_GCC} != "no"
NXBDIRS+=	gnu/usr.bin/cc
.endif
.if ${MK_BINUTILS} != "no"
NXBDIRS+=	gnu/usr.bin/binutils
.endif
# XXX: native-xtools passes along ${NXBDIRS} in SUBDIR_OVERRIDE that needs
# to be evaluated after NXBDIRS is set.
.if make(install) && !empty(SUBDIR_OVERRIDE)
SUBDIR=	${SUBDIR_OVERRIDE}
.endif

NXBMAKEARGS+= \
	OBJTOP=${NXBOBJTOP:Q} \
	OBJROOT=${NXBOBJROOT:Q} \
	MAKEOBJDIRPREFIX= \
	-DNO_SHARED \
	-DNO_CPU_CFLAGS \
	-DNO_PIC \
	SSP_CFLAGS= \
	MK_CLANG_EXTRAS=no \
	MK_CLANG_FULL=no \
	MK_CTF=no \
	MK_DEBUG_FILES=no \
	MK_GDB=no \
	MK_HTML=no \
	MK_LLDB=no \
	MK_MAN=no \
	MK_MAN_UTILS=yes \
	MK_OFED=no \
	MK_OPENSSH=no \
	MK_PROFILE=no \
	MK_RETPOLINE=no \
	MK_SENDMAIL=no \
	MK_SVNLITE=no \
	MK_TESTS=no \
	MK_WARNS=no \
	MK_ZFS=no

.if make(native-xtools*) && \
    (!defined(NXB_TARGET) || !defined(NXB_TARGET_ARCH))
.error Missing NXB_TARGET / NXB_TARGET_ARCH
.endif
# For 'toolchain' we want to produce native binaries that themselves generate
# native binaries.
NXBTMAKE=	${NXBMAKEENV} ${MAKE} ${NXBMAKEARGS:N-DNO_PIC:N-DNO_SHARED} \
		TARGET=${MACHINE} TARGET_ARCH=${MACHINE_ARCH}
# For 'everything' we want to produce native binaries (hence -target to
# be MACHINE) that themselves generate TARGET.TARGET_ARCH binaries.
# TARGET/TARGET_ARCH are still passed along from user.
#
# Use the toolchain we create as an external toolchain.
.if ${USING_SYSTEM_COMPILER} == "yes" || ${XCC:N${CCACHE_BIN}:M/*}
NXBMAKE+=	XCC="${XCC}" \
		XCXX="${XCXX}" \
		XCPP="${XCPP}"
.else
NXBMAKE+=	XCC="${NXBOBJTOP}/tmp/usr/bin/cc" \
		XCXX="${NXBOBJTOP}/tmp/usr/bin/c++" \
		XCPP="${NXBOBJTOP}/tmp/usr/bin/cpp"
.endif
NXBMAKE+=	${NXBMAKEENV} ${MAKE} -f Makefile.inc1 ${NXBMAKEARGS} \
		TARGET=${NXB_TARGET} TARGET_ARCH=${NXB_TARGET_ARCH} \
		TARGET_TRIPLE=${MACHINE_TRIPLE:Q}
# NXBDIRS is improperly based on MACHINE rather than NXB_TARGET.  Need to
# invoke a sub-make to reevaluate MK_GCC, etc, for NXBDIRS.
NXBMAKE+=	SUBDIR_OVERRIDE='$${NXBDIRS:M*}'
# Need to avoid the -isystem logic when using clang as an external toolchain
# even if the TARGET being built for wants GCC.
NXBMAKE+=	WANT_COMPILER_TYPE='$${X_COMPILER_TYPE}'
native-xtools: .PHONY
	${_+_}cd ${.CURDIR}; ${NXBTMAKE} _cleanobj MK_GCC=yes
	# Build the bootstrap/host/cross tools that produce native binaries
	# Pass along MK_GCC=yes to ensure GCC-needed build tools are built.
	# We don't quite know what the NXB_TARGET wants so just build it.
	${_+_}cd ${.CURDIR}; ${NXBTMAKE} kernel-toolchain MK_GCC=yes
	# Populate includes/libraries sysroot that produce native binaries.
	# This is split out from 'toolchain' above mostly so that target LLVM
	# libraries have a proper LLVM_DEFAULT_TARGET_TRIPLE without
	# polluting the cross-compiler build.  The LLVM/GCC libs are skipped
	# here to avoid the problem but are kept in 'toolchain' so that
	# needed build tools are built.
	${_+_}cd ${.CURDIR}; ${NXBTMAKE} _includes MK_CLANG=no MK_GCC=no
	${_+_}cd ${.CURDIR}; ${NXBTMAKE} _libraries MK_CLANG=no MK_GCC=no
	# Clean out improper TARGET=MACHINE files
	${_+_}cd ${.CURDIR}/gnu/usr.bin/cc/cc_tools; ${NXBTMAKE} cleandir
.if !defined(NO_OBJWALK)
	${_+_}cd ${.CURDIR}; ${NXBMAKE} _obj
.endif
	${_+_}cd ${.CURDIR}; ${NXBMAKE} everything
	@echo ">> native-xtools done.  Use 'make native-xtools-install' to install to a given DESTDIR"

native-xtools-install: .PHONY
	mkdir -p ${NXBDESTDIR}/bin ${NXBDESTDIR}/sbin ${NXBDESTDIR}/usr
	${DESTDIR_MTREE} -f ${.CURDIR}/etc/mtree/BSD.usr.dist \
	    -p ${NXBDESTDIR}/usr >/dev/null
	${DESTDIR_MTREE} -f ${.CURDIR}/etc/mtree/BSD.include.dist \
	    -p ${NXBDESTDIR}/usr/include >/dev/null
	${_+_}cd ${.CURDIR}; ${NXBMAKE} \
	    DESTDIR=${NXBDESTDIR} \
	    -DNO_ROOT \
	    install

#
# hierarchy - ensure that all the needed directories are present
#
hierarchy hier: .MAKE .PHONY
	${_+_}cd ${.CURDIR}/etc; ${HMAKE} distrib-dirs

#
# libraries - build all libraries, and install them under ${DESTDIR}.
#
# The list of libraries with dependents (${_prebuild_libs}) and their
# interdependencies (__L) are built automatically by the
# ${.CURDIR}/tools/make_libdeps.sh script.
#
libraries: .MAKE .PHONY
	${_+_}cd ${.CURDIR}; \
	    ${MAKE} -f Makefile.inc1 _prereq_libs; \
	    ${MAKE} -f Makefile.inc1 _startup_libs; \
	    ${MAKE} -f Makefile.inc1 _prebuild_libs; \
	    ${MAKE} -f Makefile.inc1 _generic_libs

#
# static libgcc.a prerequisite for shared libc
#
_prereq_libs= lib/libcompiler_rt
.if ${MK_SSP} != "no"
_prereq_libs+= gnu/lib/libssp/libssp_nonshared
.endif

# These dependencies are not automatically generated:
#
# gnu/lib/csu, gnu/lib/libgcc, lib/csu and lib/libc must be built before
# all shared libraries for ELF.
#
_startup_libs=	lib/csu
.if ${MK_BSD_CRTBEGIN} == "no"
_startup_libs+=	gnu/lib/csu
.endif
.if ${MK_CHERI} != "no"
_startup_libs+= lib/libc_cheri
.endif
_startup_libs+=	lib/libcompiler_rt
_startup_libs+=	lib/libc
_startup_libs+=	lib/libc_nonshared
.if ${MK_LIBCPLUSPLUS} != "no"
_startup_libs+=	lib/libcxxrt
.endif

.if ${MK_LLVM_LIBUNWIND} != "no"
_prereq_libs+=	lib/libgcc_eh lib/libgcc_s
_startup_libs+=	lib/libgcc_eh lib/libgcc_s

lib/libgcc_s__L: lib/libc__L
lib/libgcc_s__L: lib/libc_nonshared__L
.if ${MK_LIBCPLUSPLUS} != "no"
lib/libcxxrt__L: lib/libgcc_s__L
.endif

.else # MK_LLVM_LIBUNWIND == no

_prereq_libs+=	gnu/lib/libgcc
_startup_libs+=	gnu/lib/libgcc

gnu/lib/libgcc__L: lib/libc__L
gnu/lib/libgcc__L: lib/libc_nonshared__L
.if ${MK_LIBCPLUSPLUS} != "no"
lib/libcxxrt__L: gnu/lib/libgcc__L
.endif
.endif

_prebuild_libs=	${_kerberos5_lib_libasn1} \
		${_kerberos5_lib_libhdb} \
		${_kerberos5_lib_libheimbase} \
		${_kerberos5_lib_libheimntlm} \
		${_libsqlite3} \
		${_kerberos5_lib_libheimipcc} \
		${_kerberos5_lib_libhx509} ${_kerberos5_lib_libkrb5} \
		${_kerberos5_lib_libroken} \
		${_kerberos5_lib_libwind} \
		lib/libbz2 ${_libcom_err} lib/libcrypt \
		lib/libelf lib/libexpat \
		lib/libfigpar \
		${_lib_libgssapi} \
		lib/libkiconv lib/libkvm lib/liblzma lib/libmd lib/libnv \
		${_lib_casper} \
		lib/ncurses/ncurses lib/ncurses/ncursesw \
		lib/libopie lib/libpam/libpam ${_lib_libthr} \
		${_lib_libradius} lib/libsbuf lib/libtacplus \
		lib/libgeom \
		${_cddl_lib_libumem} ${_cddl_lib_libnvpair} \
		${_cddl_lib_libuutil} \
		${_cddl_lib_libavl} \
		${_cddl_lib_libzfs_core} ${_cddl_lib_libzfs} \
		${_cddl_lib_libctf} \
		lib/libufs \
		lib/libutil lib/libpjdlog ${_lib_libypclnt} lib/libz lib/msun \
		${_secure_lib_libcrypto} ${_secure_lib_libssl} \
		${_lib_libldns} ${_secure_lib_libssh}

.if ${MK_GNUCXX} != "no"
_prebuild_libs+= gnu/lib/libstdc++ gnu/lib/libsupc++
gnu/lib/libstdc++__L: lib/msun__L
gnu/lib/libsupc++__L: gnu/lib/libstdc++__L
.endif

.if ${MK_CHERI} != "no"
_prebuild_libs+=	lib/libcheri
_prebuild_libs+=	lib/libpng
lib/libpng__L: lib/libz__L
.endif

.if ${MK_DIALOG} != "no"
_prebuild_libs+= gnu/lib/libdialog
gnu/lib/libdialog__L: lib/msun__L lib/ncurses/ncursesw__L
.endif

.if ${MK_LIBCPLUSPLUS} != "no"
_prebuild_libs+= lib/libc++
.endif

lib/libgeom__L: lib/libexpat__L
lib/libkvm__L: lib/libelf__L

.if ${MK_LIBTHR} != "no"
_lib_libthr=	lib/libthr
.endif

.if ${MK_RADIUS_SUPPORT} != "no"
_lib_libradius=	lib/libradius
.endif

.if ${MK_OFED} != "no"
_prebuild_libs+= \
	lib/ofed/libibverbs \
	lib/ofed/libibmad \
	lib/ofed/libibumad \
	lib/ofed/complib \
	lib/ofed/libmlx5

lib/ofed/libibmad__L:	lib/ofed/libibumad__L
lib/ofed/complib__L:	lib/libthr__L
lib/ofed/libmlx5__L:	lib/ofed/libibverbs__L lib/libthr__L
.endif

.if ${MK_CASPER} != "no"
_lib_casper=	lib/libcasper
.endif

lib/libpjdlog__L: lib/libutil__L
lib/libcasper__L: lib/libnv__L
lib/liblzma__L: lib/libthr__L

_generic_libs=	${_cddl_lib} gnu/lib ${_kerberos5_lib} lib ${_secure_lib} usr.bin/lex/lib
.if ${MK_IPFILTER} != "no"
_generic_libs+=	sbin/ipf/libipf
.endif
.for _DIR in ${LOCAL_LIB_DIRS}
.if ${_DIR} == ".WAIT"  || (empty(_generic_libs:M${_DIR}) && exists(${.CURDIR}/${_DIR}/Makefile))
_generic_libs+= ${_DIR}
.endif
.endfor

lib/libopie__L lib/libtacplus__L: lib/libmd__L

.if ${MK_CDDL} != "no"
_cddl_lib_libumem= cddl/lib/libumem
_cddl_lib_libnvpair= cddl/lib/libnvpair
_cddl_lib_libavl= cddl/lib/libavl
_cddl_lib_libuutil= cddl/lib/libuutil
.if ${MK_ZFS} != "no"
_cddl_lib_libzfs_core= cddl/lib/libzfs_core
_cddl_lib_libzfs= cddl/lib/libzfs

cddl/lib/libzfs_core__L: cddl/lib/libnvpair__L

cddl/lib/libzfs__L: cddl/lib/libzfs_core__L lib/msun__L lib/libutil__L
cddl/lib/libzfs__L: lib/libthr__L lib/libmd__L lib/libz__L cddl/lib/libumem__L
cddl/lib/libzfs__L: cddl/lib/libuutil__L cddl/lib/libavl__L lib/libgeom__L

lib/libbe__L: cddl/lib/libzfs__L
.endif
_cddl_lib_libctf= cddl/lib/libctf
_cddl_lib= cddl/lib
cddl/lib/libavl__L: cddl/lib/libnvpair__L
cddl/lib/libctf__L: lib/libz__L
.if ${MK_LLVM_LIBUNWIND} != "no"
# Jenkins sometimes fails to find libgcc_s when building libctf
cddl/lib/libctf__L: lib/libgcc_s__L
.endif
cddl/lib/libuutil__L: cddl/lib/libnvpair__L
cddl/lib/libzfs_core__L: cddl/lib/libnvpair__L
.endif
# cddl/lib/libdtrace requires lib/libproc and lib/librtld_db; it's only built
# on select architectures though (see cddl/lib/Makefile)
.if ${MACHINE_CPUARCH} != "sparc64"
_prebuild_libs+=	lib/libprocstat lib/libproc lib/librtld_db
lib/libprocstat__L: lib/libelf__L lib/libkvm__L lib/libutil__L
lib/libproc__L: lib/libprocstat__L
lib/librtld_db__L: lib/libprocstat__L
.endif

.if ${MK_CRYPT} != "no"
.if ${MK_OPENSSL} != "no"
_secure_lib_libcrypto= secure/lib/libcrypto
_secure_lib_libssl= secure/lib/libssl
lib/libradius__L secure/lib/libssl__L: secure/lib/libcrypto__L
secure/lib/libcrypto__L: lib/libthr__L
.if ${MK_LDNS} != "no"
_lib_libldns= lib/libldns
lib/libldns__L: secure/lib/libssl__L
.endif
.if ${MK_OPENSSH} != "no"
_secure_lib_libssh= secure/lib/libssh
secure/lib/libssh__L: lib/libz__L secure/lib/libcrypto__L lib/libcrypt__L
.if ${MK_LDNS} != "no"
secure/lib/libssh__L: lib/libldns__L
.endif
.if ${MK_GSSAPI} != "no" && ${MK_KERBEROS_SUPPORT} != "no"
secure/lib/libssh__L: lib/libgssapi__L kerberos5/lib/libkrb5__L \
    kerberos5/lib/libhx509__L kerberos5/lib/libasn1__L lib/libcom_err__L \
    lib/libmd__L kerberos5/lib/libroken__L
.endif
.endif
.endif
_secure_lib=	secure/lib
.endif

.if ${MK_KERBEROS} != "no"
kerberos5/lib/libasn1__L: lib/libcom_err__L kerberos5/lib/libroken__L
kerberos5/lib/libhdb__L: kerberos5/lib/libasn1__L lib/libcom_err__L \
    kerberos5/lib/libkrb5__L kerberos5/lib/libroken__L \
    kerberos5/lib/libwind__L lib/libsqlite3__L
kerberos5/lib/libheimntlm__L: secure/lib/libcrypto__L kerberos5/lib/libkrb5__L \
    kerberos5/lib/libroken__L lib/libcom_err__L
kerberos5/lib/libhx509__L: kerberos5/lib/libasn1__L lib/libcom_err__L \
    secure/lib/libcrypto__L kerberos5/lib/libroken__L kerberos5/lib/libwind__L
kerberos5/lib/libkrb5__L: kerberos5/lib/libasn1__L lib/libcom_err__L \
    lib/libcrypt__L secure/lib/libcrypto__L kerberos5/lib/libhx509__L \
    kerberos5/lib/libroken__L kerberos5/lib/libwind__L \
    kerberos5/lib/libheimbase__L kerberos5/lib/libheimipcc__L
kerberos5/lib/libroken__L: lib/libcrypt__L
kerberos5/lib/libwind__L: kerberos5/lib/libroken__L lib/libcom_err__L
kerberos5/lib/libheimbase__L: lib/libthr__L
kerberos5/lib/libheimipcc__L: kerberos5/lib/libroken__L kerberos5/lib/libheimbase__L lib/libthr__L
.endif

lib/libsqlite3__L: lib/libthr__L

.if ${MK_GSSAPI} != "no"
_lib_libgssapi=	lib/libgssapi
.endif

.if ${MK_KERBEROS} != "no"
_kerberos5_lib=	kerberos5/lib
_kerberos5_lib_libasn1= kerberos5/lib/libasn1
_kerberos5_lib_libhdb= kerberos5/lib/libhdb
_kerberos5_lib_libheimbase= kerberos5/lib/libheimbase
_kerberos5_lib_libkrb5= kerberos5/lib/libkrb5
_kerberos5_lib_libhx509= kerberos5/lib/libhx509
_kerberos5_lib_libroken= kerberos5/lib/libroken
_kerberos5_lib_libheimntlm= kerberos5/lib/libheimntlm
_libsqlite3= lib/libsqlite3
_kerberos5_lib_libheimipcc= kerberos5/lib/libheimipcc
_kerberos5_lib_libwind= kerberos5/lib/libwind
_libcom_err= lib/libcom_err
.endif

.if ${MK_NIS} != "no"
_lib_libypclnt=	lib/libypclnt
.endif

.if ${MK_OPENSSL} == "no"
lib/libradius__L: lib/libmd__L
.endif

lib/libproc__L: \
    ${_cddl_lib_libctf:D${_cddl_lib_libctf}__L} lib/libelf__L lib/librtld_db__L lib/libutil__L
.if ${MK_CXX} != "no"
.if ${MK_LIBCPLUSPLUS} != "no"
lib/libproc__L: lib/libcxxrt__L
.else # This implies MK_GNUCXX != "no"; see lib/libproc
lib/libproc__L: gnu/lib/libsupc++__L
.endif
.endif

.for _lib in ${_prereq_libs}
${_lib}__PL: .PHONY .MAKE
.if !defined(_MKSHOWCONFIG) && exists(${.CURDIR}/${_lib})
	${_+_}@${ECHODIR} "===> ${_lib} (obj,all,install)"; \
		cd ${.CURDIR}/${_lib}; \
		if [ -z "${NO_OBJWALK}" ]; then ${MAKE} MK_TESTS=no DIRPRFX=${_lib}/ obj; fi; \
		${MAKE} MK_TESTS=no MK_PROFILE=no -DNO_PIC \
		    DIRPRFX=${_lib}/ all; \
		${MAKE} MK_TESTS=no MK_PROFILE=no -DNO_PIC \
		    DIRPRFX=${_lib}/ install
.endif
.endfor

.for _lib in ${_startup_libs} ${_prebuild_libs} ${_generic_libs}
${_lib}__L: .PHONY .MAKE
.if !defined(_MKSHOWCONFIG) && exists(${.CURDIR}/${_lib})
	${_+_}@${ECHODIR} "===> ${_lib} (obj,all,install)"; \
		cd ${.CURDIR}/${_lib}; \
		if [ -z "${NO_OBJWALK}" ]; then ${MAKE} MK_TESTS=no DIRPRFX=${_lib}/ obj; fi; \
		${MAKE} MK_TESTS=no DIRPRFX=${_lib}/ all; \
		${MAKE} MK_TESTS=no DIRPRFX=${_lib}/ install
.endif
.endfor

_prereq_libs: ${_prereq_libs:S/$/__PL/}
_startup_libs: ${_startup_libs:S/$/__L/}
_prebuild_libs: ${_prebuild_libs:S/$/__L/}
_generic_libs: ${_generic_libs:S/$/__L/}

# Enable SUBDIR_PARALLEL when not calling 'make all', unless called from
# 'everything' with _PARALLEL_SUBDIR_OK set.  This is because it is unlikely
# that running 'make all' from the top-level, especially with a SUBDIR_OVERRIDE
# or LOCAL_DIRS set, will have a reliable build if SUBDIRs are built in
# parallel.  This is safe for the world stage of buildworld though since it has
# already built libraries in a proper order and installed includes into
# WORLDTMP. Special handling is done for SUBDIR ordering for 'install*' to
# avoid trashing a system if it crashes mid-install.
.if !make(all) || defined(_PARALLEL_SUBDIR_OK)
SUBDIR_PARALLEL=
.endif

.include <bsd.subdir.mk>

.if make(check-old) || make(check-old-dirs) || \
    make(check-old-files) || make(check-old-libs) || \
    make(delete-old) || make(delete-old-dirs) || \
    make(delete-old-files) || make(delete-old-libs)

#
# check for / delete old files section
#

.include "ObsoleteFiles.inc"

OLD_LIBS_MESSAGE="Please be sure no application still uses those libraries, \
else you can not start such an application. Consult UPDATING for more \
information regarding how to cope with the removal/revision bump of a \
specific library."

.if !defined(BATCH_DELETE_OLD_FILES)
RM_I=-i
.else
RM_I=-v
.endif

delete-old-files: .PHONY
	@echo ">>> Removing old files (only deletes safe to delete libs)"
# Ask for every old file if the user really wants to remove it.
# It's annoying, but better safe than sorry.
# NB: We cannot pass the list of OLD_FILES as a parameter because the
# argument list will get too long. Using .for/.endfor make "loops" will make
# the Makefile parser segfault.
	@exec 3<&0; \
	cd ${.CURDIR}; \
	${MAKE} -f ${.CURDIR}/Makefile.inc1 ${.MAKEFLAGS} ${.TARGET} \
	    -V OLD_FILES -V "OLD_FILES:Musr/share/*.gz:R" | xargs -n1 | sort | \
	while read file; do \
		if [ -f "${DESTDIR}/$${file}" -o -L "${DESTDIR}/$${file}" ]; then \
			chflags noschg "${DESTDIR}/$${file}" 2>/dev/null || true; \
			rm ${RM_I} "${DESTDIR}/$${file}" <&3; \
		fi; \
		for ext in debug symbols; do \
		  if ! [ -e "${DESTDIR}/$${file}" ] && [ -f \
		      "${DESTDIR}${DEBUGDIR}/$${file}.$${ext}" ]; then \
			  rm ${RM_I} "${DESTDIR}${DEBUGDIR}/$${file}.$${ext}" \
			      <&3; \
		  fi; \
		done; \
	done
# Remove catpages without corresponding manpages.
	@exec 3<&0; \
	find ${DESTDIR}/usr/share/man/cat* ! -type d 2>/dev/null | sort | \
	sed -ep -e's:${DESTDIR}/usr/share/man/cat:${DESTDIR}/usr/share/man/man:' | \
	while read catpage; do \
		read manpage; \
		if [ ! -e "$${manpage}" ]; then \
			rm ${RM_I} $${catpage} <&3; \
	        fi; \
	done || true
	@echo ">>> Old files removed"

check-old-files: .PHONY
	@echo ">>> Checking for old files"
	@cd ${.CURDIR}; \
	${MAKE} -f ${.CURDIR}/Makefile.inc1 ${.MAKEFLAGS} ${.TARGET} \
	    -V OLD_FILES -V "OLD_FILES:Musr/share/*.gz:R" | xargs -n1 | \
	while read file; do \
		if [ -f "${DESTDIR}/$${file}" -o -L "${DESTDIR}/$${file}" ]; then \
		 	echo "${DESTDIR}/$${file}"; \
		fi; \
		for ext in debug symbols; do \
		  if [ -f "${DESTDIR}${DEBUGDIR}/$${file}.$${ext}" ]; then \
			  echo "${DESTDIR}${DEBUGDIR}/$${file}.$${ext}"; \
		  fi; \
		done; \
	done | sort
# Check for catpages without corresponding manpages.
	@find ${DESTDIR}/usr/share/man/cat* ! -type d 2>/dev/null | \
	sed -ep -e's:${DESTDIR}/usr/share/man/cat:${DESTDIR}/usr/share/man/man:' | \
	while read catpage; do \
		read manpage; \
		if [ ! -e "$${manpage}" ]; then \
			echo $${catpage}; \
	        fi; \
	done | sort

delete-old-libs: .PHONY
	@echo ">>> Removing old libraries"
	@echo "${OLD_LIBS_MESSAGE}" | fmt
	@exec 3<&0; \
	cd ${.CURDIR}; \
	${MAKE} -f ${.CURDIR}/Makefile.inc1 ${.MAKEFLAGS} ${.TARGET} \
	    -V OLD_LIBS | xargs -n1 | sort | \
	while read file; do \
		if [ -f "${DESTDIR}/$${file}" -o -L "${DESTDIR}/$${file}" ]; then \
			chflags noschg "${DESTDIR}/$${file}" 2>/dev/null || true; \
			rm ${RM_I} "${DESTDIR}/$${file}" <&3; \
		fi; \
		for ext in debug symbols; do \
		  if ! [ -e "${DESTDIR}/$${file}" ] && [ -f \
		      "${DESTDIR}${DEBUGDIR}/$${file}.$${ext}" ]; then \
			  rm ${RM_I} "${DESTDIR}${DEBUGDIR}/$${file}.$${ext}" \
			      <&3; \
		  fi; \
		done; \
	done
	@echo ">>> Old libraries removed"

check-old-libs: .PHONY
	@echo ">>> Checking for old libraries"
	@cd ${.CURDIR}; \
	${MAKE} -f ${.CURDIR}/Makefile.inc1 ${.MAKEFLAGS} ${.TARGET} \
	    -V OLD_LIBS | xargs -n1 | \
	while read file; do \
		if [ -f "${DESTDIR}/$${file}" -o -L "${DESTDIR}/$${file}" ]; then \
			echo "${DESTDIR}/$${file}"; \
		fi; \
		for ext in debug symbols; do \
		  if [ -f "${DESTDIR}${DEBUGDIR}/$${file}.$${ext}" ]; then \
			  echo "${DESTDIR}${DEBUGDIR}/$${file}.$${ext}"; \
		  fi; \
		done; \
	done | sort

delete-old-dirs: .PHONY
	@echo ">>> Removing old directories"
	@cd ${.CURDIR}; \
	${MAKE} -f ${.CURDIR}/Makefile.inc1 ${.MAKEFLAGS} ${.TARGET} \
	    -V OLD_DIRS | xargs -n1 | sort -r | \
	while read dir; do \
		if [ -d "${DESTDIR}/$${dir}" ]; then \
			rmdir -v "${DESTDIR}/$${dir}" || true; \
		elif [ -L "${DESTDIR}/$${dir}" ]; then \
			echo "${DESTDIR}/$${dir} is a link, please remove everything manually."; \
		fi; \
		if [ -d "${DESTDIR}${DEBUGDIR}/$${dir}" ]; then \
			rmdir -v "${DESTDIR}${DEBUGDIR}/$${dir}" || true; \
		elif [ -L "${DESTDIR}${DEBUGDIR}/$${dir}" ]; then \
			echo "${DESTDIR}${DEBUGDIR}/$${dir} is a link, please remove everything manually."; \
		fi; \
	done
	@echo ">>> Old directories removed"

check-old-dirs: .PHONY
	@echo ">>> Checking for old directories"
	@cd ${.CURDIR}; \
	${MAKE} -f ${.CURDIR}/Makefile.inc1 ${.MAKEFLAGS} ${.TARGET} \
	    -V OLD_DIRS | xargs -n1 | sort -r | \
	while read dir; do \
		if [ -d "${DESTDIR}/$${dir}" ]; then \
			echo "${DESTDIR}/$${dir}"; \
		elif [ -L "${DESTDIR}/$${dir}" ]; then \
			echo "${DESTDIR}/$${dir} is a link, please remove everything manually."; \
		fi; \
		if [ -d "${DESTDIR}${DEBUGDIR}/$${dir}" ]; then \
			echo "${DESTDIR}${DEBUGDIR}/$${dir}"; \
		elif [ -L "${DESTDIR}${DEBUGDIR}/$${dir}" ]; then \
			echo "${DESTDIR}${DEBUGDIR}/$${dir} is a link, please remove everything manually."; \
		fi; \
	done

delete-old: delete-old-files delete-old-dirs .PHONY
	@echo "To remove old libraries run '${MAKE_CMD} delete-old-libs'."

check-old: check-old-files check-old-libs check-old-dirs .PHONY
	@echo "To remove old files and directories run '${MAKE_CMD} delete-old'."
	@echo "To remove old libraries run '${MAKE_CMD} delete-old-libs'."

.endif

#
# showconfig - show build configuration.
#
showconfig: .PHONY
	@(${MAKE} -n -f ${.CURDIR}/sys/conf/kern.opts.mk -V dummy -dg1 UPDATE_DEPENDFILE=no NO_OBJ=yes; \
	  ${MAKE} -n -f ${.CURDIR}/share/mk/src.opts.mk -V dummy -dg1 UPDATE_DEPENDFILE=no NO_OBJ=yes) 2>&1 | grep ^MK_ | sort -u

.if !empty(KRNLOBJDIR) && !empty(KERNCONF)
DTBOUTPUTPATH= ${KRNLOBJDIR}/${KERNCONF}/

.if !defined(FDT_DTS_FILE) || empty(FDT_DTS_FILE)
.if !defined(_MKSHOWCONFIG) && exists(${KERNCONFDIR}/${KERNCONF})
FDT_DTS_FILE!= awk 'BEGIN {FS="="} /^makeoptions[[:space:]]+FDT_DTS_FILE/ {print $$2}' \
	'${KERNCONFDIR}/${KERNCONF}' ; echo
.endif
.endif

.endif

.if !defined(DTBOUTPUTPATH) || !exists(${DTBOUTPUTPATH})
DTBOUTPUTPATH= ${.CURDIR}
.endif

#
# Build 'standalone' Device Tree Blob
#
builddtb: .PHONY
	@PATH=${TMPPATH} MACHINE=${TARGET} \
	sh ${.CURDIR}/sys/tools/fdt/make_dtb.sh ${.CURDIR}/sys \
	    "${FDT_DTS_FILE}" ${DTBOUTPUTPATH}

###############

# cleanworld
# In the following, the first 'rm' in a series will usually remove all
# files and directories.  If it does not, then there are probably some
# files with file flags set, so this unsets them and tries the 'rm' a
# second time.  There are situations where this target will be cleaning
# some directories via more than one method, but that duplication is
# needed to correctly handle all the possible situations.  Removing all
# files without file flags set in the first 'rm' instance saves time,
# because 'chflags' will need to operate on fewer files afterwards.
#
# It is expected that BW_CANONICALOBJDIR == the CANONICALOBJDIR as would be
# created by bsd.obj.mk, except that we don't want to .include that file
# in this makefile.  We don't do a cleandir walk if MK_AUTO_OBJ is yes
# since it is not possible for files to land in the wrong place.
#
.if make(cleanworld)
BW_CANONICALOBJDIR:=${OBJTOP}/
.elif make(cleanuniverse)
BW_CANONICALOBJDIR:=${OBJROOT}
.if ${MK_UNIFIED_OBJDIR} == "no"
.error ${.TARGETS} only supported with WITH_UNIFIED_OBJDIR enabled.
.endif
.endif
cleanworld cleanuniverse: .PHONY
.if !empty(BW_CANONICALOBJDIR) && exists(${BW_CANONICALOBJDIR}) && \
    ${.CURDIR:tA} != ${BW_CANONICALOBJDIR:tA}
	-rm -rf ${BW_CANONICALOBJDIR}*
	-chflags -R 0 ${BW_CANONICALOBJDIR}
	rm -rf ${BW_CANONICALOBJDIR}*
.endif
.if make(cleanworld) && ${MK_AUTO_OBJ} == "no" && \
    (empty(BW_CANONICALOBJDIR) || ${.CURDIR:tA} == ${BW_CANONICALOBJDIR:tA})
.if ${.CURDIR} == ${.OBJDIR} || ${.CURDIR}/obj == ${.OBJDIR}
	#   To be safe in this case, fall back to a 'make cleandir'
	${_+_}@cd ${.CURDIR}; ${MAKE} cleandir
.endif
.endif

.if ${TARGET} == ${MACHINE} && ${TARGET_ARCH} == ${MACHINE_ARCH}
XDEV_CPUTYPE?=${CPUTYPE}
.else
XDEV_CPUTYPE?=${TARGET_CPUTYPE}
.endif

NOFUN=-DNO_FSCHG MK_HTML=no -DNO_LINT \
	MK_MAN=no MK_NLS=no MK_PROFILE=no \
	MK_KERBEROS=no MK_RESCUE=no MK_TESTS=no MK_WARNS=no \
	TARGET=${TARGET} TARGET_ARCH=${TARGET_ARCH} \
	CPUTYPE=${XDEV_CPUTYPE}

XDDIR=${TARGET_ARCH}-freebsd
XDTP?=/usr/${XDDIR}
.if ${XDTP:N/*}
.error XDTP variable should be an absolute path
.endif

CDBOBJROOT=	${OBJROOT}${MACHINE}.${MACHINE_ARCH}/xdev/
CDBOBJTOP=	${CDBOBJROOT}${XDDIR}
CDBENV= \
	INSTALL="sh ${.CURDIR}/tools/install.sh"
CDENV= ${CDBENV} \
	TOOLS_PREFIX=${XDTP}
CDMAKEARGS= \
	OBJTOP=${CDBOBJTOP:Q} \
	OBJROOT=${CDBOBJROOT:Q}
CD2MAKEARGS= ${CDMAKEARGS}

.if ${WANT_COMPILER_TYPE} == gcc || \
    (defined(X_COMPILER_TYPE) && ${X_COMPILER_TYPE} == gcc)
# GCC requires -isystem and -L when using a cross-compiler.  --sysroot
# won't set header path and -L is used to ensure the base library path
# is added before the port PREFIX library path.
CD2CFLAGS+=	-isystem ${XDDESTDIR}/usr/include -L${XDDESTDIR}/usr/lib
# GCC requires -B to find /usr/lib/crti.o when using a cross-compiler
# combined with --sysroot.
CD2CFLAGS+=	-B${XDDESTDIR}/usr/lib
# Force using libc++ for external GCC.
.if defined(X_COMPILER_TYPE) && \
    ${X_COMPILER_TYPE} == gcc && ${X_COMPILER_VERSION} >= 40800
CD2CXXFLAGS+=	-isystem ${XDDESTDIR}/usr/include/c++/v1 -std=c++11 \
		-nostdinc++
.endif
.endif
CD2CFLAGS+=	--sysroot=${XDDESTDIR}/
CD2ENV=${CDENV} CC="${CC} ${CD2CFLAGS}" CXX="${CXX} ${CD2CXXFLAGS} ${CD2CFLAGS}" \
	CPP="${CPP} ${CD2CFLAGS}" \
	MACHINE=${TARGET} MACHINE_ARCH=${TARGET_ARCH}

CDTMP=	${OBJTOP}/${XDDIR}/tmp
CDMAKE=${CDENV} PATH=${CDTMP}/usr/bin:${PATH} ${MAKE} ${CDMAKEARGS} ${NOFUN}
CD2MAKE=${CD2ENV} PATH=${CDTMP}/usr/bin:${XDDESTDIR}/usr/bin:${PATH} \
	${MAKE} ${CD2MAKEARGS} ${NOFUN}
.if ${MK_META_MODE} != "no"
# Don't rebuild build-tools targets during normal build.
CD2MAKE+=	BUILD_TOOLS_META=.NOMETA
.endif
XDDESTDIR=${DESTDIR}${XDTP}

.ORDER: xdev-build xdev-install xdev-links
xdev: xdev-build xdev-install .PHONY

.ORDER: _xb-worldtmp _xb-bootstrap-tools _xb-build-tools _xb-cross-tools
xdev-build: _xb-worldtmp _xb-bootstrap-tools _xb-build-tools _xb-cross-tools .PHONY

_xb-worldtmp: .PHONY
	mkdir -p ${CDTMP}/usr
	${WORLDTMP_MTREE} -f ${.CURDIR}/etc/mtree/BSD.usr.dist \
	    -p ${CDTMP}/usr >/dev/null

_xb-bootstrap-tools: .PHONY
.for _tool in \
    ${_clang_tblgen} \
    ${_gperf} \
    ${_yacc}
	${_+_}@${ECHODIR} "===> ${_tool} (obj,all,install)"; \
	cd ${.CURDIR}/${_tool}; \
	if [ -z "${NO_OBJWALK}" ]; then ${CDMAKE} DIRPRFX=${_tool}/ obj; fi; \
	${CDMAKE} DIRPRFX=${_tool}/ all; \
	${CDMAKE} DIRPRFX=${_tool}/ DESTDIR=${CDTMP} install
.endfor

_xb-build-tools: .PHONY
	${_+_}@cd ${.CURDIR}; \
	${CDBENV} ${MAKE} ${CDMAKEARGS} -f Makefile.inc1 ${NOFUN} build-tools

XDEVDIRS= \
    ${_clang_libs} \
    ${_lld} \
    ${_binutils} \
    ${_elftctools} \
    usr.bin/ar \
    ${_clang} \
    ${_gcc}

_xb-cross-tools: .PHONY
.for _tool in ${XDEVDIRS}
	${_+_}@${ECHODIR} "===> xdev ${_tool} (obj,all)"; \
	cd ${.CURDIR}/${_tool}; \
	if [ -z "${NO_OBJWALK}" ]; then ${CDMAKE} DIRPRFX=${_tool}/ obj; fi; \
	${CDMAKE} DIRPRFX=${_tool}/ all
.endfor

_xi-mtree: .PHONY
	${_+_}@${ECHODIR} "mtree populating ${XDDESTDIR}"
	mkdir -p ${XDDESTDIR}
	${DESTDIR_MTREE} -f ${.CURDIR}/etc/mtree/BSD.root.dist \
	    -p ${XDDESTDIR} >/dev/null
	${DESTDIR_MTREE} -f ${.CURDIR}/etc/mtree/BSD.usr.dist \
	    -p ${XDDESTDIR}/usr >/dev/null
	${DESTDIR_MTREE} -f ${.CURDIR}/etc/mtree/BSD.include.dist \
	    -p ${XDDESTDIR}/usr/include >/dev/null
.if defined(LIBCOMPAT)
	${DESTDIR_MTREE} -f ${.CURDIR}/etc/mtree/BSD.lib${libcompat}.dist \
	    -p ${XDDESTDIR}/usr >/dev/null
.endif
.if ${MK_TESTS} != "no"
	mkdir -p ${XDDESTDIR}${TESTSBASE}
	${DESTDIR_MTREE} -f ${.CURDIR}/etc/mtree/BSD.tests.dist \
	    -p ${XDDESTDIR}${TESTSBASE} >/dev/null
.endif

.ORDER: xdev-build _xi-mtree _xi-cross-tools _xi-includes _xi-libraries
xdev-install: xdev-build _xi-mtree _xi-cross-tools _xi-includes _xi-libraries .PHONY

_xi-cross-tools: .PHONY
	@echo "_xi-cross-tools"
.for _tool in ${XDEVDIRS}
	${_+_}@${ECHODIR} "===> xdev ${_tool} (install)"; \
	cd ${.CURDIR}/${_tool}; \
	${CDMAKE} DIRPRFX=${_tool}/ install DESTDIR=${XDDESTDIR}
.endfor

_xi-includes: .PHONY
.if !defined(NO_OBJWALK)
	${_+_}cd ${.CURDIR}; ${CD2MAKE} -f Makefile.inc1 _obj \
		DESTDIR=${XDDESTDIR}
.endif
	${_+_}cd ${.CURDIR}; ${CD2MAKE} -f Makefile.inc1 includes \
		DESTDIR=${XDDESTDIR}

_xi-libraries: .PHONY
	${_+_}cd ${.CURDIR}; ${CD2MAKE} -f Makefile.inc1 libraries \
		DESTDIR=${XDDESTDIR}

xdev-links: .PHONY
	${_+_}cd ${XDDESTDIR}/usr/bin; \
	mkdir -p ../../../../usr/bin; \
		for i in *; do \
			ln -sf ../../${XDTP}/usr/bin/$$i \
			    ../../../../usr/bin/${XDDIR}-$$i; \
			ln -sf ../../${XDTP}/usr/bin/$$i \
			    ../../../../usr/bin/${XDDIR}${_REVISION}-$$i; \
		done<|MERGE_RESOLUTION|>--- conflicted
+++ resolved
@@ -1144,7 +1144,14 @@
 		rm -f ${OBJTOP}/usr.sbin/ntp/libntpevent/.depend.*; \
 	fi
 
-<<<<<<< HEAD
+# 20181209  r341759 track migration across wpa update
+	@if [ -e "${OBJTOP}/usr.sbin/wpa/wpa_supplicant/.depend.rrm.o" ] && \
+	    egrep -q 'src/ap/rrm.c' \
+	    ${OBJTOP}/usr.sbin/wpa/wpa_supplicant/.depend.rrm.o; then \
+		echo "Removing stale wpa dependencies and objects"; \
+		rm -f ${OBJTOP}/usr.sbin/wpa/*/.depend*; \
+	fi
+
 .if ${TARGET:Mmips*}
 .for f in memset
 	set +x; if [ -e "${OBJTOP}/lib/libc/.depend.${f}.o" ] && \
@@ -1155,15 +1162,6 @@
 	fi
 .endfor
 .endif
-=======
-# 20181209  r341759 track migration across wpa update
-	@if [ -e "${OBJTOP}/usr.sbin/wpa/wpa_supplicant/.depend.rrm.o" ] && \
-	    egrep -q 'src/ap/rrm.c' \
-	    ${OBJTOP}/usr.sbin/wpa/wpa_supplicant/.depend.rrm.o; then \
-		echo "Removing stale wpa dependencies and objects"; \
-		rm -f ${OBJTOP}/usr.sbin/wpa/*/.depend*; \
-	fi
->>>>>>> 13b1c7a3
 
 _worldtmp: .PHONY
 	@echo
