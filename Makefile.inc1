--- conflicted
+++ resolved
@@ -645,16 +645,12 @@
 # the build to break on other systems that don't have that tool. For now we
 # still allow using the old behaviour (inheriting $PATH) if
 # BUILD_WITH_STRICT_TMPPATH is set to 0 but this will eventually be removed.
-<<<<<<< HEAD
-BUILD_WITH_STRICT_TMPPATH?=0
-=======
 .if ${USING_SYSTEM_LINKER} != "no" || ${USING_SYSTEM_COMPILER} != "no"
 # strict $PATH does not work yet with USING_SYSTEM_LINKER/USING_SYSTEM_COMPILER
 BUILD_WITH_STRICT_TMPPATH?=0
 .else
-BUILD_WITH_STRICT_TMPPATH?=1
-.endif
->>>>>>> 320ac7b9
+BUILD_WITH_STRICT_TMPPATH?=0
+.endif
 .if ${BUILD_WITH_STRICT_TMPPATH} != 0
 TMPPATH=	${STRICTTMPPATH}
 .else
