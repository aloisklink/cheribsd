--- conflicted
+++ resolved
@@ -1553,11 +1553,7 @@
 .endif # make(distributeworld)
 .if !make(packageworld) && ${MK_CAROOT} != "no"
 	@if which openssl>/dev/null; then \
-<<<<<<< HEAD
 		DESTDIR=${CERTCTLDESTDIR} PATH=${TMPPATH}:${PATH} \
-=======
-		DESTDIR=${CERTCTLDESTDIR} \
->>>>>>> 409da5be
 		    sh ${SRCTOP}/usr.sbin/certctl/certctl.sh ${CERTCTLFLAGS} rehash \
 	else \
 		echo "No openssl on the host, not rehashing certificates target -- /etc/ssl may not be populated."; \
