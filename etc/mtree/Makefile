# $FreeBSD$

.include <src.opts.mk>

PACKAGE=	mtree

# NOTE: BSD.debug.dist is unconditionally installed for developer ease-of-use.
FILES=	\
	BSD.debug.dist \
	BSD.include.dist \
	BSD.root.dist \
	${_BSD.lib32.dist} \
<<<<<<< HEAD
	${_BSD.lib64.dist} \
	${_BSD.lib64c.dist} \
	${_BSD.libsoft.dist} \
=======
>>>>>>> 72bf91e2
	${_BSD.sendmail.dist} \
	${_BSD.tests.dist} \
	BSD.usr.dist \
	BSD.var.dist

.if ${MK_COMPAT_CHERIABI} != "no"
_BSD.lib64c.dist=	BSD.lib64c.dist
.endif
.if ${MK_LIB32} != "no"
_BSD.lib32.dist=	BSD.lib32.dist
.endif
<<<<<<< HEAD
.if ${MK_LIB64} != "no"
_BSD.lib64.dist=	BSD.lib64.dist
.endif
.if ${MK_LIBSOFT} != "no"
_BSD.libsoft.dist=	BSD.libsoft.dist
.endif
=======
>>>>>>> 72bf91e2
.if ${MK_SENDMAIL} != "no"
_BSD.sendmail.dist=	BSD.sendmail.dist
.endif
.if ${MK_TESTS} != "no"
_BSD.tests.dist=	BSD.tests.dist
.endif

NO_OBJ=
FILESDIR= /etc/mtree

.include <bsd.prog.mk><|MERGE_RESOLUTION|>--- conflicted
+++ resolved
@@ -10,12 +10,8 @@
 	BSD.include.dist \
 	BSD.root.dist \
 	${_BSD.lib32.dist} \
-<<<<<<< HEAD
 	${_BSD.lib64.dist} \
 	${_BSD.lib64c.dist} \
-	${_BSD.libsoft.dist} \
-=======
->>>>>>> 72bf91e2
 	${_BSD.sendmail.dist} \
 	${_BSD.tests.dist} \
 	BSD.usr.dist \
@@ -27,15 +23,9 @@
 .if ${MK_LIB32} != "no"
 _BSD.lib32.dist=	BSD.lib32.dist
 .endif
-<<<<<<< HEAD
 .if ${MK_LIB64} != "no"
 _BSD.lib64.dist=	BSD.lib64.dist
 .endif
-.if ${MK_LIBSOFT} != "no"
-_BSD.libsoft.dist=	BSD.libsoft.dist
-.endif
-=======
->>>>>>> 72bf91e2
 .if ${MK_SENDMAIL} != "no"
 _BSD.sendmail.dist=	BSD.sendmail.dist
 .endif
