--- conflicted
+++ resolved
@@ -366,11 +366,6 @@
         ..
         kqueue
         ..
-<<<<<<< HEAD
-        mmap
-        ..
-=======
->>>>>>> ccd7494b
         mqueue
         ..
         netinet
