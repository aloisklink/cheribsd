# $NetBSD: rc.subr,v 1.67 2006/10/07 11:25:15 elad Exp $
# $FreeBSD$
#
# Copyright (c) 1997-2004 The NetBSD Foundation, Inc.
# All rights reserved.
#
# This code is derived from software contributed to The NetBSD Foundation
# by Luke Mewburn.
#
# Redistribution and use in source and binary forms, with or without
# modification, are permitted provided that the following conditions
# are met:
# 1. Redistributions of source code must retain the above copyright
#    notice, this list of conditions and the following disclaimer.
# 2. Redistributions in binary form must reproduce the above copyright
#    notice, this list of conditions and the following disclaimer in the
#    documentation and/or other materials provided with the distribution.
#
# THIS SOFTWARE IS PROVIDED BY THE NETBSD FOUNDATION, INC. AND CONTRIBUTORS
# ``AS IS'' AND ANY EXPRESS OR IMPLIED WARRANTIES, INCLUDING, BUT NOT LIMITED
# TO, THE IMPLIED WARRANTIES OF MERCHANTABILITY AND FITNESS FOR A PARTICULAR
# PURPOSE ARE DISCLAIMED.  IN NO EVENT SHALL THE FOUNDATION OR CONTRIBUTORS
# BE LIABLE FOR ANY DIRECT, INDIRECT, INCIDENTAL, SPECIAL, EXEMPLARY, OR
# CONSEQUENTIAL DAMAGES (INCLUDING, BUT NOT LIMITED TO, PROCUREMENT OF
# SUBSTITUTE GOODS OR SERVICES; LOSS OF USE, DATA, OR PROFITS; OR BUSINESS
# INTERRUPTION) HOWEVER CAUSED AND ON ANY THEORY OF LIABILITY, WHETHER IN
# CONTRACT, STRICT LIABILITY, OR TORT (INCLUDING NEGLIGENCE OR OTHERWISE)
# ARISING IN ANY WAY OUT OF THE USE OF THIS SOFTWARE, EVEN IF ADVISED OF THE
# POSSIBILITY OF SUCH DAMAGE.
#
# rc.subr
#	functions used by various rc scripts
#

: ${RC_PID:=$$}; export RC_PID

#
#	Operating System dependent/independent variables
#

if [ -z "${_rc_subr_loaded}" ]; then

_rc_subr_loaded="YES"

SYSCTL="/sbin/sysctl"
SYSCTL_N="${SYSCTL} -n"
SYSCTL_W="${SYSCTL}"
PROTECT="/usr/bin/protect"
ID="/usr/bin/id"
IDCMD="if [ -x $ID ]; then $ID -un; fi"
PS="/bin/ps -ww"
JID=0

#
#	functions
#	---------

# list_vars pattern
#	List vars matching pattern.
# 
list_vars()
{
	set | { while read LINE; do
		var="${LINE%%=*}"
		case "$var" in
		"$LINE"|*[!a-zA-Z0-9_]*) continue ;;
		$1) echo $var
		esac
	done; }
}

# set_rcvar [var] [defval] [desc]
#
#	Echo or define a rc.conf(5) variable name.  Global variable
#	$rcvars is used.
#
#	If no argument is specified, echo "${name}_enable".
#
#	If only a var is specified, echo "${var}_enable".
#
#	If var and defval are specified, the ${var} is defined as
#	rc.conf(5) variable and the default value is ${defvar}.  An
#	optional argument $desc can also be specified to add a
#	description for that.
#
set_rcvar()
{
	local _var

	case $# in
	0)	echo ${name}_enable ;;
	1)	echo ${1}_enable ;;
	*)
		debug "set_rcvar: \$$1=$2 is added" \
		    " as a rc.conf(5) variable."
		_var=$1
		rcvars="${rcvars# } $_var"
		eval ${_var}_defval=\"$2\"
		shift 2
		eval ${_var}_desc=\"$*\"
	;;
	esac
}

# set_rcvar_obsolete oldvar [newvar] [msg]
#	Define obsolete variable.
#	Global variable $rcvars_obsolete is used.
#
set_rcvar_obsolete()
{
	local _var
	_var=$1
	debug "set_rcvar_obsolete: \$$1(old) -> \$$2(new) is defined"

	rcvars_obsolete="${rcvars_obsolete# } $1"
	eval ${1}_newvar=\"$2\"
	shift 2
	eval ${_var}_obsolete_msg=\"$*\"
}

#
# force_depend script [rcvar]
#	Force a service to start. Intended for use by services
#	to resolve dependency issues.
#	$1 - filename of script, in /etc/rc.d, to run
#	$2 - name of the script's rcvar (minus the _enable)
#
force_depend()
{
	local _depend _dep_rcvar

	_depend="$1"
	_dep_rcvar="${2:-$1}_enable"

	[ -n "$rc_fast" ] && ! checkyesno always_force_depends &&
	    checkyesno $_dep_rcvar && return 0

	/etc/rc.d/${_depend} forcestatus >/dev/null 2>&1 && return 0

	info "${name} depends on ${_depend}, which will be forced to start."
	if ! /etc/rc.d/${_depend} forcestart; then
		warn "Unable to force ${_depend}. It may already be running."
		return 1
	fi
}

#
# checkyesno var
#	Test $1 variable, and warn if not set to YES or NO.
#	Return 0 if it's "yes" (et al), nonzero otherwise.
#
checkyesno()
{
	eval _value=\$${1}
	debug "checkyesno: $1 is set to $_value."
	case $_value in

		#	"yes", "true", "on", or "1"
	[Yy][Ee][Ss]|[Tt][Rr][Uu][Ee]|[Oo][Nn]|1)
		return 0
		;;

		#	"no", "false", "off", or "0"
	[Nn][Oo]|[Ff][Aa][Ll][Ss][Ee]|[Oo][Ff][Ff]|0)
		return 1
		;;
	*)
		warn "\$${1} is not set properly - see rc.conf(5)."
		return 1
		;;
	esac
}

#
# reverse_list list
#	print the list in reverse order
#
reverse_list()
{
	_revlist=
	for _revfile; do
		_revlist="$_revfile $_revlist"
	done
	echo $_revlist
}

# stop_boot always
#	If booting directly to multiuser or $always is enabled,
#	send SIGTERM to the parent (/etc/rc) to abort the boot.
#	Otherwise just exit.
#
stop_boot()
{
	local always

	case $1 in
		#	"yes", "true", "on", or "1"
        [Yy][Ee][Ss]|[Tt][Rr][Uu][Ee]|[Oo][Nn]|1)
		always=true
		;;
	*)
		always=false
		;;
	esac
	if [ "$autoboot" = yes -o "$always" = true ]; then
		echo "ERROR: ABORTING BOOT (sending SIGTERM to parent)!"
		kill -TERM ${RC_PID}
	fi
	exit 1
}

#
# mount_critical_filesystems type
#	Go through the list of critical filesystems as provided in
#	the rc.conf(5) variable $critical_filesystems_${type}, checking
#	each one to see if it is mounted, and if it is not, mounting it.
#
mount_critical_filesystems()
{
	eval _fslist=\$critical_filesystems_${1}
	for _fs in $_fslist; do
		mount | (
			_ismounted=false
			while read what _on on _type type; do
				if [ $on = $_fs ]; then
					_ismounted=true
				fi
			done
			if $_ismounted; then
				:
			else
				mount $_fs >/dev/null 2>&1
			fi
		)
	done
}

#
# check_pidfile pidfile procname [interpreter]
#	Parses the first line of pidfile for a PID, and ensures
#	that the process is running and matches procname.
#	Prints the matching PID upon success, nothing otherwise.
#	interpreter is optional; see _find_processes() for details.
#
check_pidfile()
{
	_pidfile=$1
	_procname=$2
	_interpreter=$3
	if [ -z "$_pidfile" -o -z "$_procname" ]; then
		err 3 'USAGE: check_pidfile pidfile procname [interpreter]'
	fi
	if [ ! -f $_pidfile ]; then
		debug "pid file ($_pidfile): not readable."
		return
	fi
	read _pid _junk < $_pidfile
	if [ -z "$_pid" ]; then
		debug "pid file ($_pidfile): no pid in file."
		return
	fi
	_find_processes $_procname ${_interpreter:-.} '-p '"$_pid"
}

#
# check_process procname [interpreter]
#	Ensures that a process (or processes) named procname is running.
#	Prints a list of matching PIDs.
#	interpreter is optional; see _find_processes() for details.
#
check_process()
{
	_procname=$1
	_interpreter=$2
	if [ -z "$_procname" ]; then
		err 3 'USAGE: check_process procname [interpreter]'
	fi
	_find_processes $_procname ${_interpreter:-.} '-ax'
}

#
# _find_processes procname interpreter psargs
#	Search for procname in the output of ps generated by psargs.
#	Prints the PIDs of any matching processes, space separated.
#
#	If interpreter == ".", check the following variations of procname
#	against the first word of each command:
#		procname
#		`basename procname`
#		`basename procname` + ":"
#		"(" + `basename procname` + ")"
#		"[" + `basename procname` + "]"
#
#	If interpreter != ".", read the first line of procname, remove the
#	leading #!, normalise whitespace, append procname, and attempt to
#	match that against each command, either as is, or with extra words
#	at the end.  As an alternative, to deal with interpreted daemons
#	using perl, the basename of the interpreter plus a colon is also
#	tried as the prefix to procname.
#
_find_processes()
{
	if [ $# -ne 3 ]; then
		err 3 'USAGE: _find_processes procname interpreter psargs'
	fi
	_procname=$1
	_interpreter=$2
	_psargs=$3

	_pref=
	if [ $_interpreter != "." ]; then	# an interpreted script
		_script="${_chroot}${_chroot:+/}$_procname"
		if [ -r "$_script" ]; then
			read _interp < $_script	# read interpreter name
			case "$_interp" in
			\#!*)
				_interp=${_interp#\#!}	# strip #!
				set -- $_interp
				case $1 in
				*/bin/env)
					shift	# drop env to get real name
					;;
				esac
				if [ $_interpreter != $1 ]; then
					warn "\$command_interpreter $_interpreter != $1"
				fi
				;;
			*)
				warn "no shebang line in $_script"
				set -- $_interpreter
				;;
			esac
		else
			warn "cannot read shebang line from $_script"
			set -- $_interpreter
		fi
		_interp="$* $_procname"		# cleanup spaces, add _procname
		_interpbn=${1##*/}
		_fp_args='_argv'
		_fp_match='case "$_argv" in
		    ${_interp}|"${_interp} "*|"[${_interpbn}]"|"${_interpbn}: ${_procname}"*)'
	else					# a normal daemon
		_procnamebn=${_procname##*/}
		_fp_args='_arg0 _argv'
		_fp_match='case "$_arg0" in
		    $_procname|$_procnamebn|${_procnamebn}:|"(${_procnamebn})"|"[${_procnamebn}]")'
	fi

	_proccheck="\
		$PS 2>/dev/null -o pid= -o jid= -o command= $_psargs"' |
		while read _npid _jid '"$_fp_args"'; do
			'"$_fp_match"'
				if [ "$JID" -eq "$_jid" ];
				then echo -n "$_pref$_npid";
				_pref=" ";
				fi
				;;
			esac
		done'

#	debug "in _find_processes: proccheck is ($_proccheck)."
	eval $_proccheck
}

# sort_lite [-b] [-n] [-k POS] [-t SEP]
#	A lite version of sort(1) (supporting a few options) that can be used
#	before the real sort(1) is available (e.g., in scripts that run prior
#	to mountcritremote). Requires only shell built-in functionality.
#
sort_lite()
{
	local funcname=sort_lite
	local sort_sep="$IFS" sort_ignore_leading_space=
	local sort_field=0 sort_strict_fields= sort_numeric=
	local nitems=0 skip_leading=0 trim=

	local OPTIND flag
	while getopts bnk:t: flag; do
		case "$flag" in
		b) sort_ignore_leading_space=1 ;;
		n) sort_numeric=1 sort_ignore_leading_space=1 ;;
		k) sort_field="${OPTARG%%,*}" ;; # only up to first comma
			# NB: Unlike sort(1) only one POS allowed
		t) sort_sep="$OPTARG"
		   if [ ${#sort_sep} -gt 1 ]; then
		   	echo "$funcname: multi-character tab \`$sort_sep'" >&2
		   	return 1
		   fi
		   sort_strict_fields=1
		   ;;
		\?) return 1 ;;
		esac
	done
	shift $(( $OPTIND - 1 ))

	# Create transformation pattern to trim leading text if desired
	case "$sort_field" in
	""|[!0-9]*|*[!0-9.]*)
		echo "$funcname: invalid sort field \`$sort_field'" >&2
		return 1
		;;
	*.*)
		skip_leading=${sort_field#*.} sort_field=${sort_field%%.*}
		while [ ${skip_leading:-0} -gt 1 ] 2> /dev/null; do
			trim="$trim?" skip_leading=$(( $skip_leading - 1 ))
		done
	esac

	# Copy input to series of local numbered variables
	# NB: IFS of NULL preserves leading whitespace
	local LINE
	while IFS= read -r LINE || [ "$LINE" ]; do
		nitems=$(( $nitems + 1 ))
		local src_$nitems="$LINE"
	done

	#
	# Sort numbered locals using insertion sort
	#
	local curitem curitem_orig curitem_mod curitem_haskey
	local dest dest_orig dest_mod dest_haskey
	local d gt n
	local i=1 
	while [ $i -le $nitems ]; do
		curitem_haskey=1 # Assume sort field (-k POS) exists
		eval curitem=\"\$src_$i\"
		curitem_mod="$curitem" # for modified comparison
		curitem_orig="$curitem" # for original comparison

		# Trim leading whitespace if desired
		if [ "$sort_ignore_leading_space" ]; then
			while case "$curitem_orig" in
				[$IFS]*) : ;; *) false; esac
			do
				curitem_orig="${curitem_orig#?}"
			done
			curitem_mod="$curitem_orig"
		fi

		# Shift modified comparison value if sort field (-k POS) is > 1
		n=$sort_field
		while [ $n -gt 1 ]; do
			case "$curitem_mod" in
			*[$sort_sep]*)
				# Cut text up-to (and incl.) first separator
				curitem_mod="${curitem_mod#*[$sort_sep]}"

				# Skip NULLs unless strict field splitting
				[ "$sort_strict_fields" ] ||
					[ "${curitem_mod%%[$sort_sep]*}" ] ||
					[ $n -eq 2 ] ||
					continue
				;;
			*)
				# Asked for a field that doesn't exist
				curitem_haskey= break
			esac
			n=$(( $n - 1 ))
		done

		# Trim trailing words if sort field >= 1
		[ $sort_field -ge 1 -a "$sort_numeric" ] &&
			curitem_mod="${curitem_mod%%[$sort_sep]*}"

		# Apply optional trim (-k POS.TRIM) to cut leading characters
		curitem_mod="${curitem_mod#$trim}"

		# Determine the type of modified comparison to use initially
		# NB: Prefer numerical if requested but fallback to standard
		case "$curitem_mod" in
		""|[!0-9]*) # NULL or begins with non-number
			gt=">"
			[ "$sort_numeric" ] && curitem_mod=0
			;;
		*)
			if [ "$sort_numeric" ]; then
				gt="-gt"
				curitem_mod="${curitem_mod%%[!0-9]*}"
					# NB: trailing non-digits removed
					# otherwise numeric comparison fails
			else
				gt=">"
			fi
		esac

		# If first time through, short-circuit below position-search
		if [ $i -le 1 ]; then
			d=0
		else
			d=1
		fi

		#
		# Find appropriate element position
		#
		while [ $d -gt 0 ]
		do
			dest_haskey=$curitem_haskey
			eval dest=\"\$dest_$d\"
			dest_mod="$dest" # for modified comparison
			dest_orig="$dest" # for original comparison

			# Trim leading whitespace if desired
			if [ "$sort_ignore_leading_space" ]; then
				while case "$dest_orig" in
					[$IFS]*) : ;; *) false; esac
				do
					dest_orig="${dest_orig#?}"
				done
				dest_mod="$dest_orig"
			fi

			# Shift modified value if sort field (-k POS) is > 1
			n=$sort_field
			while [ $n -gt 1 ]; do
				case "$dest_mod" in
				*[$sort_sep]*)
					# Cut text up-to (and incl.) 1st sep
					dest_mod="${dest_mod#*[$sort_sep]}"

					# Skip NULLs unless strict fields
					[ "$sort_strict_fields" ] ||
					    [ "${dest_mod%%[$sort_sep]*}" ] ||
					    [ $n -eq 2 ] ||
					    continue
					;;
				*)
					# Asked for a field that doesn't exist
					dest_haskey= break
				esac
				n=$(( $n - 1 ))
			done

			# Trim trailing words if sort field >= 1
			[ $sort_field -ge 1 -a "$sort_numeric" ] &&
				dest_mod="${dest_mod%%[$sort_sep]*}"

			# Apply optional trim (-k POS.TRIM), cut leading chars
			dest_mod="${dest_mod#$trim}"

			# Determine type of modified comparison to use
			# NB: Prefer numerical if requested, fallback to std
			case "$dest_mod" in
			""|[!0-9]*) # NULL or begins with non-number
				gt=">"
				[ "$sort_numeric" ] && dest_mod=0
				;;
			*)
				if [ "$sort_numeric" ]; then
					gt="-gt"
					dest_mod="${dest_mod%%[!0-9]*}"
						# NB: kill trailing non-digits
						# for numeric comparison safety
				else
					gt=">"
				fi
			esac

			# Break if we've found the proper element position
			if [ "$curitem_haskey" -a "$dest_haskey" ]; then
				if [ "$dest_mod" = "$curitem_mod" ]; then
					[ "$dest_orig" ">" "$curitem_orig" ] &&
						break
				elif [ "$dest_mod" $gt "$curitem_mod" ] \
					2> /dev/null
				then
					break
				fi
			else
				[ "$dest_orig" ">" "$curitem_orig" ] && break
			fi

			# Break if we've hit the end
			[ $d -ge $i ] && break

			d=$(( $d + 1 ))
		done

		# Shift remaining positions forward, making room for new item
		n=$i
		while [ $n -ge $d ]; do
			# Shift destination item forward one placement
			eval dest_$(( $n + 1 ))=\"\$dest_$n\"
			n=$(( $n - 1 ))
		done

		# Place the element
		if [ $i -eq 1 ]; then
			local dest_1="$curitem"
		else
			local dest_$d="$curitem"
		fi

		i=$(( $i + 1 ))
	done

	# Print sorted results
	d=1
	while [ $d -le $nitems ]; do
		eval echo \"\$dest_$d\"
		d=$(( $d + 1 ))
	done
}

#
# wait_for_pids pid [pid ...]
#	spins until none of the pids exist
#
wait_for_pids()
{
	local _list _prefix _nlist _j

	_list="$@"
	if [ -z "$_list" ]; then
		return
	fi
	_prefix=
	while true; do
		_nlist="";
		for _j in $_list; do
			if kill -0 $_j 2>/dev/null; then
				_nlist="${_nlist}${_nlist:+ }$_j"
				[ -n "$_prefix" ] && sleep 1
			fi
		done
		if [ -z "$_nlist" ]; then
			break
		fi
		_list=$_nlist
		echo -n ${_prefix:-"Waiting for PIDS: "}$_list
		_prefix=", "
		pwait $_list 2>/dev/null
	done
	if [ -n "$_prefix" ]; then
		echo "."
	fi
}

#
# get_pidfile_from_conf string file
#
#	Takes a string to search for in the specified file.
#	Ignores lines with traditional comment characters.
#
# Example:
#
# if get_pidfile_from_conf string file; then
#	pidfile="$_pidfile_from_conf"
# else
#	pidfile='appropriate default'
# fi
#
get_pidfile_from_conf()
{
	if [ -z "$1" -o -z "$2" ]; then
		err 3 "USAGE: get_pidfile_from_conf string file ($name)"
	fi

	local string file line

	string="$1" ; file="$2"

	if [ ! -s "$file" ]; then
		err 3 "get_pidfile_from_conf: $file does not exist ($name)"
	fi

	while read line; do
		case "$line" in
		*[#\;]*${string}*)	continue ;;
		*${string}*)		break ;;
		esac
	done < $file

	if [ -n "$line" ]; then
		line=${line#*/}
		_pidfile_from_conf="/${line%%[\"\;]*}"
	else
		return 1
	fi
}

#
# check_startmsgs
#	If rc_quiet is set (usually as a result of using faststart at
#	boot time) check if rc_startmsgs is enabled.
#
check_startmsgs()
{
	if [ -n "$rc_quiet" ]; then
		checkyesno rc_startmsgs
	else
		return 0
	fi
}

#
# run_rc_command argument
#	Search for argument in the list of supported commands, which is:
#		"start stop restart rcvar status poll ${extra_commands}"
#	If there's a match, run ${argument}_cmd or the default method
#	(see below).
#
#	If argument has a given prefix, then change the operation as follows:
#		Prefix	Operation
#		------	---------
#		fast	Skip the pid check, and set rc_fast=yes, rc_quiet=yes
#		force	Set ${rcvar} to YES, and set rc_force=yes
#		one	Set ${rcvar} to YES
#		quiet	Don't output some diagnostics, and set rc_quiet=yes
#
#	The following globals are used:
#
#	Name		Needed	Purpose
#	----		------	-------
#	name		y	Name of script.
#
#	command		n	Full path to command.
#				Not needed if ${rc_arg}_cmd is set for
#				each keyword.
#
#	command_args	n	Optional args/shell directives for command.
#
#	command_interpreter n	If not empty, command is interpreted, so
#				call check_{pidfile,process}() appropriately.
#
#	desc		n	Description of script.
#
#	extra_commands	n	List of extra commands supported.
#
#	pidfile		n	If set, use check_pidfile $pidfile $command,
#				otherwise use check_process $command.
#				In either case, only check if $command is set.
#
#	procname	n	Process name to check for instead of $command.
#
#	rcvar		n	This is checked with checkyesno to determine
#				if the action should be run.
#
#	${name}_program	n	Full path to command.
#				Meant to be used in /etc/rc.conf to override
#				${command}.
#
#	${name}_chroot	n	Directory to chroot to before running ${command}
#				Requires /usr to be mounted.
#
#	${name}_chdir	n	Directory to cd to before running ${command}
#				(if not using ${name}_chroot).
#
#	${name}_flags	n	Arguments to call ${command} with.
#				NOTE:	$flags from the parent environment
#					can be used to override this.
#
#	${name}_env	n	Environment variables to run ${command} with.
#
#	${name}_fib	n	Routing table number to run ${command} with.
#
#	${name}_nice	n	Nice level to run ${command} at.
#
#	${name}_oomprotect n	Don't kill ${command} when swap space is exhausted.
#
#	${name}_user	n	User to run ${command} as, using su(1) if not
#				using ${name}_chroot.
#				Requires /usr to be mounted.
#
#	${name}_group	n	Group to run chrooted ${command} as.
#				Requires /usr to be mounted.
#
#	${name}_groups	n	Comma separated list of supplementary groups
#				to run the chrooted ${command} with.
#				Requires /usr to be mounted.
#
#	${name}_prepend	n	Command added before ${command}.
#
#	${name}_login_class n	Login class to use, else "daemon".
#
#	${rc_arg}_cmd	n	If set, use this as the method when invoked;
#				Otherwise, use default command (see below)
#
#	${rc_arg}_precmd n	If set, run just before performing the
#				${rc_arg}_cmd method in the default
#				operation (i.e, after checking for required
#				bits and process (non)existence).
#				If this completes with a non-zero exit code,
#				don't run ${rc_arg}_cmd.
#
#	${rc_arg}_postcmd n	If set, run just after performing the
#				${rc_arg}_cmd method, if that method
#				returned a zero exit code.
#
#	required_dirs	n	If set, check for the existence of the given
#				directories before running a (re)start command.
#
#	required_files	n	If set, check for the readability of the given
#				files before running a (re)start command.
#
#	required_modules n	If set, ensure the given kernel modules are
#				loaded before running a (re)start command.
#				The check and possible loads are actually
#				done after start_precmd so that the modules
#				aren't loaded in vain, should the precmd
#				return a non-zero status to indicate a error.
#				If a word in the list looks like "foo:bar",
#				"foo" is the KLD file name and "bar" is the
#				module name.  If a word looks like "foo~bar",
#				"foo" is the KLD file name and "bar" is a
#				egrep(1) pattern matching the module name.
#				Otherwise the module name is assumed to be
#				the same as the KLD file name, which is most
#				common.  See load_kld().
#
#	required_vars	n	If set, perform checkyesno on each of the
#				listed variables before running the default
#				(re)start command.
#
#	Default behaviour for a given argument, if no override method is
#	provided:
#
#	Argument	Default behaviour
#	--------	-----------------
#	start		if !running && checkyesno ${rcvar}
#				${command}
#
#	stop		if ${pidfile}
#				rc_pid=$(check_pidfile $pidfile $command)
#			else
#				rc_pid=$(check_process $command)
#			kill $sig_stop $rc_pid
#			wait_for_pids $rc_pid
#			($sig_stop defaults to TERM.)
#
#	reload		Similar to stop, except use $sig_reload instead,
#			and doesn't wait_for_pids.
#			$sig_reload defaults to HUP.
#			Note that `reload' isn't provided by default,
#			it should be enabled via $extra_commands.
#
#	restart		Run `stop' then `start'.
#
#	status		Show if ${command} is running, etc.
#
#	poll		Wait for ${command} to exit.
#
#	rcvar		Display what rc.conf variable is used (if any).
#
#	enabled		Return true if the service is enabled.
#
#	describe	Show the service's description
#
#	extracommands	Show the service's extra commands
#
#	Variables available to methods, and after run_rc_command() has
#	completed:
#
#	Variable	Purpose
#	--------	-------
#	rc_arg		Argument to command, after fast/force/one processing
#			performed
#
#	rc_flags	Flags to start the default command with.
#			Defaults to ${name}_flags, unless overridden
#			by $flags from the environment.
#			This variable may be changed by the precmd method.
#
#	rc_pid		PID of command (if appropriate)
#
#	rc_fast		Not empty if "fast" was provided (q.v.)
#
#	rc_force	Not empty if "force" was provided (q.v.)
#
#	rc_quiet	Not empty if "quiet" was provided
#
#
run_rc_command()
{
	_return=0
	rc_arg=$1
	if [ -z "$name" ]; then
		err 3 'run_rc_command: $name is not set.'
	fi

	# Don't repeat the first argument when passing additional command-
	# line arguments to the command subroutines.
	#
	shift 1
	rc_extra_args="$*"

	_rc_prefix=
	case "$rc_arg" in
	fast*)				# "fast" prefix; don't check pid
		rc_arg=${rc_arg#fast}
		rc_fast=yes
		rc_quiet=yes
		;;
	force*)				# "force" prefix; always run
		rc_force=yes
		_rc_prefix=force
		rc_arg=${rc_arg#${_rc_prefix}}
		if [ -n "${rcvar}" ]; then
			eval ${rcvar}=YES
		fi
		;;
	one*)				# "one" prefix; set ${rcvar}=yes
		_rc_prefix=one
		rc_arg=${rc_arg#${_rc_prefix}}
		if [ -n "${rcvar}" ]; then
			eval ${rcvar}=YES
		fi
		;;
	quiet*)				# "quiet" prefix; omit some messages
		_rc_prefix=quiet
		rc_arg=${rc_arg#${_rc_prefix}}
		rc_quiet=yes
		;;
	esac

	eval _override_command=\$${name}_program
	command=${_override_command:-$command}

	_keywords="start stop restart rcvar enabled describe extracommands $extra_commands"
	rc_pid=
	_pidcmd=
	_procname=${procname:-${command}}

					# setup pid check command
	if [ -n "$_procname" ]; then
		if [ -n "$pidfile" ]; then
			_pidcmd='rc_pid=$(check_pidfile '"$pidfile $_procname $command_interpreter"')'
		else
			_pidcmd='rc_pid=$(check_process '"$_procname $command_interpreter"')'
		fi
		if [ -n "$_pidcmd" ]; then
			_keywords="${_keywords} status poll"
		fi
	fi

	if [ -z "$rc_arg" ]; then
		rc_usage $_keywords
	fi

	if [ "$rc_arg" = "enabled" ] ; then
		checkyesno ${rcvar}
		return $?
	fi

	if [ -n "$flags" ]; then	# allow override from environment
		rc_flags=$flags
	else
		eval rc_flags=\$${name}_flags
	fi
	eval _chdir=\$${name}_chdir	_chroot=\$${name}_chroot \
	    _nice=\$${name}_nice	_user=\$${name}_user \
	    _group=\$${name}_group	_groups=\$${name}_groups \
	    _fib=\$${name}_fib		_env=\$${name}_env \
	    _prepend=\$${name}_prepend	_login_class=\${${name}_login_class:-daemon} \
	    _oomprotect=\$${name}_oomprotect

	if [ -n "$_user" ]; then	# unset $_user if running as that user
		if [ "$_user" = "$(eval $IDCMD)" ]; then
			unset _user
		fi
	fi

	[ -z "$autoboot" ] && eval $_pidcmd	# determine the pid if necessary

	for _elem in $_keywords; do
		if [ "$_elem" != "$rc_arg" ]; then
			continue
		fi
					# if ${rcvar} is set, $1 is not "rcvar" and not "describe"
					# and ${rc_pid} is not set, then run
					#	checkyesno ${rcvar}
					# and return if that failed
					#
		if [ -n "${rcvar}" -a "$rc_arg" != "rcvar" -a "$rc_arg" != "stop" \
		    -a "$rc_arg" != "describe" ] ||
		    [ -n "${rcvar}" -a "$rc_arg" = "stop" -a -z "${rc_pid}" ]; then
			if ! checkyesno ${rcvar}; then
				if [ -n "${rc_quiet}" ]; then
					return 0
				fi
				echo -n "Cannot '${rc_arg}' $name. Set ${rcvar} to "
				echo -n "YES in /etc/rc.conf or use 'one${rc_arg}' "
				echo "instead of '${rc_arg}'."
				return 0
			fi
		fi

		if [ $rc_arg = "start" -a -z "$rc_fast" -a -n "$rc_pid" ]; then
			if [ -z "$rc_quiet" ]; then
				echo 1>&2 "${name} already running? " \
				    "(pid=$rc_pid)."
			fi
			return 1
		fi

					# if there's a custom ${XXX_cmd},
					# run that instead of the default
					#
		eval _cmd=\$${rc_arg}_cmd \
		     _precmd=\$${rc_arg}_precmd \
		     _postcmd=\$${rc_arg}_postcmd

		if [ -n "$_cmd" ]; then
			_run_rc_precmd || return 1
			_run_rc_doit "$_cmd $rc_extra_args" || return 1
			_run_rc_postcmd
			return $_return
		fi

		case "$rc_arg" in	# default operations...

		describe)
			if [ -n "$desc" ]; then
				echo "$desc"
			fi
			;;
	
		extracommands)
			echo "$extra_commands"
			;;

		status)
			_run_rc_precmd || return 1
			if [ -n "$rc_pid" ]; then
				echo "${name} is running as pid $rc_pid."
			else
				echo "${name} is not running."
				return 1
			fi
			_run_rc_postcmd
			;;

		start)
			if [ ! -x "${_chroot}${_chroot:+/}${command}" ]; then
				warn "run_rc_command: cannot run $command"
				return 1
			fi

			if ! _run_rc_precmd; then
				warn "failed precmd routine for ${name}"
				return 1
			fi

					# setup the full command to run
					#
			check_startmsgs && echo "Starting ${name}."
			if [ -n "$_chroot" ]; then
				_doit="\
${_nice:+nice -n $_nice }\
${_fib:+setfib -F $_fib }\
${_env:+env $_env }\
chroot ${_user:+-u $_user }${_group:+-g $_group }${_groups:+-G $_groups }\
$_chroot $command $rc_flags $command_args"
			else
				_doit="\
${_chdir:+cd $_chdir && }\
${_fib:+setfib -F $_fib }\
${_env:+env $_env }\
$command $rc_flags $command_args"
				if [ -n "$_user" ]; then
				    _doit="su -m $_user -c 'sh -c \"$_doit\"'"
				fi
				if [ -n "$_nice" ]; then
					if [ -z "$_user" ]; then
						_doit="sh -c \"$_doit\""
					fi
					_doit="nice -n $_nice $_doit"
				fi
				if [ -n "$_prepend" ]; then
					_doit="$_prepend $_doit"
				fi
			fi

					# Prepend default limits
			_doit="limits -C $_login_class $_doit"

					# run the full command
					#
			if ! _run_rc_doit "$_doit"; then
				warn "failed to start ${name}"
				return 1
			fi

					# finally, run postcmd
					#
			_run_rc_postcmd
			;;

		stop)
			if [ -z "$rc_pid" ]; then
				[ -n "$rc_fast" ] && return 0
				_run_rc_notrunning
				return 1
			fi

			_run_rc_precmd || return 1

					# send the signal to stop
					#
			echo "Stopping ${name}."
			_doit=$(_run_rc_killcmd "${sig_stop:-TERM}")
			_run_rc_doit "$_doit" || return 1

					# wait for the command to exit,
					# and run postcmd.
			wait_for_pids $rc_pid

			_run_rc_postcmd
			;;

		reload)
			if [ -z "$rc_pid" ]; then
				_run_rc_notrunning
				return 1
			fi

			_run_rc_precmd || return 1

			_doit=$(_run_rc_killcmd "${sig_reload:-HUP}")
			_run_rc_doit "$_doit" || return 1

			_run_rc_postcmd
			;;

		restart)
					# prevent restart being called more
					# than once by any given script
					#
			if ${_rc_restart_done:-false}; then
				return 0
			fi
			_rc_restart_done=true

			_run_rc_precmd || return 1

			# run those in a subshell to keep global variables
			( run_rc_command ${_rc_prefix}stop $rc_extra_args )
			( run_rc_command ${_rc_prefix}start $rc_extra_args )
			_return=$?
			[ $_return -ne 0 ] && [ -z "$rc_force" ] && return 1

			_run_rc_postcmd
			;;

		poll)
			_run_rc_precmd || return 1
			if [ -n "$rc_pid" ]; then
				wait_for_pids $rc_pid
			fi
			_run_rc_postcmd
			;;

		rcvar)
			echo -n "# $name"
			if [ -n "$desc" ]; then
				echo " : $desc"
			else
				echo ""
			fi
			echo "#"
			# Get unique vars in $rcvar $rcvars
			for _v in $rcvar $rcvars; do
				case $v in
				$_v\ *|\ *$_v|*\ $_v\ *) ;;
				*)	v="${v# } $_v" ;;
				esac
			done

			# Display variables.
			for _v in $v; do
				if [ -z "$_v" ]; then
					continue
				fi

				eval _desc=\$${_v}_desc
				eval _defval=\$${_v}_defval
				_h="-"

				eval echo \"$_v=\\\"\$$_v\\\"\"
				# decode multiple lines of _desc
				while [ -n "$_desc" ]; do
					case $_desc in
					*^^*)
						echo "# $_h ${_desc%%^^*}"
						_desc=${_desc#*^^}
						_h=" "
						;;
					*)
						echo "# $_h ${_desc}"
						break
						;;
					esac
				done
				echo "#   (default: \"$_defval\")"
			done
			echo ""
			;;

		*)
			rc_usage $_keywords
			;;

		esac

		# Apply protect(1) to the PID if ${name}_oomprotect is set.
		case "$rc_arg" in
		start)
			# We cannot use protect(1) inside jails.
			if [ -n "$_oomprotect" ] && [ -f "${PROTECT}" ] &&
			    [ "$(sysctl -n security.jail.jailed)" -eq 0 ]; then
				pid=$(check_process $command)
				case $_oomprotect in
				[Aa][Ll][Ll])
					${PROTECT} -i -p ${pid}
					;;
				[Yy][Ee][Ss])
					${PROTECT} -p ${pid}
					;;
				esac
			fi	
		;;
		esac

		return $_return
	done

	echo 1>&2 "$0: unknown directive '$rc_arg'."
	rc_usage $_keywords
	# not reached
}

#
# Helper functions for run_rc_command: common code.
# They use such global variables besides the exported rc_* ones:
#
#	name	       R/W
#	------------------
#	_precmd		R
#	_postcmd	R
#	_return		W
#
_run_rc_precmd()
{
	check_required_before "$rc_arg" || return 1

	if [ -n "$_precmd" ]; then
		debug "run_rc_command: ${rc_arg}_precmd: $_precmd $rc_extra_args"
		eval "$_precmd $rc_extra_args"
		_return=$?

		# If precmd failed and force isn't set, request exit.
		if [ $_return -ne 0 ] && [ -z "$rc_force" ]; then
			return 1
		fi
	fi

	check_required_after "$rc_arg" || return 1

	return 0
}

_run_rc_postcmd()
{
	if [ -n "$_postcmd" ]; then
		debug "run_rc_command: ${rc_arg}_postcmd: $_postcmd $rc_extra_args"
		eval "$_postcmd $rc_extra_args"
		_return=$?
	fi
	return 0
}

_run_rc_doit()
{
	debug "run_rc_command: doit: $*"
	eval "$@"
	_return=$?

	# If command failed and force isn't set, request exit.
	if [ $_return -ne 0 ] && [ -z "$rc_force" ]; then
		return 1
	fi

	return 0
}

_run_rc_notrunning()
{
	local _pidmsg

	if [ -n "$pidfile" ]; then
		_pidmsg=" (check $pidfile)."
	else
		_pidmsg=
	fi
	echo 1>&2 "${name} not running?${_pidmsg}"
}

_run_rc_killcmd()
{
	local _cmd

	_cmd="kill -$1 $rc_pid"
	if [ -n "$_user" ]; then
		_cmd="su -m ${_user} -c 'sh -c \"${_cmd}\"'"
	fi
	echo "$_cmd"
}

#
# run_rc_script file arg
#	Start the script `file' with `arg', and correctly handle the
#	return value from the script.
#	If `file' ends with `.sh' and lives in /etc/rc.d, ignore it as it's
#	an old-style startup file.
#	If `file' ends with `.sh' and does not live in /etc/rc.d, it's sourced
#	into the current environment if $rc_fast_and_loose is set; otherwise
#	it is run as a child process.
#	If `file' appears to be a backup or scratch file, ignore it.
#	Otherwise if it is executable run as a child process.
#
run_rc_script()
{
	_file=$1
	_arg=$2
	if [ -z "$_file" -o -z "$_arg" ]; then
		err 3 'USAGE: run_rc_script file arg'
	fi

	unset	name command command_args command_interpreter \
		extra_commands pidfile procname \
		rcvar rcvars rcvars_obsolete required_dirs required_files \
		required_vars
	eval unset ${_arg}_cmd ${_arg}_precmd ${_arg}_postcmd

	case "$_file" in
	/etc/rc.d/*.sh)			# no longer allowed in the base
		warn "Ignoring old-style startup script $_file"
		;;
	*[~#]|*.OLD|*.bak|*.orig|*,v)	# scratch file; skip
		warn "Ignoring scratch file $_file"
		;;
	*)				# run in subshell
		if [ -x $_file ]; then
			if [ -n "$rc_fast_and_loose" ]; then
				set $_arg; . $_file
			else
				( trap "echo Script $_file interrupted >&2 ; kill -QUIT $$" 3
				  trap "echo Script $_file interrupted >&2 ; exit 1" 2
				  trap "echo Script $_file running >&2" 29
				  set $_arg; . $_file )
			fi
		fi
		;;
	esac
}

#
# load_rc_config [service]
#	Source in the configuration file(s) for a given service.
#	If no service is specified, only the global configuration
#	file(s) will be loaded.
#
load_rc_config()
{
	local _name _rcvar_val _var _defval _v _msg _new _d
	_name=$1

	if ${_rc_conf_loaded:-false}; then
		:
	else
		if [ -r /etc/defaults/rc.conf ]; then
			debug "Sourcing /etc/defaults/rc.conf"
			. /etc/defaults/rc.conf
			source_rc_confs
		elif [ -r /etc/rc.conf ]; then
			debug "Sourcing /etc/rc.conf (/etc/defaults/rc.conf doesn't exist)."
			. /etc/rc.conf
		fi
		_rc_conf_loaded=true
	fi

	# If a service name was specified, attempt to load
	# service-specific configuration
	if [ -n "$_name" ] ; then
		for _d in /etc ${local_startup}; do
			_d=${_d%/rc.d}
			if [ -f ${_d}/rc.conf.d/"$_name" ]; then
				debug "Sourcing ${_d}/rc.conf.d/$_name"
				. ${_d}/rc.conf.d/"$_name"
			elif [ -d ${_d}/rc.conf.d/"$_name" ] ; then
				local _rc
				for _rc in ${_d}/rc.conf.d/"$_name"/* ; do
					if [ -f "$_rc" ] ; then
						debug "Sourcing $_rc"
						. "$_rc"
					fi
				done
			fi
		done
	fi

	# Set defaults if defined.
	for _var in $rcvar $rcvars; do
		eval _defval=\$${_var}_defval
		if [ -n "$_defval" ]; then
			eval : \${$_var:=\$${_var}_defval}
		fi
	done

	# check obsolete rc.conf variables
	for _var in $rcvars_obsolete; do
		eval _v=\$$_var
		eval _msg=\$${_var}_obsolete_msg
		eval _new=\$${_var}_newvar
		case $_v in
		"")
			;;
		*)
			if [ -z "$_new" ]; then
				_msg="Ignored."
			else
				eval $_new=\"\$$_var\"
				if [ -z "$_msg" ]; then
					_msg="Use \$$_new instead."
				fi
			fi
			warn "\$$_var is obsolete.  $_msg"
			;;
		esac
	done
}

#
# load_rc_config_var name var
#	Read the rc.conf(5) var for name and set in the
#	current shell, using load_rc_config in a subshell to prevent
#	unwanted side effects from other variable assignments.
#
load_rc_config_var()
{
	if [ $# -ne 2 ]; then
		err 3 'USAGE: load_rc_config_var name var'
	fi
	eval $(eval '(
		load_rc_config '$1' >/dev/null;
                if [ -n "${'$2'}" -o "${'$2'-UNSET}" != "UNSET" ]; then
			echo '$2'=\'\''${'$2'}\'\'';
		fi
	)' )
}

#
# rc_usage commands
#	Print a usage string for $0, with `commands' being a list of
#	valid commands.
#
rc_usage()
{
	echo -n 1>&2 "Usage: $0 [fast|force|one|quiet]("

	_sep=
	for _elem; do
		echo -n 1>&2 "$_sep$_elem"
		_sep="|"
	done
	echo 1>&2 ")"
	exit 1
}

#
# err exitval message
#	Display message to stderr and log to the syslog, and exit with exitval.
#
err()
{
	exitval=$1
	shift

	if [ -x /usr/bin/logger ]; then
		logger "$0: ERROR: $*"
	fi
	echo 1>&2 "$0: ERROR: $*"
	exit $exitval
}

#
# warn message
#	Display message to stderr and log to the syslog.
#
warn()
{
	if [ -x /usr/bin/logger ]; then
		logger "$0: WARNING: $*"
	fi
	echo 1>&2 "$0: WARNING: $*"
}

#
# info message
#	Display informational message to stdout and log to syslog.
#
info()
{
	case ${rc_info} in
	[Yy][Ee][Ss]|[Tt][Rr][Uu][Ee]|[Oo][Nn]|1)
		if [ -x /usr/bin/logger ]; then
			logger "$0: INFO: $*"
		fi
		echo "$0: INFO: $*"
		;;
	esac
}

#
# debug message
#	If debugging is enabled in rc.conf output message to stderr.
#	BEWARE that you don't call any subroutine that itself calls this
#	function.
#
debug()
{
	case ${rc_debug} in
	[Yy][Ee][Ss]|[Tt][Rr][Uu][Ee]|[Oo][Nn]|1)
		if [ -x /usr/bin/logger ]; then
			logger "$0: DEBUG: $*"
		fi
		echo 1>&2 "$0: DEBUG: $*"
		;;
	esac
}

#
# backup_file action file cur backup
#	Make a backup copy of `file' into `cur', and save the previous
#	version of `cur' as `backup'.
#
#	The `action' keyword can be one of the following:
#
#	add		`file' is now being backed up (and is possibly
#			being reentered into the backups system).  `cur'
#			is created.
#
#	update		`file' has changed and needs to be backed up.
#			If `cur' exists, it is copied to to `back'
#			and then `file' is copied to `cur'.
#
#	remove		`file' is no longer being tracked by the backups
#			system.  `cur' is moved `back'.
#
#
backup_file()
{
	_action=$1
	_file=$2
	_cur=$3
	_back=$4

	case $_action in
	add|update)
		if [ -f $_cur ]; then
			cp -p $_cur $_back
		fi
		cp -p $_file $_cur
		chown root:wheel $_cur
		;;
	remove)
		mv -f $_cur $_back
		;;
	esac
}

# make_symlink src link
#	Make a symbolic link 'link' to src from basedir. If the
#	directory in which link is to be created does not exist
#	a warning will be displayed and an error will be returned.
#	Returns 0 on success, 1 otherwise.
#
make_symlink()
{
	local src link linkdir _me
	src="$1"
	link="$2"
	linkdir="`dirname $link`"
	_me="make_symlink()"

	if [ -z "$src" -o -z "$link" ]; then
		warn "$_me: requires two arguments."
		return 1
	fi
	if [ ! -d "$linkdir" ]; then
		warn "$_me: the directory $linkdir does not exist."
		return 1
	fi
	if ! ln -sf $src $link; then
		warn "$_me: unable to make a symbolic link from $link to $src"
		return 1
	fi
	return 0
}

# devfs_rulesets_from_file file
#	Reads a set of devfs commands from file, and creates
#	the specified rulesets with their rules. Returns non-zero
#	if there was an error.
#
devfs_rulesets_from_file()
{
	local file _err _me _opts
	file="$1"
	_me="devfs_rulesets_from_file"
	_err=0

	if [ -z "$file" ]; then
		warn "$_me: you must specify a file"
		return 1
	fi
	if [ ! -e "$file" ]; then
		debug "$_me: no such file ($file)"
		return 0
	fi

	# Disable globbing so that the rule patterns are not expanded
	# by accident with matching filesystem entries.
	_opts=$-; set -f

	debug "reading rulesets from file ($file)"
	{ while read line
	do
		case $line in
		\#*)
			continue
			;;
		\[*\]*)
			rulenum=`expr "$line" : "\[.*=\([0-9]*\)\]"`
			if [ -z "$rulenum" ]; then
				warn "$_me: cannot extract rule number ($line)"
				_err=1
				break
			fi
			rulename=`expr "$line" : "\[\(.*\)=[0-9]*\]"`
			if [ -z "$rulename" ]; then
				warn "$_me: cannot extract rule name ($line)"
				_err=1
				break;
			fi
			eval $rulename=\$rulenum
			debug "found ruleset: $rulename=$rulenum"
			if ! /sbin/devfs rule -s $rulenum delset; then
				_err=1
				break
			fi
			;;
		*)
			rulecmd="${line%%"\#*"}"
			# evaluate the command incase it includes
			# other rules
			if [ -n "$rulecmd" ]; then
				debug "adding rule ($rulecmd)"
				if ! eval /sbin/devfs rule -s $rulenum $rulecmd
				then
					_err=1
					break
				fi
			fi
			;;
		esac
		if [ $_err -ne 0 ]; then
			debug "error in $_me"
			break
		fi
	done } < $file
	case $_opts in *f*) ;; *) set +f ;; esac
	return $_err
}

# devfs_init_rulesets
#	Initializes rulesets from configuration files. Returns
#	non-zero if there was an error.
#
devfs_init_rulesets()
{
	local file _me
	_me="devfs_init_rulesets"

	# Go through this only once
	if [ -n "$devfs_rulesets_init" ]; then
		debug "$_me: devfs rulesets already initialized"
		return
	fi
	for file in $devfs_rulesets; do
		if ! devfs_rulesets_from_file $file; then
			warn "$_me: could not read rules from $file"
			return 1
		fi
	done
	devfs_rulesets_init=1
	debug "$_me: devfs rulesets initialized"
	return 0
}

# devfs_set_ruleset ruleset [dir]
#	Sets the default ruleset of dir to ruleset. The ruleset argument
#	must be a ruleset name as specified in devfs.rules(5) file.
#	Returns non-zero if it could not set it successfully.
#
devfs_set_ruleset()
{
	local devdir rs _me
	[ -n "$1" ] && eval rs=\$$1 || rs=
	[ -n "$2" ] && devdir="-m "$2"" || devdir=
	_me="devfs_set_ruleset"

	if [ -z "$rs" ]; then
		warn "$_me: you must specify a ruleset number"
		return 1
	fi
	debug "$_me: setting ruleset ($rs) on mount-point (${devdir#-m })"
	if ! /sbin/devfs $devdir ruleset $rs; then
		warn "$_me: unable to set ruleset $rs to ${devdir#-m }"
		return 1
	fi
	return 0
}

# devfs_apply_ruleset ruleset [dir]
#	Apply ruleset number $ruleset to the devfs mountpoint $dir.
#	The ruleset argument must be a ruleset name as specified
#	in a devfs.rules(5) file.  Returns 0 on success or non-zero
#	if it could not apply the ruleset.
#
devfs_apply_ruleset()
{
	local devdir rs _me
	[ -n "$1" ] && eval rs=\$$1 || rs=
	[ -n "$2" ] && devdir="-m "$2"" || devdir=
	_me="devfs_apply_ruleset"

	if [ -z "$rs" ]; then
		warn "$_me: you must specify a ruleset"
		return 1
	fi
	debug "$_me: applying ruleset ($rs) to mount-point (${devdir#-m })"
	if ! /sbin/devfs $devdir rule -s $rs applyset; then
		warn "$_me: unable to apply ruleset $rs to ${devdir#-m }"
		return 1
	fi
	return 0
}

# devfs_domount dir [ruleset]
#	Mount devfs on dir. If ruleset is specified it is set
#	on the mount-point. It must also be a ruleset name as specified
#	in a devfs.rules(5) file. Returns 0 on success.
#
devfs_domount()
{
	local devdir rs _me
	devdir="$1"
	[ -n "$2" ] && rs=$2 || rs=
	_me="devfs_domount()"

	if [ -z "$devdir" ]; then
		warn "$_me: you must specify a mount-point"
		return 1
	fi
	debug "$_me: mount-point is ($devdir), ruleset is ($rs)"
	if ! mount -t devfs dev "$devdir"; then
		warn "$_me: Unable to mount devfs on $devdir"
		return 1
	fi
	if [ -n "$rs" ]; then
		devfs_init_rulesets
		devfs_set_ruleset $rs $devdir
		devfs -m $devdir rule applyset
	fi
	return 0
}

# Provide a function for normalizing the mounting of memory
# filesystems.  This should allow the rest of the code here to remain
# as close as possible between 5-current and 4-stable.
#   $1 = size
#   $2 = mount point
#   $3 = (optional) extra mdmfs flags
mount_md()
{
	if [ -n "$3" ]; then
		flags="$3"
	fi
	/sbin/mdmfs $flags -s $1 md $2
}

# Code common to scripts that need to load a kernel module
# if it isn't in the kernel yet. Syntax:
#   load_kld [-e regex] [-m module] file
# where -e or -m chooses the way to check if the module
# is already loaded:
#   regex is egrep'd in the output from `kldstat -v',
#   module is passed to `kldstat -m'.
# The default way is as though `-m file' were specified.
load_kld()
{
	local _loaded _mod _opt _re

	while getopts "e:m:" _opt; do
		case "$_opt" in
		e) _re="$OPTARG" ;;
		m) _mod="$OPTARG" ;;
		*) err 3 'USAGE: load_kld [-e regex] [-m module] file' ;;
		esac
	done
	shift $(($OPTIND - 1))
	if [ $# -ne 1 ]; then
		err 3 'USAGE: load_kld [-e regex] [-m module] file'
	fi
	_mod=${_mod:-$1}
	_loaded=false
	if [ -n "$_re" ]; then
		if kldstat -v | egrep -q -e "$_re"; then
			_loaded=true
		fi
	else
		if kldstat -q -m "$_mod"; then
			_loaded=true
		fi
	fi
	if ! $_loaded; then
		if ! kldload "$1"; then
			warn "Unable to load kernel module $1"
			return 1
		else
			info "$1 kernel module loaded."
		fi
	else
		debug "load_kld: $1 kernel module already loaded."
	fi
	return 0
}

# ltr str src dst [var]
#	Change every $src in $str to $dst.
#	Useful when /usr is not yet mounted and we cannot use tr(1), sed(1) nor
#	awk(1). If var is non-NULL, set it to the result.
ltr()
{
	local _str _src _dst _out _com _var
	_str="$1"
	_src="$2"
	_dst="$3"
	_var="$4"
	_out=""

	local IFS="${_src}"
	for _com in ${_str}; do
		if [ -z "${_out}" ]; then
			_out="${_com}"
		else
			_out="${_out}${_dst}${_com}"
		fi
	done
	if [ -n "${_var}" ]; then
		setvar "${_var}" "${_out}"
	else
		echo "${_out}"
	fi
}

# Creates a list of providers for GELI encryption.
geli_make_list()
{
	local devices devices2
	local provider mountpoint type options rest

	# Create list of GELI providers from fstab.
	while read provider mountpoint type options rest ; do
		case ":${options}" in
		:*noauto*)
			noauto=yes
			;;
		*)
			noauto=no
			;;
		esac

		case ":${provider}" in
		:#*)
			continue
			;;
		*.eli)
			# Skip swap devices.
			if [ "${type}" = "swap" -o "${options}" = "sw" -o "${noauto}" = "yes" ]; then
				continue
			fi
			devices="${devices} ${provider}"
			;;
		esac
	done < /etc/fstab

	# Append providers from geli_devices.
	devices="${devices} ${geli_devices}"

	for provider in ${devices}; do
		provider=${provider%.eli}
		provider=${provider#/dev/}
		devices2="${devices2} ${provider}"
	done

	echo ${devices2}
}

# Originally, root mount hold had to be released before mounting
# the root filesystem.  This delayed the boot, so it was changed
# to only wait if the root device isn't readily available.  This
# can result in rc scripts executing before all the devices - such
# as graid(8), or USB disks - can be accessed.  This function can
# be used to explicitly wait for root mount holds to be released.
root_hold_wait()
{
	local wait waited holders

	waited=0
	while true; do
		holders="$(sysctl -n vfs.root_mount_hold)"
		if [ -z "${holders}" ]; then
			break;
		fi
		if [ ${waited} -eq 0 ]; then
			echo -n "Waiting ${root_hold_delay}s" \
			"for the root mount holders: ${holders}"
		else
			echo -n .
		fi
		if [ ${waited} -ge ${root_hold_delay} ]; then
			echo
			break
		fi
		sleep 1
		waited=$(($waited + 1))
	done
}

# Find scripts in local_startup directories that use the old syntax
#
find_local_scripts_old() {
	zlist=''
	slist=''
	for dir in ${local_startup}; do
		if [ -d "${dir}" ]; then
			for file in ${dir}/[0-9]*.sh; do
				grep '^# PROVIDE:' $file >/dev/null 2>&1 &&
				    continue
				zlist="$zlist $file"
			done
			for file in ${dir}/[!0-9]*.sh; do
				grep '^# PROVIDE:' $file >/dev/null 2>&1 &&
				    continue
				slist="$slist $file"
			done
		fi
	done
}

find_local_scripts_new() {
	local_rc=''
	for dir in ${local_startup}; do
		if [ -d "${dir}" ]; then
			for file in `grep -l '^# PROVIDE:' ${dir}/* 2>/dev/null`; do
				case "$file" in
				*.sample) ;;
				*)	if [ -x "$file" ]; then
						local_rc="${local_rc} ${file}"
					fi
					;;
				esac
			done
		fi
	done
}

# check_required_{before|after} command
#	Check for things required by the command before and after its precmd,
#	respectively.  The two separate functions are needed because some
#	conditions should prevent precmd from being run while other things
#	depend on precmd having already been run.
#
check_required_before()
{
	local _f

	case "$1" in
	start)
		for _f in $required_vars; do
			if ! checkyesno $_f; then
				warn "\$${_f} is not enabled."
				if [ -z "$rc_force" ]; then
					return 1
				fi
			fi
		done

		for _f in $required_dirs; do
			if [ ! -d "${_f}/." ]; then
				warn "${_f} is not a directory."
				if [ -z "$rc_force" ]; then
					return 1
				fi
			fi
		done

		for _f in $required_files; do
			if [ ! -r "${_f}" ]; then
				warn "${_f} is not readable."
				if [ -z "$rc_force" ]; then
					return 1
				fi
			fi
		done
		;;
	esac

	return 0
}

check_required_after()
{
	local _f _args

	case "$1" in
	start)
		for _f in $required_modules; do
			case "${_f}" in
				*~*)	_args="-e ${_f#*~} ${_f%%~*}" ;;
				*:*)	_args="-m ${_f#*:} ${_f%%:*}" ;;
				*)	_args="${_f}" ;;
			esac
			if ! load_kld ${_args}; then
				if [ -z "$rc_force" ]; then
					return 1
				fi
			fi
		done
		;;
	esac

	return 0
}

# check_jail mib
#	Return true if security.jail.$mib exists and set to 1.

check_jail()
{
	local _mib _v

	_mib=$1
	if _v=$(${SYSCTL_N} "security.jail.$_mib" 2> /dev/null); then
		case $_v in
		1)	return 0;;
		esac
	fi
	return 1
}

# check_kern_features mib
#	Return existence of kern.features.* sysctl MIB as true or
#	false.  The result will be cached in $_rc_cache_kern_features_
#	namespace.  "0" means the kern.features.X exists.

check_kern_features()
{
	local _v

	[ -n "$1" ] || return 1;
	eval _v=\$_rc_cache_kern_features_$1
	[ -n "$_v" ] && return "$_v";

	if ${SYSCTL_N} kern.features.$1 > /dev/null 2>&1; then
		eval _rc_cache_kern_features_$1=0
		return 0
	else
		eval _rc_cache_kern_features_$1=1
		return 1
	fi
}

# check_namevarlist var
#	Return "0" if ${name}_var is reserved in rc.subr.

_rc_namevarlist="program chroot chdir env flags fib nice user group groups prepend"
check_namevarlist()
{
	local _v

	for _v in $_rc_namevarlist; do
	case $1 in
	$_v)	return 0 ;;
	esac
	done

	return 1
}

# _echoonce var msg mode
#	mode=0: Echo $msg if ${$var} is empty.
#	        After doing echo, a string is set to ${$var}.
#
#	mode=1: Echo $msg if ${$var} is a string with non-zero length.
#
_echoonce()
{
	local _var _msg _mode
	eval _var=\$$1
	_msg=$2
	_mode=$3

	case $_mode in
	1)	[ -n "$_var" ] && echo "$_msg" ;;
	*)	[ -z "$_var" ] && echo -n "$_msg" && eval "$1=finished" ;;
	esac
}

<<<<<<< HEAD
read_fixed_rcorder()
{
	local _files _file

	_files=""
	while read _file; do
		if [ -r ${_file} ]; then
			_files="${_files} ${_file}"
		fi
	done < $1

	echo ${_files}
}
=======
# If the loader env variable rc.debug is set, turn on debugging. rc.conf will
# still override this, but /etc/defaults/rc.conf.a
if kenv -q rc.debug > /dev/null ; then
	rc_debug=YES
fi
>>>>>>> 767616cd

fi # [ -z "${_rc_subr_loaded}" ]

_rc_subr_loaded=:<|MERGE_RESOLUTION|>--- conflicted
+++ resolved
@@ -2119,7 +2119,6 @@
 	esac
 }
 
-<<<<<<< HEAD
 read_fixed_rcorder()
 {
 	local _files _file
@@ -2133,13 +2132,12 @@
 
 	echo ${_files}
 }
-=======
+
 # If the loader env variable rc.debug is set, turn on debugging. rc.conf will
 # still override this, but /etc/defaults/rc.conf.a
 if kenv -q rc.debug > /dev/null ; then
 	rc_debug=YES
 fi
->>>>>>> 767616cd
 
 fi # [ -z "${_rc_subr_loaded}" ]
 
