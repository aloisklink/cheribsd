--- conflicted
+++ resolved
@@ -153,16 +153,9 @@
 	uintmax_t i;
 
 	benchmark_start();
-<<<<<<< HEAD
-	for (i = 0; i < num; i++) {
-		if (alarm_fired)
-			break;
+	BENCHMARK_FOREACH(i, num) {
 		if (getresuid(&ruid, &euid, &suid) == -1)
 			err(-1, "test_getresuid: getresuid");
-=======
-	BENCHMARK_FOREACH(i, num) {
-		(void)getresuid(&ruid, &euid, &suid);
->>>>>>> d68c5e46
 	}
 	benchmark_stop();
 	return (i);
@@ -175,16 +168,9 @@
 	uintmax_t i;
 
 	benchmark_start();
-<<<<<<< HEAD
-	for (i = 0; i < num; i++) {
-		if (alarm_fired)
-			break;
+	BENCHMARK_FOREACH(i, num) {
 		if (clock_gettime(CLOCK_REALTIME, &ts) == -1)
 			err(-1, "test_clock_gettime: clock_gettime");
-=======
-	BENCHMARK_FOREACH(i, num) {
-		(void)clock_gettime(CLOCK_REALTIME, &ts);
->>>>>>> d68c5e46
 	}
 	benchmark_stop();
 	return (i);
@@ -197,16 +183,9 @@
 	uintmax_t i;
 
 	benchmark_start();
-<<<<<<< HEAD
-	for (i = 0; i < num; i++) {
-		if (alarm_fired)
-			break;
+	BENCHMARK_FOREACH(i, num) {
 		if (gettimeofday(&tv, NULL) == -1)
 			err(-1, "test_gettimeofday: gettimeofday");
-=======
-	BENCHMARK_FOREACH(i, num) {
-		(void)gettimeofday(&tv, NULL);
->>>>>>> d68c5e46
 	}
 	benchmark_stop();
 	return (i);
@@ -267,16 +246,9 @@
 	tv.tv_usec = 0;
 
 	benchmark_start();
-<<<<<<< HEAD
-	for (i = 0; i < num; i++) {
-		if (alarm_fired)
-			break;
+	BENCHMARK_FOREACH(i, num) {
 		if (select(0, &readfds, &writefds, &exceptfds, &tv) == -1)
 			err(-1, "test_select: select");
-=======
-	BENCHMARK_FOREACH(i, num) {
-		(void)select(0, &readfds, &writefds, &exceptfds, &tv);
->>>>>>> d68c5e46
 	}
 	benchmark_stop();
 	return (i);
@@ -378,16 +350,9 @@
 	close(fd);
 
 	benchmark_start();
-<<<<<<< HEAD
-	for (i = 0; i < num; i++) {
-		if (alarm_fired)
-			break;
+	BENCHMARK_FOREACH(i, num) {
 		if (access(path, O_RDONLY) == -1)
 			err(-1, "test_access: %s", path);
-=======
-	BENCHMARK_FOREACH(i, num) {
-		access(path, O_RDONLY);
->>>>>>> d68c5e46
 		close(fd);
 	}
 	benchmark_stop();
