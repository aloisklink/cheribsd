/*-
 * Copyright (c) 2003-2004, 2010 Robert N. M. Watson
 * All rights reserved.
 *
 * Portions of this software were developed at the University of Cambridge
 * Computer Laboratory with support from a grant from Google, Inc.
 *
 * Redistribution and use in source and binary forms, with or without
 * modification, are permitted provided that the following conditions
 * are met:
 * 1. Redistributions of source code must retain the above copyright
 *    notice, this list of conditions and the following disclaimer.
 * 2. Redistributions in binary form must reproduce the above copyright
 *    notice, this list of conditions and the following disclaimer in the
 *    documentation and/or other materials provided with the distribution.
 *
 * THIS SOFTWARE IS PROVIDED BY THE AUTHOR AND CONTRIBUTORS ``AS IS'' AND
 * ANY EXPRESS OR IMPLIED WARRANTIES, INCLUDING, BUT NOT LIMITED TO, THE
 * IMPLIED WARRANTIES OF MERCHANTABILITY AND FITNESS FOR A PARTICULAR PURPOSE
 * ARE DISCLAIMED.  IN NO EVENT SHALL THE AUTHOR OR CONTRIBUTORS BE LIABLE
 * FOR ANY DIRECT, INDIRECT, INCIDENTAL, SPECIAL, EXEMPLARY, OR CONSEQUENTIAL
 * DAMAGES (INCLUDING, BUT NOT LIMITED TO, PROCUREMENT OF SUBSTITUTE GOODS
 * OR SERVICES; LOSS OF USE, DATA, OR PROFITS; OR BUSINESS INTERRUPTION)
 * HOWEVER CAUSED AND ON ANY THEORY OF LIABILITY, WHETHER IN CONTRACT, STRICT
 * LIABILITY, OR TORT (INCLUDING NEGLIGENCE OR OTHERWISE) ARISING IN ANY WAY
 * OUT OF THE USE OF THIS SOFTWARE, EVEN IF ADVISED OF THE POSSIBILITY OF
 * SUCH DAMAGE.
 *
 * $FreeBSD$
 */

#include <sys/param.h>
#include <sys/types.h>
#include <sys/mman.h>
#include <sys/procdesc.h>
#include <sys/resource.h>
#include <sys/socket.h>
#include <sys/stat.h>
#include <sys/time.h>
#include <sys/wait.h>

#ifdef __CHERI__
#include <cheri/cheri.h>
#endif

#include <assert.h>
#include <err.h>
#include <errno.h>
#include <fcntl.h>
#include <inttypes.h>
#include <limits.h>
#ifdef WITH_PTHREAD
#include <pthread.h>
#endif
#include <semaphore.h>
#include <signal.h>
#include <stdio.h>
#include <stdlib.h>
#include <string.h>
#include <unistd.h>

#ifdef WITH_LIBSTATCOUNTERS
#include <statcounters.h>
#endif

/*
 * Enable by default; comment out to measure the overhead.
 */
#define RAW

static struct timespec ts_start, ts_end;
static int alarm_timeout;
#ifdef RAW
#define	RAW_LEN_MAX	10
static int raw_len = 1; /* 1, the time is always measured */
#ifdef WITH_LIBSTATCOUNTERS
static int raw_ids[RAW_LEN_MAX]; /* Array of counter ids */
static uint64_t raw_prevs[RAW_LEN_MAX]; /* Array of last values for each counter */
#endif
static int *raw_numbers = NULL; /* Array of deltas between last and current */
#define	RAW_NUMBER(iteration, counter)	raw_numbers[iteration * raw_len + counter]
#define	RAW_PREV(counter)		raw_prevs[counter]
#endif
#ifdef __CHERI__
static volatile int trace;
#endif
static volatile int alarm_fired;

<<<<<<< HEAD
#define timespecsub(vvp, uvp)						\
	do {								\
		(vvp)->tv_sec -= (uvp)->tv_sec;				\
		(vvp)->tv_nsec -= (uvp)->tv_nsec;			\
		if ((vvp)->tv_nsec < 0) {				\
			(vvp)->tv_sec--;				\
			(vvp)->tv_nsec += 1000000000;			\
		}							\
	} while (0)
=======
#define	BENCHMARK_FOREACH(I, NUM) for (I = 0; I < NUM && alarm_fired == 0; I++)
>>>>>>> 1798f64c

static void
alarm_handler(int signum __unused)
{

	alarm_fired = 1;
}

static void
benchmark_start(void)
{
	int error;

	alarm_fired = 0;
	if (alarm_timeout) {
		signal(SIGALRM, alarm_handler);
		alarm(alarm_timeout);
	}
	error = clock_gettime(CLOCK_REALTIME, &ts_start);
	assert(error == 0);

#ifdef __CHERI__
	if (trace)
		CHERI_START_TRACE;
#endif
}

static void
benchmark_stop(void)
{
	int error;

#ifdef __CHERI__
	if (trace)
		CHERI_STOP_TRACE;
#endif

	error = clock_gettime(CLOCK_REALTIME, &ts_end);
	assert(error == 0);
}

#ifdef RAW
static void
benchmark_iteration(int i)
{
	static struct timespec ts_prev;
	struct timespec ts_diff, ts_now;
#ifdef WITH_LIBSTATCOUNTERS
	uint64_t val;
	int j;
#endif
	int error;

	if (raw_numbers == NULL)
		return;

	/*
	 * Note that this function gets called iterations + 1 times.
	 */

	error = clock_gettime(CLOCK_REALTIME, &ts_now);
	assert(error == 0);

	if (i == 0) {
		ts_prev = ts_now;
#ifdef WITH_LIBSTATCOUNTERS
		for (j = 1; j < raw_len; j++)
			RAW_PREV(j) = statcounters_sample_by_id(raw_ids[j]);
#endif
		return;
	}

	/*
	 * 0 is a special case, it's always the time.
	 */
	ts_diff = ts_now;
	timespecsub(&ts_diff, &ts_prev);
	assert(ts_diff.tv_sec == 0);
	RAW_NUMBER(i, 0) = ts_diff.tv_nsec;
	ts_prev = ts_now;

#ifdef WITH_LIBSTATCOUNTERS
	for (j = 1; j < raw_len; j++) {
		val = statcounters_sample_by_id(raw_ids[j]);
		assert(val >= RAW_PREV(j));
		RAW_NUMBER(i, j) = val - RAW_PREV(j);
		RAW_PREV(j) = val;
	}
#endif
}
#else /* !RAW */
#define benchmark_iteration(X)	42
#endif
  
#define	BENCHMARK_FOREACH(I, NUM) for (I = 0; benchmark_iteration(I), \
	I < NUM && alarm_fired == 0; I++)

static uintmax_t
test_access(uintmax_t num, uintmax_t int_arg __unused, const char *path)
{
	uintmax_t i;
	int fd;

	fd = access(path, O_RDONLY);
	if (fd < 0)
		err(-1, "test_access: %s", path);
	close(fd);

	benchmark_start();
	BENCHMARK_FOREACH(i, num) {
		access(path, O_RDONLY);
		close(fd);
	}
	benchmark_stop();
	return (i);
}

static uintmax_t
test_bad_open(uintmax_t num, uintmax_t int_arg __unused, const char *path __unused)
{
	uintmax_t i;

	benchmark_start();
	BENCHMARK_FOREACH(i, num) {
		open("", O_RDONLY);
	}
	benchmark_stop();
	return (i);
}

static uintmax_t
test_chroot(uintmax_t num, uintmax_t int_arg __unused, const char *path __unused)
{
	uintmax_t i;

	if (chroot("/") < 0)
		err(-1, "test_chroot: chroot");
	benchmark_start();
	BENCHMARK_FOREACH(i, num) {
		if (chroot("/") < 0)
			err(-1, "test_chroot: chroot");
	}
	benchmark_stop();
	return (i);
}

static uintmax_t
test_clock_gettime(uintmax_t num, uintmax_t int_arg __unused, const char *path __unused)
{
	struct timespec ts;
	uintmax_t i;

	benchmark_start();
	BENCHMARK_FOREACH(i, num) {
		(void)clock_gettime(CLOCK_REALTIME, &ts);
	}
	benchmark_stop();
	return (i);
}

#ifdef __CHERI__
static uintmax_t
test_coping(uintmax_t num, uintmax_t int_arg, const char *path)
{
	char buf[int_arg];
	void * __capability switcher_code;
	void * __capability switcher_data;
	void * __capability lookedup;
	uintmax_t i;
	int error;

	error = cosetup(COSETUP_COCALL, &switcher_code, &switcher_data);
	if (error != 0)
		err(1, "cosetup");

	error = colookup(path, &lookedup);
	if (error != 0) {
		if (errno == ESRCH) {
			warnx("received ESRCH; this usually means there's nothing coregistered for \"%s\"", path);
			warnx("use coexec(1) to colocate; you might also find \"ps aux -o vmaddr\" useful");
		}
		err(1, "colookup");
	}

	benchmark_start();
	BENCHMARK_FOREACH(i, num) {
		error = cocall(switcher_code, switcher_data, lookedup, buf, int_arg);
		if (error != 0)
			err(1, "cocall");
	}
	benchmark_stop();
	return (i);
}
#endif

static uintmax_t
test_create_unlink(uintmax_t num, uintmax_t int_arg __unused, const char *path)
{
	uintmax_t i;
	int fd;

	(void)unlink(path);
	fd = open(path, O_RDWR | O_CREAT, 0600);
	if (fd < 0)
		err(-1, "test_create_unlink: create: %s", path);
	close(fd);
	if (unlink(path) < 0)
		err(-1, "test_create_unlink: unlink: %s", path);
	benchmark_start();
	BENCHMARK_FOREACH(i, num) {
		fd = open(path, O_RDWR | O_CREAT, 0600);
		if (fd < 0)
			err(-1, "test_create_unlink: create: %s", path);
		close(fd);
		if (unlink(path) < 0)
			err(-1, "test_create_unlink: unlink: %s", path);
	}
	benchmark_stop();
	return (i);
}

static uintmax_t
test_dup(uintmax_t num, uintmax_t int_arg __unused, const char *path __unused)
{
	uintmax_t i;
	int fd, shmfd;

	shmfd = shm_open(SHM_ANON, O_CREAT | O_RDWR, 0600);
	if (shmfd < 0)
		err(-1, "test_dup: shm_open");
	fd = dup(shmfd);
	if (fd >= 0)
		close(fd);
	benchmark_start();
	BENCHMARK_FOREACH(i, num) {
		fd = dup(shmfd);
		if (fd >= 0)
			close(fd);
	}
	benchmark_stop();
	close(shmfd);
	return (i);
}

static uintmax_t
test_fork(uintmax_t num, uintmax_t int_arg __unused, const char *path __unused)
{
	pid_t pid;
	uintmax_t i;

	pid = fork();
	if (pid < 0)
		err(-1, "test_fork: fork");
	if (pid == 0)
		_exit(0);
	if (waitpid(pid, NULL, 0) < 0)
		err(-1, "test_fork: waitpid");
	benchmark_start();
	BENCHMARK_FOREACH(i, num) {
		pid = fork();
		if (pid < 0)
			err(-1, "test_fork: fork");
		if (pid == 0)
			_exit(0);
		if (waitpid(pid, NULL, 0) < 0)
			err(-1, "test_fork: waitpid");
	}
	benchmark_stop();
	return (i);
}

#define	USR_BIN_TRUE	"/usr/bin/true"
static char *execve_args[] = { __DECONST(char *, USR_BIN_TRUE), NULL};
extern char **environ;

static uintmax_t
test_fork_exec(uintmax_t num, uintmax_t int_arg __unused, const char *path __unused)
{
	pid_t pid;
	uintmax_t i;

	pid = fork();
	if (pid < 0)
		err(-1, "test_fork_exec: fork");
	if (pid == 0) {
		(void)execve(USR_BIN_TRUE, execve_args, environ);
		err(-1, "execve");
	}
	if (waitpid(pid, NULL, 0) < 0)
		err(-1, "test_fork: waitpid");
	benchmark_start();
	BENCHMARK_FOREACH(i, num) {
		pid = fork();
		if (pid < 0)
			err(-1, "test_fork_exec: fork");
		if (pid == 0) {
			(void)execve(USR_BIN_TRUE, execve_args, environ);
			err(-1, "test_fork_exec: execve");
		}
		if (waitpid(pid, NULL, 0) < 0)
			err(-1, "test_fork_exec: waitpid");
	}
	benchmark_stop();
	return (i);
}

static uintmax_t
test_fstat_shmfd(uintmax_t num, uintmax_t int_arg __unused, const char *path __unused)
{
	struct stat sb;
	uintmax_t i;
	int shmfd;

	shmfd = shm_open(SHM_ANON, O_CREAT | O_RDWR, 0600);
	if (shmfd < 0)
		err(-1, "test_fstat_shmfd: shm_open");
	if (fstat(shmfd, &sb) < 0)
		err(-1, "test_fstat_shmfd: fstat");
	benchmark_start();
	BENCHMARK_FOREACH(i, num) {
		(void)fstat(shmfd, &sb);
	}
	benchmark_stop();
	close(shmfd);
	return (i);
}

static uintmax_t
test_getppid(uintmax_t num, uintmax_t int_arg __unused, const char *path __unused)
{
	uintmax_t i;

	/*
	 * This is process-local, but can change, so will require a
	 * lock.
	 */
	benchmark_start();
	BENCHMARK_FOREACH(i, num) {
		getppid();
	}
	benchmark_stop();
	return (i);
}

static uintmax_t
test_getpriority(uintmax_t num, uintmax_t int_arg __unused, const char *path __unused)
{
	uintmax_t i;

	benchmark_start();
	BENCHMARK_FOREACH(i, num) {
		(void)getpriority(PRIO_PROCESS, 0);
	}
	benchmark_stop();
	return (i);
}

/*
 * The point of this one is to figure out the cost of a call into libc,
 * through PLT, and back.
 */
static uintmax_t
test_getprogname(uintmax_t num, uintmax_t int_arg __unused, const char *path __unused)
{
	uintmax_t i;

	benchmark_start();
	BENCHMARK_FOREACH(i, num) {
		(void)getprogname();
	}
	benchmark_stop();
	return (i);
}

static uintmax_t
test_getresuid(uintmax_t num, uintmax_t int_arg __unused, const char *path __unused)
{
	uid_t ruid, euid, suid;
	uintmax_t i;

	benchmark_start();
	BENCHMARK_FOREACH(i, num) {
		(void)getresuid(&ruid, &euid, &suid);
	}
	benchmark_stop();
	return (i);
}

static uintmax_t
test_gettimeofday(uintmax_t num, uintmax_t int_arg __unused, const char *path __unused)
{
	struct timeval tv;
	uintmax_t i;

	benchmark_start();
	BENCHMARK_FOREACH(i, num) {
		(void)gettimeofday(&tv, NULL);
	}
	benchmark_stop();
	return (i);
}

static uintmax_t
test_getuid(uintmax_t num, uintmax_t int_arg __unused, const char *path __unused)
{
	uintmax_t i;

	/*
	 * Thread-local data should require no locking if system
	 * call is MPSAFE.
	 */
	benchmark_start();
	BENCHMARK_FOREACH(i, num) {
		getuid();
	}
	benchmark_stop();
	return (i);
}

static uintmax_t
test_memcpy(uintmax_t num, uintmax_t int_arg, const char *path __unused)
{
	char buf[int_arg], buf2[int_arg];
	uintmax_t i;

	benchmark_start();
	BENCHMARK_FOREACH(i, num) {
		memcpy(buf2, buf, int_arg);
		memcpy(buf, buf2, int_arg);
	}
	benchmark_stop();

	return (i);
}

static uintmax_t
test_open_close(uintmax_t num, uintmax_t int_arg __unused, const char *path)
{
	uintmax_t i;
	int fd;

	fd = open(path, O_RDONLY);
	if (fd < 0)
		err(-1, "test_open_close: %s", path);
	close(fd);

	benchmark_start();
	BENCHMARK_FOREACH(i, num) {
		fd = open(path, O_RDONLY);
		if (fd < 0)
			err(-1, "test_open_close: %s", path);
		close(fd);
	}
	benchmark_stop();
	return (i);
}

static uintmax_t
test_open_read_close(uintmax_t num, uintmax_t int_arg, const char *path)
{
	char buf[int_arg];
	uintmax_t i;
	int fd;

	fd = open(path, O_RDONLY);
	if (fd < 0)
		err(-1, "test_open_read_close: %s", path);
	(void)read(fd, buf, int_arg);
	close(fd);

	benchmark_start();
	BENCHMARK_FOREACH(i, num) {
		fd = open(path, O_RDONLY);
		if (fd < 0)
			err(-1, "test_open_read_close: %s", path);
		(void)read(fd, buf, int_arg);
		close(fd);
	}
	benchmark_stop();
	return (i);
}

static uintmax_t
test_pipe(uintmax_t num, uintmax_t int_arg __unused, const char *path __unused)
{
	int fd[2];
	uintmax_t i;

	/*
	 * pipe creation is expensive, as it will allocate a new file
	 * descriptor, allocate a new pipe, hook it all up, and return.
	 * Destroying is also expensive, as we now have to free up
	 * the file descriptors and return the pipe.
	 */
	if (pipe(fd) < 0)
		err(-1, "test_pipe: pipe");
	close(fd[0]);
	close(fd[1]);
	benchmark_start();
	BENCHMARK_FOREACH(i, num) {
		if (pipe(fd) == -1)
			err(-1, "test_pipe: pipe");
		close(fd[0]);
		close(fd[1]);
	}
	benchmark_stop();
	return (i);
}

static void
readx(int fd, char *buf, size_t size)
{
	ssize_t ret;

	do {
		ret = read(fd, buf, size);
		if (ret == -1)
			err(1, "read");
		assert((size_t)ret <= size);
		size -= ret;
		buf += ret;
	} while (size > 0);
}

static void
writex(int fd, const char *buf, size_t size)
{
	ssize_t ret;

	do {
		ret = write(fd, buf, size);
		if (ret == -1)
			err(1, "write");
		assert((size_t)ret <= size);
		size -= ret;
		buf += ret;
	} while (size > 0);
}

static uintmax_t
test_pipeping(uintmax_t num, uintmax_t int_arg, const char *path __unused)
{
	char buf[int_arg];
	uintmax_t i;
	pid_t pid;
	int fd[2], procfd;

	if (pipe(fd) < 0)
		err(-1, "pipe");

	pid = pdfork(&procfd, 0);
	if (pid < 0)
		err(1, "pdfork");

	if (pid == 0) {
		close(fd[0]);

		for (;;) {
			readx(fd[1], buf, int_arg);
			writex(fd[1], buf, int_arg);
		}
	}

	close(fd[1]);

	benchmark_start();
	BENCHMARK_FOREACH(i, num) {
		writex(fd[0], buf, int_arg);
		readx(fd[0], buf, int_arg);
	}
	benchmark_stop();

	close(procfd);
	return (i);
}

#ifdef WITH_PTHREAD
struct pipepingtd_ctx {
	int		fd;
	uintmax_t	int_arg;
};

static void *
pipepingtd_proc(void *arg)
{
	struct pipepingtd_ctx *ctxp;
	int fd;
	void *buf;
	uintmax_t int_arg;

	ctxp = arg;
	fd = ctxp->fd;
	int_arg = ctxp->int_arg;

	buf = malloc(int_arg);
	if (buf == NULL)
		err(1, "malloc");

	for (;;) {
		readx(fd, buf, int_arg);
		writex(fd, buf, int_arg);
	}
}

static uintmax_t
test_pipepingtd(uintmax_t num, uintmax_t int_arg, const char *path __unused)
{
	struct pipepingtd_ctx ctx;
	char buf[int_arg];
	pthread_t td;
	uintmax_t i;
	int error, fd[2];

	if (pipe(fd) < 0)
		err(-1, "pipe");

	ctx.fd = fd[1];
	ctx.int_arg = int_arg;

	error = pthread_create(&td, NULL, pipepingtd_proc, &ctx);
	if (error != 0)
		err(1, "pthread_create");

	benchmark_start();
	BENCHMARK_FOREACH(i, num) {
		writex(fd[0], buf, int_arg);
		readx(fd[0], buf, int_arg);
	}
	benchmark_stop();
	pthread_cancel(td);

	return (i);
}
#endif

static uintmax_t
test_read(uintmax_t num, uintmax_t int_arg, const char *path)
{
	char buf[int_arg];
	uintmax_t i;
	int fd;

	fd = open(path, O_RDONLY);
	if (fd < 0)
		err(-1, "test_open_read: %s", path);
	(void)pread(fd, buf, int_arg, 0);

	benchmark_start();
	BENCHMARK_FOREACH(i, num) {
		(void)pread(fd, buf, int_arg, 0);
	}
	benchmark_stop();
	close(fd);
	return (i);
}

static uintmax_t
test_select(uintmax_t num, uintmax_t int_arg __unused, const char *path __unused)
{
	fd_set readfds, writefds, exceptfds;
	struct timeval tv;
	uintmax_t i;

	FD_ZERO(&readfds);
	FD_ZERO(&writefds);
	FD_ZERO(&exceptfds);

	tv.tv_sec = 0;
	tv.tv_usec = 0;

	benchmark_start();
	BENCHMARK_FOREACH(i, num) {
		(void)select(0, &readfds, &writefds, &exceptfds, &tv);
	}
	benchmark_stop();
	return (i);
}

static uintmax_t
test_semaping(uintmax_t num, uintmax_t int_arg __unused, const char *path __unused)
{
	uintmax_t i;
	pid_t pid;
	sem_t *buf;
	int error, j, procfd;

	buf = mmap(0, PAGE_SIZE, PROT_READ | PROT_WRITE, MAP_ANON | MAP_SHARED, -1, 0);
	if (buf == MAP_FAILED)
		err(1, "mmap");

	for (j = 0; j < 2; j++) {
		error = sem_init(&buf[j], 1, 0);
		if (error != 0)
			err(1, "sem_init");
	}

	pid = pdfork(&procfd, 0);
	if (pid < 0)
		err(1, "pdfork");

	if (pid == 0) {
		for (;;) {
			error = sem_wait(&buf[0]);
			if (error != 0)
				err(1, "sem_wait");
			error = sem_post(&buf[1]);
			if (error != 0)
				err(1, "sem_post");
		}
	}

	benchmark_start();
	BENCHMARK_FOREACH(i, num) {
		error = sem_post(&buf[0]);
		if (error != 0)
			err(1, "sem_post");
		error = sem_wait(&buf[1]);
		if (error != 0)
			err(1, "sem_wait");
	}
	benchmark_stop();

	close(procfd);

	for (j = 0; j < 2; j++) {
		error = sem_destroy(&buf[j]);
		if (error != 0)
			err(1, "sem_destroy");
	}

	error = munmap(buf, PAGE_SIZE);
	if (error != 0)
		err(1, "munmap");

	return (i);
}

static uintmax_t
test_setuid(uintmax_t num, uintmax_t int_arg __unused, const char *path __unused)
{
	uid_t uid;
	uintmax_t i;

	uid = getuid();
	if (setuid(uid) < 0)
		err(-1, "test_setuid: setuid");
	benchmark_start();
	BENCHMARK_FOREACH(i, num) {
		if (setuid(uid) < 0)
			err(-1, "test_setuid: setuid");
	}
	benchmark_stop();
	return (i);
}

static uintmax_t
test_shmfd(uintmax_t num, uintmax_t int_arg __unused, const char *path __unused)
{
	uintmax_t i;
	int shmfd;

	shmfd = shm_open(SHM_ANON, O_CREAT | O_RDWR, 0600);
	if (shmfd < 0)
		err(-1, "test_shmfd: shm_open");
	close(shmfd);
	benchmark_start();
	BENCHMARK_FOREACH(i, num) {
		shmfd = shm_open(SHM_ANON, O_CREAT | O_RDWR, 0600);
		if (shmfd < 0)
			err(-1, "test_shmfd: shm_open");
		close(shmfd);
	}
	benchmark_stop();
	return (i);
}

static uintmax_t
test_socket_stream(uintmax_t num, uintmax_t int_arg, const char *path __unused)
{
	uintmax_t i;
	int so;

	so = socket(int_arg, SOCK_STREAM, 0);
	if (so < 0)
		err(-1, "test_socket_stream: socket");
	close(so);
	benchmark_start();
	BENCHMARK_FOREACH(i, num) {
		so = socket(int_arg, SOCK_STREAM, 0);
		if (so == -1)
			err(-1, "test_socket_stream: socket");
		close(so);
	}
	benchmark_stop();
	return (i);
}

static uintmax_t
test_socket_dgram(uintmax_t num, uintmax_t int_arg, const char *path __unused)
{
	uintmax_t i;
	int so;

	so = socket(int_arg, SOCK_DGRAM, 0);
	if (so < 0)
		err(-1, "test_socket_dgram: socket");
	close(so);
	benchmark_start();
	BENCHMARK_FOREACH(i, num) {
		so = socket(int_arg, SOCK_DGRAM, 0);
		if (so == -1)
			err(-1, "test_socket_dgram: socket");
		close(so);
	}
	benchmark_stop();
	return (i);
}

static uintmax_t
test_socketpair_stream(uintmax_t num, uintmax_t int_arg __unused, const char *path __unused)
{
	uintmax_t i;
	int so[2];

	if (socketpair(PF_LOCAL, SOCK_STREAM, 0, so) == -1)
		err(-1, "test_socketpair_stream: socketpair");
	close(so[0]);
	close(so[1]);
	benchmark_start();
	BENCHMARK_FOREACH(i, num) {
		if (socketpair(PF_LOCAL, SOCK_STREAM, 0, so) == -1)
			err(-1, "test_socketpair_stream: socketpair");
		close(so[0]);
		close(so[1]);
	}
	benchmark_stop();
	return (i);
}

static uintmax_t
test_socketpair_dgram(uintmax_t num, uintmax_t int_arg __unused, const char *path __unused)
{
	uintmax_t i;
	int so[2];

	if (socketpair(PF_LOCAL, SOCK_DGRAM, 0, so) == -1)
		err(-1, "test_socketpair_dgram: socketpair");
	close(so[0]);
	close(so[1]);
	benchmark_start();
	BENCHMARK_FOREACH(i, num) {
		if (socketpair(PF_LOCAL, SOCK_DGRAM, 0, so) == -1)
			err(-1, "test_socketpair_dgram: socketpair");
		close(so[0]);
		close(so[1]);
	}
	benchmark_stop();
	return (i);
}

static uintmax_t
test_vfork(uintmax_t num, uintmax_t int_arg __unused, const char *path __unused)
{
	pid_t pid;
	uintmax_t i;

	pid = vfork();
	if (pid < 0)
		err(-1, "test_vfork: vfork");
	if (pid == 0)
		_exit(0);
	if (waitpid(pid, NULL, 0) < 0)
		err(-1, "test_vfork: waitpid");
	benchmark_start();
	BENCHMARK_FOREACH(i, num) {
		pid = vfork();
		if (pid < 0)
			err(-1, "test_vfork: vfork");
		if (pid == 0)
			_exit(0);
		if (waitpid(pid, NULL, 0) < 0)
			err(-1, "test_vfork: waitpid");
	}
	benchmark_stop();
	return (i);
}

static uintmax_t
test_vfork_exec(uintmax_t num, uintmax_t int_arg __unused, const char *path __unused)
{
	pid_t pid;
	uintmax_t i;

	pid = vfork();
	if (pid < 0)
		err(-1, "test_vfork_exec: vfork");
	if (pid == 0) {
		(void)execve(USR_BIN_TRUE, execve_args, environ);
		err(-1, "test_vfork_exec: execve");
	}
	if (waitpid(pid, NULL, 0) < 0)
		err(-1, "test_vfork_exec: waitpid");
	benchmark_start();
	BENCHMARK_FOREACH(i, num) {
		pid = vfork();
		if (pid < 0)
			err(-1, "test_vfork_exec: vfork");
		if (pid == 0) {
			(void)execve(USR_BIN_TRUE, execve_args, environ);
			err(-1, "execve");
		}
		if (waitpid(pid, NULL, 0) < 0)
			err(-1, "test_vfork_exec: waitpid");
	}
	benchmark_stop();
	return (i);
}

struct test {
	const char	*t_name;
	uintmax_t	(*t_func)(uintmax_t, uintmax_t, const char *);
	int		 t_flags;
	uintmax_t	 t_int;
};

#define	FLAG_PATH	0x00000001
#define	FLAG_NAME	0x00000002

static const struct test tests[] = {
	{ "access", test_access, .t_flags = FLAG_PATH },
	{ "bad_open", test_bad_open, .t_flags = 0 },
	{ "chroot", test_chroot, .t_flags = 0 },
	{ "clock_gettime", test_clock_gettime, .t_flags = 0 },
#ifdef __CHERI__
	{ "coping_8", test_coping, .t_flags = FLAG_NAME, .t_int = 8 },
	{ "coping_80", test_coping, .t_flags = FLAG_NAME, .t_int = 80 },
	{ "coping_800", test_coping, .t_flags = FLAG_NAME, .t_int = 800 },
	{ "coping_8000", test_coping, .t_flags = FLAG_NAME, .t_int = 8000 },
	{ "coping_80000", test_coping, .t_flags = FLAG_NAME, .t_int = 80000 },
	{ "coping_800000", test_coping, .t_flags = FLAG_NAME, .t_int = 800000 },
	{ "coping_8000000", test_coping, .t_flags = FLAG_NAME, .t_int = 8000000 },
#endif
	{ "create_unlink", test_create_unlink, .t_flags = FLAG_PATH },
	{ "dup", test_dup, .t_flags = 0 },
	{ "fork", test_fork, .t_flags = 0 },
	{ "fork_exec", test_fork_exec, .t_flags = 0 },
	{ "fstat_shmfd", test_fstat_shmfd, .t_flags = 0 },
	{ "getppid", test_getppid, .t_flags = 0 },
	{ "getpriority", test_getpriority, .t_flags = 0 },
	{ "getprogname", test_getprogname, .t_flags = 0 },
	{ "getresuid", test_getresuid, .t_flags = 0 },
	{ "gettimeofday", test_gettimeofday, .t_flags = 0 },
	{ "getuid", test_getuid, .t_flags = 0 },
	{ "memcpy_8", test_memcpy, .t_flags = 0, .t_int = 8 },
	{ "memcpy_80", test_memcpy, .t_flags = 0, .t_int = 80 },
	{ "memcpy_800", test_memcpy, .t_flags = 0, .t_int = 800 },
	{ "memcpy_8000", test_memcpy, .t_flags = 0, .t_int = 8000 },
	{ "memcpy_80000", test_memcpy, .t_flags = 0, .t_int = 80000 },
	{ "memcpy_800000", test_memcpy, .t_flags = 0, .t_int = 800000 },
	{ "memcpy_8000000", test_memcpy, .t_flags = 0, .t_int = 8000000 },
	{ "open_close", test_open_close, .t_flags = FLAG_PATH },
	{ "open_read_close_1", test_open_read_close, .t_flags = FLAG_PATH,
	    .t_int = 1 },
	{ "open_read_close_10", test_open_read_close, .t_flags = FLAG_PATH,
	    .t_int = 10 },
	{ "open_read_close_100", test_open_read_close, .t_flags = FLAG_PATH,
	    .t_int = 100 },
	{ "open_read_close_1000", test_open_read_close, .t_flags = FLAG_PATH,
	    .t_int = 1000 },
	{ "open_read_close_10000", test_open_read_close,
	    .t_flags = FLAG_PATH, .t_int = 10000 },
	{ "open_read_close_100000", test_open_read_close,
	    .t_flags = FLAG_PATH, .t_int = 100000 },
	{ "open_read_close_1000000", test_open_read_close,
	    .t_flags = FLAG_PATH, .t_int = 1000000 },
	{ "pipe", test_pipe, .t_flags = 0 },
	{ "pipeping_8", test_pipeping, .t_flags = 0, .t_int = 8 },
	{ "pipeping_80", test_pipeping, .t_flags = 0, .t_int = 80 },
	{ "pipeping_800", test_pipeping, .t_flags = 0, .t_int = 800 },
	{ "pipeping_8000", test_pipeping, .t_flags = 0, .t_int = 8000 },
	{ "pipeping_80000", test_pipeping, .t_flags = 0, .t_int = 80000 },
	{ "pipeping_800000", test_pipeping, .t_flags = 0, .t_int = 800000 },
	{ "pipeping_8000000", test_pipeping, .t_flags = 0, .t_int = 8000000 },
#ifdef WITH_PTHREAD
	{ "pipepingtd_8", test_pipepingtd, .t_flags = 0, .t_int = 8 },
	{ "pipepingtd_80", test_pipepingtd, .t_flags = 0, .t_int = 80 },
	{ "pipepingtd_800", test_pipepingtd, .t_flags = 0, .t_int = 800 },
	{ "pipepingtd_8000", test_pipepingtd, .t_flags = 0, .t_int = 8000 },
	{ "pipepingtd_80000", test_pipepingtd, .t_flags = 0, .t_int = 80000 },
	{ "pipepingtd_800000", test_pipepingtd, .t_flags = 0, .t_int = 800000 },
	{ "pipepingtd_8000000", test_pipepingtd, .t_flags = 0, .t_int = 8000000 },
#endif
	{ "read_1", test_read, .t_flags = FLAG_PATH, .t_int = 1 },
	{ "read_10", test_read, .t_flags = FLAG_PATH, .t_int = 10 },
	{ "read_100", test_read, .t_flags = FLAG_PATH, .t_int = 100 },
	{ "read_1000", test_read, .t_flags = FLAG_PATH, .t_int = 1000 },
	{ "read_10000", test_read, .t_flags = FLAG_PATH, .t_int = 10000 },
	{ "read_100000", test_read, .t_flags = FLAG_PATH, .t_int = 100000 },
	{ "read_1000000", test_read, .t_flags = FLAG_PATH, .t_int = 1000000 },
	{ "select", test_select, .t_flags = 0 },
	{ "semaping", test_semaping, .t_flags = 0 },
	{ "setuid", test_setuid, .t_flags = 0 },
	{ "shmfd", test_shmfd, .t_flags = 0 },
	{ "socket_local_stream", test_socket_stream, .t_int = PF_LOCAL },
	{ "socket_local_dgram", test_socket_dgram, .t_int = PF_LOCAL },
	{ "socketpair_stream", test_socketpair_stream, .t_flags = 0 },
	{ "socketpair_dgram", test_socketpair_dgram, .t_flags = 0 },
	{ "socket_tcp", test_socket_stream, .t_int = PF_INET },
	{ "socket_udp", test_socket_dgram, .t_int = PF_INET },
	{ "vfork", test_vfork, .t_flags = 0 },
	{ "vfork_exec", test_vfork_exec, .t_flags = 0 },
};
static const int tests_count = sizeof(tests) / sizeof(tests[0]);

static void
usage(void)
{
#ifdef WITH_LIBSTATCOUNTERS
	const char *name;
#endif
	int i;

	fprintf(stderr, "syscall_timing [-c counter,...] [-i iterations] [-l loops] "
	    "[-p path] [-r path] [-s seconds] [-t] test\n");
	fprintf(stderr, "Available tests:\n");
	for (i = 0; i < tests_count; i++)
		fprintf(stderr, "  %s\n", tests[i].t_name);
#ifdef WITH_LIBSTATCOUNTERS
	name = NULL;
	fprintf(stderr, "Available counters, to use with -c:\n");
	while ((name = statcounters_get_next_name(name)) != NULL)
		fprintf(stderr, "  %s\n", name);
#endif
	exit(-1);
}

int
main(int argc, char *argv[])
{
	struct timespec ts_res;
#ifdef RAW
	FILE *raw_fp;
	char *raw_path;
#endif
	const struct test *the_test;
	const char *name;
	const char *path;
	char *tmp_dir, *tmp_path;
	long long ll;
	char *endp;
	int ch, fd, error, j, rv;
	uintmax_t i, iterations, k, loops;

	alarm_timeout = 1;
	iterations = 0;
	loops = 10;
#ifdef __CHERI__
	trace = 0;
#endif
	name = NULL;
	path = NULL;
#ifdef RAW
	raw_fp = NULL;
	raw_path = NULL;
#endif
	tmp_path = NULL;
	while ((ch = getopt(argc, argv, "c:i:l:n:p:r:s:t")) != -1) {
		switch (ch) {
		case 'c':
#ifndef WITH_LIBSTATCOUNTERS
			errx(1, "compiled without WITH_LIBSTATCOUNTERS");
#else
			if (raw_len >= RAW_LEN_MAX)
				errx(1, "must specify at most %d counters", RAW_LEN_MAX);
			raw_ids[raw_len] = statcounters_id_from_name(optarg);
			if (raw_ids[raw_len] < 0)
				errx(1, "invalid counter name, see usage for list");
			raw_len++;
#endif
			break;
		case 'i':
			ll = strtol(optarg, &endp, 10);
			if (*endp != 0 || ll < 1)
				usage();
			iterations = ll;
			break;

		case 'l':
			ll = strtol(optarg, &endp, 10);
			if (*endp != 0 || ll < 1 || ll > 100000)
				usage();
			loops = ll;
			break;

		case 'n':
			name = optarg;
			break;

		case 'p':
			path = optarg;
			break;

		case 'r':
#ifdef RAW
			raw_path = optarg;
#else
			errx(1, "compiled without RAW");
#endif
			break;

		case 's':
			ll = strtol(optarg, &endp, 10);
			if (*endp != 0 || ll < 1 || ll > 60*60)
				usage();
			alarm_timeout = ll;
			break;

		case 't':
#ifdef __CHERI__
			trace = 1;
#else
			errx(1, "compiled without __CHERI__");
#endif
			break;

		case '?':
		default:
			usage();
		}
	}
	argc -= optind;
	argv += optind;

#ifdef RAW
	if (raw_path != NULL && iterations <= 0)
		errx(1, "-r must be followed by -i");
#endif
#ifdef WITH_LIBSTATCOUNTERS
	if (raw_len > 1 && raw_path == NULL)
		errx(1, "-c must be followed by -r");
#endif
	if (iterations < 1 && alarm_timeout < 1)
		usage();
	if (iterations < 1)
		iterations = UINT64_MAX;
	if (loops < 1)
		loops = 1;

	if (argc < 1)
		usage();

	/*
	 * Validate test list and that, if a path is required, it is
	 * defined.
	 */
	for (j = 0; j < argc; j++) {
		the_test = NULL;
		for (i = 0; i < tests_count; i++) {
			if (strcmp(argv[j], tests[i].t_name) == 0)
				the_test = &tests[i];
		}
		if (the_test == NULL)
			usage();
		if ((the_test->t_flags & FLAG_PATH) && (path == NULL)) {
			tmp_dir = strdup("/tmp/syscall_timing.XXXXXXXX");
			if (tmp_dir == NULL)
				err(1, "strdup");
			tmp_dir = mkdtemp(tmp_dir);
			if (tmp_dir == NULL)
				err(1, "mkdtemp");
			rv = asprintf(&tmp_path, "%s/testfile", tmp_dir);
			if (rv <= 0)
				err(1, "asprintf");
		}
		if ((the_test->t_flags & FLAG_NAME) && (name == NULL))
			errx(1, "test %s requires -n", the_test->t_name);
	}

#ifdef RAW
	if (raw_path != 0) {
		raw_fp = fopen(raw_path, "w");
		if (raw_fp == NULL)
			err(1, "%s", raw_path);

		raw_numbers = calloc(iterations + 1, sizeof(raw_numbers[0]) * raw_len);
		if (raw_numbers == NULL)
			err(1, "calloc");
	}
#endif

	error = clock_getres(CLOCK_REALTIME, &ts_res);
	assert(error == 0);
	printf("Clock resolution: %ju.%09ju\n", (uintmax_t)ts_res.tv_sec,
	    (uintmax_t)ts_res.tv_nsec);
	printf("test\tloop\ttime\titerations\tperiteration\n");

	for (j = 0; j < argc; j++) {
		uintmax_t calls, nsecsperit;

		the_test = NULL;
		for (i = 0; i < tests_count; i++) {
			if (strcmp(argv[j], tests[i].t_name) == 0)
				the_test = &tests[i];
		}

		if (tmp_path != NULL) {
			fd = open(tmp_path, O_WRONLY | O_CREAT, 0700);
			if (fd < 0)
				err(1, "cannot open %s", tmp_path);
			error = ftruncate(fd, 1000000);
			if (error != 0)
				err(1, "ftruncate");
			error = close(fd);
			if (error != 0)
				err(1, "close");
			path = tmp_path;
		}

		if (the_test->t_flags & FLAG_NAME)
			path = name;

		/*
		 * Run one warmup, then do the real thing (loops) times.
		 */
		the_test->t_func(iterations, the_test->t_int, path);
		calls = 0;
		for (k = 0; k < loops; k++) {
			calls = the_test->t_func(iterations, the_test->t_int,
			    path);
			timespecsub(&ts_end, &ts_start, &ts_end);
			printf("%s\t%ju\t", the_test->t_name, k);
			printf("%ju.%09ju\t%ju\t", (uintmax_t)ts_end.tv_sec,
			    (uintmax_t)ts_end.tv_nsec, calls);

		/*
		 * Note.  This assumes that each iteration takes less than
		 * a second, and that our total nanoseconds doesn't exceed
		 * the room in our arithmetic unit.  Fine for system calls,
		 * but not for long things.
		 */
			nsecsperit = ts_end.tv_sec * 1000000000;
			nsecsperit += ts_end.tv_nsec;
			nsecsperit /= calls;
			printf("0.%09ju\n", (uintmax_t)nsecsperit);
		}
	}

#ifdef RAW
	if (raw_fp != NULL) {
		for (i = 1; i < iterations + 1; i++) {
			for (j = 0; j < raw_len; j++) {
				fprintf(raw_fp, "%d%s", RAW_NUMBER(i, j),
				    j == raw_len - 1 ? "\n" : "\t");
			}
		}
		error = fclose(raw_fp);
		if (error != 0)
			warn("%s", raw_path);
	}
#endif

	if (tmp_path != NULL) {
		error = unlink(tmp_path);
		if (error != 0 && errno != ENOENT)
			warn("cannot unlink %s", tmp_path);
		error = rmdir(tmp_dir);
		if (error != 0)
			warn("cannot rmdir %s", tmp_dir);
	}

	return (0);
}<|MERGE_RESOLUTION|>--- conflicted
+++ resolved
@@ -86,20 +86,6 @@
 #endif
 static volatile int alarm_fired;
 
-<<<<<<< HEAD
-#define timespecsub(vvp, uvp)						\
-	do {								\
-		(vvp)->tv_sec -= (uvp)->tv_sec;				\
-		(vvp)->tv_nsec -= (uvp)->tv_nsec;			\
-		if ((vvp)->tv_nsec < 0) {				\
-			(vvp)->tv_sec--;				\
-			(vvp)->tv_nsec += 1000000000;			\
-		}							\
-	} while (0)
-=======
-#define	BENCHMARK_FOREACH(I, NUM) for (I = 0; I < NUM && alarm_fired == 0; I++)
->>>>>>> 1798f64c
-
 static void
 alarm_handler(int signum __unused)
 {
@@ -175,7 +161,7 @@
 	 * 0 is a special case, it's always the time.
 	 */
 	ts_diff = ts_now;
-	timespecsub(&ts_diff, &ts_prev);
+	timespecsub(&ts_diff, &ts_prev, &ts_diff);
 	assert(ts_diff.tv_sec == 0);
 	RAW_NUMBER(i, 0) = ts_diff.tv_nsec;
 	ts_prev = ts_now;
