#
# $FreeBSD$
#

PROG=	syscall_timing
MAN=

<<<<<<< HEAD
LIBADD=	pthread
=======
#LIBADD=	pthread
>>>>>>> 85f62e16

WARNS=	6

.include <bsd.prog.mk><|MERGE_RESOLUTION|>--- conflicted
+++ resolved
@@ -5,11 +5,7 @@
 PROG=	syscall_timing
 MAN=
 
-<<<<<<< HEAD
-LIBADD=	pthread
-=======
 #LIBADD=	pthread
->>>>>>> 85f62e16
 
 WARNS=	6
 
