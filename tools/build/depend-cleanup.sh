#!/bin/sh
#
# $FreeBSD$
#
# Our current make(1)-based approach to dependency tracking cannot cope with
# certain source tree changes, including:
# - removing source files
# - replacing generated files with files committed to the tree
# - changing file extensions (e.g. a C source file rewritten in C++)
#
# We handle those cases here in an ad-hoc fashion by looking for the known-
# bad case in the main .depend file, and if found deleting all of the related
# .depend files (including for example the lib32 version).
#
# These tests increase the build time (albeit by a small amount), so they
# should be removed once enough time has passed and it is extremely unlikely
# anyone would try a NO_CLEAN build against an object tree from before the
# related change.  One year should be sufficient.

OBJTOP=$1
if [ ! -d "$OBJTOP" ]; then
	echo "usage: $(basename $0) objtop" >&2
	exit 1
fi

# $1 directory
# $2 source filename w/o extension
# $3 source extension
clean_dep()
{
	if [ -e "$OBJTOP"/$1/.depend.$2.pico ] && \
	    egrep -qw "$2\.$3" "$OBJTOP"/$1/.depend.$2.pico; then \
		echo "Removing stale dependencies and objects for $2.$3"; \
		rm -f \
		    "$OBJTOP"/$1/.depend.$2.* \
		    "$OBJTOP"/$1/$2.*o \
		    "$OBJTOP"/obj-lib64/$1/.depend.$2.* \
		    "$OBJTOP"/obj-lib64/$1/$2.*o \
		    "$OBJTOP"/obj-lib64c/$1/.depend.$2.* \
		    "$OBJTOP"/obj-lib64c/$1/$2.*o \
		    "$OBJTOP"/obj-lib32/$1/.depend.$2.* \
		    "$OBJTOP"/obj-lib32/$1/$2.*o
	fi
}

# Date      Rev      Description
# 20200310  r358851  rename of openmp's ittnotify_static.c to .cpp
clean_dep lib/libomp ittnotify_static c
# 20200414  r359930  closefrom
clean_dep lib/libc   closefrom S
clean_dep lib/libsyscalls closefrom S

# 20200826  r364746  OpenZFS merge, apply a big hammer (remove whole tree)
if [ -e "$OBJTOP"/cddl/lib/libzfs/.depend.libzfs_changelist.o ] && \
    egrep -qw "cddl/contrib/opensolaris/lib/libzfs/common/libzfs_changelist.c" \
    "$OBJTOP"/cddl/lib/libzfs/.depend.libzfs_changelist.o; then
	echo "Removing old ZFS tree"
	rm -rf "$OBJTOP"/cddl "$OBJTOP"/obj-lib32/cddl \
	   "$OBJTOP"/obj-lib64/cddl "$OBJTOP"/obj-lib64c/cddl
fi

# 20200916  WARNS bumped, need bootstrapped crunchgen stubs
if [ -e "$OBJTOP"/rescue/rescue/rescue.c ] && \
    ! grep -q 'crunched_stub_t' "$OBJTOP"/rescue/rescue/rescue.c; then
	echo "Removing old rescue(8) tree"
	rm -rf "$OBJTOP"/rescue/rescue
fi

# 20210105  fda7daf06301   pfctl gained its own version of pf_ruleset.c
if [ -e "$OBJTOP"/sbin/pfctl/.depend.pf_ruleset.o ] && \
    egrep -qw "sys/netpfil/pf/pf_ruleset.c" \
    "$OBJTOP"/sbin/pfctl/.depend.pf_ruleset.o; then
	echo "Removing old pf_ruleset dependecy file"
	rm -rf "$OBJTOP"/sbin/pfctl/.depend.pf_ruleset.o
fi

# 20210108  821aa63a0940   non-widechar version of ncurses removed
if [ -e "$OBJTOP"/lib/ncurses/ncursesw ]; then
	echo "Removing stale ncurses objects"
	rm -rf "$OBJTOP"/lib/ncurses "$OBJTOP"/obj-lib32/lib/ncurses \
	   "$OBJTOP"/obj-lib64/lib/ncurses "$OBJTOP"/obj-lib64c/lib/ncurses
fi

# 20210608  f20893853e8e    move from atomic.S to atomic.c
clean_dep   cddl/lib/libspl atomic S
# 20211207  cbdec8db18b5    switch to libthr-friendly pdfork
clean_dep   lib/libc        pdfork S
<<<<<<< HEAD
clean_dep   lib/libsyscalls pdfork S
=======

# 20211230  5e6a2d6eb220    libc++.so.1 path changed in ldscript
if [ -e "$OBJTOP"/lib/libc++/libc++.ld ] && \
    fgrep -q "/usr/lib/libc++.so" "$OBJTOP"/lib/libc++/libc++.ld; then
	echo "Removing old libc++ linker script"
	rm -f "$OBJTOP"/lib/libc++/libc++.ld
fi
>>>>>>> dda98472
<|MERGE_RESOLUTION|>--- conflicted
+++ resolved
@@ -85,14 +85,11 @@
 clean_dep   cddl/lib/libspl atomic S
 # 20211207  cbdec8db18b5    switch to libthr-friendly pdfork
 clean_dep   lib/libc        pdfork S
-<<<<<<< HEAD
 clean_dep   lib/libsyscalls pdfork S
-=======
 
 # 20211230  5e6a2d6eb220    libc++.so.1 path changed in ldscript
 if [ -e "$OBJTOP"/lib/libc++/libc++.ld ] && \
     fgrep -q "/usr/lib/libc++.so" "$OBJTOP"/lib/libc++/libc++.ld; then
 	echo "Removing old libc++ linker script"
 	rm -f "$OBJTOP"/lib/libc++/libc++.ld
-fi
->>>>>>> dda98472
+fi