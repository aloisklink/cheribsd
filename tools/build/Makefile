--- conflicted
+++ resolved
@@ -4,22 +4,16 @@
 
 LIB=		egacy
 SRC=
-<<<<<<< HEAD
-INCSGROUPS=	INCS SYSINCS MACHINESYSINCS UFSINCS FFSINCS X86INCS RPCINCS
+INCSGROUPS=	INCS SYSINCS CASPERINC
+INCSGROUPS+=	MACHINESYSINCS UFSINCS FFSINCS X86INCS RPCINCS
 INCS=
 
 SYSINCSDIR=	${INCLUDEDIR}/sys
+CASPERINCDIR=	${INCLUDEDIR}/casper
 MACHINESYSINCSDIR=	${INCLUDEDIR}/machine
 UFSINCSDIR=	${INCLUDEDIR}/ufs/ufs
 FFSINCSDIR=	${INCLUDEDIR}/ufs/ffs
 X86INCSDIR=	${INCLUDEDIR}/x86
-=======
-INCSGROUPS=	INCS SYSINCS CASPERINC
-INCS=
-
-SYSINCSDIR=	${INCLUDEDIR}/sys
-CASPERINCDIR=	${INCLUDEDIR}/casper
->>>>>>> 1b2f05a2
 
 BOOTSTRAPPING?=	0
 
@@ -91,7 +85,6 @@
 INCS+=		libcasper.h
 .endif
 
-<<<<<<< HEAD
 # rpcgen should build against the source tree rpc/types.h and not the host.
 # This is especially important on non-FreeBSD systems where the types may
 # not match.
@@ -148,10 +141,10 @@
 # definitelty aren't. To avoid any surprises let's just always build it when
 # we are crossbuilding.
 SUBDIR+=	cross-build/libfreebsd
-=======
+.endif
+
 .if !exists(/usr/include/casper/cap_fileargs.h)
 CASPERINC+=	${SRCTOP}/lib/libcasper/services/cap_fileargs/cap_fileargs.h
->>>>>>> 1b2f05a2
 .endif
 
 .if empty(SRCS)
