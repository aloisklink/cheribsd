--- conflicted
+++ resolved
@@ -273,13 +273,8 @@
 # Linux/MacOS since we only use flags that are supported by all of them.
 _host_tools_to_symlink=	basename bzip2 bunzip2 chmod chown cmp comm cp date dd \
 	dirname echo env false find fmt gzip gunzip head hostname id ln ls \
-<<<<<<< HEAD
-	mkdir mv nice patch rm sh sleep stat tee touch tr true \
-	uname uniq unxz wc which xz
-=======
 	mkdir mv nice patch rm sh sleep stat tee time touch tr true uname uniq \
 	unxz wc which xz
->>>>>>> 5c9cb96a
 
 # We also need a symlink to the absolute path to the make binary used for
 # the toplevel makefile. This is not necessarily the same as `which make`
