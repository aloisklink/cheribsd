# $FreeBSD$

.PATH: ${.CURDIR}/../../include

LIB=		egacy
SRC=
INCSGROUPS=	INCS SYSINCS CASPERINC UFSINCS FFSINCS MSDOSFSINCS DISKINCS
INCSGROUPS+=	MACHINESYSINCS RPCINCS
INCS=

SYSINCSDIR=	${INCLUDEDIR}/sys
CASPERINCDIR=	${INCLUDEDIR}/casper
# Also add ufs/ffs/msdosfs/disk headers to allow building makefs as a bootstrap tool
UFSINCSDIR=	${INCLUDEDIR}/ufs/ufs
FFSINCSDIR=	${INCLUDEDIR}/ufs/ffs
MSDOSFSINCSDIR=	${INCLUDEDIR}/fs/msdosfs
DISKINCSDIR=	${INCLUDEDIR}/sys/disk
MACHINESYSINCSDIR=	${INCLUDEDIR}/machine
RPCINCSDIR=	${INCLUDEDIR}/rpc

BOOTSTRAPPING?=	0


.if ${.MAKE.OS} == "Darwin"
_XCODE_ROOT!=xcode-select -p
# since macOS 10.14 C headers are no longer installed in /usr but only
# provided via the SDK
.if ${_XCODE_ROOT} == "/Library/Developer/CommandLineTools"
# Only command line tools installed -> host headers are in the SDKs directory
_MACOS_SDK_DIR=${_XCODE_ROOT}/SDKs/MacOSX.sdk/
.else
# Full XCode installed -> host headers are below Platforms/MacOSX.platform
_MACOS_SDK_DIR=${_XCODE_ROOT}/Platforms/MacOSX.platform/Developer/SDKs/MacOSX.sdk
.endif
HOST_INCLUDE_ROOT=${_MACOS_SDK_DIR}/usr/include
.if !exists(${HOST_INCLUDE_ROOT}/stdio.h)
.error "You must install the macOS SDK (try xcode-select --install)"
.endif
.else
HOST_INCLUDE_ROOT=/usr/include
.endif

# Allow building libc-internal files (also on non-FreeBSD hosts)
CFLAGS+=	-I${.CURDIR}/libc-bootstrap
# Symbol versioning is not required for -legacy (and macOS bootstrap)
MK_SYMVER=	no

_WITH_PWCACHEDB!= grep -c pwcache_groupdb ${HOST_INCLUDE_ROOT}/grp.h || true
.if ${_WITH_PWCACHEDB} == 0
.PATH: ${.CURDIR}/../../contrib/libc-pwcache
CFLAGS.pwcache.c+=	-I${.CURDIR}/../../contrib/libc-pwcache
SRCS+=		pwcache.c
.endif

_WITH_STRSVIS!=	grep -c strsvis ${HOST_INCLUDE_ROOT}/vis.h 2>/dev/null || true
.if ${_WITH_STRSVIS} == 0
.PATH: ${.CURDIR}/../../contrib/libc-vis
INCS+=		vis.h
SRCS+=		vis.c unvis.c
CFLAGS.vis.c+=	-I${.CURDIR}/../../contrib/libc-vis -DHAVE_VIS=0 -DHAVE_SVIS=0
CFLAGS.unvis.c+=	-I${.CURDIR}/../../contrib/libc-vis -DHAVE_VIS=0 -DHAVE_SVIS=0
.endif

_WITH_REALLOCARRAY!= grep -c reallocarray ${HOST_INCLUDE_ROOT}/stdlib.h || true
.if ${_WITH_REALLOCARRAY} == 0
.PATH: ${.CURDIR}/../../lib/libc/stdlib
INCS+=		stdlib.h
SRCS+=		reallocarray.c
.endif

_WITH_UTIMENS!= grep -c utimensat ${HOST_INCLUDE_ROOT}/sys/stat.h || true
.if ${_WITH_UTIMENS} == 0
SYSINCS+=	stat.h
SRCS+=		futimens.c utimensat.c
.endif

_WITH_NO_SUBOBJECT_BOUNDS!= grep -c __no_subobject_bounds ${HOST_INCLUDE_ROOT}/sys/cdefs.h || true
.if ${_WITH_NO_SUBOBJECT_BOUNDS} == 0
SYSINCS+=	cdefs.h
.endif
# Define vaddr_t for bootstrapping
INCS+=	stdint.h

_WITH_EXPLICIT_BZERO!= grep -c explicit_bzero ${HOST_INCLUDE_ROOT}/strings.h || true
.if ${_WITH_EXPLICIT_BZERO} == 0
# .PATH: ${SRCTOP}/sys/libkern
# Adding sys/libkern to .PATH breaks building the cross-build compat library
# since that attempts to build strlcpy.c from libc and adding libkern here will
# cause it to pick the file from libkern instead (which won't compile).
# Avoid modifying .PATH by creating a copy in the build directory instead.
explicit_bzero.c: ${SRCTOP}/sys/libkern/explicit_bzero.c
	cp ${.ALLSRC} ${.TARGET}
CLEANFILES+=	explicit_bzero.c
INCS+=		strings.h
SRCS+=		explicit_bzero.c
.endif

_WITH_FSPACECTL!= grep -c fspacectl ${HOST_INCLUDE_ROOT}/fcntl.h || true
.if ${_WITH_FSPACECTL} == 0
INCS+=		fcntl.h
SRCS+=		fspacectl.c
.endif

.if exists(${HOST_INCLUDE_ROOT}/capsicum_helpers.h)
_WITH_CAPH_ENTER!= grep -c caph_enter ${HOST_INCLUDE_ROOT}/capsicum_helpers.h || true
_WITH_CAPH_RIGHTS_LIMIT!= grep -c caph_rights_limit ${HOST_INCLUDE_ROOT}/capsicum_helpers.h || true
.endif
.if !defined(_WITH_CAPH_ENTER) || ${_WITH_CAPH_ENTER} == 0 || ${_WITH_CAPH_RIGHTS_LIMIT} == 0
.PATH: ${SRCTOP}/lib/libcapsicum
INCS+=		capsicum_helpers.h
.PATH: ${SRCTOP}/lib/libcasper/libcasper
INCS+=		libcasper.h
.endif

# rpcgen should build against the source tree rpc/types.h and not the host.
# This is especially important on non-FreeBSD systems where the types may
# not match.
RPCINCS+=	${SRCTOP}/sys/rpc/types.h

INCS+=	${SRCTOP}/include/mpool.h
INCS+=	${SRCTOP}/include/ndbm.h
INCS+=	${SRCTOP}/include/err.h
INCS+=	${SRCTOP}/include/stringlist.h

# Needed to build arc4random.c
INCSGROUPS+=	CHACHA20INCS
CHACHA20INCSDIR=	${INCLUDEDIR}/crypto/chacha20
CHACHA20INCS+=	${SRCTOP}/sys/crypto/chacha20/_chacha.h \
	${SRCTOP}/sys/crypto/chacha20/chacha.h

<<<<<<< HEAD
# bmake on Linux/mac often prints x86_64 instead of amd64 and we place the
# AArch64 headers in an arm64 directory.
_host_sysincsdir=${MACHINE:S/x86_64/amd64/:S/aarch64/arm64/}
.if ${_host_sysincsdir} == "unknown"
=======
_host_arch=${MACHINE}
.if ${_host_arch} == "x86_64"
# bmake on Linux/mac often prints that instead of amd64
_host_arch=amd64
.elif ${_host_arch:Mppc*}
_host_arch=powerpc
.endif
.if ${_host_arch} == "unknown"
>>>>>>> 7b81e6c7
# HACK: If MACHINE is unknown, assume we are building on x86
_host_sysincsdir=amd64
.endif
_host_sysincsdir:=${_host_sysincsdir}
MACHINESYSINCS+=	${SRCTOP}/sys/${_host_sysincsdir}/include/elf.h
.if ${_host_sysincsdir} == "amd64" || ${_host_sysincsdir} == "i386"
INCSGROUPS+=	X86INCS
X86INCSDIR=	${INCLUDEDIR}/x86
X86INCS+=	${SRCTOP}/sys/x86/include/elf.h
.endif

# needed for btxld:
MACHINESYSINCS+=	${SRCTOP}/sys/${_host_sysincsdir}/include/exec.h
MACHINESYSINCS+=	${SRCTOP}/sys/${_host_sysincsdir}/include/reloc.h
INCS+=	${SRCTOP}/include/a.out.h
INCS+=	${SRCTOP}/include/nlist.h
SYSINCS+=	${SRCTOP}/sys/sys/imgact_aout.h
SYSINCS+=	${SRCTOP}/sys/sys/nlist_aout.h


.if ${.MAKE.OS} != "FreeBSD"
.PATH: ${.CURDIR}/cross-build
# dbopen() behaves differently on Linux and FreeBSD so we ensure that we
# bootstrap the FreeBSD db code. The cross-build headers #define dbopen() to
# __freebsd_dbopen() so that we don't ever use the host version
INCS+=	${SRCTOP}/include/db.h
LIBC_SRCTOP=	${SRCTOP}/lib/libc/
.include "${LIBC_SRCTOP}/db/Makefile.inc"
# Do the same as we did for dbopen() for getopt() on since it's not compatible
# on Linux (and to avoid surprises also compile the FreeBSD code on macOS)
.PATH: ${LIBC_SRCTOP}/stdlib
SRCS+=	getopt.c getopt_long.c
INCS+=	 ${SRCTOP}/include/getopt.h

# getcap.c is needed for cap_mkdb:
.PATH: ${LIBC_SRCTOP}/gen
SRCS+=	getcap.c
# Glibc does not provide all err*/warn* functions, and for macOS we need the
# alias with the extra underscore.
SRCS+=	err.c
# Add various libbc functions that are not available in glibc:
SRCS+=	stringlist.c setmode.c
SRCS+=	strtonum.c merge.c heapsort.c reallocf.c
.PATH: ${LIBC_SRCTOP}/locale
SRCS+=	rpmatch.c

.if ${.MAKE.OS} == "Linux"
# On Linux, glibc does not provide strlcpy,strlcat or strmode.
.PATH: ${LIBC_SRCTOP}/string
SRCS+=	strlcpy.c strlcat.c strmode.c
# Compile the fgetln/fgetwln/closefrom fallback code from libbsd:
SRCS+=	fgetln_fallback.c fgetwln_fallback.c closefrom.c
CFLAGS.closefrom.c+=	-DSTDC_HEADERS -DHAVE_SYS_DIR_H -DHAVE_DIRENT_H \
	-DHAVE_DIRFD -DHAVE_SYSCONF
# Provide getprogname/setprograme
SRCS+=	progname.c
# Stub implementations of fflagstostr/strtofflags
SRCS+=	fflags.c
.endif
# Provide the same arc4random implementation on Linux/macOS
CFLAGS.arc4random.c+=	-I${SRCTOP}/sys/crypto/chacha20 -D__isthreaded=1
SRCS+=	arc4random.c arc4random_uniform.c

# expand_number() is not provided by either Linux or MacOS libutil
.PATH: ${SRCTOP}/lib/libutil
SRCS+=	expand_number.c
# Linux libutil also doesn't have fparseln
SRCS+=	fparseln.c
# A dummy sysctl for tzsetup:
SRCS+=	fake_sysctl.c

# capsicum support
SYSINCS+=	${SRCTOP}/sys/sys/capsicum.h
SYSINCS+=	${SRCTOP}/sys/sys/caprights.h
SRCS+=	capsicum_stubs.c
# XXX: we can't add ${SRCTOP}/sys/kern to .PATH since that will causes
# conflicts with other files. Instead copy subr_capability to the build dir.
subr_capability.c: ${SRCTOP}/sys/kern/subr_capability.c
	cp ${.ALLSRC} ${.TARGET}
SRCS+=	subr_capability.c
CLEANFILES+=	subr_capability.c
.endif

CASPERINC+=	${SRCTOP}/lib/libcasper/services/cap_fileargs/cap_fileargs.h
CASPERINC+=	${SRCTOP}/lib/libcasper/services/cap_net/cap_net.h

.if empty(SRCS)
SRCS=		dummy.c
.endif

.if defined(CROSS_BUILD_TESTING)
SUBDIR=		cross-build
.endif

# To allow bootstrapping makefs on FreeBSD 11 or non-FreeBSD systems:
UFSINCS+=	${SRCTOP}/sys/ufs/ufs/dinode.h
UFSINCS+=	${SRCTOP}/sys/ufs/ufs/dir.h
FFSINCS+=	${SRCTOP}/sys/ufs/ffs/fs.h

MSDOSFSINCS+=	${SRCTOP}/sys/fs/msdosfs/bootsect.h
MSDOSFSINCS+=	${SRCTOP}/sys/fs/msdosfs/bpb.h
MSDOSFSINCS+=	${SRCTOP}/sys/fs/msdosfs/denode.h
MSDOSFSINCS+=	${SRCTOP}/sys/fs/msdosfs/direntry.h
MSDOSFSINCS+=	${SRCTOP}/sys/fs/msdosfs/fat.h
MSDOSFSINCS+=	${SRCTOP}/sys/fs/msdosfs/msdosfsmount.h
DISKINCS+=	${SRCTOP}/sys/sys/disk/bsd.h

# Needed to build config (since it uses libnv)
SYSINCS+=	${SRCTOP}/sys/sys/nv.h ${SRCTOP}/sys/sys/cnv.h \
		${SRCTOP}/sys/sys/dnv.h

# Needed when bootstrapping ldd (since it uses DF_1_PIE)
SYSINCS+=	${SRCTOP}/sys/sys/elf32.h
SYSINCS+=	${SRCTOP}/sys/sys/elf64.h
SYSINCS+=	${SRCTOP}/sys/sys/elf_common.h
SYSINCS+=	${SRCTOP}/sys/sys/elf_generic.h

SYSINCS+=	${SRCTOP}/sys/sys/queue.h
SYSINCS+=	${SRCTOP}/sys/sys/md5.h
SYSINCS+=	${SRCTOP}/sys/sys/sbuf.h
SYSINCS+=	${SRCTOP}/sys/sys/tree.h

# For mkscrfil.c:
SYSINCS+=	${SRCTOP}/sys/sys/consio.h
# for gencat:
INCS+=	${SRCTOP}/include/nl_types.h

# vtfontcvt is using sys/font.h
SYSINCS+=	${SRCTOP}/sys/sys/font.h
SYSINCS+=	${SRCTOP}/sys/sys/fnv_hash.h
# opensolaris compatibility
INCS+=	${SRCTOP}/include/elf.h
SYSINCS+=	${SRCTOP}/sys/sys/elf.h

# We want to run the build with only ${WORLDTMP} in $PATH to ensure we don't
# accidentally run tools that are incompatible but happen to be in $PATH.
# This is especially important when building on Linux/MacOS where many of the
# programs used during the build accept different flags or generate different
# output. On those platforms we only symlink the tools known to be compatible
# (e.g. basic utilities such as mkdir) into ${WORLDTMP} and build all others
# from the FreeBSD sources during the bootstrap-tools stage.

# basic commands: It is fine to use the host version for all of these even on
# Linux/MacOS since we only use flags that are supported by all of them.
_host_tools_to_symlink=	basename bzip2 bunzip2 chmod chown cmp comm cp date dd \
	dirname echo env false find fmt gzip gunzip head hostname id ln ls \
	mkdir mv nice patch rm sh sleep stat tee time touch tr true uname uniq \
	unxz wc which xz

# We also need a symlink to the absolute path to the make binary used for
# the toplevel makefile. This is not necessarily the same as `which make`
# since e.g. on Linux and MacOS that will be GNU make.
_make_abs!=	which "${MAKE}"
_host_abs_tools_to_symlink=	${_make_abs}:make ${_make_abs}:bmake

.if ${.MAKE.OS} == "FreeBSD"
# When building on FreeBSD we always copy the host tools instead of linking
# into WORLDTMP to avoid issues with incompatible libraries (see r364030).
# Note: we could create links if we don't intend to update the current machine.
_COPY_HOST_TOOL=cp -pf
.else
# However, this is not necessary on Linux/macOS. Additionally, copying the host
# tools to another directory with cp -p results in freezes on macOS Big Sur for
# some unknown reason. It can also break building inside docker containers if
# there are ACLs on shared volumes.
_COPY_HOST_TOOL=ln -sfn
_make_abs!=	which "${MAKE}"
_host_abs_tools_to_symlink+=	${_make_abs}:make ${_make_abs}:bmake
.if ${.MAKE.OS} == "Darwin"
# /usr/bin/cpp may invoke xcrun:
_host_tools_to_symlink+=xcrun
.endif  # ${.MAKE.OS} == "Darwin"
# On Ubuntu /bin/sh is dash which is totally useless. Let's just link bash
# as the build sh since that will work fine.
_host_abs_tools_to_symlink+=	/bin/bash:sh
_host_tools_to_symlink:=${_host_tools_to_symlink:Nsh}
.endif


# Tools such as xz are not included in /usr/bin on macOS, so also look inside
# the homebrew install directory.
.if !defined(HOST_TOOLS_PATH_EXTRA)
.if ${.MAKE.OS} == "Darwin"
HOST_TOOLS_PATH_EXTRA!=env PATH="${_ORIGIAL_PATH}:${PATH}" brew --prefix 2> /dev/null || echo /usr/local
HOST_TOOLS_PATH_EXTRA:=${HOST_TOOLS_PATH_EXTRA}/bin
.info HOST_TOOLS_PATH_EXTRA inferred as ${HOST_TOOLS_PATH_EXTRA}
.endif
.endif

host-symlinks:
	@echo "Linking host tools into ${DESTDIR}/bin"
.for _tool in ${_host_tools_to_symlink}
	# The toplevel makefile forces $PATH to only be /usr/local/bin
	@export PATH="$${PATH}:${HOST_TOOLS_PATH_EXTRA}"; \
	source_path=`which ${_tool} || echo /dev/null/no/such`; \
	if [ ! -e "$${source_path}" ] ; then \
		echo "Cannot find host tool '${_tool}' in PATH ($$PATH)." >&2; false; \
	fi; \
	rm -f "${DESTDIR}/bin/${_tool}"; \
	${_COPY_HOST_TOOL} "$${source_path}" "${DESTDIR}/bin/${_tool}"
.endfor
.for _tool in ${_host_abs_tools_to_symlink}
	@source_path="${_tool:S/:/ /:[1]}"; \
	target_path="${DESTDIR}/bin/${_tool:S/:/ /:[2]}"; \
	if [ ! -e "$${source_path}" ] ; then \
		echo "Host tool '${src_path}' is missing"; false; \
	fi; \
	rm -f "$${target_path}"; \
	${_COPY_HOST_TOOL} "$${source_path}" "$${target_path}"
.endfor
.if exists(/usr/libexec/flua)
	rm -f ${DESTDIR}/usr/libexec/flua
	${_COPY_HOST_TOOL} /usr/libexec/flua ${DESTDIR}/usr/libexec/flua
.endif

# Create all the directories that are needed during the legacy, bootstrap-tools
# and cross-tools stages. We do this here using mkdir since mtree may not exist
# yet (this happens if we are crossbuilding from Linux/Mac).
INSTALLDIR_LIST= \
	bin \
	lib/casper \
	lib/geom \
	usr/include/casper \
	usr/include/private/ucl \
	usr/include/private/zstd \
	usr/lib \
	usr/libexec

installdirs:
	mkdir -p ${INSTALLDIR_LIST:S,^,${DESTDIR}/,}

# Link usr/bin, sbin, and usr/sbin to bin so that it doesn't matter whether a
# bootstrap tool was added to WORLTMP with a symlink or by building it in the
# bootstrap-tools phase. We could also overrride BINDIR when building bootstrap
# tools but adding the symlinks is easier and means all tools are also
# in the directory that they are installed to normally.

.for _dir in sbin usr/sbin usr/bin
# delete existing directories from before r340157
	@if [ -e ${DESTDIR}/${_dir} ] && [ ! -L ${DESTDIR}/${_dir} ]; then \
	    echo "removing old non-symlink ${DESTDIR}/${_dir}"; \
	    rm -rf "${DESTDIR}/${_dir}"; \
	fi
.endfor
	ln -sfn bin ${DESTDIR}/sbin
	ln -sfn ../bin ${DESTDIR}/usr/bin
	ln -sfn ../bin ${DESTDIR}/usr/sbin
.for _group in ${INCSGROUPS:NINCS}
	mkdir -p "${DESTDIR}/${${_group}DIR}"
.endfor

.include <bsd.lib.mk><|MERGE_RESOLUTION|>--- conflicted
+++ resolved
@@ -128,21 +128,13 @@
 CHACHA20INCS+=	${SRCTOP}/sys/crypto/chacha20/_chacha.h \
 	${SRCTOP}/sys/crypto/chacha20/chacha.h
 
-<<<<<<< HEAD
 # bmake on Linux/mac often prints x86_64 instead of amd64 and we place the
 # AArch64 headers in an arm64 directory.
 _host_sysincsdir=${MACHINE:S/x86_64/amd64/:S/aarch64/arm64/}
+.if ${_host_sysincsdir:Mppc*}
+_host_sysincsdir=powerpc
+.endif
 .if ${_host_sysincsdir} == "unknown"
-=======
-_host_arch=${MACHINE}
-.if ${_host_arch} == "x86_64"
-# bmake on Linux/mac often prints that instead of amd64
-_host_arch=amd64
-.elif ${_host_arch:Mppc*}
-_host_arch=powerpc
-.endif
-.if ${_host_arch} == "unknown"
->>>>>>> 7b81e6c7
 # HACK: If MACHINE is unknown, assume we are building on x86
 _host_sysincsdir=amd64
 .endif
