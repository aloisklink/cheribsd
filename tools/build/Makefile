# $FreeBSD$

.PATH: ${.CURDIR}/../../include

LIB=		egacy
SRC=
INCSGROUPS=	INCS SYSINCS CASPERINC UFSINCS FFSINCS MSDOSFSINCS DISKINCS
INCSGROUPS+=	MACHINESYSINCS RPCINCS
INCS=

SYSINCSDIR=	${INCLUDEDIR}/sys
CASPERINCDIR=	${INCLUDEDIR}/casper
# Also add ufs/ffs/msdosfs/disk headers to allow building makefs as a bootstrap tool
UFSINCSDIR=	${INCLUDEDIR}/ufs/ufs
FFSINCSDIR=	${INCLUDEDIR}/ufs/ffs
MSDOSFSINCSDIR=	${INCLUDEDIR}/fs/msdosfs
DISKINCSDIR=	${INCLUDEDIR}/sys/disk
MACHINESYSINCSDIR=	${INCLUDEDIR}/machine
RPCINCSDIR=	${INCLUDEDIR}/rpc

BOOTSTRAPPING?=	0


.if ${.MAKE.OS} == "Darwin"
_XCODE_ROOT!=xcode-select -p
# since macOS 10.14 C headers are no longer installed in /usr but only
# provided via the SDK
.if ${_XCODE_ROOT} == "/Library/Developer/CommandLineTools"
# Only command line tools installed -> host headers are in the SDKs directory
_MACOS_SDK_DIR=${_XCODE_ROOT}/SDKs/MacOSX.sdk/
.else
# Full XCode installed -> host headers are below Platforms/MacOSX.platform
_MACOS_SDK_DIR=${_XCODE_ROOT}/Platforms/MacOSX.platform/Developer/SDKs/MacOSX.sdk
.endif
HOST_INCLUDE_ROOT=${_MACOS_SDK_DIR}/usr/include
.if !exists(${HOST_INCLUDE_ROOT}/stdio.h)
.error "You must install the macOS SDK (try xcode-select --install)"
.endif
.else
HOST_INCLUDE_ROOT=/usr/include
.endif

# Allow building libc-internal files (also on non-FreeBSD hosts)
CFLAGS+=	-I${.CURDIR}/libc-bootstrap
# Symbol versioning is not required for -legacy (and macOS bootstrap)
MK_SYMVER=	no

_WITH_PWCACHEDB!= grep -c pwcache_groupdb ${HOST_INCLUDE_ROOT}/grp.h || true
.if ${_WITH_PWCACHEDB} == 0
.PATH: ${.CURDIR}/../../contrib/libc-pwcache
CFLAGS.pwcache.c+=	-I${.CURDIR}/../../contrib/libc-pwcache
SRCS+=		pwcache.c
.endif

_WITH_STRSVIS!=	grep -c strsvis ${HOST_INCLUDE_ROOT}/vis.h 2>/dev/null || true
.if ${_WITH_STRSVIS} == 0
.PATH: ${.CURDIR}/../../contrib/libc-vis
INCS+=		vis.h
SRCS+=		vis.c unvis.c
CFLAGS.vis.c+=	-I${.CURDIR}/../../contrib/libc-vis -DHAVE_VIS=0 -DHAVE_SVIS=0
CFLAGS.unvis.c+=	-I${.CURDIR}/../../contrib/libc-vis -DHAVE_VIS=0 -DHAVE_SVIS=0
.endif

_WITH_REALLOCARRAY!= grep -c reallocarray ${HOST_INCLUDE_ROOT}/stdlib.h || true
.if ${_WITH_REALLOCARRAY} == 0
.PATH: ${.CURDIR}/../../lib/libc/stdlib
INCS+=		stdlib.h
SRCS+=		reallocarray.c
.endif

_WITH_UTIMENS!= grep -c utimensat ${HOST_INCLUDE_ROOT}/sys/stat.h || true
.if ${_WITH_UTIMENS} == 0
SYSINCS+=	stat.h
SRCS+=		futimens.c utimensat.c
.endif

_WITH_NO_SUBOBJECT_BOUNDS!= grep -c __no_subobject_bounds ${HOST_INCLUDE_ROOT}/sys/cdefs.h || true
.if ${_WITH_NO_SUBOBJECT_BOUNDS} == 0
SYSINCS+=	cdefs.h
.endif
# Define vaddr_t for bootstrapping
INCS+=	stdint.h

_WITH_EXPLICIT_BZERO!= grep -c explicit_bzero ${HOST_INCLUDE_ROOT}/strings.h || true
.if ${_WITH_EXPLICIT_BZERO} == 0
# .PATH: ${SRCTOP}/sys/libkern
# Adding sys/libkern to .PATH breaks building the cross-build compat library
# since that attempts to build strlcpy.c from libc and adding libkern here will
# cause it to pick the file from libkern instead (which won't compile).
# Avoid modifying .PATH by creating a copy in the build directory instead.
explicit_bzero.c: ${SRCTOP}/sys/libkern/explicit_bzero.c
	cp ${.ALLSRC} ${.TARGET}
CLEANFILES+=	explicit_bzero.c
INCS+=		strings.h
SRCS+=		explicit_bzero.c
.endif


.if exists(${HOST_INCLUDE_ROOT}/capsicum_helpers.h)
_WITH_CAPH_ENTER!= grep -c caph_enter ${HOST_INCLUDE_ROOT}/capsicum_helpers.h || true
_WITH_CAPH_RIGHTS_LIMIT!= grep -c caph_rights_limit ${HOST_INCLUDE_ROOT}/capsicum_helpers.h || true
.endif
.if !defined(_WITH_CAPH_ENTER) || ${_WITH_CAPH_ENTER} == 0 || ${_WITH_CAPH_RIGHTS_LIMIT} == 0
.PATH: ${SRCTOP}/lib/libcapsicum
INCS+=		capsicum_helpers.h
.PATH: ${SRCTOP}/lib/libcasper/libcasper
INCS+=		libcasper.h
.endif

# rpcgen should build against the source tree rpc/types.h and not the host.
# This is especially important on non-FreeBSD systems where the types may
# not match.
RPCINCS+=	${SRCTOP}/sys/rpc/types.h

INCS+=	${SRCTOP}/include/mpool.h
INCS+=	${SRCTOP}/include/ndbm.h
INCS+=	${SRCTOP}/include/err.h
INCS+=	${SRCTOP}/include/stringlist.h

# Needed to build arc4random.c
INCSGROUPS+=	CHACHA20INCS
CHACHA20INCSDIR=	${INCLUDEDIR}/crypto/chacha20
CHACHA20INCS+=	${SRCTOP}/sys/crypto/chacha20/_chacha.h \
	${SRCTOP}/sys/crypto/chacha20/chacha.h

# bmake on Linux/mac often prints x86_64 instead of amd64 and we place the
# AArch64 headers in an arm64 directory.
_host_sysincsdir=${MACHINE:S/x86_64/amd64/:S/aarch64/arm64/}
.if ${_host_sysincsdir} == "unknown"
# HACK: If MACHINE is unknown, assume we are building on x86
_host_sysincsdir=amd64
.endif
_host_sysincsdir:=${_host_sysincsdir}
MACHINESYSINCS+=	${SRCTOP}/sys/${_host_sysincsdir}/include/elf.h
.if ${_host_sysincsdir} == "amd64" || ${_host_sysincsdir} == "i386"
INCSGROUPS+=	X86INCS
X86INCSDIR=	${INCLUDEDIR}/x86
X86INCS+=	${SRCTOP}/sys/x86/include/elf.h
.endif

# needed for btxld:
MACHINESYSINCS+=	${SRCTOP}/sys/${_host_sysincsdir}/include/exec.h
MACHINESYSINCS+=	${SRCTOP}/sys/${_host_sysincsdir}/include/reloc.h
INCS+=	${SRCTOP}/include/a.out.h
INCS+=	${SRCTOP}/include/nlist.h
SYSINCS+=	${SRCTOP}/sys/sys/imgact_aout.h
SYSINCS+=	${SRCTOP}/sys/sys/nlist_aout.h


.if ${.MAKE.OS} != "FreeBSD"
.PATH: ${.CURDIR}/cross-build
# dbopen() behaves differently on Linux and FreeBSD so we ensure that we
# bootstrap the FreeBSD db code. The cross-build headers #define dbopen() to
# __freebsd_dbopen() so that we don't ever use the host version
INCS+=	${SRCTOP}/include/db.h
LIBC_SRCTOP=	${SRCTOP}/lib/libc/
.include "${LIBC_SRCTOP}/db/Makefile.inc"
# Do the same as we did for dbopen() for getopt() on since it's not compatible
# on Linux (and to avoid surprises also compile the FreeBSD code on macOS)
.PATH: ${LIBC_SRCTOP}/stdlib
SRCS+=	getopt.c getopt_long.c
INCS+=	 ${SRCTOP}/include/getopt.h

# getcap.c is needed for cap_mkdb:
.PATH: ${LIBC_SRCTOP}/gen
SRCS+=	getcap.c
# Glibc does not provide all err*/warn* functions, and for macOS we need the
# alias with the extra underscore.
SRCS+=	err.c
# Add various libbc functions that are not available in glibc:
SRCS+=	stringlist.c setmode.c
SRCS+=	strtonum.c merge.c heapsort.c reallocf.c
.PATH: ${LIBC_SRCTOP}/locale
SRCS+=	rpmatch.c

.if ${.MAKE.OS} == "Linux"
# On Linux, glibc does not provide strlcpy,strlcat or strmode.
.PATH: ${LIBC_SRCTOP}/string
SRCS+=	strlcpy.c strlcat.c strmode.c
# Compile the fgetln/fgetwln/closefrom fallback code from libbsd:
SRCS+=	fgetln_fallback.c fgetwln_fallback.c closefrom.c
CFLAGS.closefrom.c+=	-DSTDC_HEADERS -DHAVE_SYS_DIR_H -DHAVE_DIRENT_H \
	-DHAVE_DIRFD -DHAVE_SYSCONF
# Provide getprogname/setprograme
SRCS+=	progname.c
# Stub implementations of fflagstostr/strtofflags
SRCS+=	fflags.c
.endif
# Provide the same arc4random implementation on Linux/macOS
CFLAGS.arc4random.c+=	-I${SRCTOP}/sys/crypto/chacha20 -D__isthreaded=1
SRCS+=	arc4random.c arc4random_uniform.c

# expand_number() is not provided by either Linux or MacOS libutil
.PATH: ${SRCTOP}/lib/libutil
SRCS+=	expand_number.c
# Linux libutil also doesn't have fparseln
SRCS+=	fparseln.c
# A dummy sysctl for tzsetup:
SRCS+=	fake_sysctl.c

# capsicum support
SYSINCS+=	${SRCTOP}/sys/sys/capsicum.h
SYSINCS+=	${SRCTOP}/sys/sys/caprights.h
SRCS+=	capsicum_stubs.c
# XXX: we can't add ${SRCTOP}/sys/kern to .PATH since that will causes
# conflicts with other files. Instead copy subr_capability to the build dir.
subr_capability.c: ${SRCTOP}/sys/kern/subr_capability.c
	cp ${.ALLSRC} ${.TARGET}
SRCS+=	subr_capability.c
CLEANFILES+=	subr_capability.c
.endif

CASPERINC+=	${SRCTOP}/lib/libcasper/services/cap_fileargs/cap_fileargs.h
CASPERINC+=	${SRCTOP}/lib/libcasper/services/cap_net/cap_net.h

.if empty(SRCS)
SRCS=		dummy.c
.endif

.if defined(CROSS_BUILD_TESTING)
SUBDIR=		cross-build
.endif

# To allow bootstrapping makefs on FreeBSD 11 or non-FreeBSD systems:
UFSINCS+=	${SRCTOP}/sys/ufs/ufs/dinode.h
UFSINCS+=	${SRCTOP}/sys/ufs/ufs/dir.h
FFSINCS+=	${SRCTOP}/sys/ufs/ffs/fs.h

MSDOSFSINCS+=	${SRCTOP}/sys/fs/msdosfs/bootsect.h
MSDOSFSINCS+=	${SRCTOP}/sys/fs/msdosfs/bpb.h
MSDOSFSINCS+=	${SRCTOP}/sys/fs/msdosfs/denode.h
MSDOSFSINCS+=	${SRCTOP}/sys/fs/msdosfs/direntry.h
MSDOSFSINCS+=	${SRCTOP}/sys/fs/msdosfs/fat.h
MSDOSFSINCS+=	${SRCTOP}/sys/fs/msdosfs/msdosfsmount.h
DISKINCS+=	${SRCTOP}/sys/sys/disk/bsd.h

# Needed to build config (since it uses libnv)
SYSINCS+=	${SRCTOP}/sys/sys/nv.h ${SRCTOP}/sys/sys/cnv.h \
		${SRCTOP}/sys/sys/dnv.h

# Needed when bootstrapping ldd (since it uses DF_1_PIE)
SYSINCS+=	${SRCTOP}/sys/sys/elf32.h
SYSINCS+=	${SRCTOP}/sys/sys/elf64.h
SYSINCS+=	${SRCTOP}/sys/sys/elf_common.h
SYSINCS+=	${SRCTOP}/sys/sys/elf_generic.h

SYSINCS+=	${SRCTOP}/sys/sys/queue.h
SYSINCS+=	${SRCTOP}/sys/sys/md5.h
SYSINCS+=	${SRCTOP}/sys/sys/sbuf.h
SYSINCS+=	${SRCTOP}/sys/sys/tree.h

# For mkscrfil.c:
SYSINCS+=	${SRCTOP}/sys/sys/consio.h
# for gencat:
INCS+=	${SRCTOP}/include/nl_types.h

# vtfontcvt is using sys/font.h
SYSINCS+=	${SRCTOP}/sys/sys/font.h
SYSINCS+=	${SRCTOP}/sys/sys/fnv_hash.h
# opensolaris compatibility
INCS+=	${SRCTOP}/include/elf.h
SYSINCS+=	${SRCTOP}/sys/sys/elf.h

# We want to run the build with only ${WORLDTMP} in $PATH to ensure we don't
# accidentally run tools that are incompatible but happen to be in $PATH.
# This is especially important when building on Linux/MacOS where many of the
# programs used during the build accept different flags or generate different
# output. On those platforms we only symlink the tools known to be compatible
# (e.g. basic utilities such as mkdir) into ${WORLDTMP} and build all others
# from the FreeBSD sources during the bootstrap-tools stage.

# basic commands: It is fine to use the host version for all of these even on
# Linux/MacOS since we only use flags that are supported by all of them.
_host_tools_to_symlink=	basename bzip2 bunzip2 chmod chown cmp comm cp date dd \
	dirname echo env false find fmt gzip gunzip head hostname id ln ls \
	mkdir mv nice patch rm sh sleep stat tee touch tr true \
	uname uniq unxz wc which xz

# We also need a symlink to the absolute path to the make binary used for
# the toplevel makefile. This is not necessarily the same as `which make`
# since e.g. on Linux and MacOS that will be GNU make.
_make_abs!=	which "${MAKE}"
_host_abs_tools_to_symlink=	${_make_abs}:make ${_make_abs}:bmake

.if ${.MAKE.OS} == "FreeBSD"
# When building on FreeBSD we always copy the host tools instead of linking
# into WORLDTMP to avoid issues with incompatible libraries (see r364030).
# Note: we could create links if we don't intend to update the current machine.
_COPY_HOST_TOOL=cp -pf
.else
# However, this is not necessary on Linux/macOS. Additionally, copying the host
# tools to another directory with cp -p results in freezes on macOS Big Sur for
# some unknown reason. It can also break building inside docker containers if
# there are ACLs on shared volumes.
_COPY_HOST_TOOL=ln -sfn
_make_abs!=	which "${MAKE}"
_host_abs_tools_to_symlink+=	${_make_abs}:make ${_make_abs}:bmake
.if ${.MAKE.OS} == "Darwin"
# /usr/bin/cpp may invoke xcrun:
_host_tools_to_symlink+=xcrun
.endif  # ${.MAKE.OS} == "Darwin"
# On Ubuntu /bin/sh is dash which is totally useless. Let's just link bash
# as the build sh since that will work fine.
_host_abs_tools_to_symlink+=	/bin/bash:sh
_host_tools_to_symlink:=${_host_tools_to_symlink:Nsh}
.endif


# Tools such as xz are not included in /usr/bin on macOS, so also look inside
# the homebrew install directory.
.if !defined(HOST_TOOLS_PATH_EXTRA)
.if ${.MAKE.OS} == "Darwin"
HOST_TOOLS_PATH_EXTRA!=env PATH="${_ORIGIAL_PATH}:${PATH}" brew --prefix 2> /dev/null || echo /usr/local
HOST_TOOLS_PATH_EXTRA:=${HOST_TOOLS_PATH_EXTRA}/bin
.info HOST_TOOLS_PATH_EXTRA inferred as ${HOST_TOOLS_PATH_EXTRA}
.endif
.endif

host-symlinks:
	@echo "Linking host tools into ${DESTDIR}/bin"
.for _tool in ${_host_tools_to_symlink}
<<<<<<< HEAD
	# The toplevel makefile forces $PATH to only be /usr/local/bin
	@export PATH="$${PATH}:${HOST_TOOLS_PATH_EXTRA}"; source_path=`which ${_tool} || true`; \
=======
	@export PATH=$${PATH}:/usr/local/bin; \
	source_path=`which ${_tool} || echo /dev/null/no/such`; \
>>>>>>> 8c9e4550
	if [ ! -e "$${source_path}" ] ; then \
		echo "Cannot find host tool '${_tool}' in PATH ($$PATH)." >&2; false; \
	fi; \
	rm -f "${DESTDIR}/bin/${_tool}"; \
	${_COPY_HOST_TOOL} "$${source_path}" "${DESTDIR}/bin/${_tool}"
.endfor
.for _tool in ${_host_abs_tools_to_symlink}
	@source_path="${_tool:S/:/ /:[1]}"; \
	target_path="${DESTDIR}/bin/${_tool:S/:/ /:[2]}"; \
	if [ ! -e "$${source_path}" ] ; then \
		echo "Host tool '${src_path}' is missing"; false; \
	fi; \
	rm -f "$${target_path}"; \
	${_COPY_HOST_TOOL} "$${source_path}" "$${target_path}"
.endfor
.if exists(/usr/libexec/flua)
	rm -f ${DESTDIR}/usr/libexec/flua
	${_COPY_HOST_TOOL} /usr/libexec/flua ${DESTDIR}/usr/libexec/flua
.endif

# Create all the directories that are needed during the legacy, bootstrap-tools
# and cross-tools stages. We do this here using mkdir since mtree may not exist
# yet (this happens if we are crossbuilding from Linux/Mac).
INSTALLDIR_LIST= \
	bin \
	lib/casper \
	lib/geom \
	usr/include/casper \
	usr/include/private/ucl \
	usr/include/private/zstd \
	usr/lib \
	usr/libexec

installdirs:
	mkdir -p ${INSTALLDIR_LIST:S,^,${DESTDIR}/,}

# Link usr/bin, sbin, and usr/sbin to bin so that it doesn't matter whether a
# bootstrap tool was added to WORLTMP with a symlink or by building it in the
# bootstrap-tools phase. We could also overrride BINDIR when building bootstrap
# tools but adding the symlinks is easier and means all tools are also
# in the directory that they are installed to normally.

.for _dir in sbin usr/sbin usr/bin
# delete existing directories from before r340157
	@if [ -e ${DESTDIR}/${_dir} ] && [ ! -L ${DESTDIR}/${_dir} ]; then \
	    echo "removing old non-symlink ${DESTDIR}/${_dir}"; \
	    rm -rf "${DESTDIR}/${_dir}"; \
	fi
.endfor
	ln -sfn bin ${DESTDIR}/sbin
	ln -sfn ../bin ${DESTDIR}/usr/bin
	ln -sfn ../bin ${DESTDIR}/usr/sbin
.for _group in ${INCSGROUPS:NINCS}
	mkdir -p "${DESTDIR}/${${_group}DIR}"
.endfor

.include <bsd.lib.mk><|MERGE_RESOLUTION|>--- conflicted
+++ resolved
@@ -319,13 +319,9 @@
 host-symlinks:
 	@echo "Linking host tools into ${DESTDIR}/bin"
 .for _tool in ${_host_tools_to_symlink}
-<<<<<<< HEAD
 	# The toplevel makefile forces $PATH to only be /usr/local/bin
-	@export PATH="$${PATH}:${HOST_TOOLS_PATH_EXTRA}"; source_path=`which ${_tool} || true`; \
-=======
-	@export PATH=$${PATH}:/usr/local/bin; \
+	@export PATH="$${PATH}:${HOST_TOOLS_PATH_EXTRA}"; \
 	source_path=`which ${_tool} || echo /dev/null/no/such`; \
->>>>>>> 8c9e4550
 	if [ ! -e "$${source_path}" ] ; then \
 		echo "Cannot find host tool '${_tool}' in PATH ($$PATH)." >&2; false; \
 	fi; \
