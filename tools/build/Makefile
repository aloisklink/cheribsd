# $FreeBSD$

.PATH: ${.CURDIR}/../../include

LIB=		egacy
SRC=
INCSGROUPS=	INCS SYSINCS CASPERINC UFSINCS FFSINCS MSDOSFSINCS DISKINCS
INCSGROUPS+=	MACHINESYSINCS RPCINCS
INCS=

SYSINCSDIR=	${INCLUDEDIR}/sys
CASPERINCDIR=	${INCLUDEDIR}/casper
# Also add ufs/ffs/msdosfs/disk headers to allow building makefs as a bootstrap tool
UFSINCSDIR=	${INCLUDEDIR}/ufs/ufs
FFSINCSDIR=	${INCLUDEDIR}/ufs/ffs
MSDOSFSINCSDIR=	${INCLUDEDIR}/fs/msdosfs
DISKINCSDIR=	${INCLUDEDIR}/sys/disk
MACHINESYSINCSDIR=	${INCLUDEDIR}/machine
RPCINCSDIR=	${INCLUDEDIR}/rpc

BOOTSTRAPPING?=	0


.if ${.MAKE.OS} == "Darwin"
_XCODE_ROOT!=xcode-select -p
# since macOS 10.14 C headers are no longer installed in /usr but only
# provided via the SDK
.if ${_XCODE_ROOT} == "/Library/Developer/CommandLineTools"
# Only command line tools installed -> host headers are in the SDKs directory
_MACOS_SDK_DIR=${_XCODE_ROOT}/SDKs/MacOSX.sdk/
.else
# Full XCode installed -> host headers are below Platforms/MacOSX.platform
_MACOS_SDK_DIR=${_XCODE_ROOT}/Platforms/MacOSX.platform/Developer/SDKs/MacOSX.sdk
.endif
HOST_INCLUDE_ROOT=${_MACOS_SDK_DIR}/usr/include
.if !exists(${HOST_INCLUDE_ROOT}/stdio.h)
.error "You must install the macOS SDK (try xcode-select --install)"
.endif
.else
HOST_INCLUDE_ROOT=/usr/include
.endif

# Allow building libc-internal files (also on non-FreeBSD hosts)
CFLAGS+=	-I${.CURDIR}/libc-bootstrap
# Symbol versioning is not required for -legacy (and macOS bootstrap)
MK_SYMVER=	no

_WITH_PWCACHEDB!= grep -c pwcache_groupdb ${HOST_INCLUDE_ROOT}/grp.h || true
.if ${_WITH_PWCACHEDB} == 0
.PATH: ${.CURDIR}/../../contrib/libc-pwcache
CFLAGS.pwcache.c+=	-I${.CURDIR}/../../contrib/libc-pwcache
SRCS+=		pwcache.c
.endif

_WITH_STRSVIS!=	grep -c strsvis ${HOST_INCLUDE_ROOT}/vis.h 2>/dev/null || true
.if ${_WITH_STRSVIS} == 0
.PATH: ${.CURDIR}/../../contrib/libc-vis
INCS+=		vis.h
SRCS+=		vis.c unvis.c
CFLAGS.vis.c+=	-I${.CURDIR}/../../contrib/libc-vis -DHAVE_VIS=0 -DHAVE_SVIS=0
CFLAGS.unvis.c+=	-I${.CURDIR}/../../contrib/libc-vis -DHAVE_VIS=0 -DHAVE_SVIS=0
.endif

_WITH_REALLOCARRAY!= grep -c reallocarray ${HOST_INCLUDE_ROOT}/stdlib.h || true
.if ${_WITH_REALLOCARRAY} == 0
.PATH: ${.CURDIR}/../../lib/libc/stdlib
INCS+=		stdlib.h
SRCS+=		reallocarray.c
.endif

_WITH_UTIMENS!= grep -c utimensat ${HOST_INCLUDE_ROOT}/sys/stat.h || true
.if ${_WITH_UTIMENS} == 0
SYSINCS+=	stat.h
SRCS+=		futimens.c utimensat.c
.endif

_WITH_NO_SUBOBJECT_BOUNDS!= grep -c __no_subobject_bounds ${HOST_INCLUDE_ROOT}/sys/cdefs.h || true
.if ${_WITH_NO_SUBOBJECT_BOUNDS} == 0
SYSINCS+=	cdefs.h
.endif
# Define vaddr_t for bootstrapping
INCS+=	stdint.h

_WITH_EXPLICIT_BZERO!= grep -c explicit_bzero ${HOST_INCLUDE_ROOT}/strings.h || true
.if ${_WITH_EXPLICIT_BZERO} == 0
# .PATH: ${SRCTOP}/sys/libkern
# Adding sys/libkern to .PATH breaks building the cross-build compat library
# since that attempts to build strlcpy.c from libc and adding libkern here will
# cause it to pick the file from libkern instead (which won't compile).
# Avoid modifying .PATH by creating a copy in the build directory instead.
explicit_bzero.c: ${SRCTOP}/sys/libkern/explicit_bzero.c
	cp ${.ALLSRC} ${.TARGET}
CLEANFILES+=	explicit_bzero.c
INCS+=		strings.h
SRCS+=		explicit_bzero.c
.endif


.if exists(${HOST_INCLUDE_ROOT}/capsicum_helpers.h)
_WITH_CAPH_ENTER!= grep -c caph_enter ${HOST_INCLUDE_ROOT}/capsicum_helpers.h || true
_WITH_CAPH_RIGHTS_LIMIT!= grep -c caph_rights_limit ${HOST_INCLUDE_ROOT}/capsicum_helpers.h || true
.endif
.if !defined(_WITH_CAPH_ENTER) || ${_WITH_CAPH_ENTER} == 0 || ${_WITH_CAPH_RIGHTS_LIMIT} == 0
.PATH: ${SRCTOP}/lib/libcapsicum
INCS+=		capsicum_helpers.h
.PATH: ${SRCTOP}/lib/libcasper/libcasper
INCS+=		libcasper.h
.endif

# rpcgen should build against the source tree rpc/types.h and not the host.
# This is especially important on non-FreeBSD systems where the types may
# not match.
RPCINCS+=	${SRCTOP}/sys/rpc/types.h

INCS+=	${SRCTOP}/include/mpool.h
INCS+=	${SRCTOP}/include/ndbm.h
INCS+=	${SRCTOP}/include/err.h
INCS+=	${SRCTOP}/include/stringlist.h

# Needed to build arc4random.c
INCSGROUPS+=	CHACHA20INCS
CHACHA20INCSDIR=	${INCLUDEDIR}/crypto/chacha20
CHACHA20INCS+=	${SRCTOP}/sys/crypto/chacha20/_chacha.h \
	${SRCTOP}/sys/crypto/chacha20/chacha.h

# bmake on Linux/mac often prints x86_64 instead of amd64 and we place the
# AArch64 headers in an arm64 directory.
_host_sysincsdir=${MACHINE:S/x86_64/amd64/:S/aarch64/arm64/}
.if ${_host_sysincsdir} == "unknown"
# HACK: If MACHINE is unknown, assume we are building on x86
_host_sysincsdir=amd64
.endif
_host_sysincsdir:=${_host_sysincsdir}
MACHINESYSINCS+=	${SRCTOP}/sys/${_host_sysincsdir}/include/elf.h
.if ${_host_sysincsdir} == "amd64" || ${_host_sysincsdir} == "i386"
INCSGROUPS+=	X86INCS
X86INCSDIR=	${INCLUDEDIR}/x86
X86INCS+=	${SRCTOP}/sys/x86/include/elf.h
.endif

# needed for btxld:
MACHINESYSINCS+=	${SRCTOP}/sys/${_host_sysincsdir}/include/exec.h
MACHINESYSINCS+=	${SRCTOP}/sys/${_host_sysincsdir}/include/reloc.h
INCS+=	${SRCTOP}/include/a.out.h
INCS+=	${SRCTOP}/include/nlist.h
SYSINCS+=	${SRCTOP}/sys/sys/imgact_aout.h
SYSINCS+=	${SRCTOP}/sys/sys/nlist_aout.h


.if ${.MAKE.OS} != "FreeBSD"
.PATH: ${.CURDIR}/cross-build
# dbopen() behaves differently on Linux and FreeBSD so we ensure that we
# bootstrap the FreeBSD db code. The cross-build headers #define dbopen() to
# __freebsd_dbopen() so that we don't ever use the host version
INCS+=	${SRCTOP}/include/db.h
LIBC_SRCTOP=	${SRCTOP}/lib/libc/
.include "${LIBC_SRCTOP}/db/Makefile.inc"
# Do the same as we did for dbopen() for getopt() on since it's not compatible
# on Linux (and to avoid surprises also compile the FreeBSD code on macOS)
.PATH: ${LIBC_SRCTOP}/stdlib
SRCS+=	getopt.c getopt_long.c
INCS+=	 ${SRCTOP}/include/getopt.h

# getcap.c is needed for cap_mkdb:
.PATH: ${LIBC_SRCTOP}/gen
SRCS+=	getcap.c
# Glibc does not provide all err*/warn* functions, and for macOS we need the
# alias with the extra underscore.
SRCS+=	err.c
# Add various libbc functions that are not available in glibc:
SRCS+=	stringlist.c setmode.c
SRCS+=	strtonum.c merge.c heapsort.c reallocf.c
.PATH: ${LIBC_SRCTOP}/locale
SRCS+=	rpmatch.c

.if ${.MAKE.OS} == "Linux"
# On Linux, glibc does not provide strlcpy,strlcat or strmode.
.PATH: ${LIBC_SRCTOP}/string
SRCS+=	strlcpy.c strlcat.c strmode.c
# Compile the fgetln/fgetwln/closefrom fallback code from libbsd:
SRCS+=	fgetln_fallback.c fgetwln_fallback.c closefrom.c
CFLAGS.closefrom.c+=	-DSTDC_HEADERS -DHAVE_SYS_DIR_H -DHAVE_DIRENT_H \
	-DHAVE_DIRFD -DHAVE_SYSCONF
# Provide warnc/errc/getprogname/setprograme
SRCS+=	err.c progname.c
# Stub implementations of fflagstostr/strtofflags
SRCS+=	fflags.c
.endif
# Provide the same arc4random implementation on Linux/macOS
CFLAGS.arc4random.c+=	-I${SRCTOP}/sys/crypto/chacha20 -D__isthreaded=1
SRCS+=	arc4random.c arc4random_uniform.c

# expand_number() is not provided by either Linux or MacOS libutil
.PATH: ${SRCTOP}/lib/libutil
SRCS+=	expand_number.c
# Linux libutil also doesn't have fparseln
SRCS+=	fparseln.c
# A dummy sysctl for tzsetup:
SRCS+=	fake_sysctl.c

# capsicum support
SYSINCS+=	${SRCTOP}/sys/sys/capsicum.h
SYSINCS+=	${SRCTOP}/sys/sys/caprights.h
SRCS+=	capsicum_stubs.c
# XXX: we can't add ${SRCTOP}/sys/kern to .PATH since that will causes
# conflicts with other files. Instead copy subr_capability to the build dir.
subr_capability.c: ${SRCTOP}/sys/kern/subr_capability.c
	cp ${.ALLSRC} ${.TARGET}
SRCS+=	subr_capability.c
CLEANFILES+=	subr_capability.c
.endif

CASPERINC+=	${SRCTOP}/lib/libcasper/services/cap_fileargs/cap_fileargs.h
CASPERINC+=	${SRCTOP}/lib/libcasper/services/cap_net/cap_net.h

.if empty(SRCS)
SRCS=		dummy.c
.endif

.if defined(CROSS_BUILD_TESTING)
SUBDIR=		cross-build
.endif

# To allow bootstrapping makefs on FreeBSD 11 or non-FreeBSD systems:
UFSINCS+=	${SRCTOP}/sys/ufs/ufs/dinode.h
UFSINCS+=	${SRCTOP}/sys/ufs/ufs/dir.h
FFSINCS+=	${SRCTOP}/sys/ufs/ffs/fs.h

MSDOSFSINCS+=	${SRCTOP}/sys/fs/msdosfs/bootsect.h
MSDOSFSINCS+=	${SRCTOP}/sys/fs/msdosfs/bpb.h
MSDOSFSINCS+=	${SRCTOP}/sys/fs/msdosfs/denode.h
MSDOSFSINCS+=	${SRCTOP}/sys/fs/msdosfs/direntry.h
MSDOSFSINCS+=	${SRCTOP}/sys/fs/msdosfs/fat.h
MSDOSFSINCS+=	${SRCTOP}/sys/fs/msdosfs/msdosfsmount.h
DISKINCS+=	${SRCTOP}/sys/sys/disk/bsd.h

# Needed to build config (since it uses libnv)
SYSINCS+=	${SRCTOP}/sys/sys/nv.h ${SRCTOP}/sys/sys/cnv.h \
		${SRCTOP}/sys/sys/dnv.h

# Needed when bootstrapping ldd (since it uses DF_1_PIE)
SYSINCS+=	${SRCTOP}/sys/sys/elf32.h
SYSINCS+=	${SRCTOP}/sys/sys/elf64.h
SYSINCS+=	${SRCTOP}/sys/sys/elf_common.h
SYSINCS+=	${SRCTOP}/sys/sys/elf_generic.h

SYSINCS+=	${SRCTOP}/sys/sys/queue.h
SYSINCS+=	${SRCTOP}/sys/sys/md5.h
SYSINCS+=	${SRCTOP}/sys/sys/sbuf.h
SYSINCS+=	${SRCTOP}/sys/sys/tree.h

# For mkscrfil.c:
SYSINCS+=	${SRCTOP}/sys/sys/consio.h
# for gencat:
INCS+=	${SRCTOP}/include/nl_types.h

# vtfontcvt is using sys/font.h
SYSINCS+=	${SRCTOP}/sys/sys/font.h
SYSINCS+=	${SRCTOP}/sys/sys/fnv_hash.h
# opensolaris compatibility
INCS+=	${SRCTOP}/include/elf.h
SYSINCS+=	${SRCTOP}/sys/sys/elf.h

# We want to run the build with only ${WORLDTMP} in $PATH to ensure we don't
# accidentally run tools that are incompatible but happen to be in $PATH.
# This is especially important when building on Linux/MacOS where many of the
# programs used during the build accept different flags or generate different
# output. On those platforms we only symlink the tools known to be compatible
# (e.g. basic utilities such as mkdir) into ${WORLDTMP} and build all others
# from the FreeBSD sources during the bootstrap-tools stage.

# basic commands: It is fine to use the host version for all of these even on
# Linux/MacOS since we only use flags that are supported by all of them.
_host_tools_to_symlink=	basename bzip2 bunzip2 chmod chown cmp comm cp date dd \
	dirname echo env false find fmt gzip gunzip head hostname id ln ls \
	mkdir mv nice patch rm sh sleep stat tee touch tr true \
	uname uniq unxz wc which xz

# We also need a symlink to the absolute path to the make binary used for
# the toplevel makefile. This is not necessarily the same as `which make`
# since e.g. on Linux and MacOS that will be GNU make.
_make_abs!=	which "${MAKE}"
_host_abs_tools_to_symlink=	${_make_abs}:make ${_make_abs}:bmake

.if ${.MAKE.OS} == "FreeBSD"
# When building on FreeBSD we always copy the host tools instead of linking
# into WORLDTMP to avoid issues with incompatible libraries (see r364030).
# Note: we could create links if we don't intend to update the current machine.
_COPY_HOST_TOOL=cp -pf
.else
<<<<<<< HEAD
# However, this is not necessary on Linux/macOS (and may even be the root cause
# for the build problems on macOS since Big Sur).
=======
# However, this is not necessary on Linux/macOS. Additionally, copying the host
# tools to another directory with cp -p results in freezes on macOS Big Sur for
# some unknown reason. It can also break building inside docker containers if
# there are ACLs on shared volumes.
>>>>>>> a8b20f4f
_COPY_HOST_TOOL=ln -sfn
_make_abs!=	which "${MAKE}"
_host_abs_tools_to_symlink+=	${_make_abs}:make ${_make_abs}:bmake
.if ${.MAKE.OS} == "Darwin"
# /usr/bin/cpp may invoke xcrun:
_host_tools_to_symlink+=xcrun
.endif  # ${.MAKE.OS} == "Darwin"
# On Ubuntu /bin/sh is dash which is totally useless. Let's just link bash
# as the build sh since that will work fine.
_host_abs_tools_to_symlink+=	/bin/bash:sh
_host_tools_to_symlink:=${_host_tools_to_symlink:Nsh}
.endif


# Tools such as xz are not included in /usr/bin on macOS, so also look inside
# the homebrew install directory.
.if !defined(HOST_TOOLS_PATH_EXTRA)
.if ${.MAKE.OS} == "Darwin"
HOST_TOOLS_PATH_EXTRA!=env PATH="${_ORIGIAL_PATH}:${PATH}" brew --prefix 2> /dev/null || echo /usr/local
HOST_TOOLS_PATH_EXTRA:=${HOST_TOOLS_PATH_EXTRA}/bin
.info HOST_TOOLS_PATH_EXTRA inferred as ${HOST_TOOLS_PATH_EXTRA}
.endif
.endif

host-symlinks:
	@echo "Linking host tools into ${DESTDIR}/bin"
.for _tool in ${_host_tools_to_symlink}
	# The toplevel makefile forces $PATH to only be /usr/local/bin
	@export PATH="$${PATH}:${HOST_TOOLS_PATH_EXTRA}"; source_path=`which ${_tool} || true`; \
	if [ ! -e "$${source_path}" ] ; then \
		echo "Cannot find host tool '${_tool}' in PATH ($$PATH)." >&2; false; \
	fi; \
	rm -f "${DESTDIR}/bin/${_tool}"; \
	${_COPY_HOST_TOOL} "$${source_path}" "${DESTDIR}/bin/${_tool}"
.endfor
.for _tool in ${_host_abs_tools_to_symlink}
	@source_path="${_tool:S/:/ /:[1]}"; \
	target_path="${DESTDIR}/bin/${_tool:S/:/ /:[2]}"; \
	if [ ! -e "$${source_path}" ] ; then \
		echo "Host tool '${src_path}' is missing"; false; \
	fi; \
	rm -f "$${target_path}"; \
	${_COPY_HOST_TOOL} "$${source_path}" "$${target_path}"
.endfor
.if exists(/usr/libexec/flua)
	rm -f ${DESTDIR}/usr/libexec/flua
	${_COPY_HOST_TOOL} /usr/libexec/flua ${DESTDIR}/usr/libexec/flua
.endif

# Create all the directories that are needed during the legacy, bootstrap-tools
# and cross-tools stages. We do this here using mkdir since mtree may not exist
# yet (this happens if we are crossbuilding from Linux/Mac).
INSTALLDIR_LIST= \
	bin \
	lib/casper \
	lib/geom \
	usr/include/casper \
	usr/include/private/ucl \
	usr/include/private/zstd \
	usr/lib \
	usr/libexec

installdirs:
	mkdir -p ${INSTALLDIR_LIST:S,^,${DESTDIR}/,}

# Link usr/bin, sbin, and usr/sbin to bin so that it doesn't matter whether a
# bootstrap tool was added to WORLTMP with a symlink or by building it in the
# bootstrap-tools phase. We could also overrride BINDIR when building bootstrap
# tools but adding the symlinks is easier and means all tools are also
# in the directory that they are installed to normally.

.for _dir in sbin usr/sbin usr/bin
# delete existing directories from before r340157
	@if [ -e ${DESTDIR}/${_dir} ] && [ ! -L ${DESTDIR}/${_dir} ]; then \
	    echo "removing old non-symlink ${DESTDIR}/${_dir}"; \
	    rm -rf "${DESTDIR}/${_dir}"; \
	fi
.endfor
	ln -sfn bin ${DESTDIR}/sbin
	ln -sfn ../bin ${DESTDIR}/usr/bin
	ln -sfn ../bin ${DESTDIR}/usr/sbin
.for _group in ${INCSGROUPS:NINCS}
	mkdir -p "${DESTDIR}/${${_group}DIR}"
.endfor

.include <bsd.lib.mk><|MERGE_RESOLUTION|>--- conflicted
+++ resolved
@@ -288,15 +288,10 @@
 # Note: we could create links if we don't intend to update the current machine.
 _COPY_HOST_TOOL=cp -pf
 .else
-<<<<<<< HEAD
-# However, this is not necessary on Linux/macOS (and may even be the root cause
-# for the build problems on macOS since Big Sur).
-=======
 # However, this is not necessary on Linux/macOS. Additionally, copying the host
 # tools to another directory with cp -p results in freezes on macOS Big Sur for
 # some unknown reason. It can also break building inside docker containers if
 # there are ACLs on shared volumes.
->>>>>>> a8b20f4f
 _COPY_HOST_TOOL=ln -sfn
 _make_abs!=	which "${MAKE}"
 _host_abs_tools_to_symlink+=	${_make_abs}:make ${_make_abs}:bmake
