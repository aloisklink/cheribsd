# $FreeBSD$

.PATH: ${.CURDIR}/../../include

LIB=		egacy
SRC=
INCSGROUPS=	INCS SYSINCS CASPERINC UFSINCS FFSINCS MSDOSFSINCS DISKINCS
INCSGROUPS+=	MACHINESYSINCS RPCINCS
INCS=

SYSINCSDIR=	${INCLUDEDIR}/sys
CASPERINCDIR=	${INCLUDEDIR}/casper
# Also add ufs/ffs/msdosfs/disk headers to allow building makefs as a bootstrap tool
UFSINCSDIR=	${INCLUDEDIR}/ufs/ufs
FFSINCSDIR=	${INCLUDEDIR}/ufs/ffs
MSDOSFSINCSDIR=	${INCLUDEDIR}/fs/msdosfs
DISKINCSDIR=	${INCLUDEDIR}/sys/disk
MACHINESYSINCSDIR=	${INCLUDEDIR}/machine
RPCINCSDIR=	${INCLUDEDIR}/rpc

BOOTSTRAPPING?=	0


.if ${.MAKE.OS} == "Darwin"
_XCODE_ROOT!=xcode-select -p
# since macOS 10.14 C headers are no longer installed in /usr but only
# provided via the SDK
.if ${_XCODE_ROOT} == "/Library/Developer/CommandLineTools"
# Only command line tools installed -> host headers are in the SDKs directory
_MACOS_SDK_DIR=${_XCODE_ROOT}/SDKs/MacOSX.sdk/
.else
# Full XCode installed -> host headers are below Platforms/MacOSX.platform
_MACOS_SDK_DIR=${_XCODE_ROOT}/Platforms/MacOSX.platform/Developer/SDKs/MacOSX.sdk
.endif
HOST_INCLUDE_ROOT=${_MACOS_SDK_DIR}/usr/include
.if !exists(${HOST_INCLUDE_ROOT}/stdio.h)
.error "You must install the macOS SDK (try xcode-select --install)"
.endif
.else
HOST_INCLUDE_ROOT=/usr/include
.endif

# Allow building libc-internal files (also on non-FreeBSD hosts)
CFLAGS+=	-I${.CURDIR}/libc-bootstrap
# Symbol versioning is not required for -legacy (and macOS bootstrap)
MK_SYMVER=	no

_WITH_PWCACHEDB!= grep -c pwcache_groupdb ${HOST_INCLUDE_ROOT}/grp.h || true
.if ${_WITH_PWCACHEDB} == 0
.PATH: ${.CURDIR}/../../contrib/libc-pwcache
CFLAGS.pwcache.c+=	-I${.CURDIR}/../../contrib/libc-pwcache
SRCS+=		pwcache.c
.endif

_WITH_STRSVIS!=	grep -c strsvis ${HOST_INCLUDE_ROOT}/vis.h 2>/dev/null || true
.if ${_WITH_STRSVIS} == 0
.PATH: ${.CURDIR}/../../contrib/libc-vis
INCS+=		vis.h
SRCS+=		vis.c unvis.c
CFLAGS.vis.c+=	-I${.CURDIR}/../../contrib/libc-vis
CFLAGS.unvis.c+=	-I${.CURDIR}/../../contrib/libc-vis
.endif

_WITH_REALLOCARRAY!= grep -c reallocarray ${HOST_INCLUDE_ROOT}/stdlib.h || true
.if ${_WITH_REALLOCARRAY} == 0
.PATH: ${.CURDIR}/../../lib/libc/stdlib
INCS+=		stdlib.h
SRCS+=		reallocarray.c
.endif

_WITH_UTIMENS!= grep -c utimensat ${HOST_INCLUDE_ROOT}/sys/stat.h || true
.if ${_WITH_UTIMENS} == 0
SYSINCS+=	stat.h
SRCS+=		futimens.c utimensat.c
.endif

_WITH_NO_SUBOBJECT_BOUNDS!= grep -c __no_subobject_bounds ${HOST_INCLUDE_ROOT}/sys/cdefs.h || true
.if ${_WITH_NO_SUBOBJECT_BOUNDS} == 0
SYSINCS+=	cdefs.h
.endif
# Define vaddr_t for bootstrapping
INCS+=	stdint.h

_WITH_EXPLICIT_BZERO!= grep -c explicit_bzero ${HOST_INCLUDE_ROOT}/strings.h || true
.if ${_WITH_EXPLICIT_BZERO} == 0
# .PATH: ${SRCTOP}/sys/libkern
# Adding sys/libkern to .PATH breaks building the cross-build compat library
# since that attempts to build strlcpy.c from libc and adding libkern here will
# cause it to pick the file from libkern instead (which won't compile).
# Avoid modifying .PATH by creating a copy in the build directory instead.
explicit_bzero.c: ${SRCTOP}/sys/libkern/explicit_bzero.c
	cp ${.ALLSRC} ${.TARGET}
CLEANFILES+=	explicit_bzero.c
INCS+=		strings.h
SRCS+=		explicit_bzero.c
.endif


.if exists(${HOST_INCLUDE_ROOT}/capsicum_helpers.h)
_WITH_CAPH_ENTER!= grep -c caph_enter ${HOST_INCLUDE_ROOT}/capsicum_helpers.h || true
_WITH_CAPH_RIGHTS_LIMIT!= grep -c caph_rights_limit ${HOST_INCLUDE_ROOT}/capsicum_helpers.h || true
.endif
.if !defined(_WITH_CAPH_ENTER) || ${_WITH_CAPH_ENTER} == 0 || ${_WITH_CAPH_RIGHTS_LIMIT} == 0
.PATH: ${SRCTOP}/lib/libcapsicum
INCS+=		capsicum_helpers.h
.PATH: ${SRCTOP}/lib/libcasper/libcasper
INCS+=		libcasper.h
.endif

# rpcgen should build against the source tree rpc/types.h and not the host.
# This is especially important on non-FreeBSD systems where the types may
# not match.
RPCINCS+=	${SRCTOP}/sys/rpc/types.h

.if ${.MAKE.OS} != "FreeBSD"
.PATH: ${.CURDIR}/cross-build

INCS+=	${SRCTOP}/include/mpool.h
INCS+=	${SRCTOP}/include/ndbm.h
INCS+=	${SRCTOP}/include/err.h
INCS+=	${SRCTOP}/include/stringlist.h

# Needed to build arc4random.c
INCSGROUPS+=	CHACHA20INCS
CHACHA20INCSDIR=	${INCLUDEDIR}/crypto/chacha20
CHACHA20INCS+=	${SRCTOP}/sys/crypto/chacha20/_chacha.h \
	${SRCTOP}/sys/crypto/chacha20/chacha.h

# bmake on Linux/mac often prints x86_64 instead of amd64 and we place the
# AArch64 headers in an arm64 directory.
_host_sysincsdir=${MACHINE:S/x86_64/amd64/:S/aarch64/arm64/}
.if ${_host_sysincsdir} == "unknown"
# HACK: If MACHINE is unknown, assume we are building on x86
_host_sysincsdir=amd64
.endif
_host_sysincsdir:=${_host_sysincsdir}
MACHINESYSINCS+=	${SRCTOP}/sys/${_host_sysincsdir}/include/elf.h
.if ${_host_sysincsdir} == "amd64" || ${_host_sysincsdir} == "i386"
INCSGROUPS+=	X86INCS
X86INCSDIR=	${INCLUDEDIR}/x86
X86INCS+=	${SRCTOP}/sys/x86/include/elf.h
.endif

# needed for btxld:
MACHINESYSINCS+=	${SRCTOP}/sys/${_host_sysincsdir}/include/exec.h
MACHINESYSINCS+=	${SRCTOP}/sys/${_host_sysincsdir}/include/reloc.h
INCS+=	${SRCTOP}/include/a.out.h
INCS+=	${SRCTOP}/include/nlist.h
SYSINCS+=	${SRCTOP}/sys/sys/imgact_aout.h
SYSINCS+=	${SRCTOP}/sys/sys/nlist_aout.h

# dbopen() behaves differently on Linux and FreeBSD so we ensure that we
# bootstrap the FreeBSD db code. The cross-build headers #define dbopen() to
# __freebsd_dbopen() so that we don't ever use the host version
INCS+=	${SRCTOP}/include/db.h
LIBC_SRCTOP=	${SRCTOP}/lib/libc/
.include "${LIBC_SRCTOP}/db/Makefile.inc"
# Do the same as we did for dbopen() for getopt() on since it's not compatible
# on Linux (and to avoid surprises also compile the FreeBSD code on macOS)
.PATH: ${LIBC_SRCTOP}/stdlib
SRCS+=	getopt.c getopt_long.c
INCS+=	 ${SRCTOP}/include/getopt.h

# getcap.c is needed for cap_mkdb:
.PATH: ${LIBC_SRCTOP}/gen
SRCS+=	getcap.c
# Add various libbc functions that are not available in glibc:
SRCS+=	stringlist.c setmode.c
SRCS+=	strtonum.c merge.c heapsort.c reallocf.c
.PATH: ${LIBC_SRCTOP}/locale
SRCS+=	rpmatch.c

.if ${.MAKE.OS} == "Linux"
# On Linux, glibc does not provide strlcpy,strlcat or strmode.
.PATH: ${LIBC_SRCTOP}/string
SRCS+=	strlcpy.c strlcat.c strmode.c
# Compile the fgetln/fgetwln/closefrom fallback code from libbsd:
SRCS+=	fgetln_fallback.c fgetwln_fallback.c closefrom.c
CFLAGS.closefrom.c+=	-DSTDC_HEADERS -DHAVE_SYS_DIR_H -DHAVE_DIRENT_H \
	-DHAVE_DIRFD -DHAVE_SYSCONF
# Provide warnc/errc/getprogname/setprograme
SRCS+=	err.c progname.c
.endif
# Provide the same arc4random implementation on Linux/macOS
CFLAGS.arc4random.c+=	-I${SRCTOP}/sys/crypto/chacha20 -D__isthreaded=1
SRCS+=	arc4random.c arc4random_uniform.c

# expand_number() is not provided by either Linux or MacOS libutil
.PATH: ${SRCTOP}/lib/libutil
SRCS+=	expand_number.c
# Linux libutil also doesn't have fparseln
SRCS+=	fparseln.c
# A dummy sysctl for tzsetup:
SRCS+=	fake_sysctl.c

# capsicum support
SYSINCS+=	${SRCTOP}/sys/sys/capsicum.h
SYSINCS+=	${SRCTOP}/sys/sys/caprights.h
SRCS+=	capsicum_stubs.c
# XXX: we can't add ${SRCTOP}/sys/kern to .PATH since that will causes
# conflicts with other files. Instead copy subr_capability to the build dir.
subr_capability.c: ${SRCTOP}/sys/kern/subr_capability.c
	cp ${.ALLSRC} ${.TARGET}
SRCS+=	subr_capability.c
CLEANFILES+=	subr_capability.c
.endif

CASPERINC+=	${SRCTOP}/lib/libcasper/services/cap_fileargs/cap_fileargs.h

.if empty(SRCS)
SRCS=		dummy.c
.endif

.if defined(CROSS_BUILD_TESTING)
SUBDIR=		cross-build
.endif

# To allow bootstrapping makefs on FreeBSD 11 or non-FreeBSD systems:
UFSINCS+=	${SRCTOP}/sys/ufs/ufs/dinode.h
UFSINCS+=	${SRCTOP}/sys/ufs/ufs/dir.h
FFSINCS+=	${SRCTOP}/sys/ufs/ffs/fs.h

MSDOSFSINCS+=	${SRCTOP}/sys/fs/msdosfs/bootsect.h
MSDOSFSINCS+=	${SRCTOP}/sys/fs/msdosfs/bpb.h
MSDOSFSINCS+=	${SRCTOP}/sys/fs/msdosfs/denode.h
MSDOSFSINCS+=	${SRCTOP}/sys/fs/msdosfs/direntry.h
MSDOSFSINCS+=	${SRCTOP}/sys/fs/msdosfs/fat.h
MSDOSFSINCS+=	${SRCTOP}/sys/fs/msdosfs/msdosfsmount.h
DISKINCS+=	${SRCTOP}/sys/sys/disk/bsd.h

# Needed to build config (since it uses libnv)
SYSINCS+=	${SRCTOP}/sys/sys/nv.h ${SRCTOP}/sys/sys/cnv.h \
		${SRCTOP}/sys/sys/dnv.h

# Needed when bootstrapping ldd (since it uses DF_1_PIE)
SYSINCS+=	${SRCTOP}/sys/sys/elf32.h
SYSINCS+=	${SRCTOP}/sys/sys/elf64.h
SYSINCS+=	${SRCTOP}/sys/sys/elf_common.h
SYSINCS+=	${SRCTOP}/sys/sys/elf_generic.h

SYSINCS+=	${SRCTOP}/sys/sys/queue.h
SYSINCS+=	${SRCTOP}/sys/sys/md5.h
SYSINCS+=	${SRCTOP}/sys/sys/sbuf.h
SYSINCS+=	${SRCTOP}/sys/sys/tree.h

# For mkscrfil.c:
SYSINCS+=	${SRCTOP}/sys/sys/consio.h
# for gencat:
INCS+=	${SRCTOP}/include/nl_types.h

# vtfontcvt is using sys/font.h
SYSINCS+=	${SRCTOP}/sys/sys/font.h
SYSINCS+=	${SRCTOP}/sys/sys/fnv_hash.h
# opensolaris compatibility
INCS+=	${SRCTOP}/include/elf.h
SYSINCS+=	${SRCTOP}/sys/sys/elf.h

# We want to run the build with only ${WORLDTMP} in $PATH to ensure we don't
# accidentally run tools that are incompatible but happen to be in $PATH.
# This is especially important when building on Linux/MacOS where many of the
# programs used during the build accept different flags or generate different
# output. On those platforms we only symlink the tools known to be compatible
# (e.g. basic utilities such as mkdir) into ${WORLDTMP} and build all others
# from the FreeBSD sources during the bootstrap-tools stage.

# basic commands: It is fine to use the host version for all of these even on
# Linux/MacOS since we only use flags that are supported by all of them.
_host_tools_to_symlink=	basename bzip2 bunzip2 chmod chown cmp comm cp date dd \
	dirname echo env false find fmt gzip gunzip head hostname id ln ls \
<<<<<<< HEAD
	mkdir mv nice patch rm sh sleep stat tee touch tr true uname uniq unxz \
	wc which xz
=======
	mkdir mv nice patch pwd rm realpath sh sleep stat tee touch tr true \
	uname uniq wc which
>>>>>>> 4dc673e2

# We also need a symlink to the absolute path to the make binary used for
# the toplevel makefile. This is not necessarily the same as `which make`
# since e.g. on Linux and MacOS that will be GNU make.
_make_abs!=	which "${MAKE}"
_host_abs_tools_to_symlink=	${_make_abs}:make ${_make_abs}:bmake

.if ${.MAKE.OS} != "FreeBSD"
_make_abs!=	which "${MAKE}"
_host_abs_tools_to_symlink+=	${_make_abs}:make ${_make_abs}:bmake
.if ${.MAKE.OS} == "Darwin"
# /usr/bin/cpp may invoke xcrun:
_host_tools_to_symlink+=xcrun
.endif  # ${.MAKE.OS} == "Darwin"
# On Ubuntu /bin/sh is dash which is totally useless. Let's just link bash
# as the build sh since that will work fine.
_host_abs_tools_to_symlink+=	/bin/bash:sh
_host_tools_to_symlink:=${_host_tools_to_symlink:Nsh}
.endif


# Tools such as xz are not included in /usr/bin on macOS, so also look inside
# the homebrew install directory.
.if !defined(HOST_TOOLS_PATH_EXTRA)
.if ${.MAKE.OS} == "Darwin"
HOST_TOOLS_PATH_EXTRA!=env PATH="${_ORIGIAL_PATH}:${PATH}" brew --prefix 2> /dev/null || echo /usr/local
HOST_TOOLS_PATH_EXTRA:=${HOST_TOOLS_PATH_EXTRA}/bin
.info HOST_TOOLS_PATH_EXTRA inferred as ${HOST_TOOLS_PATH_EXTRA}
.endif
.endif

host-symlinks:
	@echo "Linking host tools into ${DESTDIR}/bin"
.for _tool in ${_host_tools_to_symlink}
	# The toplevel makefile forces $PATH to only be /usr/local/bin
	@export PATH="$${PATH}:${HOST_TOOLS_PATH_EXTRA}"; source_path=`which ${_tool} || true`; \
	if [ ! -e "$${source_path}" ] ; then \
		echo "Cannot find host tool '${_tool}' in PATH ($$PATH)." >&2; false; \
	fi; \
	rm -f "${DESTDIR}/bin/${_tool}"; \
	cp -pf "$${source_path}" "${DESTDIR}/bin/${_tool}"
.endfor
.for _tool in ${_host_abs_tools_to_symlink}
	@source_path="${_tool:S/:/ /:[1]}"; \
	target_path="${DESTDIR}/bin/${_tool:S/:/ /:[2]}"; \
	if [ ! -e "$${source_path}" ] ; then \
		echo "Host tool '${src_path}' is missing"; false; \
	fi; \
	rm -f "$${target_path}"; \
	cp -pf "$${source_path}" "$${target_path}"
.endfor
.if exists(/usr/libexec/flua)
	rm -f ${DESTDIR}/usr/libexec/flua
	cp -pf /usr/libexec/flua ${DESTDIR}/usr/libexec/flua
.endif

# Create all the directories that are needed during the legacy, bootstrap-tools
# and cross-tools stages. We do this here using mkdir since mtree may not exist
# yet (this happens if we are crossbuilding from Linux/Mac).
INSTALLDIR_LIST= \
	bin \
	lib/casper \
	lib/geom \
	usr/include/casper \
	usr/include/private/ucl \
	usr/include/private/zstd \
	usr/lib \
	usr/libexec

installdirs:
	mkdir -p ${INSTALLDIR_LIST:S,^,${DESTDIR}/,}

# Link usr/bin, sbin, and usr/sbin to bin so that it doesn't matter whether a
# bootstrap tool was added to WORLTMP with a symlink or by building it in the
# bootstrap-tools phase. We could also overrride BINDIR when building bootstrap
# tools but adding the symlinks is easier and means all tools are also
# in the directory that they are installed to normally.

.for _dir in sbin usr/sbin usr/bin
# delete existing directories from before r340157
	@if [ -e ${DESTDIR}/${_dir} ] && [ ! -L ${DESTDIR}/${_dir} ]; then \
	    echo "removing old non-symlink ${DESTDIR}/${_dir}"; \
	    rm -rf "${DESTDIR}/${_dir}"; \
	fi
.endfor
	ln -sfn bin ${DESTDIR}/sbin
	ln -sfn ../bin ${DESTDIR}/usr/bin
	ln -sfn ../bin ${DESTDIR}/usr/sbin
.for _group in ${INCSGROUPS:NINCS}
	mkdir -p "${DESTDIR}/${${_group}DIR}"
.endfor

.include <bsd.lib.mk><|MERGE_RESOLUTION|>--- conflicted
+++ resolved
@@ -267,13 +267,8 @@
 # Linux/MacOS since we only use flags that are supported by all of them.
 _host_tools_to_symlink=	basename bzip2 bunzip2 chmod chown cmp comm cp date dd \
 	dirname echo env false find fmt gzip gunzip head hostname id ln ls \
-<<<<<<< HEAD
-	mkdir mv nice patch rm sh sleep stat tee touch tr true uname uniq unxz \
-	wc which xz
-=======
-	mkdir mv nice patch pwd rm realpath sh sleep stat tee touch tr true \
-	uname uniq wc which
->>>>>>> 4dc673e2
+	mkdir mv nice patch pwd rm sh sleep stat tee touch tr true \
+	uname uniq unxz wc which xz
 
 # We also need a symlink to the absolute path to the make binary used for
 # the toplevel makefile. This is not necessarily the same as `which make`
