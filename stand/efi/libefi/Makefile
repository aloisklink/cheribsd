# $FreeBSD$

.include <bsd.init.mk>

LIB=	efi
WARNS?=	2

SRCS=	delay.c \
	devicename.c \
	devpath.c \
	efi_console.c \
	efi_driver_utils.c \
	efichar.c \
	efienv.c \
	efihttp.c \
	efinet.c \
	efipart.c \
	efizfs.c \
	env.c \
	errno.c \
	handles.c \
	libefi.c \
	wchar.c

.PATH:  ${SYSDIR}/teken
SRCS+=  teken.c

.if ${MACHINE_CPUARCH} == "amd64" || ${MACHINE_CPUARCH} == "i386"
SRCS+=	time.c
<<<<<<< HEAD
.elif ${MACHINE_CPUARCH} == "aarch64"
# XXX: time_event.c does not work as expected on the FVP so use time.c instead.
SRCS+=	time.c
.elif ${MACHINE_CPUARCH} == "aarch64" || ${MACHINE_CPUARCH} == "arm"
# Note: this appears to be broken on the FVP?
=======
.elif ${MACHINE_CPUARCH} == "aarch64" || ${MACHINE_CPUARCH} == "arm" || \
    ${MACHINE_CPUARCH} == "riscv"
>>>>>>> 1b73c532
SRCS+=	time_event.c
.endif

# We implement a slightly non-standard %S in that it always takes a
# CHAR16 that's common in UEFI-land instead of a wchar_t. This only
# seems to matter on arm64 where wchar_t defaults to an int instead
# of a short. There's no good cast to use here so just ignore the
# warnings for now.
CWARNFLAGS.efinet.c+=	-Wno-format
CWARNFLAGS.efipart.c+=	-Wno-format
CWARNFLAGS.env.c+=	-Wno-format

.if ${MACHINE_CPUARCH} == "aarch64"
CFLAGS+=	-mgeneral-regs-only
.endif
.if ${MACHINE_ARCH} == "amd64"
CFLAGS+= -fPIC -mno-red-zone
.endif
CFLAGS+= -I${EFIINC}
CFLAGS+= -I${EFIINCMD}
CFLAGS.efi_console.c+= -I${SRCTOP}/sys/teken
CFLAGS.teken.c+= -I${SRCTOP}/sys/teken
.if ${MK_LOADER_ZFS} != "no"
CFLAGS+=	-I${ZFSSRC}
CFLAGS+=	-I${SYSDIR}/cddl/boot/zfs
CFLAGS+=	-I${SYSDIR}/cddl/contrib/opensolaris/uts/common
CFLAGS+=	-DEFI_ZFS_BOOT
.endif

# Pick up the bootstrap header for some interface items
CFLAGS+= -I${LDRSRC}

# Handle FreeBSD specific %b and %D printf format specifiers
CFLAGS+= ${FORMAT_EXTENSIONS}

# Do not use TERM_EMU on arm and arm64 as it doesn't behave well with serial console
.if ${MACHINE_CPUARCH} != "arm" && ${MACHINE_CPUARCH} != "aarch64"
CFLAGS+= -DTERM_EMU
.endif

.include <bsd.lib.mk><|MERGE_RESOLUTION|>--- conflicted
+++ resolved
@@ -27,16 +27,12 @@
 
 .if ${MACHINE_CPUARCH} == "amd64" || ${MACHINE_CPUARCH} == "i386"
 SRCS+=	time.c
-<<<<<<< HEAD
 .elif ${MACHINE_CPUARCH} == "aarch64"
 # XXX: time_event.c does not work as expected on the FVP so use time.c instead.
 SRCS+=	time.c
-.elif ${MACHINE_CPUARCH} == "aarch64" || ${MACHINE_CPUARCH} == "arm"
-# Note: this appears to be broken on the FVP?
-=======
 .elif ${MACHINE_CPUARCH} == "aarch64" || ${MACHINE_CPUARCH} == "arm" || \
     ${MACHINE_CPUARCH} == "riscv"
->>>>>>> 1b73c532
+# Note: this appears to be broken on the FVP?
 SRCS+=	time_event.c
 .endif
 
