/*-
 * Copyright (c) 1998 Robert Nordier
 * All rights reserved.
 *
 * Redistribution and use in source and binary forms are freely
 * permitted provided that the above copyright notice and this
 * paragraph and the following disclaimer are duplicated in all
 * such forms.
 *
 * This software is provided "AS IS" and without any express or
 * implied warranties, including, without limitation, the implied
 * warranties of merchantability and fitness for a particular
 * purpose.
 */

#include <sys/cdefs.h>
__FBSDID("$FreeBSD$");

#include <sys/param.h>
#include <sys/disklabel.h>
#include <sys/diskmbr.h>
#include <sys/dirent.h>
#include <sys/reboot.h>

#include <machine/bootinfo.h>
#include <machine/elf.h>

#include <stdarg.h>

#include <a.out.h>

#include <btxv86.h>

#include "boot2.h"
#include "lib.h"
#include "paths.h"
#include "rbx.h"

/* Define to 0 to omit serial support */
#ifndef SERIAL
#define SERIAL 1
#endif

#define IO_KEYBOARD	1
#define IO_SERIAL	2

#if SERIAL
#define DO_KBD (ioctrl & IO_KEYBOARD)
#define DO_SIO (ioctrl & IO_SERIAL)
#else
#define DO_KBD (1)
#define DO_SIO (0)
#endif

#define SECOND		18	/* Circa that many ticks in a second. */

#define ARGS		0x900
#define NOPT		14
#define NDEV		3
#define MEM_BASE	0x12
#define MEM_EXT 	0x15

#define DRV_HARD	0x80
#define DRV_MASK	0x7f

#define TYPE_AD		0
#define TYPE_DA		1
#define TYPE_MAXHARD	TYPE_DA
#define TYPE_FD		2

extern uint32_t _end;

static const char optstr[NOPT] = "DhaCcdgmnpqrsv"; /* Also 'P', 'S' */
static const unsigned char flags[NOPT] = {
	RBX_DUAL,
	RBX_SERIAL,
	RBX_ASKNAME,
	RBX_CDROM,
	RBX_CONFIG,
	RBX_KDB,
	RBX_GDB,
	RBX_MUTE,
	RBX_NOINTR,
	RBX_PAUSE,
	RBX_QUIET,
	RBX_DFLTROOT,
	RBX_SINGLE,
	RBX_VERBOSE
};

static const char *const dev_nm[NDEV] = {"ad", "da", "fd"};
static const unsigned char dev_maj[NDEV] = {30, 4, 2};

static struct dsk {
	unsigned drive;
	unsigned type;
	unsigned unit;
	uint8_t slice;
	uint8_t part;
	unsigned start;
	int init;
} dsk;
static char cmd[512], cmddup[512], knamebuf[1024];
static const char *kname;
uint32_t opts;
static struct bootinfo bootinfo;
#if SERIAL
static int comspeed = SIOSPD;
static uint8_t ioctrl = IO_KEYBOARD;
#endif

int main(void);
void exit(int);
static void load(void);
static int parse(void);
static int dskread(void *, unsigned, unsigned);
static void printf(const char *,...);
static void putchar(int);
static int drvread(void *, unsigned, unsigned);
static int keyhit(unsigned);
static int xputc(int);
static int xgetc(int);
static inline int getc(int);

static void memcpy(void *, const void *, int);
static void
memcpy(void *dst, const void *src, int len)
{
	const char *s;
	char *d;

	s = src;
	d = dst;
	while (len--)
		*d++ = *s++;
}

static inline int
strcmp(const char *s1, const char *s2)
{

	for (; *s1 == *s2 && *s1; s1++, s2++);
	return ((unsigned char)*s1 - (unsigned char)*s2);
}

#define	UFS_SMALL_CGBASE
#include "ufsread.c"

static int
xfsread(ufs_ino_t inode, void *buf, size_t nbyte)
{

	if ((size_t)fsread(inode, buf, nbyte) != nbyte) {
		printf("Invalid %s\n", "format");
		return (-1);
	}
	return (0);
}

static inline void
getstr(void)
{
	char *s;
	int c;

	s = cmd;
	for (;;) {
		switch (c = xgetc(0)) {
		case 0:
			break;
		case '\177':
		case '\b':
			if (s > cmd) {
				s--;
				printf("\b \b");
			}
			break;
		case '\n':
		case '\r':
			*s = 0;
			return;
		default:
			if (s - cmd < sizeof(cmd) - 1)
				*s++ = c;
			putchar(c);
		}
	}
}

static inline void
putc(int c)
{

	v86.addr = 0x10;
	v86.eax = 0xe00 | (c & 0xff);
	v86.ebx = 0x7;
	v86int();
}

int
main(void)
{
	uint8_t autoboot;
	ufs_ino_t ino;
	size_t nbyte;

	dmadat = (void *)(roundup2(__base + (int32_t)&_end, 0x10000) - __base);
	v86.ctl = V86_FLAGS;
	v86.efl = PSL_RESERVED_DEFAULT | PSL_I;
	dsk.drive = *(uint8_t *)PTOV(ARGS);
	dsk.type = dsk.drive & DRV_HARD ? TYPE_AD : TYPE_FD;
	dsk.unit = dsk.drive & DRV_MASK;
	dsk.slice = *(uint8_t *)PTOV(ARGS + 1) + 1;
	bootinfo.bi_version = BOOTINFO_VERSION;
	bootinfo.bi_size = sizeof(bootinfo);

	/* Process configuration file */

	autoboot = 1;

	if ((ino = lookup(PATH_CONFIG)) ||
	    (ino = lookup(PATH_DOTCONFIG))) {
		nbyte = fsread(ino, cmd, sizeof(cmd) - 1);
		cmd[nbyte] = '\0';
	}

	if (*cmd) {
		memcpy(cmddup, cmd, sizeof(cmd));
		if (parse())
			autoboot = 0;
		if (!OPT_CHECK(RBX_QUIET))
			printf("%s: %s", PATH_CONFIG, cmddup);
		/* Do not process this command twice */
		*cmd = 0;
	}

	/*
	 * Try to exec stage 3 boot loader. If interrupted by a keypress,
	 * or in case of failure, try to load a kernel directly instead.
	 */

	if (!kname) {
		kname = PATH_LOADER;
		if (autoboot && !keyhit(3*SECOND)) {
			load();
			kname = PATH_KERNEL;
		}
	}

	/* Present the user with the boot2 prompt. */

	for (;;) {
		if (!autoboot || !OPT_CHECK(RBX_QUIET))
		printf("\nFreeBSD/x86 boot\n"
			"Default: %u:%s(%u,%c)%s\n"
			"boot: ",
			dsk.drive & DRV_MASK, dev_nm[dsk.type], dsk.unit,
			'a' + dsk.part, kname);
		if (DO_SIO)
			sio_flush();
		if (!autoboot || keyhit(3*SECOND))
			getstr();
		else if (!autoboot || !OPT_CHECK(RBX_QUIET))
			putchar('\n');
		autoboot = 0;
		if (parse())
			putchar('\a');
		else
			load();
	}
}

/* XXX - Needed for btxld to link the boot2 binary; do not remove. */
void
exit(int x)
{

}

static void
load(void)
{
	union {
		struct exec ex;
		Elf32_Ehdr eh;
	} hdr;
	static Elf32_Phdr ep[2];
	static Elf32_Shdr es[2];
	caddr_t p;
	ufs_ino_t ino;
	uint32_t addr;
	int k;
	uint8_t i, j;

	if (!(ino = lookup(kname))) {
		if (!ls)
			printf("No %s\n", kname);
		return;
	}
	if (xfsread(ino, &hdr, sizeof(hdr)))
		return;

	if (N_GETMAGIC(hdr.ex) == ZMAGIC) {
		addr = hdr.ex.a_entry & 0xffffff;
		p = PTOV(addr);
		fs_off = PAGE_SIZE;
		if (xfsread(ino, p, hdr.ex.a_text))
			return;
		p += roundup2(hdr.ex.a_text, PAGE_SIZE);
		if (xfsread(ino, p, hdr.ex.a_data))
			return;
	} else if (IS_ELF(hdr.eh)) {
		fs_off = hdr.eh.e_phoff;
		for (j = k = 0; k < hdr.eh.e_phnum && j < 2; k++) {
			if (xfsread(ino, ep + j, sizeof(ep[0])))
				return;
		if (ep[j].p_type == PT_LOAD)
			j++;
		}
		for (i = 0; i < 2; i++) {
			p = PTOV(ep[i].p_paddr & 0xffffff);
			fs_off = ep[i].p_offset;
			if (xfsread(ino, p, ep[i].p_filesz))
				return;
		}
		p += roundup2(ep[1].p_memsz, PAGE_SIZE);
		bootinfo.bi_symtab = VTOP(p);
		if (hdr.eh.e_shnum == hdr.eh.e_shstrndx + 3) {
			fs_off = hdr.eh.e_shoff + sizeof(es[0]) *
			    (hdr.eh.e_shstrndx + 1);
			if (xfsread(ino, &es, sizeof(es)))
				return;
			for (i = 0; i < 2; i++) {
				*(Elf32_Word *)p = es[i].sh_size;
				p += sizeof(es[i].sh_size);
				fs_off = es[i].sh_offset;
				if (xfsread(ino, p, es[i].sh_size))
					return;
				p += es[i].sh_size;
			}
		}
		addr = hdr.eh.e_entry & 0xffffff;
		bootinfo.bi_esymtab = VTOP(p);
	} else {
		printf("Invalid %s\n", "format");
		return;
	}

	bootinfo.bi_kernelname = VTOP(kname);
	bootinfo.bi_bios_dev = dsk.drive;
	__exec((caddr_t)addr, RB_BOOTINFO | (opts & RBX_MASK),
	    MAKEBOOTDEV(dev_maj[dsk.type], dsk.slice, dsk.unit, dsk.part),
	    0, 0, 0, VTOP(&bootinfo));
}

static int
parse()
{
	char *arg;
	char *ep, *p, *q;
	const char *cp;
	unsigned int drv;
	int c, i, j;
	size_t k;

	arg = cmd;

	while ((c = *arg++)) {
		if (c == ' ' || c == '\t' || c == '\n')
			continue;
		for (p = arg; *p && *p != '\n' && *p != ' ' && *p != '\t'; p++);
		ep = p;
		if (*p)
			*p++ = 0;
		if (c == '-') {
			while ((c = *arg++)) {
				if (c == 'P') {
					if (*(uint8_t *)PTOV(0x496) & 0x10) {
						cp = "yes";
					} else {
						opts |= OPT_SET(RBX_DUAL) |
						    OPT_SET(RBX_SERIAL);
						cp = "no";
					}
					printf("Keyboard: %s\n", cp);
					continue;
#if SERIAL
<<<<<<< HEAD
		} else if (c == 'S') {
		    j = 0;
		    while ((i = *arg++ - '0') <= 9)
			j = j * 10 + i;
		    if (j > 0 && i == -'0') {
			comspeed = j;
			break;
		    }
		    /* Fall through to error below ('S' not in optstr[]). */
=======
				} else if (c == 'S') {
					j = 0;
					while (*arg <= '9') {
						i = (unsigned int)(*arg - '0');
						j = j * 10 + i;
						arg++;
					}
					if (j > 0 && i == -'0') {
						comspeed = j;
						break;
					}
					/*
					 * Fall through to error below
					 * ('S' not in optstr[]).
					 */
>>>>>>> c38ec2ff
#endif
				}
				for (i = 0; c != optstr[i]; i++)
					if (i == NOPT - 1)
						return (-1);
				opts ^= OPT_SET(flags[i]);
			}
#if SERIAL
			ioctrl = OPT_CHECK(RBX_DUAL) ?
			    (IO_SERIAL|IO_KEYBOARD) :
			    OPT_CHECK(RBX_SERIAL) ? IO_SERIAL : IO_KEYBOARD;
			if (DO_SIO) {
				if (sio_init(115200 / comspeed) != 0)
					ioctrl &= ~IO_SERIAL;
			}
#endif
		} else {
			for (q = arg--; *q && *q != '('; q++);
			if (*q) {
				drv = -1;
				if (arg[1] == ':') {
					drv = *arg - '0';
					if (drv > 9)
						return (-1);
					arg += 2;
				}
				if (q - arg != 2)
					return -1;
				for (i = 0; arg[0] != dev_nm[i][0] ||
				    arg[1] != dev_nm[i][1]; i++)
					if (i == NDEV - 1)
						return (-1);
				dsk.type = i;
				arg += 3;
				dsk.unit = *arg - '0';
				if (arg[1] != ',' || dsk.unit > 9)
					return (-1);
				arg += 2;
				dsk.slice = WHOLE_DISK_SLICE;
				if (arg[1] == ',') {
					dsk.slice = *arg - '0' + 1;
					if (dsk.slice > NDOSPART + 1)
						return (-1);
					arg += 2;
				}
				if (arg[1] != ')')
					return (-1);
				dsk.part = *arg - 'a';
				if (dsk.part > 7)
					return (-1);
				arg += 2;
				if (drv == -1)
					drv = dsk.unit;
				dsk.drive = (dsk.type <= TYPE_MAXHARD
				    ? DRV_HARD : 0) + drv;
				dsk_meta = 0;
			}
			k = ep - arg;
			if (k > 0) {
				if (k >= sizeof(knamebuf))
					return (-1);
				memcpy(knamebuf, arg, k + 1);
				kname = knamebuf;
			}
		}
		arg = p;
	}
	return (0);
}

static int
dskread(void *buf, unsigned lba, unsigned nblk)
{
	struct dos_partition *dp;
	struct disklabel *d;
	char *sec;
	unsigned i;
	uint8_t sl;
	const char *reason;

	if (!dsk_meta) {
		sec = dmadat->secbuf;
		dsk.start = 0;
		if (drvread(sec, DOSBBSECTOR, 1))
			return (-1);
		dp = (void *)(sec + DOSPARTOFF);
		sl = dsk.slice;
		if (sl < BASE_SLICE) {
			for (i = 0; i < NDOSPART; i++)
			if (dp[i].dp_typ == DOSPTYP_386BSD &&
			    (dp[i].dp_flag & 0x80 || sl < BASE_SLICE)) {
				sl = BASE_SLICE + i;
				if (dp[i].dp_flag & 0x80 ||
				    dsk.slice == COMPATIBILITY_SLICE)
					break;
			}
			if (dsk.slice == WHOLE_DISK_SLICE)
				dsk.slice = sl;
		}
		if (sl != WHOLE_DISK_SLICE) {
			if (sl != COMPATIBILITY_SLICE)
				dp += sl - BASE_SLICE;
			if (dp->dp_typ != DOSPTYP_386BSD) {
				reason = "slice";
				goto error;
			}
			dsk.start = dp->dp_start;
		}
		if (drvread(sec, dsk.start + LABELSECTOR, 1))
			return (-1);
		d = (void *)(sec + LABELOFFSET);
		if (d->d_magic != DISKMAGIC || d->d_magic2 != DISKMAGIC) {
			if (dsk.part != RAW_PART) {
				reason = "label";
				goto error;
			}
		} else {
			if (!dsk.init) {
				if (d->d_type == DTYPE_SCSI)
					dsk.type = TYPE_DA;
				dsk.init++;
			}
			if (dsk.part >= d->d_npartitions ||
			    !d->d_partitions[dsk.part].p_size) {
				reason = "partition";
				goto error;
			}
			dsk.start += d->d_partitions[dsk.part].p_offset;
			dsk.start -= d->d_partitions[RAW_PART].p_offset;
		}
	}
	return (drvread(buf, dsk.start + lba, nblk));
error:
	printf("Invalid %s\n", reason);
	return (-1);
}

static void
printf(const char *fmt,...)
{
	va_list ap;
	static char buf[10];
	char *s;
	unsigned u;
	int c;

	va_start(ap, fmt);
	while ((c = *fmt++)) {
		if (c == '%') {
			c = *fmt++;
			switch (c) {
			case 'c':
				putchar(va_arg(ap, int));
				continue;
			case 's':
				for (s = va_arg(ap, char *); *s; s++)
					putchar(*s);
				continue;
			case 'u':
				u = va_arg(ap, unsigned);
				s = buf;
				do
					*s++ = '0' + u % 10U;
				while (u /= 10U);
				while (--s >= buf)
					putchar(*s);
				continue;
			}
		}
		putchar(c);
	}
	va_end(ap);
	return;
}

static void
putchar(int c)
{

	if (c == '\n')
		xputc('\r');
	xputc(c);
}

static int
drvread(void *buf, unsigned lba, unsigned nblk)
{
	static unsigned c = 0x2d5c7c2f;

	if (!OPT_CHECK(RBX_QUIET)) {
		xputc(c = c << 8 | c >> 24);
		xputc('\b');
	}
	v86.ctl = V86_ADDR | V86_CALLF | V86_FLAGS;
	v86.addr = XREADORG;		/* call to xread in boot1 */
	v86.es = VTOPSEG(buf);
	v86.eax = lba;
	v86.ebx = VTOPOFF(buf);
	v86.ecx = lba >> 16;
	v86.edx = nblk << 8 | dsk.drive;
	v86int();
	v86.ctl = V86_FLAGS;
	if (V86_CY(v86.efl)) {
		printf("error %u lba %u\n", v86.eax >> 8 & 0xff, lba);
		return (-1);
	}
	return (0);
}

static int
keyhit(unsigned ticks)
{
	uint32_t t0, t1;

	if (OPT_CHECK(RBX_NOINTR))
		return (0);
	t0 = 0;
	for (;;) {
		if (xgetc(1))
			return (1);
		t1 = *(uint32_t *)PTOV(0x46c);
		if (!t0)
			t0 = t1;
		if ((uint32_t)(t1 - t0) >= ticks)
			return (0);
	}
}

static int
xputc(int c)
{

	if (DO_KBD)
		putc(c);
	if (DO_SIO)
		sio_putc(c);
	return (c);
}

static int
getc(int fn)
{

	v86.addr = 0x16;
	v86.eax = fn << 8;
	v86int();
	return (fn == 0 ? v86.eax & 0xff : !V86_ZR(v86.efl));
}

static int
xgetc(int fn)
{

	if (OPT_CHECK(RBX_NOINTR))
		return (0);

	for (;;) {
		if (DO_KBD && getc(1))
			return (fn ? 1 : getc(0));
		if (DO_SIO && sio_ischar())
			return (fn ? 1 : sio_getc());
		if (fn)
			return (0);
	}
}<|MERGE_RESOLUTION|>--- conflicted
+++ resolved
@@ -385,17 +385,6 @@
 					printf("Keyboard: %s\n", cp);
 					continue;
 #if SERIAL
-<<<<<<< HEAD
-		} else if (c == 'S') {
-		    j = 0;
-		    while ((i = *arg++ - '0') <= 9)
-			j = j * 10 + i;
-		    if (j > 0 && i == -'0') {
-			comspeed = j;
-			break;
-		    }
-		    /* Fall through to error below ('S' not in optstr[]). */
-=======
 				} else if (c == 'S') {
 					j = 0;
 					while (*arg <= '9') {
@@ -411,7 +400,6 @@
 					 * Fall through to error below
 					 * ('S' not in optstr[]).
 					 */
->>>>>>> c38ec2ff
 #endif
 				}
 				for (i = 0; c != optstr[i]; i++)
