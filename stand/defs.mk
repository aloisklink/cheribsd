# $FreeBSD$

.if !defined(__BOOT_DEFS_MK__)
__BOOT_DEFS_MK__=${MFILE}

# We need to define all the MK_ options before including src.opts.mk
# because it includes bsd.own.mk which needs the right MK_ values,
# espeically MK_CTF.

MK_CTF=		no
MK_SSP=		no
MK_PROFILE=	no
MAN=
.if !defined(PIC)
NO_PIC=
INTERNALLIB=
.endif

.include <src.opts.mk>
.include <bsd.linker.mk>

WARNS?=		1

BOOTSRC=	${SRCTOP}/stand
EFISRC=		${BOOTSRC}/efi
EFIINC=		${EFISRC}/include
EFIINCMD=	${EFIINC}/${MACHINE}
FDTSRC=		${BOOTSRC}/fdt
FICLSRC=	${BOOTSRC}/ficl
LDRSRC=		${BOOTSRC}/common
LIBLUASRC=	${BOOTSRC}/liblua
LIBOFWSRC=	${BOOTSRC}/libofw
LUASRC=		${SRCTOP}/contrib/lua/src
SASRC=		${BOOTSRC}/libsa
SYSDIR=		${SRCTOP}/sys
UBOOTSRC=	${BOOTSRC}/uboot
ZFSSRC=		${SASRC}/zfs
OZFS=		${SRCTOP}/sys/contrib/openzfs
ZFSOSSRC=	${OZFS}/module/os/freebsd/
ZFSOSINC=	${OZFS}/include/os/freebsd
LIBCSRC=	${SRCTOP}/lib/libc

BOOTOBJ=	${OBJTOP}/stand

# BINDIR is where we install
BINDIR?=	/boot

# LUAPATH is where we search for and install lua scripts.
LUAPATH?=	/boot/lua
FLUASRC?=	${SRCTOP}/libexec/flua

LIBSA=		${BOOTOBJ}/libsa/libsa.a
.if ${MACHINE} == "i386"
LIBSA32=	${LIBSA}
.else
LIBSA32=	${BOOTOBJ}/libsa32/libsa32.a
.endif

# Standard options:
CFLAGS+=	-nostdinc
# Allow CFLAGS_EARLY.file/target so that code that needs specific stack
# of include paths can set them up before our include paths. Normally
# the only thing that should be there are -I directives, and as few of
# those as possible.
CFLAGS+=	${CFLAGS_EARLY} ${CFLAGS_EARLY.${.IMPSRC:T}} ${CFLAGS_EARLY.${.TARGET:T}}
.if ${MACHINE_ARCH} == "amd64" && ${DO32:U0} == 1
CFLAGS+=	-I${BOOTOBJ}/libsa32
.else
CFLAGS+=	-I${BOOTOBJ}/libsa
.endif
CFLAGS+=	-I${SASRC} -D_STANDALONE
CFLAGS+=	-I${SYSDIR}
# Spike the floating point interfaces
CFLAGS+=	-Ddouble=jagged-little-pill -Dfloat=floaty-mcfloatface
.if ${MACHINE_ARCH} == "i386" || ${MACHINE_ARCH} == "amd64"
# Slim down the image. This saves about 15% in size with clang 6 on x86
# Our most constrained /boot/loader env is BIOS booting on x86, where
# our text + data + BTX have to fit into 640k below the ISA hole.
# Experience has shown that problems arise between ~520k to ~530k.
CFLAGS.clang+=	-Oz
CFLAGS.gcc+=	-Os
CFLAGS+=	-ffunction-sections -fdata-sections
.endif

# GELI Support, with backward compat hooks (mostly)
.if defined(LOADER_NO_GELI_SUPPORT)
MK_LOADER_GELI=no
.warning "Please move from LOADER_NO_GELI_SUPPORT to WITHOUT_LOADER_GELI"
.endif
.if defined(LOADER_GELI_SUPPORT)
MK_LOADER_GELI=yes
.warning "Please move from LOADER_GELI_SUPPORT to WITH_LOADER_GELI"
.endif
.if ${MK_LOADER_GELI} == "yes"
CFLAGS+=	-DLOADER_GELI_SUPPORT
CFLAGS+=	-I${SASRC}/geli
.endif # MK_LOADER_GELI

# These should be confined to loader.mk, but can't because uboot/lib
# also uses it. It's part of loader, but isn't a loader so we can't
# just include loader.mk
.if ${LOADER_DISK_SUPPORT:Uyes} == "yes"
CFLAGS+= -DLOADER_DISK_SUPPORT
.endif

# Machine specific flags for all builds here

# Ensure PowerPC64 and PowerPC64LE boot loaders are compiled as 32 bit
# and in big endian.
.if ${MACHINE_ARCH:Mpowerpc64*} != ""
CFLAGS+=	-m32 -mcpu=powerpc -mbig-endian
.endif

# For amd64, there's a bit of mixed bag. Some of the tree (i386, lib*32) is
# build 32-bit and some 64-bit (lib*, efi). Centralize all the 32-bit magic here
# and activate it when DO32 is explicitly defined to be 1.
.if ${MACHINE_ARCH} == "amd64" && ${DO32:U0} == 1
CFLAGS+=	-m32
# LD_FLAGS is passed directly to ${LD}, not via ${CC}:
LD_FLAGS+=	-m elf_i386_fbsd
AFLAGS+=	--32
.endif

SSP_CFLAGS=

# Add in the no float / no SIMD stuff and announce we're freestanding
# aarch64 and riscv don't have -msoft-float, but all others do.
CFLAGS+=	-ffreestanding ${CFLAGS_NO_SIMD}
.if ${MACHINE_CPUARCH} == "aarch64"
CFLAGS+=	-mgeneral-regs-only -ffixed-x18 -fPIC
<<<<<<< HEAD
# Disable Morello support in the bootloader. EFI needs to understand
# capabilities before we can enable this as it may have interrupts enabled
# so will need to save/restore the full capability registers
CFLAGS:=	${CFLAGS:N-march=morello*:N-mabi=purecap:N-femulated-tls}
LDFLAGS:=	${LDFLAGS:N-march=morello*:N-mabi=purecap:N-femulated-tls}
=======
# XXX: Disable Morello support in the bootloader. EFI needs to understand
# capabilities before we can enable this as it may have interrupts enabled
# so will need to save/restore the full capability registers. We also can't use
# a pure-capability ABI until there is a pure-capability interface specified
# and implemented.
.if ${MACHINE_CPU:Mmorello}
CFLAGS+=	-march=morello+noa64c -mabi=aapcs
LDFLAGS+=	-march=morello+noa64c -mabi=aapcs
.endif
>>>>>>> 362d4886
.elif ${MACHINE_CPUARCH} == "riscv"
CFLAGS+=	-march=rv64imac -mabi=lp64 -fPIC
CFLAGS.clang+=	-mcmodel=medium
CFLAGS.gcc+=	-mcmodel=medany
.else
CFLAGS+=	-msoft-float
.endif

# -msoft-float seems to be insufficient for powerpcspe
.if ${MACHINE_ARCH} == "powerpcspe"
CFLAGS+=	-mno-spe
.endif

.if ${MACHINE_CPUARCH} == "i386" || (${MACHINE_CPUARCH} == "amd64" && ${DO32:U0} == 1)
CFLAGS+=	-march=i386
CFLAGS.gcc+=	-mpreferred-stack-boundary=2
.endif
.if ${MACHINE_CPUARCH} == "amd64" && ${DO32:U0} == 0
CFLAGS+=	-fPIC -mno-red-zone
.endif

.if ${MACHINE_CPUARCH} == "arm"
# Do not generate movt/movw, because the relocation fixup for them does not
# translate to the -Bsymbolic -pie format required by self_reloc() in loader(8).
# Also, the fpu is not available in a standalone environment.
CFLAGS.clang+=	-mno-movt
CFLAGS.clang+=  -mfpu=none
CFLAGS+=	-fPIC
.endif

# Some RISC-V linkers have support for relaxations, while some (lld) do not
# yet. If this is the case we inhibit the compiler from emitting relaxations.
.if ${LINKER_FEATURES:Mriscv-relaxations} == ""
CFLAGS+=	-mno-relax
.endif

# The boot loader build uses dd status=none, where possible, for reproducible
# build output (since performance varies from run to run). Trouble is that
# option was recently (10.3) added to FreeBSD and is non-standard. Only use it
# when this test succeeds rather than require dd to be a bootstrap tool.
DD_NOSTATUS!=(dd status=none count=0 2> /dev/null && echo status=none) || true
DD=dd ${DD_NOSTATUS}

.if ${MACHINE_CPUARCH} == "mips"
CFLAGS+=	-G0 -fno-pic -mno-abicalls
.endif

#
# Have a sensible default
#
.if ${MK_LOADER_LUA} == "yes"
LOADER_DEFAULT_INTERP?=lua
.elif ${MK_FORTH} == "yes"
LOADER_DEFAULT_INTERP?=4th
.else
LOADER_DEFAULT_INTERP?=simp
.endif
LOADER_INTERP?=${LOADER_DEFAULT_INTERP}

# Make sure we use the machine link we're about to create
CFLAGS+=-I.

all: ${PROG}

CLEANFILES+= teken_state.h
teken.c: teken_state.h

teken_state.h: ${SYSDIR}/teken/sequences
	awk -f ${SYSDIR}/teken/gensequences \
		${SYSDIR}/teken/sequences > teken_state.h

.if !defined(NO_OBJ)
_ILINKS=include/machine
.if ${MACHINE} != ${MACHINE_CPUARCH} && ${MACHINE} != "arm64"
_ILINKS+=include/${MACHINE_CPUARCH}
.endif
.if ${MACHINE_CPUARCH} == "i386" || ${MACHINE_CPUARCH} == "amd64"
_ILINKS+=include/x86
.endif
CFLAGS+= -Iinclude
CLEANDIRS+= include

beforedepend: ${_ILINKS}
beforebuild: ${_ILINKS}

# Ensure that the links exist without depending on it when it exists which
# causes all the modules to be rebuilt when the directory pointed to changes.
.for _link in ${_ILINKS}
.if !exists(${.OBJDIR}/${_link})
${OBJS}:       ${_link}
.endif # _link exists
.endfor

.NOPATH: ${_ILINKS}

${_ILINKS}: .NOMETA
	@case ${.TARGET:T} in \
	machine) \
		if [ ${DO32:U0} -eq 0 ]; then \
			path=${SYSDIR}/${MACHINE}/include ; \
		else \
			path=${SYSDIR}/${MACHINE:C/amd64/i386/}/include ; \
		fi ;; \
	*) \
		path=${SYSDIR}/${.TARGET:T}/include ;; \
	esac ; \
	case ${.TARGET} in \
	*/*) mkdir -p ${.TARGET:H};; \
	esac ; \
	path=`(cd $$path && /bin/pwd)` ; \
	${ECHO} ${.TARGET} "->" $$path ; \
	ln -fns $$path ${.TARGET}
.endif # !NO_OBJ
.endif # __BOOT_DEFS_MK__<|MERGE_RESOLUTION|>--- conflicted
+++ resolved
@@ -128,13 +128,6 @@
 CFLAGS+=	-ffreestanding ${CFLAGS_NO_SIMD}
 .if ${MACHINE_CPUARCH} == "aarch64"
 CFLAGS+=	-mgeneral-regs-only -ffixed-x18 -fPIC
-<<<<<<< HEAD
-# Disable Morello support in the bootloader. EFI needs to understand
-# capabilities before we can enable this as it may have interrupts enabled
-# so will need to save/restore the full capability registers
-CFLAGS:=	${CFLAGS:N-march=morello*:N-mabi=purecap:N-femulated-tls}
-LDFLAGS:=	${LDFLAGS:N-march=morello*:N-mabi=purecap:N-femulated-tls}
-=======
 # XXX: Disable Morello support in the bootloader. EFI needs to understand
 # capabilities before we can enable this as it may have interrupts enabled
 # so will need to save/restore the full capability registers. We also can't use
@@ -144,7 +137,6 @@
 CFLAGS+=	-march=morello+noa64c -mabi=aapcs
 LDFLAGS+=	-march=morello+noa64c -mabi=aapcs
 .endif
->>>>>>> 362d4886
 .elif ${MACHINE_CPUARCH} == "riscv"
 CFLAGS+=	-march=rv64imac -mabi=lp64 -fPIC
 CFLAGS.clang+=	-mcmodel=medium
