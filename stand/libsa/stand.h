/*
 * Copyright (c) 1998 Michael Smith.
 * All rights reserved.
 *
 * Redistribution and use in source and binary forms, with or without
 * modification, are permitted provided that the following conditions
 * are met:
 * 1. Redistributions of source code must retain the above copyright
 *    notice, this list of conditions and the following disclaimer.
 * 2. Redistributions in binary form must reproduce the above copyright
 *    notice, this list of conditions and the following disclaimer in the
 *    documentation and/or other materials provided with the distribution.
 *
 * THIS SOFTWARE IS PROVIDED BY THE AUTHOR AND CONTRIBUTORS ``AS IS'' AND
 * ANY EXPRESS OR IMPLIED WARRANTIES, INCLUDING, BUT NOT LIMITED TO, THE
 * IMPLIED WARRANTIES OF MERCHANTABILITY AND FITNESS FOR A PARTICULAR PURPOSE
 * ARE DISCLAIMED.  IN NO EVENT SHALL THE AUTHOR OR CONTRIBUTORS BE LIABLE
 * FOR ANY DIRECT, INDIRECT, INCIDENTAL, SPECIAL, EXEMPLARY, OR CONSEQUENTIAL
 * DAMAGES (INCLUDING, BUT NOT LIMITED TO, PROCUREMENT OF SUBSTITUTE GOODS
 * OR SERVICES; LOSS OF USE, DATA, OR PROFITS; OR BUSINESS INTERRUPTION)
 * HOWEVER CAUSED AND ON ANY THEORY OF LIABILITY, WHETHER IN CONTRACT, STRICT
 * LIABILITY, OR TORT (INCLUDING NEGLIGENCE OR OTHERWISE) ARISING IN ANY WAY
 * OUT OF THE USE OF THIS SOFTWARE, EVEN IF ADVISED OF THE POSSIBILITY OF
 * SUCH DAMAGE.
 *
 * $FreeBSD$
 * From	$NetBSD: stand.h,v 1.22 1997/06/26 19:17:40 drochner Exp $	
 */

/*-
 * Copyright (c) 1993
 *	The Regents of the University of California.  All rights reserved.
 *
 * Redistribution and use in source and binary forms, with or without
 * modification, are permitted provided that the following conditions
 * are met:
 * 1. Redistributions of source code must retain the above copyright
 *    notice, this list of conditions and the following disclaimer.
 * 2. Redistributions in binary form must reproduce the above copyright
 *    notice, this list of conditions and the following disclaimer in the
 *    documentation and/or other materials provided with the distribution.
 * 3. Neither the name of the University nor the names of its contributors
 *    may be used to endorse or promote products derived from this software
 *    without specific prior written permission.
 *
 * THIS SOFTWARE IS PROVIDED BY THE REGENTS AND CONTRIBUTORS ``AS IS'' AND
 * ANY EXPRESS OR IMPLIED WARRANTIES, INCLUDING, BUT NOT LIMITED TO, THE
 * IMPLIED WARRANTIES OF MERCHANTABILITY AND FITNESS FOR A PARTICULAR PURPOSE
 * ARE DISCLAIMED.  IN NO EVENT SHALL THE REGENTS OR CONTRIBUTORS BE LIABLE
 * FOR ANY DIRECT, INDIRECT, INCIDENTAL, SPECIAL, EXEMPLARY, OR CONSEQUENTIAL
 * DAMAGES (INCLUDING, BUT NOT LIMITED TO, PROCUREMENT OF SUBSTITUTE GOODS
 * OR SERVICES; LOSS OF USE, DATA, OR PROFITS; OR BUSINESS INTERRUPTION)
 * HOWEVER CAUSED AND ON ANY THEORY OF LIABILITY, WHETHER IN CONTRACT, STRICT
 * LIABILITY, OR TORT (INCLUDING NEGLIGENCE OR OTHERWISE) ARISING IN ANY WAY
 * OUT OF THE USE OF THIS SOFTWARE, EVEN IF ADVISED OF THE POSSIBILITY OF
 * SUCH DAMAGE.
 *
 *	@(#)stand.h	8.1 (Berkeley) 6/11/93
 */

#ifndef	STAND_H
#define	STAND_H

#include <sys/types.h>
#include <sys/cdefs.h>
#include <sys/stat.h>
#include <sys/dirent.h>

/* this header intentionally exports NULL from <string.h> */
#include <string.h>

#define CHK(fmt, args...)	printf("%s(%d): " fmt "\n", __func__, __LINE__ , ##args)
#define PCHK(fmt, args...)	{printf("%s(%d): " fmt "\n", __func__, __LINE__ , ##args); getchar();}

<<<<<<< HEAD
/* Avoid unwanted userlandish components */
#ifndef _KERNEL
#define __NOT_KERNEL
#define _KERNEL
#endif
#include <sys/errno.h>
#ifdef __NOT_KERNEL
#undef _KERNEL
#endif
=======
#include <sys/errno.h>
>>>>>>> 6bb46c6f

/* special stand error codes */
#define	EADAPT	(ELAST+1)	/* bad adaptor */
#define	ECTLR	(ELAST+2)	/* bad controller */
#define	EUNIT	(ELAST+3)	/* bad unit */
#define ESLICE	(ELAST+4)	/* bad slice */
#define	EPART	(ELAST+5)	/* bad partition */
#define	ERDLAB	(ELAST+6)	/* can't read disk label */
#define	EUNLAB	(ELAST+7)	/* unlabeled disk */
#define	EOFFSET	(ELAST+8)	/* relative seek not supported */
#define	ESALAST	(ELAST+8)	/* */

/* Partial signal emulation for sig_atomic_t */
#include <machine/signal.h>

struct open_file;

/*
 * This structure is used to define file system operations in a file system
 * independent way.
 *
 * XXX note that filesystem providers should export a pointer to their fs_ops
 *     struct, so that consumers can reference this and thus include the
 *     filesystems that they require.
 */
struct fs_ops {
    const char	*fs_name;
    int		(*fo_open)(const char *path, struct open_file *f);
    int		(*fo_close)(struct open_file *f);
    int		(*fo_read)(struct open_file *f, void *buf,
			   size_t size, size_t *resid);
    int		(*fo_write)(struct open_file *f, void *buf,
			    size_t size, size_t *resid);
    off_t	(*fo_seek)(struct open_file *f, off_t offset, int where);
    int		(*fo_stat)(struct open_file *f, struct stat *sb);
    int		(*fo_readdir)(struct open_file *f, struct dirent *d);
};

/*
 * libstand-supplied filesystems
 */
extern struct fs_ops ufs_fsops;
extern struct fs_ops tftp_fsops;
extern struct fs_ops nfs_fsops;
extern struct fs_ops cd9660_fsops;
extern struct fs_ops nandfs_fsops;
extern struct fs_ops gzipfs_fsops;
extern struct fs_ops bzipfs_fsops;
extern struct fs_ops dosfs_fsops;
extern struct fs_ops ext2fs_fsops;
extern struct fs_ops splitfs_fsops;
extern struct fs_ops pkgfs_fsops;

/* where values for lseek(2) */
#define	SEEK_SET	0	/* set file offset to offset */
#define	SEEK_CUR	1	/* set file offset to current plus offset */
#define	SEEK_END	2	/* set file offset to EOF plus offset */

/* 
 * Device switch
 */
struct devsw {
    const char	dv_name[8];
    int		dv_type;		/* opaque type constant, arch-dependant */
    int		(*dv_init)(void);	/* early probe call */
    int		(*dv_strategy)(void *devdata, int rw, daddr_t blk,
			size_t size, char *buf, size_t *rsize);
    int		(*dv_open)(struct open_file *f, ...);
    int		(*dv_close)(struct open_file *f);
    int		(*dv_ioctl)(struct open_file *f, u_long cmd, void *data);
    int		(*dv_print)(int verbose);	/* print device information */
    void	(*dv_cleanup)(void);
};

/*
 * libstand-supplied device switch
 */
extern struct devsw netdev;

extern int errno;

/*
 * Generic device specifier; architecture-dependent
 * versions may be larger, but should be allowed to
 * overlap.
 */
struct devdesc
{
    struct devsw	*d_dev;
    int			d_type;
#define DEVT_NONE	0
#define DEVT_DISK	1
#define DEVT_NET	2
#define DEVT_CD		3
#define DEVT_ZFS	4
#define DEVT_FD		5
    int			d_unit;
    void		*d_opendata;
};

struct open_file {
    int			f_flags;	/* see F_* below */
    struct devsw	*f_dev;		/* pointer to device operations */
    void		*f_devdata;	/* device specific data */
    struct fs_ops	*f_ops;		/* pointer to file system operations */
    void		*f_fsdata;	/* file system specific data */
    off_t		f_offset;	/* current file offset */
    char		*f_rabuf;	/* readahead buffer pointer */
    size_t		f_ralen;	/* valid data in readahead buffer */
    off_t		f_raoffset;	/* consumer offset in readahead buffer */
#define SOPEN_RASIZE	512
};

#define	SOPEN_MAX	64
extern struct open_file files[];

/* f_flags values */
#define	F_READ		0x0001	/* file opened for reading */
#define	F_WRITE		0x0002	/* file opened for writing */
#define	F_RAW		0x0004	/* raw device open - no file system */
#define F_NODEV		0x0008	/* network open - no device */
#define	F_MASK		0xFFFF
/* Mode modifier for strategy() */
#define	F_NORA		(0x01 << 16)	/* Disable Read-Ahead */

#define isascii(c)	(((c) & ~0x7F) == 0)

static __inline int isupper(int c)
{
    return c >= 'A' && c <= 'Z';
}

static __inline int islower(int c)
{
    return c >= 'a' && c <= 'z';
}

static __inline int isspace(int c)
{
    return c == ' ' || (c >= 0x9 && c <= 0xd);
}

static __inline int isdigit(int c)
{
    return c >= '0' && c <= '9';
}

static __inline int isxdigit(int c)
{
    return isdigit(c) || (c >= 'a' && c <= 'f') || (c >= 'A' && c <= 'F');
}

static __inline int isalpha(int c)
{
    return isupper(c) || islower(c);
}

static __inline int isalnum(int c)
{
    return isalpha(c) || isdigit(c);
}

static __inline int toupper(int c)
{
    return islower(c) ? c - 'a' + 'A' : c;
}

static __inline int tolower(int c)
{
    return isupper(c) ? c - 'A' + 'a' : c;
}

/* sbrk emulation */
extern void	setheap(void *base, void *top);
extern char	*sbrk(int incr);

/* Matt Dillon's zalloc/zmalloc */
extern void	*malloc(size_t bytes);
extern void	free(void *ptr);
/*#define free(p)	{CHK("free %p", p); free(p);} */ /* use for catching guard violations */
extern void	*calloc(size_t n1, size_t n2);
extern void	*realloc(void *ptr, size_t size);
extern void	*reallocf(void *ptr, size_t size);
extern void	mallocstats(void);

extern int	printf(const char *fmt, ...) __printflike(1, 2);
extern void	vprintf(const char *fmt, __va_list);
extern int	sprintf(char *buf, const char *cfmt, ...) __printflike(2, 3);
extern int	snprintf(char *buf, size_t size, const char *cfmt, ...) __printflike(3, 4);
extern void	vsprintf(char *buf, const char *cfmt, __va_list);

extern void	twiddle(u_int callerdiv);
extern void	twiddle_divisor(u_int globaldiv);

extern void	ngets(char *, int);
#define gets(x)	ngets((x), 0)
extern int	fgetstr(char *buf, int size, int fd);

extern int	open(const char *, int);
#define	O_RDONLY	0x0
#define O_WRONLY	0x1
#define O_RDWR		0x2
extern int	close(int);
extern void	closeall(void);
extern ssize_t	read(int, void *, size_t);
extern ssize_t	write(int, void *, size_t);
extern struct	dirent *readdirfd(int);

extern void	srandom(unsigned int);
extern long	random(void);
    
/* imports from stdlib, locally modified */
extern long	strtol(const char *, char **, int);
extern unsigned long	strtoul(const char *, char **, int);
extern char	*optarg;			/* getopt(3) external variables */
extern int	optind, opterr, optopt, optreset;
extern int	getopt(int, char * const [], const char *);

/* pager.c */
extern void	pager_open(void);
extern void	pager_close(void);
extern int	pager_output(const char *lines);
extern int	pager_file(const char *fname);

/* No signal state to preserve */
#define setjmp	_setjmp
#define longjmp	_longjmp

/* environment.c */
#define EV_DYNAMIC	(1<<0)		/* value was dynamically allocated, free if changed/unset */
#define EV_VOLATILE	(1<<1)		/* value is volatile, make a copy of it */
#define EV_NOHOOK	(1<<2)		/* don't call hook when setting */

struct env_var;
typedef char	*(ev_format_t)(struct env_var *ev);
typedef int	(ev_sethook_t)(struct env_var *ev, int flags,
		    const void *value);
typedef int	(ev_unsethook_t)(struct env_var *ev);

struct env_var
{
    char		*ev_name;
    int			ev_flags;
    void		*ev_value;
    ev_sethook_t	*ev_sethook;
    ev_unsethook_t	*ev_unsethook;
    struct env_var	*ev_next, *ev_prev;
};
extern struct env_var	*environ;

extern struct env_var	*env_getenv(const char *name);
extern int		env_setenv(const char *name, int flags,
				   const void *value, ev_sethook_t sethook,
				   ev_unsethook_t unsethook);
extern char		*getenv(const char *name);
extern int		setenv(const char *name, const char *value,
			       int overwrite);
extern int		putenv(char *string);
extern int		unsetenv(const char *name);

extern ev_sethook_t	env_noset;		/* refuse set operation */
extern ev_unsethook_t	env_nounset;		/* refuse unset operation */

/* BCD conversions (undocumented) */
extern u_char const	bcd2bin_data[];
extern u_char const	bin2bcd_data[];
extern char const	hex2ascii_data[];

#define	bcd2bin(bcd)	(bcd2bin_data[bcd])
#define	bin2bcd(bin)	(bin2bcd_data[bin])
#define	hex2ascii(hex)	(hex2ascii_data[hex])

/* min/max (undocumented) */
static __inline int imax(int a, int b) { return (a > b ? a : b); }
static __inline int imin(int a, int b) { return (a < b ? a : b); }
static __inline long lmax(long a, long b) { return (a > b ? a : b); }
static __inline long lmin(long a, long b) { return (a < b ? a : b); }
static __inline u_int max(u_int a, u_int b) { return (a > b ? a : b); }
static __inline u_int min(u_int a, u_int b) { return (a < b ? a : b); }
static __inline quad_t qmax(quad_t a, quad_t b) { return (a > b ? a : b); }
static __inline quad_t qmin(quad_t a, quad_t b) { return (a < b ? a : b); }
static __inline u_long ulmax(u_long a, u_long b) { return (a > b ? a : b); }
static __inline u_long ulmin(u_long a, u_long b) { return (a < b ? a : b); }


/* null functions for device/filesystem switches (undocumented) */
extern int	nodev(void);
extern int	noioctl(struct open_file *, u_long, void *);
extern void	nullsys(void);

extern int	null_open(const char *path, struct open_file *f);
extern int	null_close(struct open_file *f);
extern int	null_read(struct open_file *f, void *buf, size_t size, size_t *resid);
extern int	null_write(struct open_file *f, void *buf, size_t size, size_t *resid);
extern off_t	null_seek(struct open_file *f, off_t offset, int where);
extern int	null_stat(struct open_file *f, struct stat *sb);
extern int	null_readdir(struct open_file *f, struct dirent *d);


/* 
 * Machine dependent functions and data, must be provided or stubbed by 
 * the consumer 
 */
extern void		exit(int);
extern int		getchar(void);
extern int		ischar(void);
extern void		putchar(int);
extern int		devopen(struct open_file *, const char *, const char **);
extern int		devclose(struct open_file *f);
extern void		panic(const char *, ...) __dead2 __printflike(1, 2);
extern struct fs_ops	*file_system[];
extern struct fs_ops	*exclusive_file_system;
extern struct devsw	*devsw[];

/*
 * Expose byteorder(3) functions.
 */
#ifndef _BYTEORDER_PROTOTYPED
#define	_BYTEORDER_PROTOTYPED
extern uint32_t		htonl(uint32_t);
extern uint16_t		htons(uint16_t);
extern uint32_t		ntohl(uint32_t);
extern uint16_t		ntohs(uint16_t);
#endif

#ifndef _BYTEORDER_FUNC_DEFINED
#define	_BYTEORDER_FUNC_DEFINED
#define	htonl(x)	__htonl(x)
#define	htons(x)	__htons(x)
#define	ntohl(x)	__ntohl(x)
#define	ntohs(x)	__ntohs(x)
#endif

void *Malloc(size_t, const char *, int);
void *Calloc(size_t, size_t, const char *, int);
void *Realloc(void *, size_t, const char *, int);
void Free(void *, const char *, int);

#if 1
#define malloc(x)	Malloc(x, __FILE__, __LINE__)
#define calloc(x, y)	Calloc(x, y, __FILE__, __LINE__)
#define free(x)		Free(x, __FILE__, __LINE__)
#define realloc(x, y)	Realloc(x, y, __FILE__, __LINE__)
#else
#define malloc(x)	Malloc(x, NULL, 0)
#define calloc(x, y)	Calloc(x, y, NULL, 0)
#define free(x)		Free(x, NULL, 0)
#define realloc(x, y)	Realloc(x, y, NULL, 0)
#endif

#endif	/* STAND_H */<|MERGE_RESOLUTION|>--- conflicted
+++ resolved
@@ -72,19 +72,7 @@
 #define CHK(fmt, args...)	printf("%s(%d): " fmt "\n", __func__, __LINE__ , ##args)
 #define PCHK(fmt, args...)	{printf("%s(%d): " fmt "\n", __func__, __LINE__ , ##args); getchar();}
 
-<<<<<<< HEAD
-/* Avoid unwanted userlandish components */
-#ifndef _KERNEL
-#define __NOT_KERNEL
-#define _KERNEL
-#endif
 #include <sys/errno.h>
-#ifdef __NOT_KERNEL
-#undef _KERNEL
-#endif
-=======
-#include <sys/errno.h>
->>>>>>> 6bb46c6f
 
 /* special stand error codes */
 #define	EADAPT	(ELAST+1)	/* bad adaptor */
