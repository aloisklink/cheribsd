--- conflicted
+++ resolved
@@ -33,11 +33,7 @@
 #include <sys/types.h>
 #include <sys/endian.h>
 
-<<<<<<< HEAD
-#include <stdio.h>
-=======
 #include <stand.h>
->>>>>>> 7f61ac27
 
 /*
  * Altera University Program SD Card micro-driver for boot2 and loader.
