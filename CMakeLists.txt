--- conflicted
+++ resolved
@@ -139,11 +139,8 @@
 #define TICK_USE_YAMON_FREQ defined
 #define YAMON 1
 #define INVARIANTS 1
-<<<<<<< HEAD
+#define CPU_QEMU_RISCV
 #define __FreeBSD__
-=======
-#define CPU_QEMU_RISCV
->>>>>>> 6f892557
 // #define MAC 1
 // #define AUDIT 1")
 
