--- conflicted
+++ resolved
@@ -46,7 +46,6 @@
 		-DNO_CPU_CFLAGS \
 		MK_CTF=no \
 		-DNO_LINT \
-<<<<<<< HEAD
 		MK_TESTS=no MK_TESTS_SUPPORT=${MK_TESTS} \
 		WORLDTMP_MTREE="${WORLDTMP_MTREE}"
 # Avoid re-computing COMPILER_VERSION, etc. values:
@@ -62,11 +61,7 @@
 .endfor
 LIBCOMPATWMAKEFLAGS+=_NO_INCLUDE_LINKERMK=yes _NO_INCLUDE_COMPILERMK=yes
 
-LIBCOMPATWMAKE+=	${LIBCOMPATWMAKEENV} ${MAKE} ${LIBCOMPATWMAKEFLAGS} \
-=======
-		MK_TESTS=no
 LIBCOMPATWMAKE+=	${TIME_ENV} ${LIBCOMPATWMAKEENV} ${MAKE} ${LIBCOMPATWMAKEFLAGS} \
->>>>>>> 99feb137
 			OBJTOP=${LIBCOMPAT_OBJTOP} \
 			OBJROOT='$${OBJTOP}/' \
 			MAKEOBJDIRPREFIX= \
