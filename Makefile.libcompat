# $FreeBSD$

.if !targets(__<${_this:T}>__)
__<${_this:T}>__:

.include <src.libnames.mk>

# Makefile for the compatibility libraries.
# - 32-bit compat libraries on MIPS, PowerPC, and AMD64.
# - 64-bit compat on CHERI MIPS

_LC_LIBDIRS.yes=		lib
_LC_LIBDIRS.yes+=		gnu/lib
_LC_LIBDIRS.${MK_CDDL:tl}+=	cddl/lib
_LC_LIBDIRS.${MK_CRYPT:tl}+=	secure/lib
_LC_LIBDIRS.${MK_KERBEROS:tl}+=	kerberos5/lib

_lc_distribute _lc_install: .PHONY
.for _dir in ${_LC_LIBDIRS.yes}
	${_+_}cd ${.CURDIR}/${_dir}; ${MAKE} ${.TARGET:S/^_lc_//}
.endfor

.if defined(_LIBCOMPAT)

.include <bsd.compat.mk>

# Yes, the flags are redundant.
LIBCOMPAT_COMPILERS= \
		CC="${XCC} ${LIBCOMPATCFLAGS}" \
		CXX="${XCXX} ${LIBCOMPATCXXFLAGS} ${LIBCOMPATCFLAGS}" \
		CPP="${XCPP} ${LIBCOMPATCFLAGS}"
LIBCOMPATWMAKEENV+= \
		INSTALL="${INSTALL_CMD} -U" \
		PATH=${TMPPATH} \
		SYSROOT=${WORLDTMP} \
		LIBDIR=/usr/lib${libcompat} \
		SHLIBDIR=/usr/lib${libcompat} \
		DTRACE="${LIB$COMPATDTRACE:U${DTRACE}}"
.if ${MK_META_MODE} != "no"
# Don't rebuild build-tools targets during normal build.
LIBCOMPATWMAKEENV+=	BUILD_TOOLS_META=.NOMETA
.endif
LIBCOMPATWMAKEFLAGS+= \
		${LIBCOMPAT_COMPILERS} \
		DESTDIR=${WORLDTMP} \
		-DNO_CPU_CFLAGS \
		MK_CTF=no \
		-DNO_LINT \
		MK_TESTS=no MK_TESTS_SUPPORT=${MK_TESTS} \
		WORLDTMP_MTREE="${WORLDTMP_MTREE}"
# Avoid re-computing COMPILER_VERSION, etc. values:
# $CC is different in the libcompat case compared to the non-compat value.
# Since bsd.compiler.mk (and bsd.linker.mk) save the variables using a full
# hash of the compiler/link command, this means that the cached values for
# X_COMPILER_TYPE, etc. cannot be loaded.
# Instead set all the values, so that we can avoid including bsd.compiler.mk and
# bsd.linker.mk. This provides a noticeable speed-up as it avoids multiple
# processes from being spawned in each subdirectory.
.for _var in ${_TOOLCHAIN_METADATA_VARS}
LIBCOMPATWMAKEFLAGS+=	${_var}="${X_${_var}}"
.endfor
LIBCOMPATWMAKEFLAGS+=_NO_INCLUDE_LINKERMK=yes _NO_INCLUDE_COMPILERMK=yes

LIBCOMPATWMAKE+=	${LIBCOMPATWMAKEENV} ${MAKE} ${LIBCOMPATWMAKEFLAGS} \
			OBJTOP=${LIBCOMPAT_OBJTOP} \
			OBJROOT='$${OBJTOP}/' \
			MAKEOBJDIRPREFIX= \
			MK_MAN=no MK_HTML=no
LIBCOMPATIMAKE+=	${LIBCOMPATWMAKE:NINSTALL=*:NDESTDIR=*} \
			${IMAKE_INSTALL} \
			-DLIBRARIES_ONLY

<<<<<<< HEAD
=======
_LC_LIBDIRS.yes=		lib
_LC_LIBDIRS.yes+=		gnu/lib
_LC_LIBDIRS.${MK_CDDL:tl}+=	cddl/lib
_LC_LIBDIRS.${MK_CRYPT:tl}+=	secure/lib
_LC_LIBDIRS.${MK_KERBEROS:tl}+=	kerberos5/lib

_LC_INCDIRS=	\
		include \
		lib/ncurses/ncurses \
		${_LC_LIBDIRS.yes}

>>>>>>> 821aa63a
.if ${MK_FILE} != "no"
_libmagic=	lib/libmagic
.endif
.if ${MK_PMC} != "no" && (${TARGET_ARCH} == "amd64" || ${TARGET} == "arm64")
_jevents=	lib/libpmc/pmu-events
.endif


# Shared logic
build${libcompat}: .PHONY
	@echo
	@echo "--------------------------------------------------------------"
	@echo ">>> stage 4.3: building lib${libcompat} shim libraries"
	@echo "--------------------------------------------------------------"

	${WORLDTMP_MTREE} -f ${.CURDIR}/etc/mtree/BSD.lib${libcompat}.dist \
	    -p ${WORLDTMP}/usr >/dev/null
.if ${MK_DEBUG_FILES} != "no"
	${WORLDTMP_MTREE} -f ${.CURDIR}/etc/mtree/BSD.lib${libcompat}.dist \
	    -p ${WORLDTMP}/usr/lib/debug/usr >/dev/null
.endif
# XXX: Remove this hack once morello-llvm supports lib64c
.if ${libcompat} == "64c" && ${COMPAT_ARCH} == "aarch64"
	@echo "Morello: creating libcheri link in WORLDTMP"
	ln -sfnv lib64c ${WORLDTMP}/usr/libcheri
.endif
<<<<<<< HEAD
.for _dir in lib/ncurses/ncurses lib/ncurses/ncursesw ${_libmagic} ${_jevents}
=======
	mkdir -p ${WORLDTMP}
	ln -sf ${.CURDIR}/sys ${WORLDTMP}
.for _t in ${_obj} includes
.for _dir in ${_LC_INCDIRS}
	${_+_}cd ${.CURDIR}/${_dir}; ${LIBCOMPATWMAKE} MK_INCLUDES=yes \
	    DIRPRFX=${_dir}/ ${_t}
.endfor
.endfor
.for _dir in lib/ncurses/ncurses lib/ncurses/ncurses ${_libmagic} ${_jevents}
>>>>>>> 821aa63a
.for _t in ${_obj} build-tools
	${_+_}cd ${.CURDIR}/${_dir}; \
	    WORLDTMP=${WORLDTMP} \
	    MAKEFLAGS="-m ${.CURDIR}/tools/build/mk ${.MAKEFLAGS}" \
	    ${MAKE} SSP_CFLAGS= DESTDIR= \
	    OBJTOP=${LIBCOMPAT_OBJTOP} \
	    OBJROOT='$${OBJTOP}/' \
	    MAKEOBJDIRPREFIX= \
	    DIRPRFX=${_dir}/ -DNO_LINT -DNO_CPU_CFLAGS \
	    MK_CTF=no MK_RETPOLINE=no MK_WERROR=no \
	    ${_t}
.endfor
.endfor
	${_+_}cd ${.CURDIR}; \
	    ${LIBCOMPATWMAKE} -f Makefile.inc1 -DNO_FSCHG libraries
.if ${MK_COMPAT_CHERIABI} == "yes" && ${MK_CHERI_PURE} == "yes"
# To build a purecap world against /usr/lib64c, we need internal libs.
.for _lib in ${_INTERNALLIBS}
	${_+_}cd ${.CURDIR}${LIB${_lib:tu}DIR:S|${_LIB_OBJTOP}||}; \
	    ${LIBCOMPATWMAKE} all
.endfor
.endif

distribute${libcompat} install${libcompat}: .PHONY
	${_+_}cd ${.CURDIR}; \
	    ${LIBCOMPATIMAKE} -f Makefile.inc1 _lc_${.TARGET:S/${libcompat}$//}

.if ${.TARGETS:Mlib${libcompat}buildenv} || ${.TARGETS:Mlibcheribuildenv}
.if ${.MAKEFLAGS:M-j}
.error The lib${libcompat}buildenv target is incompatible with -j
.endif
BUILDENV_DIR?=  ${.CURDIR}
lib${libcompat}buildenv: .PHONY
	@echo "Entering world for lib${libcompat} on ${TARGET_ARCH}:${TARGET}"
.if ${BUILDENV_SHELL:M*zsh*}
	@echo For ZSH you must run: export CPUTYPE=${TARGET_CPUTYPE}
.endif
	# Note: we have to remove TARGET and TARGET_ARCH from MAKEFLAGS since
	# otherwise src.opts.mk will pick the wrong MK_FOO values.
	@cd ${BUILDENV_DIR} && \
	    env ${LIBCOMPATWMAKEENV} ${LIBCOMPAT_COMPILERS} BUILDENV=1 \
	    TARGET=${LIBCOMPAT_MACHINE} TARGET_ARCH=${LIBCOMPAT_MACHINE_ARCH} \
	    INSTALL="${INSTALL_CMD} ${INSTALLFLAGS}" \
	    MTREE_CMD="${MTREE_CMD} ${MTREEFLAGS}" \
	    "MAKEFLAGS=${MAKEFLAGS:NTARGET*}" ${BUILDENV_SHELL} || true

.if ${libcompat} == "64c"
libcheribuildenv: lib64cbuildenv
.endif
.endif

.endif # defined(_LIBCOMPAT)

.endif # !targets(__<${_this:T}>__)<|MERGE_RESOLUTION|>--- conflicted
+++ resolved
@@ -70,20 +70,6 @@
 			${IMAKE_INSTALL} \
 			-DLIBRARIES_ONLY
 
-<<<<<<< HEAD
-=======
-_LC_LIBDIRS.yes=		lib
-_LC_LIBDIRS.yes+=		gnu/lib
-_LC_LIBDIRS.${MK_CDDL:tl}+=	cddl/lib
-_LC_LIBDIRS.${MK_CRYPT:tl}+=	secure/lib
-_LC_LIBDIRS.${MK_KERBEROS:tl}+=	kerberos5/lib
-
-_LC_INCDIRS=	\
-		include \
-		lib/ncurses/ncurses \
-		${_LC_LIBDIRS.yes}
-
->>>>>>> 821aa63a
 .if ${MK_FILE} != "no"
 _libmagic=	lib/libmagic
 .endif
@@ -110,19 +96,7 @@
 	@echo "Morello: creating libcheri link in WORLDTMP"
 	ln -sfnv lib64c ${WORLDTMP}/usr/libcheri
 .endif
-<<<<<<< HEAD
-.for _dir in lib/ncurses/ncurses lib/ncurses/ncursesw ${_libmagic} ${_jevents}
-=======
-	mkdir -p ${WORLDTMP}
-	ln -sf ${.CURDIR}/sys ${WORLDTMP}
-.for _t in ${_obj} includes
-.for _dir in ${_LC_INCDIRS}
-	${_+_}cd ${.CURDIR}/${_dir}; ${LIBCOMPATWMAKE} MK_INCLUDES=yes \
-	    DIRPRFX=${_dir}/ ${_t}
-.endfor
-.endfor
-.for _dir in lib/ncurses/ncurses lib/ncurses/ncurses ${_libmagic} ${_jevents}
->>>>>>> 821aa63a
+.for _dir in lib/ncurses/ncurses ${_libmagic} ${_jevents}
 .for _t in ${_obj} build-tools
 	${_+_}cd ${.CURDIR}/${_dir}; \
 	    WORLDTMP=${WORLDTMP} \
