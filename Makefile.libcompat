--- conflicted
+++ resolved
@@ -46,10 +46,7 @@
 		-DNO_CPU_CFLAGS \
 		MK_BOOT=no \
 		MK_CTF=no \
-<<<<<<< HEAD
-		-DNO_LINT \
 		MK_TESTS=no MK_TESTS_SUPPORT=${MK_TESTS} \
-		MK_BOOT=no \
 		WORLDTMP_MTREE="${WORLDTMP_MTREE}"
 # Avoid re-computing COMPILER_VERSION, etc. values:
 # $CC is different in the libcompat case compared to the non-compat value.
@@ -64,9 +61,6 @@
 .endfor
 LIBCOMPATWMAKEFLAGS+=_NO_INCLUDE_LINKERMK=yes _NO_INCLUDE_COMPILERMK=yes
 
-=======
-		MK_TESTS=no
->>>>>>> 03f6e182
 LIBCOMPATWMAKE+=	${TIME_ENV} ${LIBCOMPATWMAKEENV} ${MAKE} ${LIBCOMPATWMAKEFLAGS} \
 			OBJTOP=${LIBCOMPAT_OBJTOP} \
 			OBJROOT='$${OBJTOP}/' \
