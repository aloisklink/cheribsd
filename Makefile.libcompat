--- conflicted
+++ resolved
@@ -73,11 +73,7 @@
 .if ${MK_FILE} != "no"
 _libmagic=	lib/libmagic
 .endif
-<<<<<<< HEAD
-.if ${MK_PMC} != "no" && (${TARGET_ARCH} == "amd64" || ${TARGET_ARCH:Maarch64*})
-=======
 .if ${MK_PMC} != "no" && (${TARGET_ARCH} == "amd64" || ${TARGET} == "arm64")
->>>>>>> 362d4886
 _jevents=	lib/libpmc/pmu-events
 .endif
 
