# $FreeBSD$

.if !targets(__<${_this:T}>__)
__<${_this:T}>__:

.include <src.libnames.mk>

# Makefile for the compatibility libraries.
# - 32-bit compat libraries on MIPS, PowerPC, and AMD64.
# - 64-bit compat on CHERI MIPS

_LC_LIBDIRS.yes=		lib
_LC_LIBDIRS.yes+=		gnu/lib
_LC_LIBDIRS.${MK_CDDL:tl}+=	cddl/lib
_LC_LIBDIRS.${MK_CRYPT:tl}+=	secure/lib
_LC_LIBDIRS.${MK_KERBEROS:tl}+=	kerberos5/lib

_lc_distribute _lc_install: .PHONY
.for _dir in ${_LC_LIBDIRS.yes}
	${_+_}cd ${.CURDIR}/${_dir}; ${MAKE} ${.TARGET:S/^_lc_//}
.endfor

.if defined(_LIBCOMPAT)

.include <bsd.compat.mk>

# Yes, the flags are redundant.
LIBCOMPAT_COMPILERS= \
		CC="${XCC} ${LIBCOMPATCFLAGS}" \
		CXX="${XCXX} ${LIBCOMPATCXXFLAGS} ${LIBCOMPATCFLAGS}" \
		CPP="${XCPP} ${LIBCOMPATCFLAGS}"
LIBCOMPATWMAKEENV+= \
		INSTALL="${INSTALL_CMD} -U" \
		PATH=${TMPPATH} \
		SYSROOT=${WORLDTMP} \
		LIBDIR=/usr/lib${libcompat} \
		SHLIBDIR=/usr/lib${libcompat} \
		DTRACE="${LIB$COMPATDTRACE:U${DTRACE}}"
.if ${MK_META_MODE} != "no"
# Don't rebuild build-tools targets during normal build.
LIBCOMPATWMAKEENV+=	BUILD_TOOLS_META=.NOMETA
.endif
LIBCOMPATWMAKEFLAGS+= \
		${LIBCOMPAT_COMPILERS} \
		DESTDIR=${WORLDTMP} \
		-DNO_CPU_CFLAGS \
		MK_CTF=no \
		-DNO_LINT \
		MK_TESTS=no MK_TESTS_SUPPORT=${MK_TESTS} \
		WORLDTMP_MTREE="${WORLDTMP_MTREE}"
# Avoid re-computing COMPILER_VERSION, etc. values:
# $CC is different in the libcompat case compared to the non-compat value.
# Since bsd.compiler.mk (and bsd.linker.mk) save the variables using a full
# hash of the compiler/link command, this means that the cached values for
# X_COMPILER_TYPE, etc. cannot be loaded.
# Instead set all the values, so that we can avoid including bsd.compiler.mk and
# bsd.linker.mk. This provides a noticeable speed-up as it avoids multiple
# processes from being spawned in each subdirectory.
.for _var in ${_TOOLCHAIN_METADATA_VARS}
LIBCOMPATWMAKEFLAGS+=	${_var}="${X_${_var}}"
.endfor
LIBCOMPATWMAKEFLAGS+=_NO_INCLUDE_LINKERMK=yes _NO_INCLUDE_COMPILERMK=yes

LIBCOMPATWMAKE+=	${LIBCOMPATWMAKEENV} ${MAKE} ${LIBCOMPATWMAKEFLAGS} \
			OBJTOP=${LIBCOMPAT_OBJTOP} \
			OBJROOT='$${OBJTOP}/' \
			MAKEOBJDIRPREFIX= \
			MK_MAN=no MK_HTML=no
LIBCOMPATIMAKE+=	${LIBCOMPATWMAKE:NINSTALL=*:NDESTDIR=*} \
			${IMAKE_INSTALL} \
			-DLIBRARIES_ONLY

.if ${MK_FILE} != "no"
_libmagic=	lib/libmagic
.endif
<<<<<<< HEAD
.if ${MK_PMC} != "no" && (${TARGET_ARCH} == "amd64" || ${TARGET} == "arm64")
=======
.if ${MK_PMC} != "no"
>>>>>>> 689c7e79
_jevents=	lib/libpmc/pmu-events
.endif


# Shared logic
build${libcompat}: .PHONY
	@echo
	@echo "--------------------------------------------------------------"
	@echo ">>> stage 4.3: building lib${libcompat} shim libraries"
	@echo "--------------------------------------------------------------"

	${WORLDTMP_MTREE} -f ${.CURDIR}/etc/mtree/BSD.lib${libcompat}.dist \
	    -p ${WORLDTMP}/usr >/dev/null
.if ${MK_DEBUG_FILES} != "no"
	${WORLDTMP_MTREE} -f ${.CURDIR}/etc/mtree/BSD.lib${libcompat}.dist \
	    -p ${WORLDTMP}/usr/lib/debug/usr >/dev/null
.endif
# XXX: Remove this hack once morello-llvm supports lib64c
.if ${libcompat} == "64c" && ${COMPAT_ARCH} == "aarch64"
	@echo "Morello: creating libcheri link in WORLDTMP"
	ln -sfnv lib64c ${WORLDTMP}/usr/libcheri
.endif
.for _dir in lib/ncurses/ncurses ${_libmagic} ${_jevents}
.for _t in ${_obj} build-tools
	${_+_}cd ${.CURDIR}/${_dir}; \
	    WORLDTMP=${WORLDTMP} \
	    MAKEFLAGS="-m ${.CURDIR}/tools/build/mk ${.MAKEFLAGS}" \
	    ${MAKE} SSP_CFLAGS= DESTDIR= \
	    OBJTOP=${LIBCOMPAT_OBJTOP} \
	    OBJROOT='$${OBJTOP}/' \
	    MAKEOBJDIRPREFIX= \
	    DIRPRFX=${_dir}/ -DNO_LINT -DNO_CPU_CFLAGS \
	    MK_CTF=no MK_RETPOLINE=no MK_WERROR=no \
	    ${_t}
.endfor
.endfor
	${_+_}cd ${.CURDIR}; \
	    ${LIBCOMPATWMAKE} -f Makefile.inc1 -DNO_FSCHG libraries
.if ${MK_COMPAT_CHERIABI} == "yes" && ${MK_CHERI_PURE} == "yes"
# To build a purecap world against /usr/lib64c, we need internal libs.
.for _lib in ${_INTERNALLIBS}
	${_+_}cd ${.CURDIR}${LIB${_lib:tu}DIR:S|${_LIB_OBJTOP}||}; \
	    ${LIBCOMPATWMAKE} all
.endfor
.endif

distribute${libcompat} install${libcompat}: .PHONY
	${_+_}cd ${.CURDIR}; \
	    ${LIBCOMPATIMAKE} -f Makefile.inc1 _lc_${.TARGET:S/${libcompat}$//}

.if ${.TARGETS:Mlib${libcompat}buildenv} || ${.TARGETS:Mlibcheribuildenv}
.if ${.MAKEFLAGS:M-j}
.error The lib${libcompat}buildenv target is incompatible with -j
.endif
BUILDENV_DIR?=  ${.CURDIR}
lib${libcompat}buildenv: .PHONY
	@echo "Entering world for lib${libcompat} on ${TARGET_ARCH}:${TARGET}"
.if ${BUILDENV_SHELL:M*zsh*}
	@echo For ZSH you must run: export CPUTYPE=${TARGET_CPUTYPE}
.endif
	# Note: we have to remove TARGET and TARGET_ARCH from MAKEFLAGS since
	# otherwise src.opts.mk will pick the wrong MK_FOO values.
	@cd ${BUILDENV_DIR} && \
	    env ${LIBCOMPATWMAKEENV} ${LIBCOMPAT_COMPILERS} BUILDENV=1 \
	    TARGET=${LIBCOMPAT_MACHINE} TARGET_ARCH=${LIBCOMPAT_MACHINE_ARCH} \
	    INSTALL="${INSTALL_CMD} ${INSTALLFLAGS}" \
	    MTREE_CMD="${MTREE_CMD} ${MTREEFLAGS}" \
	    "MAKEFLAGS=${MAKEFLAGS:NTARGET*}" ${BUILDENV_SHELL} || true

.if ${libcompat} == "64c"
libcheribuildenv: lib64cbuildenv
.endif
.endif

.endif # defined(_LIBCOMPAT)

.endif # !targets(__<${_this:T}>__)<|MERGE_RESOLUTION|>--- conflicted
+++ resolved
@@ -73,11 +73,7 @@
 .if ${MK_FILE} != "no"
 _libmagic=	lib/libmagic
 .endif
-<<<<<<< HEAD
-.if ${MK_PMC} != "no" && (${TARGET_ARCH} == "amd64" || ${TARGET} == "arm64")
-=======
 .if ${MK_PMC} != "no"
->>>>>>> 689c7e79
 _jevents=	lib/libpmc/pmu-events
 .endif
 
