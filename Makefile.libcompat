--- conflicted
+++ resolved
@@ -112,34 +112,10 @@
 .endfor
 	${_+_}cd ${.CURDIR}; \
 	    ${LIBCOMPATWMAKE} -f Makefile.inc1 -DNO_FSCHG libraries
-<<<<<<< HEAD
-.if ${libcompat} == "32" || ${libcompat} == "64"
-.for _t in ${_obj} all
-.if !defined(NO_RTLD)
-	${_+_}cd ${.CURDIR}/libexec/rtld-elf; PROG=ld-elf${libcompat}.so.1 ${LIBCOMPATWMAKE} \
-	    -DNO_FSCHG DIRPRFX=libexec/rtld-elf/ ${_t}
-.endif
-	${_+_}cd ${.CURDIR}/usr.bin/ldd; PROG=ldd${libcompat} ${LIBCOMPATWMAKE} \
-	    DIRPRFX=usr.bin/ldd ${_t}
-.endfor
-.endif
-=======
->>>>>>> 26f578ac
 
 distribute${libcompat} install${libcompat}: .PHONY
 .for _dir in ${_LC_LIBDIRS.yes}
 	${_+_}cd ${.CURDIR}/${_dir}; ${LIBCOMPATIMAKE} ${.TARGET:S/${libcompat}$//}
 .endfor
-<<<<<<< HEAD
-.if ${libcompat} == "32" || ${libcompat} == "64"
-.if !defined(NO_RTLD)
-	${_+_}cd ${.CURDIR}/libexec/rtld-elf; \
-	    PROG=ld-elf${libcompat}.so.1 ${LIBCOMPATIMAKE} ${.TARGET:S/${libcompat}$//}
-.endif
-	${_+_}cd ${.CURDIR}/usr.bin/ldd; PROG=ldd${libcompat} ${LIBCOMPATIMAKE} \
-	    ${.TARGET:S/${libcompat}$//}
-.endif
-=======
->>>>>>> 26f578ac
 
 .endif # !targets(__<${_this:T}>__)