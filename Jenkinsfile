--- conflicted
+++ resolved
@@ -36,6 +36,10 @@
 jobProperties.add(parameters([text(defaultValue: allArchitectures.join('\n'),
         description: 'The architectures (cheribuild suffixes) to build for (one per line)',
         name: 'architectures')]))
+
+jobProperties.add(parameters([text(defaultValue: ["mips64-hybrid", "mips64-purecap", "riscv64-hybrid", riscv64-purecap].join('\n'),
+        description: 'The architectures (cheribuild suffixes) to build with purecap kernel for (one per line)',
+        name: 'purecap_kernel_architectures')]))
 // Set the default job properties (work around properties() not being additive but replacing)
 setDefaultJobProperties(jobProperties)
 
@@ -131,14 +135,10 @@
         }
     }
 }
-<<<<<<< HEAD
-
-["mips64", "mips64-hybrid", "mips64-purecap", "riscv64", "riscv64-hybrid", "riscv64-purecap", "amd64", "aarch64"].each { suffix ->
-=======
+
 def selectedArchitectures = params.architectures.split('\n')
 echo("Selected architectures: ${selectedArchitectures}")
 selectedArchitectures.each { suffix ->
->>>>>>> 39cdd1c2
     String name = "cheribsd-${suffix}"
     jobs[suffix] = { ->
         def extraBuildOptions = '-s'
@@ -168,8 +168,9 @@
     }
 }
 
-<<<<<<< HEAD
-["mips64-hybrid", "mips64-purecap", "riscv64-hybrid", "riscv64-purecap"].each { suffix ->
+def selectedPurecapKernelArchitectures = params.purecap_kernel_architectures.split('\n')
+echo("Selected purecap kernel architectures: ${selectedPurecapKernelArchitectures}")
+selectedPurecapKernelArchitectures.each { suffix ->
     String name = "cheribsd-purecap-kern-${suffix}"
     jobs[name] = { ->
         cheribuildProject(target: "cheribsd-${suffix}", architecture: suffix,
@@ -178,16 +179,16 @@
                 sdkCompilerOnly: true, // We only need clang not the CheriBSD sysroot since we are building that.
                 customGitCheckoutDir: 'cheribsd',
                 gitHubStatusContext: "ci/${name}",
+                // Delete stale compiler/sysroot
+                beforeBuild: { params -> dir('cherisdk') { deleteDir() } },
                 /* Custom function to run tests since --test will not work (yet) */
                 runTests: false, afterBuild: { params -> buildImageAndRunTests(params, suffix) }
         )
     }
 }
 
-boolean runParallel = true;
-=======
 boolean runParallel = true
->>>>>>> 39cdd1c2
+
 echo("Running jobs in parallel: ${runParallel}")
 if (runParallel) {
     jobs.failFast = false
