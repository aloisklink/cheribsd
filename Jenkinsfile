--- conflicted
+++ resolved
@@ -32,18 +32,14 @@
     }
 }
 // Add an architecture selector for manual builds
-<<<<<<< HEAD
-def allArchitectures = ["aarch64", "amd64", "mips64", "mips64-hybrid", "mips64-purecap", "riscv64", "riscv64-hybrid", "riscv64-purecap"]
-// Build a subset of the architectures for morello-dev: Just check that we didn't break aarch64 (with CHERI LLVM) and *-purecap
-allArchitectures = ["morello-hybrid", "morello-purecap", "aarch64", "mips64-purecap", "riscv64-purecap"]
-=======
 def allArchitectures = [
     "aarch64", "amd64",
     // TODO: enable once dependencies have been merged: "morello-hybrid", "morello-purecap",
     "mips64", "mips64-hybrid", "mips64-purecap",
     "riscv64", "riscv64-hybrid", "riscv64-purecap"
 ]
->>>>>>> baf17e99
+// Build a subset of the architectures for morello-dev: Just check that we didn't break aarch64 (with CHERI LLVM) and *-purecap
+allArchitectures = ["morello-hybrid", "morello-purecap", "aarch64", "mips64-purecap", "riscv64-purecap"]
 jobProperties.add(parameters([text(defaultValue: allArchitectures.join('\n'),
         description: 'The architectures (cheribuild suffixes) to build for (one per line)',
         name: 'architectures')]))
