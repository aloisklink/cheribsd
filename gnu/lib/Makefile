--- conflicted
+++ resolved
@@ -11,14 +11,6 @@
 SUBDIR+=		libregex
 .endif
 
-<<<<<<< HEAD
-# libsupc++ uses libstdc++ headers, although 'make includes' should
-# have taken care of that already.
-.if ${MK_GNUCXX} != "no"
-SUBDIR+= libstdc++ libsupc++
-SUBDIR_DEPENDS_libsupc++:= libstdc++
-.endif
-
 .if ${MACHINE_ARCH:Mmips*c*}
 # Don't use csu for CheriABI
 SUBDIR:=	${SUBDIR:Ncsu}
@@ -27,8 +19,6 @@
 SUBDIR:=	${SUBDIR:Nlibgcc}
 .endif
 
-=======
->>>>>>> 52fcc2c3
 SUBDIR_PARALLEL=
 
 .include <bsd.subdir.mk>