--- conflicted
+++ resolved
@@ -27,7 +27,6 @@
 SUBDIR_DEPENDS_libsupc++:= libstdc++
 .endif
 
-<<<<<<< HEAD
 .if defined(LIBCHERI)
 .if ${MK_LIBCHERI_ALL} == "no"
 SUBDIR:=
@@ -47,8 +46,7 @@
 .endif
 .endif
 .endif
-=======
+
 SUBDIR_PARALLEL=
->>>>>>> 153205e3
 
 .include <bsd.subdir.mk>