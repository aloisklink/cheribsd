/* $FreeBSD$ */
/*
 * CHERI CHANGES START
 * {
 *   "updated": 20180629,
 *   "target_type": "lib",
 *   "changes": [
 *     "unsupported"
 *   ]
 * }
 * CHERI CHANGES END
 */

/* config.h.  Generated by configure.  */
/* config.in.  Generated from configure.ac by autoheader.  */

/* Define to one of _getb67, GETB67, getb67 for Cray-2 and Cray-YMP systems.
   This function is required for alloca.c support on those systems. */
/* #undef CRAY_STACKSEG_END */

/* Define to 1 if you have the <alloca.h> header file. */
/* #undef HAVE_ALLOCA_H */

/* Define to 1 if you have the `asprintf' function. */
#define HAVE_ASPRINTF 1

/* Define to 1 if you have the `atexit' function. */
#define HAVE_ATEXIT 1

/* Define to 1 if you have the `basename' function. */
#define HAVE_BASENAME 1

/* Define to 1 if you have the `bcmp' function. */
#define HAVE_BCMP 1

/* Define to 1 if you have the `bcopy' function. */
#define HAVE_BCOPY 1

/* Define to 1 if you have the `bsearch' function. */
#define HAVE_BSEARCH 1

/* Define to 1 if you have the `bzero' function. */
#define HAVE_BZERO 1

/* Define to 1 if you have the `calloc' function. */
#define HAVE_CALLOC 1

/* Define to 1 if you have the `canonicalize_file_name' function. */
/* #undef HAVE_CANONICALIZE_FILE_NAME */

/* Define to 1 if you have the `clock' function. */
#define HAVE_CLOCK 1

/* Define to 1 if you have the declaration of `asprintf', and to 0 if you
   don't. */
#define HAVE_DECL_ASPRINTF 1

/* Define to 1 if you have the declaration of `basename', and to 0 if you
   don't. */
#define HAVE_DECL_BASENAME 0

/* Define to 1 if you have the declaration of `calloc', and to 0 if you don't.
   */
#define HAVE_DECL_CALLOC 1

/* Define to 1 if you have the declaration of `ffs', and to 0 if you don't. */
#define HAVE_DECL_FFS 1

/* Define to 1 if you have the declaration of `getenv', and to 0 if you don't.
   */
#define HAVE_DECL_GETENV 1

/* Define to 1 if you have the declaration of `getopt', and to 0 if you don't.
   */
#define HAVE_DECL_GETOPT 1

/* Define to 1 if you have the declaration of `malloc', and to 0 if you don't.
   */
#define HAVE_DECL_MALLOC 1

/* Define to 1 if you have the declaration of `realloc', and to 0 if you
   don't. */
#define HAVE_DECL_REALLOC 1

/* Define to 1 if you have the declaration of `sbrk', and to 0 if you don't.
   */
#define HAVE_DECL_SBRK 1

/* Define to 1 if you have the declaration of `snprintf', and to 0 if you
   don't. */
#define HAVE_DECL_SNPRINTF 1

/* Define to 1 if you have the declaration of `strverscmp', and to 0 if you
   don't. */
#define HAVE_DECL_STRVERSCMP 0

/* Define to 1 if you have the declaration of `vasprintf', and to 0 if you
   don't. */
#define HAVE_DECL_VASPRINTF 1

/* Define to 1 if you have the declaration of `vsnprintf', and to 0 if you
   don't. */
#define HAVE_DECL_VSNPRINTF 1

/* Define to 1 if you have the <fcntl.h> header file. */
#define HAVE_FCNTL_H 1

/* Define to 1 if you have the `ffs' function. */
#define HAVE_FFS 1

/* Define to 1 if you have the `fork' function. */
#define HAVE_FORK 1

/* Define to 1 if you have the `getcwd' function. */
#define HAVE_GETCWD 1

/* Define to 1 if you have the `getpagesize' function. */
#define HAVE_GETPAGESIZE 1

/* Define to 1 if you have the `getrusage' function. */
#define HAVE_GETRUSAGE 1

/* Define to 1 if you have the `getsysinfo' function. */
/* #undef HAVE_GETSYSINFO */

/* Define to 1 if you have the `gettimeofday' function. */
#define HAVE_GETTIMEOFDAY 1

/* Define to 1 if you have the `index' function. */
#define HAVE_INDEX 1

/* Define to 1 if you have the `insque' function. */
#define HAVE_INSQUE 1

/* Define to 1 if you have the <inttypes.h> header file. */
#define HAVE_INTTYPES_H 1

/* Define to 1 if you have the <limits.h> header file. */
#define HAVE_LIMITS_H 1

/* Define to 1 if you have the <machine/hal_sysinfo.h> header file. */
/* #undef HAVE_MACHINE_HAL_SYSINFO_H */

/* Define to 1 if you have the <malloc.h> header file. */
/* #undef HAVE_MALLOC_H */

/* Define to 1 if you have the `memchr' function. */
#define HAVE_MEMCHR 1

/* Define to 1 if you have the `memcmp' function. */
#define HAVE_MEMCMP 1

/* Define to 1 if you have the `memcpy' function. */
#define HAVE_MEMCPY 1

/* Define to 1 if you have the `memmove' function. */
#define HAVE_MEMMOVE 1

/* Define to 1 if you have the <memory.h> header file. */
#define HAVE_MEMORY_H 1

/* Define to 1 if you have the `mempcpy' function. */
/* #undef HAVE_MEMPCPY */

/* Define to 1 if you have the `memset' function. */
#define HAVE_MEMSET 1

/* Define to 1 if you have the `mkstemps' function. */
#define HAVE_MKSTEMPS 1

/* Define to 1 if you have a working `mmap' system call. */
#define HAVE_MMAP 1

/* Define to 1 if you have the `on_exit' function. */
/* #undef HAVE_ON_EXIT */

/* Define to 1 if you have the `psignal' function. */
#define HAVE_PSIGNAL 1

/* Define to 1 if you have the `pstat_getdynamic' function. */
/* #undef HAVE_PSTAT_GETDYNAMIC */

/* Define to 1 if you have the `pstat_getstatic' function. */
/* #undef HAVE_PSTAT_GETSTATIC */

/* Define to 1 if you have the `putenv' function. */
#define HAVE_PUTENV 1

/* Define to 1 if you have the `random' function. */
#define HAVE_RANDOM 1

/* Define to 1 if you have the `realpath' function. */
#define HAVE_REALPATH 1

/* Define to 1 if you have the `rename' function. */
#define HAVE_RENAME 1

/* Define to 1 if you have the `rindex' function. */
#define HAVE_RINDEX 1

/* Define to 1 if you have the `sbrk' function. */
<<<<<<< HEAD
=======
/* #undef HAVE_SBRK */
>>>>>>> 7c1dc0fa

/* Define to 1 if you have the `setenv' function. */
#define HAVE_SETENV 1

/* Define to 1 if you have the `sigsetmask' function. */
#define HAVE_SIGSETMASK 1

/* Define to 1 if you have the `snprintf' function. */
#define HAVE_SNPRINTF 1

/* Define to 1 if you have the <stdint.h> header file. */
#define HAVE_STDINT_H 1

/* Define to 1 if you have the <stdio_ext.h> header file. */
/* #undef HAVE_STDIO_EXT_H */

/* Define to 1 if you have the <stdlib.h> header file. */
#define HAVE_STDLIB_H 1

/* Define to 1 if you have the `stpcpy' function. */
#define HAVE_STPCPY 1

/* Define to 1 if you have the `stpncpy' function. */
#define HAVE_STPNCPY 1

/* Define to 1 if you have the `strcasecmp' function. */
#define HAVE_STRCASECMP 1

/* Define to 1 if you have the `strchr' function. */
#define HAVE_STRCHR 1

/* Define to 1 if you have the `strdup' function. */
#define HAVE_STRDUP 1

/* Define to 1 if you have the `strerror' function. */
#define HAVE_STRERROR 1

/* Define to 1 if you have the <strings.h> header file. */
#define HAVE_STRINGS_H 1

/* Define to 1 if you have the <string.h> header file. */
#define HAVE_STRING_H 1

/* Define to 1 if you have the `strncasecmp' function. */
#define HAVE_STRNCASECMP 1

/* Define to 1 if you have the `strndup' function. */
#define HAVE_STRNDUP 1

/* Define to 1 if you have the `strrchr' function. */
#define HAVE_STRRCHR 1

/* Define to 1 if you have the `strsignal' function. */
#define HAVE_STRSIGNAL 1

/* Define to 1 if you have the `strstr' function. */
#define HAVE_STRSTR 1

/* Define to 1 if you have the `strtod' function. */
#define HAVE_STRTOD 1

/* Define to 1 if you have the `strtol' function. */
#define HAVE_STRTOL 1

/* Define to 1 if you have the `strtoul' function. */
#define HAVE_STRTOUL 1

/* Define to 1 if you have the `strverscmp' function. */
/* #undef HAVE_STRVERSCMP */

/* Define to 1 if you have the `sysconf' function. */
#define HAVE_SYSCONF 1

/* Define to 1 if you have the `sysctl' function. */
#define HAVE_SYSCTL 1

/* Define to 1 if you have the `sysmp' function. */
/* #undef HAVE_SYSMP */

/* Define if you have the sys_errlist variable. */
#define HAVE_SYS_ERRLIST 1

/* Define to 1 if you have the <sys/file.h> header file. */
#define HAVE_SYS_FILE_H 1

/* Define to 1 if you have the <sys/mman.h> header file. */
#define HAVE_SYS_MMAN_H 1

/* Define if you have the sys_nerr variable. */
#define HAVE_SYS_NERR 1

/* Define to 1 if you have the <sys/param.h> header file. */
#define HAVE_SYS_PARAM_H 1

/* Define to 1 if you have the <sys/pstat.h> header file. */
/* #undef HAVE_SYS_PSTAT_H */

/* Define to 1 if you have the <sys/resource.h> header file. */
#define HAVE_SYS_RESOURCE_H 1

/* Define if you have the sys_siglist variable. */
#define HAVE_SYS_SIGLIST 1

/* Define to 1 if you have the <sys/stat.h> header file. */
#define HAVE_SYS_STAT_H 1

/* Define to 1 if you have the <sys/sysctl.h> header file. */
#define HAVE_SYS_SYSCTL_H 1

/* Define to 1 if you have the <sys/sysinfo.h> header file. */
/* #undef HAVE_SYS_SYSINFO_H */

/* Define to 1 if you have the <sys/sysmp.h> header file. */
/* #undef HAVE_SYS_SYSMP_H */

/* Define to 1 if you have the <sys/systemcfg.h> header file. */
/* #undef HAVE_SYS_SYSTEMCFG_H */

/* Define to 1 if you have the <sys/table.h> header file. */
/* #undef HAVE_SYS_TABLE_H */

/* Define to 1 if you have the <sys/time.h> header file. */
#define HAVE_SYS_TIME_H 1

/* Define to 1 if you have the <sys/types.h> header file. */
#define HAVE_SYS_TYPES_H 1

/* Define to 1 if you have <sys/wait.h> that is POSIX.1 compatible. */
#define HAVE_SYS_WAIT_H 1

/* Define to 1 if you have the `table' function. */
/* #undef HAVE_TABLE */

/* Define to 1 if you have the `times' function. */
#define HAVE_TIMES 1

/* Define to 1 if you have the <time.h> header file. */
#define HAVE_TIME_H 1

/* Define to 1 if you have the `tmpnam' function. */
#define HAVE_TMPNAM 1

/* Define if you have the \`uintptr_t' type. */
#define HAVE_UINTPTR_T 1

/* Define to 1 if you have the <unistd.h> header file. */
#define HAVE_UNISTD_H 1

/* Define to 1 if you have the `vasprintf' function. */
#define HAVE_VASPRINTF 1

/* Define to 1 if you have the `vfork' function. */
#define HAVE_VFORK 1

/* Define to 1 if you have the <vfork.h> header file. */
/* #undef HAVE_VFORK_H */

/* Define to 1 if you have the `vfprintf' function. */
#define HAVE_VFPRINTF 1

/* Define to 1 if you have the `vprintf' function. */
#define HAVE_VPRINTF 1

/* Define to 1 if you have the `vsnprintf' function. */
#define HAVE_VSNPRINTF 1

/* Define to 1 if you have the `vsprintf' function. */
#define HAVE_VSPRINTF 1

/* Define to 1 if you have the `wait3' function. */
#define HAVE_WAIT3 1

/* Define to 1 if you have the `wait4' function. */
#define HAVE_WAIT4 1

/* Define to 1 if you have the `waitpid' function. */
#define HAVE_WAITPID 1

/* Define to 1 if `fork' works. */
#define HAVE_WORKING_FORK 1

/* Define to 1 if `vfork' works. */
#define HAVE_WORKING_VFORK 1

/* Define to 1 if you have the `_doprnt' function. */
/* #undef HAVE__DOPRNT */

/* Define if you have the _system_configuration variable. */
/* #undef HAVE__SYSTEM_CONFIGURATION */

/* Define to 1 if you have the `__fsetlocking' function. */
/* #undef HAVE___FSETLOCKING */

/* Define if canonicalize_file_name is not declared in system header files. */
#define NEED_DECLARATION_CANONICALIZE_FILE_NAME 1

/* Define if errno must be declared even when <errno.h> is included. */
/* #undef NEED_DECLARATION_ERRNO */

/* Define to 1 if your C compiler doesn't accept -c and -o together. */
/* #undef NO_MINUS_C_MINUS_O */

/* Define to the address where bug reports for this package should be sent. */
#define PACKAGE_BUGREPORT ""

/* Define to the full name of this package. */
#define PACKAGE_NAME ""

/* Define to the full name and version of this package. */
#define PACKAGE_STRING ""

/* Define to the one symbol short name of this package. */
#define PACKAGE_TARNAME ""

/* Define to the version of this package. */
/* #define PACKAGE_VERSION "" */

/* The size of a `int', as computed by sizeof. */
/* #define SIZEOF_INT 4 */

/* Define if you know the direction of stack growth for your system; otherwise
   it will be automatically deduced at run-time. STACK_DIRECTION > 0 => grows
   toward higher addresses STACK_DIRECTION < 0 => grows toward lower addresses
   STACK_DIRECTION = 0 => direction of growth unknown */
#define STACK_DIRECTION -1

/* Define to 1 if you have the ANSI C header files. */
#define STDC_HEADERS 1

/* Define to 1 if you can safely include both <sys/time.h> and <time.h>. */
#define TIME_WITH_SYS_TIME 1

/* Define to an unsigned 64-bit type available in the compiler. */
#define UNSIGNED_64BIT_TYPE uint64_t

/* Define to 1 if your processor stores words with the most significant byte
   first (like Motorola and SPARC, unlike Intel and VAX). */
#if defined(__powerpc__) || defined(__sparc64__)
# define WORDS_BIGENDIAN 1
#endif

/* Define to empty if `const' does not conform to ANSI C. */
/* #undef const */

/* Define to `__inline__' or `__inline' if that's what the C compiler
   calls it, or to nothing if 'inline' is not supported under any name.  */
#ifndef __cplusplus
/* #undef inline */
#endif

/* Define to `int' if <sys/types.h> does not define. */
/* #undef pid_t */

/* Define to `unsigned long' if <sys/types.h> does not define. */
/* #undef uintptr_t */

/* Define as `fork' if `vfork' does not work. */
/* #undef vfork */<|MERGE_RESOLUTION|>--- conflicted
+++ resolved
@@ -2,11 +2,12 @@
 /*
  * CHERI CHANGES START
  * {
- *   "updated": 20180629,
+ *   "updated": 20180924,
  *   "target_type": "lib",
  *   "changes": [
  *     "unsupported"
- *   ]
+ *   ],
+ *   "is_upstream": true
  * }
  * CHERI CHANGES END
  */
@@ -199,10 +200,7 @@
 #define HAVE_RINDEX 1
 
 /* Define to 1 if you have the `sbrk' function. */
-<<<<<<< HEAD
-=======
 /* #undef HAVE_SBRK */
->>>>>>> 7c1dc0fa
 
 /* Define to 1 if you have the `setenv' function. */
 #define HAVE_SETENV 1
