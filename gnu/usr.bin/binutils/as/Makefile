--- conflicted
+++ resolved
@@ -54,13 +54,12 @@
 .if ${TARGET_ARCH:Marmv6*} != ""
 CFLAGS+=	-DCPU_DEFAULT=ARM_ARCH_V6K
 .endif
-<<<<<<< HEAD
+.if ${TARGET_ARCH:Marmv7*} != ""
+CFLAGS+=	-DCPU_DEFAULT=ARM_ARCH_V7A
+.endif
+
 .if ${MK_CHERI} == yes
 CFLAGS+=        -Wno-cheri-bitwise-operations
-=======
-.if ${TARGET_ARCH:Marmv7*} != ""
-CFLAGS+=	-DCPU_DEFAULT=ARM_ARCH_V7A
->>>>>>> c5ddd113
 .endif
 
 .if ${TARGET_CPUARCH} == "mips"
