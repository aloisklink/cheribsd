.\" Copyright (c) 2003 David O'Brien
.\" All rights reserved.
.\"
.\" Redistribution and use in source and binary forms, with or without
.\" modification, are permitted provided that the following conditions
.\" are met:
.\" 1. Redistributions of source code must retain the above copyright
.\"    notice, this list of conditions and the following disclaimer.
.\" 2. Redistributions in binary form must reproduce the above copyright
.\"    notice, this list of conditions and the following disclaimer in the
.\"    documentation and/or other materials provided with the distribution.
.\"
.\" THIS SOFTWARE IS PROVIDED BY THE AUTHOR AND CONTRIBUTORS ``AS IS'' AND
.\" ANY EXPRESS OR IMPLIED WARRANTIES, INCLUDING, BUT NOT LIMITED TO, THE
.\" IMPLIED WARRANTIES OF MERCHANTABILITY AND FITNESS FOR A PARTICULAR PURPOSE
.\" ARE DISCLAIMED.  IN NO EVENT SHALL THE AUTHOR OR CONTRIBUTORS BE LIABLE
.\" FOR ANY DIRECT, INDIRECT, INCIDENTAL, SPECIAL, EXEMPLARY, OR CONSEQUENTIAL
.\" DAMAGES (INCLUDING, BUT NOT LIMITED TO, PROCUREMENT OF SUBSTITUTE GOODS
.\" OR SERVICES; LOSS OF USE, DATA, OR PROFITS; OR BUSINESS INTERRUPTION)
.\" HOWEVER CAUSED AND ON ANY THEORY OF LIABILITY, WHETHER IN CONTRACT, STRICT
.\" LIABILITY, OR TORT (INCLUDING NEGLIGENCE OR OTHERWISE) ARISING IN ANY WAY
.\" OUT OF THE USE OF THIS SOFTWARE, EVEN IF ADVISED OF THE POSSIBILITY OF
.\" SUCH DAMAGE.
.\"
.\" $FreeBSD$
.\"
<<<<<<< HEAD
.Dd October 22, 2015
=======
.Dd November 5, 2018
>>>>>>> f497acb4
.Dt ELFDUMP 1
.Os
.Sh NAME
.Nm elfdump
.Nd "display information about"
.Tn ELF
files
.Sh SYNOPSIS
.Nm
<<<<<<< HEAD
.Fl a | CcdeGhinprs
=======
.Fl a | E | cdeGhinprs
>>>>>>> f497acb4
.Op Fl w Ar file
.Ar file
.Sh DESCRIPTION
The
.Nm
utility
dumps various information about the specified
.Tn ELF
.Ar file .
.Pp
The options are as follows:
.Bl -tag -width ".Fl w Ar file"
.It Fl a
Dump all information.
.It Fl C
Dump CHERI capability relocation table.
.It Fl c
Dump section headers.
.It Fl d
Dump dynamic symbols.
.It Fl e
Dump ELF header.
.It Fl E
Return success if
.Ar file
is an ELF file and failure if it is not.
This option is exclusive with other options.
.It Fl G
Dump the GOT.
.It Fl h
Dump the hash values.
.It Fl i
Dump the dynamic interpreter.
.It Fl n
Dump note sections.
.It Fl p
Dump the program header.
.It Fl r
Dump relocations.
.It Fl s
Dump the symbol table.
.It Fl w Ar file
Write output to a
.Ar file
instead of the standard output.
.El
.Sh EXIT STATUS
.Ex -std
.Sh EXAMPLES
The following is an example of a typical usage
of the
.Nm
command:
.Pp
.Dl "elfdump -a -w output /bin/ls"
.Sh SEE ALSO
.Xr objdump 1 ,
.Xr readelf 1
.Rs
.%A "AT&T Unix Systems Labs"
.%T "System V Application Binary Interface"
.%U http://www.sco.com/developers/gabi/
.Re
.Sh HISTORY
The
.Nm
utility first appeared in
.Fx 5.0 .
.Sh AUTHORS
.An -nosplit
The
.Nm
utility
was written by
.An Jake Burkholder Aq Mt jake@FreeBSD.org .
This
manual page was written by
.An David O'Brien Aq Mt obrien@FreeBSD.org .
.Sh BUGS
Does not fully implement the
.Tn ELF
gABI.<|MERGE_RESOLUTION|>--- conflicted
+++ resolved
@@ -24,11 +24,7 @@
 .\"
 .\" $FreeBSD$
 .\"
-<<<<<<< HEAD
-.Dd October 22, 2015
-=======
 .Dd November 5, 2018
->>>>>>> f497acb4
 .Dt ELFDUMP 1
 .Os
 .Sh NAME
@@ -38,11 +34,7 @@
 files
 .Sh SYNOPSIS
 .Nm
-<<<<<<< HEAD
-.Fl a | CcdeGhinprs
-=======
-.Fl a | E | cdeGhinprs
->>>>>>> f497acb4
+.Fl a | E | CcdeGhinprs
 .Op Fl w Ar file
 .Ar file
 .Sh DESCRIPTION
