/*-
 * SPDX-License-Identifier: BSD-2-Clause-FreeBSD
 *
 * Copyright (c) 2003 David O'Brien.  All rights reserved.
 * Copyright (c) 2001 Jake Burkholder
 * All rights reserved.
 *
 * Redistribution and use in source and binary forms, with or without
 * modification, are permitted provided that the following conditions
 * are met:
 * 1. Redistributions of source code must retain the above copyright
 *    notice, this list of conditions and the following disclaimer.
 * 2. Redistributions in binary form must reproduce the above copyright
 *    notice, this list of conditions and the following disclaimer in the
 *    documentation and/or other materials provided with the distribution.
 *
 * THIS SOFTWARE IS PROVIDED BY THE AUTHOR AND CONTRIBUTORS ``AS IS'' AND
 * ANY EXPRESS OR IMPLIED WARRANTIES, INCLUDING, BUT NOT LIMITED TO, THE
 * IMPLIED WARRANTIES OF MERCHANTABILITY AND FITNESS FOR A PARTICULAR PURPOSE
 * ARE DISCLAIMED.  IN NO EVENT SHALL THE AUTHOR OR CONTRIBUTORS BE LIABLE
 * FOR ANY DIRECT, INDIRECT, INCIDENTAL, SPECIAL, EXEMPLARY, OR CONSEQUENTIAL
 * DAMAGES (INCLUDING, BUT NOT LIMITED TO, PROCUREMENT OF SUBSTITUTE GOODS
 * OR SERVICES; LOSS OF USE, DATA, OR PROFITS; OR BUSINESS INTERRUPTION)
 * HOWEVER CAUSED AND ON ANY THEORY OF LIABILITY, WHETHER IN CONTRACT, STRICT
 * LIABILITY, OR TORT (INCLUDING NEGLIGENCE OR OTHERWISE) ARISING IN ANY WAY
 * OUT OF THE USE OF THIS SOFTWARE, EVEN IF ADVISED OF THE POSSIBILITY OF
 * SUCH DAMAGE.
 */

#include <sys/cdefs.h>
__FBSDID("$FreeBSD$");

#include <sys/types.h>

#include <sys/capsicum.h>
#include <sys/elf32.h>
#include <sys/elf64.h>
#include <sys/endian.h>
#include <sys/mman.h>
#include <sys/stat.h>
#include <capsicum_helpers.h>
#include <err.h>
#include <errno.h>
#include <fcntl.h>
#include <inttypes.h>
#include <stddef.h>
#include <stdio.h>
#include <stdlib.h>
#include <string.h>
#include <unistd.h>

#define	ED_DYN		(1<<0)
#define	ED_EHDR		(1<<1)
#define	ED_GOT		(1<<2)
#define	ED_HASH		(1<<3)
#define	ED_INTERP	(1<<4)
#define	ED_NOTE		(1<<5)
#define	ED_PHDR		(1<<6)
#define	ED_REL		(1<<7)
#define	ED_SHDR		(1<<8)
#define	ED_SYMTAB	(1<<9)
<<<<<<< HEAD
#define	ED_CAPREL	(1<<10)
#define	ED_ALL		((1<<11)-1)
=======
#define	ED_ALL		((1<<10)-1)
#define	ED_IS_ELF	(1<<10)	/* Exclusive with other flags */
>>>>>>> f497acb4

#define	elf_get_addr	elf_get_quad
#define	elf_get_off	elf_get_quad
#define	elf_get_size	elf_get_quad

enum elf_member {
	D_TAG = 1, D_PTR, D_VAL,

	E_CLASS, E_DATA, E_OSABI, E_TYPE, E_MACHINE, E_VERSION, E_ENTRY,
	E_PHOFF, E_SHOFF, E_FLAGS, E_EHSIZE, E_PHENTSIZE, E_PHNUM, E_SHENTSIZE,
	E_SHNUM, E_SHSTRNDX,

	N_NAMESZ, N_DESCSZ, N_TYPE,

	P_TYPE, P_OFFSET, P_VADDR, P_PADDR, P_FILESZ, P_MEMSZ, P_FLAGS,
	P_ALIGN,

	SH_NAME, SH_TYPE, SH_FLAGS, SH_ADDR, SH_OFFSET, SH_SIZE, SH_LINK,
	SH_INFO, SH_ADDRALIGN, SH_ENTSIZE,

	ST_NAME, ST_VALUE, ST_SIZE, ST_INFO, ST_SHNDX,

	R_OFFSET, R_INFO,

	RA_OFFSET, RA_INFO, RA_ADDEND
};

struct capreloc
{
	uint64_t capability_location;
	uint64_t object;
	uint64_t offset;
	uint64_t size;
	uint64_t permissions;
};

typedef enum elf_member elf_member_t;

static int elf32_offsets[] = {
	0,

	offsetof(Elf32_Dyn, d_tag), offsetof(Elf32_Dyn, d_un.d_ptr),
	offsetof(Elf32_Dyn, d_un.d_val),

	offsetof(Elf32_Ehdr, e_ident[EI_CLASS]),
	offsetof(Elf32_Ehdr, e_ident[EI_DATA]),
	offsetof(Elf32_Ehdr, e_ident[EI_OSABI]),
	offsetof(Elf32_Ehdr, e_type), offsetof(Elf32_Ehdr, e_machine),
	offsetof(Elf32_Ehdr, e_version), offsetof(Elf32_Ehdr, e_entry),
	offsetof(Elf32_Ehdr, e_phoff), offsetof(Elf32_Ehdr, e_shoff),
	offsetof(Elf32_Ehdr, e_flags), offsetof(Elf32_Ehdr, e_ehsize),
	offsetof(Elf32_Ehdr, e_phentsize), offsetof(Elf32_Ehdr, e_phnum),
	offsetof(Elf32_Ehdr, e_shentsize), offsetof(Elf32_Ehdr, e_shnum),
	offsetof(Elf32_Ehdr, e_shstrndx),

	offsetof(Elf_Note, n_namesz), offsetof(Elf_Note, n_descsz),
	offsetof(Elf_Note, n_type),

	offsetof(Elf32_Phdr, p_type), offsetof(Elf32_Phdr, p_offset),
	offsetof(Elf32_Phdr, p_vaddr), offsetof(Elf32_Phdr, p_paddr),
	offsetof(Elf32_Phdr, p_filesz), offsetof(Elf32_Phdr, p_memsz),
	offsetof(Elf32_Phdr, p_flags), offsetof(Elf32_Phdr, p_align),

	offsetof(Elf32_Shdr, sh_name), offsetof(Elf32_Shdr, sh_type),
	offsetof(Elf32_Shdr, sh_flags), offsetof(Elf32_Shdr, sh_addr),
	offsetof(Elf32_Shdr, sh_offset), offsetof(Elf32_Shdr, sh_size),
	offsetof(Elf32_Shdr, sh_link), offsetof(Elf32_Shdr, sh_info),
	offsetof(Elf32_Shdr, sh_addralign), offsetof(Elf32_Shdr, sh_entsize),

	offsetof(Elf32_Sym, st_name), offsetof(Elf32_Sym, st_value),
	offsetof(Elf32_Sym, st_size), offsetof(Elf32_Sym, st_info),
	offsetof(Elf32_Sym, st_shndx),

	offsetof(Elf32_Rel, r_offset), offsetof(Elf32_Rel, r_info),

	offsetof(Elf32_Rela, r_offset), offsetof(Elf32_Rela, r_info),
	offsetof(Elf32_Rela, r_addend)
};

static int elf64_offsets[] = {
	0,

	offsetof(Elf64_Dyn, d_tag), offsetof(Elf64_Dyn, d_un.d_ptr),
	offsetof(Elf64_Dyn, d_un.d_val),

	offsetof(Elf32_Ehdr, e_ident[EI_CLASS]),
	offsetof(Elf32_Ehdr, e_ident[EI_DATA]),
	offsetof(Elf32_Ehdr, e_ident[EI_OSABI]),
	offsetof(Elf64_Ehdr, e_type), offsetof(Elf64_Ehdr, e_machine),
	offsetof(Elf64_Ehdr, e_version), offsetof(Elf64_Ehdr, e_entry),
	offsetof(Elf64_Ehdr, e_phoff), offsetof(Elf64_Ehdr, e_shoff),
	offsetof(Elf64_Ehdr, e_flags), offsetof(Elf64_Ehdr, e_ehsize),
	offsetof(Elf64_Ehdr, e_phentsize), offsetof(Elf64_Ehdr, e_phnum),
	offsetof(Elf64_Ehdr, e_shentsize), offsetof(Elf64_Ehdr, e_shnum),
	offsetof(Elf64_Ehdr, e_shstrndx),

	offsetof(Elf_Note, n_namesz), offsetof(Elf_Note, n_descsz),
	offsetof(Elf_Note, n_type),

	offsetof(Elf64_Phdr, p_type), offsetof(Elf64_Phdr, p_offset),
	offsetof(Elf64_Phdr, p_vaddr), offsetof(Elf64_Phdr, p_paddr),
	offsetof(Elf64_Phdr, p_filesz), offsetof(Elf64_Phdr, p_memsz),
	offsetof(Elf64_Phdr, p_flags), offsetof(Elf64_Phdr, p_align),

	offsetof(Elf64_Shdr, sh_name), offsetof(Elf64_Shdr, sh_type),
	offsetof(Elf64_Shdr, sh_flags), offsetof(Elf64_Shdr, sh_addr),
	offsetof(Elf64_Shdr, sh_offset), offsetof(Elf64_Shdr, sh_size),
	offsetof(Elf64_Shdr, sh_link), offsetof(Elf64_Shdr, sh_info),
	offsetof(Elf64_Shdr, sh_addralign), offsetof(Elf64_Shdr, sh_entsize),

	offsetof(Elf64_Sym, st_name), offsetof(Elf64_Sym, st_value),
	offsetof(Elf64_Sym, st_size), offsetof(Elf64_Sym, st_info),
	offsetof(Elf64_Sym, st_shndx),

	offsetof(Elf64_Rel, r_offset), offsetof(Elf64_Rel, r_info),

	offsetof(Elf64_Rela, r_offset), offsetof(Elf64_Rela, r_info),
	offsetof(Elf64_Rela, r_addend)
};

/* http://www.sco.com/developers/gabi/latest/ch5.dynamic.html#tag_encodings */
static const char *
d_tags(u_int64_t tag)
{
	static char unknown_tag[48];

	switch (tag) {
	case DT_NULL:		return "DT_NULL";
	case DT_NEEDED:		return "DT_NEEDED";
	case DT_PLTRELSZ:	return "DT_PLTRELSZ";
	case DT_PLTGOT:		return "DT_PLTGOT";
	case DT_HASH:		return "DT_HASH";
	case DT_STRTAB:		return "DT_STRTAB";
	case DT_SYMTAB:		return "DT_SYMTAB";
	case DT_RELA:		return "DT_RELA";
	case DT_RELASZ:		return "DT_RELASZ";
	case DT_RELAENT:	return "DT_RELAENT";
	case DT_STRSZ:		return "DT_STRSZ";
	case DT_SYMENT:		return "DT_SYMENT";
	case DT_INIT:		return "DT_INIT";
	case DT_FINI:		return "DT_FINI";
	case DT_SONAME:		return "DT_SONAME";
	case DT_RPATH:		return "DT_RPATH";
	case DT_SYMBOLIC:	return "DT_SYMBOLIC";
	case DT_REL:		return "DT_REL";
	case DT_RELSZ:		return "DT_RELSZ";
	case DT_RELENT:		return "DT_RELENT";
	case DT_PLTREL:		return "DT_PLTREL";
	case DT_DEBUG:		return "DT_DEBUG";
	case DT_TEXTREL:	return "DT_TEXTREL";
	case DT_JMPREL:		return "DT_JMPREL";
	case DT_BIND_NOW:	return "DT_BIND_NOW";
	case DT_INIT_ARRAY:	return "DT_INIT_ARRAY";
	case DT_FINI_ARRAY:	return "DT_FINI_ARRAY";
	case DT_INIT_ARRAYSZ:	return "DT_INIT_ARRAYSZ";
	case DT_FINI_ARRAYSZ:	return "DT_FINI_ARRAYSZ";
	case DT_RUNPATH:	return "DT_RUNPATH";
	case DT_FLAGS:		return "DT_FLAGS";
	case DT_PREINIT_ARRAY:	return "DT_PREINIT_ARRAY"; /* XXX DT_ENCODING */
	case DT_PREINIT_ARRAYSZ:return "DT_PREINIT_ARRAYSZ";
	/* 0x6000000D - 0x6ffff000 operating system-specific semantics */
	case 0x6ffffdf5:	return "DT_GNU_PRELINKED";
	case 0x6ffffdf6:	return "DT_GNU_CONFLICTSZ";
	case 0x6ffffdf7:	return "DT_GNU_LIBLISTSZ";
	case 0x6ffffdf8:	return "DT_SUNW_CHECKSUM";
	case DT_PLTPADSZ:	return "DT_PLTPADSZ";
	case DT_MOVEENT:	return "DT_MOVEENT";
	case DT_MOVESZ:		return "DT_MOVESZ";
	case DT_FEATURE:	return "DT_FEATURE";
	case DT_POSFLAG_1:	return "DT_POSFLAG_1";
	case DT_SYMINSZ:	return "DT_SYMINSZ";
	case DT_SYMINENT :	return "DT_SYMINENT (DT_VALRNGHI)";
	case DT_ADDRRNGLO:	return "DT_ADDRRNGLO";
	case DT_GNU_HASH:	return "DT_GNU_HASH";
	case 0x6ffffef8:	return "DT_GNU_CONFLICT";
	case 0x6ffffef9:	return "DT_GNU_LIBLIST";
	case DT_CONFIG:		return "DT_CONFIG";
	case DT_DEPAUDIT:	return "DT_DEPAUDIT";
	case DT_AUDIT:		return "DT_AUDIT";
	case DT_PLTPAD:		return "DT_PLTPAD";
	case DT_MOVETAB:	return "DT_MOVETAB";
	case DT_SYMINFO :	return "DT_SYMINFO (DT_ADDRRNGHI)";
	case DT_RELACOUNT:	return "DT_RELACOUNT";
	case DT_RELCOUNT:	return "DT_RELCOUNT";
	case DT_FLAGS_1:	return "DT_FLAGS_1";
	case DT_VERDEF:		return "DT_VERDEF";
	case DT_VERDEFNUM:	return "DT_VERDEFNUM";
	case DT_VERNEED:	return "DT_VERNEED";
	case DT_VERNEEDNUM:	return "DT_VERNEEDNUM";
	case 0x6ffffff0:	return "DT_GNU_VERSYM";
	/* 0x70000000 - 0x7fffffff processor-specific semantics */
	case 0x70000000:	return "DT_IA_64_PLT_RESERVE";
	case DT_AUXILIARY:	return "DT_AUXILIARY";
	case DT_USED:		return "DT_USED";
	case DT_FILTER:		return "DT_FILTER";
	}
	snprintf(unknown_tag, sizeof(unknown_tag),
		"ERROR: TAG NOT DEFINED -- tag 0x%jx", (uintmax_t)tag);
	return (unknown_tag);
}

static const char *
e_machines(u_int mach)
{
	static char machdesc[64];

	switch (mach) {
	case EM_NONE:	return "EM_NONE";
	case EM_M32:	return "EM_M32";
	case EM_SPARC:	return "EM_SPARC";
	case EM_386:	return "EM_386";
	case EM_68K:	return "EM_68K";
	case EM_88K:	return "EM_88K";
	case EM_IAMCU:	return "EM_IAMCU";
	case EM_860:	return "EM_860";
	case EM_MIPS:	return "EM_MIPS";
	case EM_PPC:	return "EM_PPC";
	case EM_PPC64:	return "EM_PPC64";
	case EM_ARM:	return "EM_ARM";
	case EM_ALPHA:	return "EM_ALPHA (legacy)";
	case EM_SPARCV9:return "EM_SPARCV9";
	case EM_IA_64:	return "EM_IA_64";
	case EM_X86_64:	return "EM_X86_64";
	case EM_AARCH64:return "EM_AARCH64";
	case EM_RISCV:	return "EM_RISCV";
	}
	snprintf(machdesc, sizeof(machdesc),
	    "(unknown machine) -- type 0x%x", mach);
	return (machdesc);
}

static const char *e_types[] = {
	"ET_NONE", "ET_REL", "ET_EXEC", "ET_DYN", "ET_CORE"
};

static const char *ei_versions[] = {
	"EV_NONE", "EV_CURRENT"
};

static const char *ei_classes[] = {
	"ELFCLASSNONE", "ELFCLASS32", "ELFCLASS64"
};

static const char *ei_data[] = {
	"ELFDATANONE", "ELFDATA2LSB", "ELFDATA2MSB"
};

static const char *ei_abis[256] = {
	"ELFOSABI_NONE", "ELFOSABI_HPUX", "ELFOSABI_NETBSD", "ELFOSABI_LINUX",
	"ELFOSABI_HURD", "ELFOSABI_86OPEN", "ELFOSABI_SOLARIS", "ELFOSABI_AIX",
	"ELFOSABI_IRIX", "ELFOSABI_FREEBSD", "ELFOSABI_TRU64",
	"ELFOSABI_MODESTO", "ELFOSABI_OPENBSD",
	[255] = "ELFOSABI_STANDALONE"
};

static const char *p_types[] = {
	"PT_NULL", "PT_LOAD", "PT_DYNAMIC", "PT_INTERP", "PT_NOTE",
	"PT_SHLIB", "PT_PHDR", "PT_TLS"
};

static const char *p_flags[] = {
	"", "PF_X", "PF_W", "PF_X|PF_W", "PF_R", "PF_X|PF_R", "PF_W|PF_R",
	"PF_X|PF_W|PF_R"
};

/* http://www.sco.com/developers/gabi/latest/ch4.sheader.html#sh_type */
static const char *
sh_types(uint64_t machine, uint64_t sht) {
	static char unknown_buf[64]; 

	if (sht < 0x60000000) {
		switch (sht) {
		case SHT_NULL:		return "SHT_NULL";
		case SHT_PROGBITS:	return "SHT_PROGBITS";
		case SHT_SYMTAB:	return "SHT_SYMTAB";
		case SHT_STRTAB:	return "SHT_STRTAB";
		case SHT_RELA:		return "SHT_RELA";
		case SHT_HASH:		return "SHT_HASH";
		case SHT_DYNAMIC:	return "SHT_DYNAMIC";
		case SHT_NOTE:		return "SHT_NOTE";
		case SHT_NOBITS:	return "SHT_NOBITS";
		case SHT_REL:		return "SHT_REL";
		case SHT_SHLIB:		return "SHT_SHLIB";
		case SHT_DYNSYM:	return "SHT_DYNSYM";
		case SHT_INIT_ARRAY:	return "SHT_INIT_ARRAY";
		case SHT_FINI_ARRAY:	return "SHT_FINI_ARRAY";
		case SHT_PREINIT_ARRAY:	return "SHT_PREINIT_ARRAY";
		case SHT_GROUP:		return "SHT_GROUP";
		case SHT_SYMTAB_SHNDX:	return "SHT_SYMTAB_SHNDX";
		}
		snprintf(unknown_buf, sizeof(unknown_buf),
		    "ERROR: SHT %ju NOT DEFINED", (uintmax_t)sht);
		return (unknown_buf);
	} else if (sht < 0x70000000) {
		/* 0x60000000-0x6fffffff operating system-specific semantics */
		switch (sht) {
		case 0x6ffffff0:	return "XXX:VERSYM";
		case SHT_SUNW_dof:	return "SHT_SUNW_dof";
		case SHT_GNU_HASH:	return "SHT_GNU_HASH";
		case 0x6ffffff7:	return "SHT_GNU_LIBLIST";
		case 0x6ffffffc:	return "XXX:VERDEF";
		case SHT_SUNW_verdef:	return "SHT_SUNW(GNU)_verdef";
		case SHT_SUNW_verneed:	return "SHT_SUNW(GNU)_verneed";
		case SHT_SUNW_versym:	return "SHT_SUNW(GNU)_versym";
		}
		snprintf(unknown_buf, sizeof(unknown_buf),
		    "ERROR: OS-SPECIFIC SHT 0x%jx NOT DEFINED",
		     (uintmax_t)sht);
		return (unknown_buf);
	} else if (sht < 0x80000000) {
		/* 0x70000000-0x7fffffff processor-specific semantics */
		switch (machine) {
		case EM_ARM:
			switch (sht) {
			case SHT_ARM_EXIDX: return "SHT_ARM_EXIDX";
			case SHT_ARM_PREEMPTMAP:return "SHT_ARM_PREEMPTMAP";
			case SHT_ARM_ATTRIBUTES:return "SHT_ARM_ATTRIBUTES";
			case SHT_ARM_DEBUGOVERLAY:
			    return "SHT_ARM_DEBUGOVERLAY";
			case SHT_ARM_OVERLAYSECTION:
			    return "SHT_ARM_OVERLAYSECTION";
			}
			break;
		case EM_IA_64:
			switch (sht) {
			case 0x70000000: return "SHT_IA_64_EXT";
			case 0x70000001: return "SHT_IA_64_UNWIND";
			}
			break;
		case EM_MIPS:
			switch (sht) {
			case SHT_MIPS_REGINFO: return "SHT_MIPS_REGINFO";
			case SHT_MIPS_OPTIONS: return "SHT_MIPS_OPTIONS";
			case SHT_MIPS_ABIFLAGS: return "SHT_MIPS_ABIFLAGS";
			}
			break;
		}
		switch (sht) {
		case 0x7ffffffd: return "XXX:AUXILIARY";
		case 0x7fffffff: return "XXX:FILTER";
		}
		snprintf(unknown_buf, sizeof(unknown_buf),
		    "ERROR: PROCESSOR-SPECIFIC SHT 0x%jx NOT DEFINED",
		     (uintmax_t)sht);
		return (unknown_buf);
	} else {
		/* 0x80000000-0xffffffff application programs */
		snprintf(unknown_buf, sizeof(unknown_buf),
		    "ERROR: SHT 0x%jx NOT DEFINED",
		     (uintmax_t)sht);
		return (unknown_buf);
	}
}

static const char *sh_flags[] = {
	"", "SHF_WRITE", "SHF_ALLOC", "SHF_WRITE|SHF_ALLOC", "SHF_EXECINSTR",
	"SHF_WRITE|SHF_EXECINSTR", "SHF_ALLOC|SHF_EXECINSTR",
	"SHF_WRITE|SHF_ALLOC|SHF_EXECINSTR"
};

static const char *
st_type(unsigned int mach, unsigned int type)
{
        static char s_type[32];

        switch (type) {
        case STT_NOTYPE: return "STT_NOTYPE";
        case STT_OBJECT: return "STT_OBJECT";
        case STT_FUNC: return "STT_FUNC";
        case STT_SECTION: return "STT_SECTION";
        case STT_FILE: return "STT_FILE";
        case STT_COMMON: return "STT_COMMON";
        case STT_TLS: return "STT_TLS";
        case 13:
                if (mach == EM_SPARCV9)
                        return "STT_SPARC_REGISTER";
                break;
        }
        snprintf(s_type, sizeof(s_type), "<unknown: %#x>", type);
        return (s_type);
}

static const char *st_bindings[] = {
	"STB_LOCAL", "STB_GLOBAL", "STB_WEAK"
};

static char *dynstr;
static char *shstrtab;
static char *strtab;
static FILE *out;

static u_int64_t elf_get_byte(Elf32_Ehdr *e, void *base, elf_member_t member);
static u_int64_t elf_get_quarter(Elf32_Ehdr *e, void *base,
    elf_member_t member);
#if 0
static u_int64_t elf_get_half(Elf32_Ehdr *e, void *base, elf_member_t member);
#endif
static u_int64_t elf_get_word(Elf32_Ehdr *e, void *base, elf_member_t member);
static u_int64_t elf_get_quad(Elf32_Ehdr *e, void *base, elf_member_t member);

static void elf_print_ehdr(Elf32_Ehdr *e, void *sh);
static void elf_print_phdr(Elf32_Ehdr *e, void *p);
static void elf_print_shdr(Elf32_Ehdr *e, void *sh);
static void elf_print_symtab(Elf32_Ehdr *e, void *sh, char *str);
static void elf_print_dynamic(Elf32_Ehdr *e, void *sh);
static void elf_print_rel(Elf32_Ehdr *e, void *r);
static void elf_print_rela(Elf32_Ehdr *e, void *ra);
static void elf_print_interp(Elf32_Ehdr *e, void *p);
static void elf_print_cap_relocs(Elf32_Ehdr *e, void *sh);
static void elf_print_got(Elf32_Ehdr *e, void *sh);
static void elf_print_hash(Elf32_Ehdr *e, void *sh);
static void elf_print_note(Elf32_Ehdr *e, void *sh);

static void usage(void);

/*
 * Helpers for ELF files with shnum or shstrndx values that don't fit in the
 * ELF header.  If the values are too large then an escape value is used to
 * indicate that the actual value is found in one of section 0's fields.
 */
static uint64_t
elf_get_shnum(Elf32_Ehdr *e, void *sh)
{
	uint64_t shnum;

	shnum = elf_get_quarter(e, e, E_SHNUM);
	if (shnum == 0)
		shnum = elf_get_word(e, (char *)sh, SH_SIZE);
	return shnum;
}

static uint64_t
elf_get_shstrndx(Elf32_Ehdr *e, void *sh)
{
	uint64_t shstrndx;

	shstrndx = elf_get_quarter(e, e, E_SHSTRNDX);
	if (shstrndx == SHN_XINDEX)
		shstrndx = elf_get_word(e, (char *)sh, SH_LINK);
	return shstrndx;
}

int
main(int ac, char **av)
{
	cap_rights_t rights;
	u_int64_t phoff;
	u_int64_t shoff;
	u_int64_t phentsize;
	u_int64_t phnum;
	u_int64_t shentsize;
	u_int64_t shnum;
	u_int64_t shstrndx;
	u_int64_t offset;
	u_int64_t name;
	u_int64_t type;
	struct stat sb;
	u_int flags;
	Elf32_Ehdr *e;
	void *p;
	void *sh;
	void *v;
	int fd;
	int ch;
	int i;

	out = stdout;
	flags = 0;
<<<<<<< HEAD
	while ((ch = getopt(ac, av, "aCcdeiGhnprsw:")) != -1)
=======
	while ((ch = getopt(ac, av, "acdEeiGhnprsw:")) != -1)
>>>>>>> f497acb4
		switch (ch) {
		case 'a':
			flags = ED_ALL;
			break;
		case 'C':
			flags |= ED_CAPREL;
			break;
		case 'c':
			flags |= ED_SHDR;
			break;
		case 'd':
			flags |= ED_DYN;
			break;
		case 'E':
			flags = ED_IS_ELF;
			break;
		case 'e':
			flags |= ED_EHDR;
			break;
		case 'i':
			flags |= ED_INTERP;
			break;
		case 'G':
			flags |= ED_GOT;
			break;
		case 'h':
			flags |= ED_HASH;
			break;
		case 'n':
			flags |= ED_NOTE;
			break;
		case 'p':
			flags |= ED_PHDR;
			break;
		case 'r':
			flags |= ED_REL;
			break;
		case 's':
			flags |= ED_SYMTAB;
			break;
		case 'w':
			if ((out = fopen(optarg, "w")) == NULL)
				err(1, "%s", optarg);
			cap_rights_init(&rights, CAP_FSTAT, CAP_WRITE);
			if (caph_rights_limit(fileno(out), &rights) < 0)
				err(1, "unable to limit rights for %s", optarg);
			break;
		case '?':
		default:
			usage();
		}
	ac -= optind;
	av += optind;
	if (ac == 0 || flags == 0 || ((flags & ED_IS_ELF) &&
	    (ac != 1 || (flags & ~ED_IS_ELF) || out != stdout)))
		usage();
	if ((fd = open(*av, O_RDONLY)) < 0 ||
	    fstat(fd, &sb) < 0)
		err(1, "%s", *av);
	cap_rights_init(&rights, CAP_MMAP_R);
	if (caph_rights_limit(fd, &rights) < 0)
		err(1, "unable to limit rights for %s", *av);
	cap_rights_init(&rights);
	if (caph_rights_limit(STDIN_FILENO, &rights) < 0 ||
	    caph_limit_stdout() < 0 || caph_limit_stderr() < 0) {
                err(1, "unable to limit rights for stdio");
	}
	if (caph_enter() < 0)
		err(1, "unable to enter capability mode");
	e = mmap(NULL, sb.st_size, PROT_READ, MAP_SHARED, fd, 0);
	if (e == MAP_FAILED)
		err(1, NULL);
	if (!IS_ELF(*(Elf32_Ehdr *)e)) {
		if (flags & ED_IS_ELF)
			exit(1);
		errx(1, "not an elf file");
	} else if (flags & ED_IS_ELF)
		exit (0);
	phoff = elf_get_off(e, e, E_PHOFF);
	shoff = elf_get_off(e, e, E_SHOFF);
	phentsize = elf_get_quarter(e, e, E_PHENTSIZE);
	phnum = elf_get_quarter(e, e, E_PHNUM);
	shentsize = elf_get_quarter(e, e, E_SHENTSIZE);
	p = (char *)e + phoff;
	if (shoff > 0) {
		sh = (char *)e + shoff;
		shnum = elf_get_shnum(e, sh);
		shstrndx = elf_get_shstrndx(e, sh);
		offset = elf_get_off(e, (char *)sh + shstrndx * shentsize,
		    SH_OFFSET);
		shstrtab = (char *)e + offset;
	} else {
		sh = NULL;
		shnum = 0;
		shstrndx = 0;
		shstrtab = NULL;
	}
	for (i = 0; (u_int64_t)i < shnum; i++) {
		name = elf_get_word(e, (char *)sh + i * shentsize, SH_NAME);
		offset = elf_get_off(e, (char *)sh + i * shentsize, SH_OFFSET);
		if (strcmp(shstrtab + name, ".strtab") == 0)
			strtab = (char *)e + offset;
		if (strcmp(shstrtab + name, ".dynstr") == 0)
			dynstr = (char *)e + offset;
	}
	if (flags & ED_EHDR)
		elf_print_ehdr(e, sh);
	if (flags & ED_PHDR)
		elf_print_phdr(e, p);
	if (flags & ED_SHDR)
		elf_print_shdr(e, sh);
	for (i = 0; (u_int64_t)i < phnum; i++) {
		v = (char *)p + i * phentsize;
		type = elf_get_word(e, v, P_TYPE);
		switch (type) {
		case PT_INTERP:
			if (flags & ED_INTERP)
				elf_print_interp(e, v);
			break;
		case PT_NULL:
		case PT_LOAD:
		case PT_DYNAMIC:
		case PT_NOTE:
		case PT_SHLIB:
		case PT_PHDR:
			break;
		}
	}
	for (i = 0; (u_int64_t)i < shnum; i++) {
		v = (char *)sh + i * shentsize;
		type = elf_get_word(e, v, SH_TYPE);
		switch (type) {
		case SHT_SYMTAB:
			if (flags & ED_SYMTAB)
				elf_print_symtab(e, v, strtab);
			break;
		case SHT_DYNAMIC:
			if (flags & ED_DYN)
				elf_print_dynamic(e, v);
			break;
		case SHT_RELA:
			if (flags & ED_REL)
				elf_print_rela(e, v);
			break;
		case SHT_REL:
			if (flags & ED_REL)
				elf_print_rel(e, v);
			break;
		case SHT_NOTE:
			name = elf_get_word(e, v, SH_NAME);
			if (flags & ED_NOTE &&
			    strcmp(shstrtab + name, ".note.tag") == 0)
				elf_print_note(e, v);
			break;
		case SHT_DYNSYM:
			if (flags & ED_SYMTAB)
				elf_print_symtab(e, v, dynstr);
			break;
		case SHT_PROGBITS:
			name = elf_get_word(e, v, SH_NAME);
			if (flags & ED_CAPREL &&
			    strcmp(shstrtab + name, "__cap_relocs") == 0)
				elf_print_cap_relocs(e, v);
			if (flags & ED_GOT &&
			    strcmp(shstrtab + name, ".got") == 0)
				elf_print_got(e, v);
			break;
		case SHT_HASH:
			if (flags & ED_HASH)
				elf_print_hash(e, v);
			break;
		case SHT_NULL:
		case SHT_STRTAB:
		case SHT_NOBITS:
		case SHT_SHLIB:
			break;
		}
	}

	return 0;
}

static void
elf_print_ehdr(Elf32_Ehdr *e, void *sh)
{
	u_int64_t class;
	u_int64_t data;
	u_int64_t osabi;
	u_int64_t type;
	u_int64_t machine;
	u_int64_t version;
	u_int64_t entry;
	u_int64_t phoff;
	u_int64_t shoff;
	u_int64_t flags;
	u_int64_t ehsize;
	u_int64_t phentsize;
	u_int64_t phnum;
	u_int64_t shentsize;
	u_int64_t shnum;
	u_int64_t shstrndx;

	class = elf_get_byte(e, e, E_CLASS);
	data = elf_get_byte(e, e, E_DATA);
	osabi = elf_get_byte(e, e, E_OSABI);
	type = elf_get_quarter(e, e, E_TYPE);
	machine = elf_get_quarter(e, e, E_MACHINE);
	version = elf_get_word(e, e, E_VERSION);
	entry = elf_get_addr(e, e, E_ENTRY);
	phoff = elf_get_off(e, e, E_PHOFF);
	shoff = elf_get_off(e, e, E_SHOFF);
	flags = elf_get_word(e, e, E_FLAGS);
	ehsize = elf_get_quarter(e, e, E_EHSIZE);
	phentsize = elf_get_quarter(e, e, E_PHENTSIZE);
	phnum = elf_get_quarter(e, e, E_PHNUM);
	shentsize = elf_get_quarter(e, e, E_SHENTSIZE);
	fprintf(out, "\nelf header:\n");
	fprintf(out, "\n");
	fprintf(out, "\te_ident: %s %s %s\n", ei_classes[class], ei_data[data],
	    ei_abis[osabi]);
	fprintf(out, "\te_type: %s\n", e_types[type]);
	fprintf(out, "\te_machine: %s\n", e_machines(machine));
	fprintf(out, "\te_version: %s\n", ei_versions[version]);
	fprintf(out, "\te_entry: %#jx\n", (intmax_t)entry);
	fprintf(out, "\te_phoff: %jd\n", (intmax_t)phoff);
	fprintf(out, "\te_shoff: %jd\n", (intmax_t)shoff);
	fprintf(out, "\te_flags: %jd\n", (intmax_t)flags);
	fprintf(out, "\te_ehsize: %jd\n", (intmax_t)ehsize);
	fprintf(out, "\te_phentsize: %jd\n", (intmax_t)phentsize);
	fprintf(out, "\te_phnum: %jd\n", (intmax_t)phnum);
	fprintf(out, "\te_shentsize: %jd\n", (intmax_t)shentsize);
	if (sh != NULL) {
		shnum = elf_get_shnum(e, sh);
		shstrndx = elf_get_shstrndx(e, sh);
		fprintf(out, "\te_shnum: %jd\n", (intmax_t)shnum);
		fprintf(out, "\te_shstrndx: %jd\n", (intmax_t)shstrndx);
	}
}

static void
elf_print_phdr(Elf32_Ehdr *e, void *p)
{
	u_int64_t phentsize;
	u_int64_t phnum;
	u_int64_t type;
	u_int64_t offset;
	u_int64_t vaddr;
	u_int64_t paddr;
	u_int64_t filesz;
	u_int64_t memsz;
	u_int64_t flags;
	u_int64_t align;
	void *v;
	int i;

	phentsize = elf_get_quarter(e, e, E_PHENTSIZE);
	phnum = elf_get_quarter(e, e, E_PHNUM);
	fprintf(out, "\nprogram header:\n");
	for (i = 0; (u_int64_t)i < phnum; i++) {
		v = (char *)p + i * phentsize;
		type = elf_get_word(e, v, P_TYPE);
		offset = elf_get_off(e, v, P_OFFSET);
		vaddr = elf_get_addr(e, v, P_VADDR);
		paddr = elf_get_addr(e, v, P_PADDR);
		filesz = elf_get_size(e, v, P_FILESZ);
		memsz = elf_get_size(e, v, P_MEMSZ);
		flags = elf_get_word(e, v, P_FLAGS);
		align = elf_get_size(e, v, P_ALIGN);
		fprintf(out, "\n");
		fprintf(out, "entry: %d\n", i);
		fprintf(out, "\tp_type: %s\n", p_types[type & 0x7]);
		fprintf(out, "\tp_offset: %jd\n", (intmax_t)offset);
		fprintf(out, "\tp_vaddr: %#jx\n", (intmax_t)vaddr);
		fprintf(out, "\tp_paddr: %#jx\n", (intmax_t)paddr);
		fprintf(out, "\tp_filesz: %jd\n", (intmax_t)filesz);
		fprintf(out, "\tp_memsz: %jd\n", (intmax_t)memsz);
		fprintf(out, "\tp_flags: %s\n", p_flags[flags]);
		fprintf(out, "\tp_align: %jd\n", (intmax_t)align);
	}
}

static void
elf_print_shdr(Elf32_Ehdr *e, void *sh)
{
	u_int64_t shentsize;
	u_int64_t shnum;
	u_int64_t name;
	u_int64_t type;
	u_int64_t flags;
	u_int64_t addr;
	u_int64_t offset;
	u_int64_t size;
	u_int64_t shlink;
	u_int64_t info;
	u_int64_t addralign;
	u_int64_t entsize;
	u_int64_t machine;
	void *v;
	int i;

	if (sh == NULL) {
		fprintf(out, "\nNo section headers\n");
		return;
	}

	machine = elf_get_quarter(e, e, E_MACHINE);
	shentsize = elf_get_quarter(e, e, E_SHENTSIZE);
	shnum = elf_get_shnum(e, sh);
	fprintf(out, "\nsection header:\n");
	for (i = 0; (u_int64_t)i < shnum; i++) {
		v = (char *)sh + i * shentsize;
		name = elf_get_word(e, v, SH_NAME);
		type = elf_get_word(e, v, SH_TYPE);
		flags = elf_get_word(e, v, SH_FLAGS);
		addr = elf_get_addr(e, v, SH_ADDR);
		offset = elf_get_off(e, v, SH_OFFSET);
		size = elf_get_size(e, v, SH_SIZE);
		shlink = elf_get_word(e, v, SH_LINK);
		info = elf_get_word(e, v, SH_INFO);
		addralign = elf_get_size(e, v, SH_ADDRALIGN);
		entsize = elf_get_size(e, v, SH_ENTSIZE);
		fprintf(out, "\n");
		fprintf(out, "entry: %d\n", i);
		fprintf(out, "\tsh_name: %s\n", shstrtab + name);
		fprintf(out, "\tsh_type: %s\n", sh_types(machine, type));
		fprintf(out, "\tsh_flags: %s\n", sh_flags[flags & 0x7]);
		fprintf(out, "\tsh_addr: %#jx\n", addr);
		fprintf(out, "\tsh_offset: %jd\n", (intmax_t)offset);
		fprintf(out, "\tsh_size: %jd\n", (intmax_t)size);
		fprintf(out, "\tsh_link: %jd\n", (intmax_t)shlink);
		fprintf(out, "\tsh_info: %jd\n", (intmax_t)info);
		fprintf(out, "\tsh_addralign: %jd\n", (intmax_t)addralign);
		fprintf(out, "\tsh_entsize: %jd\n", (intmax_t)entsize);
	}
}

static void
elf_print_symtab(Elf32_Ehdr *e, void *sh, char *str)
{
	u_int64_t machine;
	u_int64_t offset;
	u_int64_t entsize;
	u_int64_t size;
	u_int64_t name;
	u_int64_t value;
	u_int64_t info;
	u_int64_t shndx;
	void *st;
	int len;
	int i;

	machine = elf_get_quarter(e, e, E_MACHINE);
	offset = elf_get_off(e, sh, SH_OFFSET);
	entsize = elf_get_size(e, sh, SH_ENTSIZE);
	size = elf_get_size(e, sh, SH_SIZE);
	name = elf_get_word(e, sh, SH_NAME);
	len = size / entsize;
	fprintf(out, "\nsymbol table (%s):\n", shstrtab + name);
	for (i = 0; i < len; i++) {
		st = (char *)e + offset + i * entsize;
		name = elf_get_word(e, st, ST_NAME);
		value = elf_get_addr(e, st, ST_VALUE);
		size = elf_get_size(e, st, ST_SIZE);
		info = elf_get_byte(e, st, ST_INFO);
		shndx = elf_get_quarter(e, st, ST_SHNDX);
		fprintf(out, "\n");
		fprintf(out, "entry: %d\n", i);
		fprintf(out, "\tst_name: %s\n", str + name);
		fprintf(out, "\tst_value: %#jx\n", value);
		fprintf(out, "\tst_size: %jd\n", (intmax_t)size);
		fprintf(out, "\tst_info: %s %s\n",
		    st_type(machine, ELF32_ST_TYPE(info)),
		    st_bindings[ELF32_ST_BIND(info)]);
		fprintf(out, "\tst_shndx: %jd\n", (intmax_t)shndx);
	}
}

static void
elf_print_dynamic(Elf32_Ehdr *e, void *sh)
{
	u_int64_t offset;
	u_int64_t entsize;
	u_int64_t size;
	int64_t tag;
	u_int64_t ptr;
	u_int64_t val;
	void *d;
	int i;

	offset = elf_get_off(e, sh, SH_OFFSET);
	entsize = elf_get_size(e, sh, SH_ENTSIZE);
	size = elf_get_size(e, sh, SH_SIZE);
	fprintf(out, "\ndynamic:\n");
	for (i = 0; (u_int64_t)i < size / entsize; i++) {
		d = (char *)e + offset + i * entsize;
		tag = elf_get_size(e, d, D_TAG);
		ptr = elf_get_size(e, d, D_PTR);
		val = elf_get_addr(e, d, D_VAL);
		fprintf(out, "\n");
		fprintf(out, "entry: %d\n", i);
		fprintf(out, "\td_tag: %s\n", d_tags(tag));
		switch (tag) {
		case DT_NEEDED:
		case DT_SONAME:
		case DT_RPATH:
			fprintf(out, "\td_val: %s\n", dynstr + val);
			break;
		case DT_PLTRELSZ:
		case DT_RELA:
		case DT_RELASZ:
		case DT_RELAENT:
		case DT_STRSZ:
		case DT_SYMENT:
		case DT_RELSZ:
		case DT_RELENT:
		case DT_PLTREL:
			fprintf(out, "\td_val: %jd\n", (intmax_t)val);
			break;
		case DT_PLTGOT:
		case DT_HASH:
		case DT_STRTAB:
		case DT_SYMTAB:
		case DT_INIT:
		case DT_FINI:
		case DT_REL:
		case DT_JMPREL:
			fprintf(out, "\td_ptr: %#jx\n", ptr);
			break;
		case DT_NULL:
		case DT_SYMBOLIC:
		case DT_DEBUG:
		case DT_TEXTREL:
			break;
		}
	}
}

static void
elf_print_rela(Elf32_Ehdr *e, void *sh)
{
	u_int64_t offset;
	u_int64_t entsize;
	u_int64_t size;
	u_int64_t name;
	u_int64_t info;
	int64_t addend;
	void *ra;
	void *v;
	int i;

	offset = elf_get_off(e, sh, SH_OFFSET);
	entsize = elf_get_size(e, sh, SH_ENTSIZE);
	size = elf_get_size(e, sh, SH_SIZE);
	name = elf_get_word(e, sh, SH_NAME);
	v = (char *)e + offset;
	fprintf(out, "\nrelocation with addend (%s):\n", shstrtab + name);
	for (i = 0; (u_int64_t)i < size / entsize; i++) {
		ra = (char *)v + i * entsize;
		offset = elf_get_addr(e, ra, RA_OFFSET);
		info = elf_get_word(e, ra, RA_INFO);
		addend = elf_get_off(e, ra, RA_ADDEND);
		fprintf(out, "\n");
		fprintf(out, "entry: %d\n", i);
		fprintf(out, "\tr_offset: %#jx\n", offset);
		fprintf(out, "\tr_info: %jd\n", (intmax_t)info);
		fprintf(out, "\tr_addend: %jd\n", (intmax_t)addend);
	}
}

static void
elf_print_rel(Elf32_Ehdr *e, void *sh)
{
	u_int64_t offset;
	u_int64_t entsize;
	u_int64_t size;
	u_int64_t name;
	u_int64_t info;
	void *r;
	void *v;
	int i;

	offset = elf_get_off(e, sh, SH_OFFSET);
	entsize = elf_get_size(e, sh, SH_ENTSIZE);
	size = elf_get_size(e, sh, SH_SIZE);
	name = elf_get_word(e, sh, SH_NAME);
	v = (char *)e + offset;
	fprintf(out, "\nrelocation (%s):\n", shstrtab + name);
	for (i = 0; (u_int64_t)i < size / entsize; i++) {
		r = (char *)v + i * entsize;
		offset = elf_get_addr(e, r, R_OFFSET);
		info = elf_get_word(e, r, R_INFO);
		fprintf(out, "\n");
		fprintf(out, "entry: %d\n", i);
		fprintf(out, "\tr_offset: %#jx\n", offset);
		fprintf(out, "\tr_info: %jd\n", (intmax_t)info);
	}
}

static void
elf_print_interp(Elf32_Ehdr *e, void *p)
{
	u_int64_t offset;
	char *s;

	offset = elf_get_off(e, p, P_OFFSET);
	s = (char *)e + offset;
	fprintf(out, "\ninterp:\n");
	fprintf(out, "\t%s\n", s);
}

static void
elf_print_cap_relocs(Elf32_Ehdr *e, void *sh)
{
	u_int64_t offset;
	u_int64_t size;
	struct capreloc *cr;
	u_int64_t i;

	offset = elf_get_off(e, sh, SH_OFFSET);
	size = elf_get_size(e, sh, SH_SIZE);
	cr = (struct capreloc *)(void *)((char *)e + offset);
	fprintf(out, "\ncapability relocation table:\n");
	for (i = 0; i < size / sizeof(*cr); i++) {
		fprintf(out, "\n");
		fprintf(out, "entry: %ju\n", i);
		fprintf(out, "\tcapability location: %#jx\n",
		    elf_get_quad(e, &cr[i].capability_location, 0));
		fprintf(out, "\tobject: %#jx\n", elf_get_quad(e, &cr[i].object,
		0));
		fprintf(out, "\toffset: %#jx\n", elf_get_quad(e, &cr[i].offset,
		0));
		fprintf(out, "\tsize: %#jx\n", elf_get_quad(e, &cr[i].size,
		0));
		fprintf(out, "\tpermissions: %#jx\n", elf_get_quad(e, &cr[i].permissions, 0));
	}
}

static void
elf_print_got(Elf32_Ehdr *e, void *sh)
{
	u_int64_t offset;
	u_int64_t addralign;
	u_int64_t size;
	u_int64_t addr;
	void *v;
	int i;

	offset = elf_get_off(e, sh, SH_OFFSET);
	addralign = elf_get_size(e, sh, SH_ADDRALIGN);
	size = elf_get_size(e, sh, SH_SIZE);
	v = (char *)e + offset;
	fprintf(out, "\nglobal offset table:\n");
	for (i = 0; (u_int64_t)i < size / addralign; i++) {
		addr = elf_get_addr(e, (char *)v + i * addralign, 0);
		fprintf(out, "\n");
		fprintf(out, "entry: %d\n", i);
		fprintf(out, "\t%#jx\n", addr);
	}
}

static void
elf_print_hash(Elf32_Ehdr *e __unused, void *sh __unused)
{
}

static void
elf_print_note(Elf32_Ehdr *e, void *sh)
{
	u_int64_t offset;
	u_int64_t size;
	u_int64_t name;
	u_int32_t namesz;
	u_int32_t descsz;
	u_int32_t desc;
	char *n, *s;

	offset = elf_get_off(e, sh, SH_OFFSET);
	size = elf_get_size(e, sh, SH_SIZE);
	name = elf_get_word(e, sh, SH_NAME);
	n = (char *)e + offset;
	fprintf(out, "\nnote (%s):\n", shstrtab + name);
 	while (n < ((char *)e + offset + size)) {
		namesz = elf_get_word(e, n, N_NAMESZ);
		descsz = elf_get_word(e, n, N_DESCSZ);
 		s = n + sizeof(Elf_Note);
 		desc = elf_get_word(e, n + sizeof(Elf_Note) + namesz, 0);
		fprintf(out, "\t%s %d\n", s, desc);
		n += sizeof(Elf_Note) + namesz + descsz;
	}
}

static u_int64_t
elf_get_byte(Elf32_Ehdr *e, void *base, elf_member_t member)
{
	u_int64_t val;

	val = 0;
	switch (e->e_ident[EI_CLASS]) {
	case ELFCLASS32:
		val = ((uint8_t *)base)[elf32_offsets[member]];
		break;
	case ELFCLASS64:
		val = ((uint8_t *)base)[elf64_offsets[member]];
		break;
	case ELFCLASSNONE:
		errx(1, "invalid class");
	}

	return val;
}

static u_int64_t
elf_get_quarter(Elf32_Ehdr *e, void *base, elf_member_t member)
{
	u_int64_t val;

	val = 0;
	switch (e->e_ident[EI_CLASS]) {
	case ELFCLASS32:
		base = (char *)base + elf32_offsets[member];
		switch (e->e_ident[EI_DATA]) {
		case ELFDATA2MSB:
			val = be16dec(base);
			break;
		case ELFDATA2LSB:
			val = le16dec(base);
			break;
		case ELFDATANONE:
			errx(1, "invalid data format");
		}
		break;
	case ELFCLASS64:
		base = (char *)base + elf64_offsets[member];
		switch (e->e_ident[EI_DATA]) {
		case ELFDATA2MSB:
			val = be16dec(base);
			break;
		case ELFDATA2LSB:
			val = le16dec(base);
			break;
		case ELFDATANONE:
			errx(1, "invalid data format");
		}
		break;
	case ELFCLASSNONE:
		errx(1, "invalid class");
	}

	return val;
}

#if 0
static u_int64_t
elf_get_half(Elf32_Ehdr *e, void *base, elf_member_t member)
{
	u_int64_t val;

	val = 0;
	switch (e->e_ident[EI_CLASS]) {
	case ELFCLASS32:
		base = (char *)base + elf32_offsets[member];
		switch (e->e_ident[EI_DATA]) {
		case ELFDATA2MSB:
			val = be16dec(base);
			break;
		case ELFDATA2LSB:
			val = le16dec(base);
			break;
		case ELFDATANONE:
			errx(1, "invalid data format");
		}
		break;
	case ELFCLASS64:
		base = (char *)base + elf64_offsets[member];
		switch (e->e_ident[EI_DATA]) {
		case ELFDATA2MSB:
			val = be32dec(base);
			break;
		case ELFDATA2LSB:
			val = le32dec(base);
			break;
		case ELFDATANONE:
			errx(1, "invalid data format");
		}
		break;
	case ELFCLASSNONE:
		errx(1, "invalid class");
	}

	return val;
}
#endif

static u_int64_t
elf_get_word(Elf32_Ehdr *e, void *base, elf_member_t member)
{
	u_int64_t val;

	val = 0;
	switch (e->e_ident[EI_CLASS]) {
	case ELFCLASS32:
		base = (char *)base + elf32_offsets[member];
		switch (e->e_ident[EI_DATA]) {
		case ELFDATA2MSB:
			val = be32dec(base);
			break;
		case ELFDATA2LSB:
			val = le32dec(base);
			break;
		case ELFDATANONE:
			errx(1, "invalid data format");
		}
		break;
	case ELFCLASS64:
		base = (char *)base + elf64_offsets[member];
		switch (e->e_ident[EI_DATA]) {
		case ELFDATA2MSB:
			val = be32dec(base);
			break;
		case ELFDATA2LSB:
			val = le32dec(base);
			break;
		case ELFDATANONE:
			errx(1, "invalid data format");
		}
		break;
	case ELFCLASSNONE:
		errx(1, "invalid class");
	}

	return val;
}

static u_int64_t
elf_get_quad(Elf32_Ehdr *e, void *base, elf_member_t member)
{
	u_int64_t val;

	val = 0;
	switch (e->e_ident[EI_CLASS]) {
	case ELFCLASS32:
		base = (char *)base + elf32_offsets[member];
		switch (e->e_ident[EI_DATA]) {
		case ELFDATA2MSB:
			val = be32dec(base);
			break;
		case ELFDATA2LSB:
			val = le32dec(base);
			break;
		case ELFDATANONE:
			errx(1, "invalid data format");
		}
		break;
	case ELFCLASS64:
		base = (char *)base + elf64_offsets[member];
		switch (e->e_ident[EI_DATA]) {
		case ELFDATA2MSB:
			val = be64dec(base);
			break;
		case ELFDATA2LSB:
			val = le64dec(base);
			break;
		case ELFDATANONE:
			errx(1, "invalid data format");
		}
		break;
	case ELFCLASSNONE:
		errx(1, "invalid class");
	}

	return val;
}

static void
usage(void)
{
<<<<<<< HEAD
	fprintf(stderr, "usage: elfdump -a | -CcdeGhinprs [-w file] file\n");
=======
	fprintf(stderr,
	    "usage: elfdump -a | -E | -cdeGhinprs [-w file] file\n");
>>>>>>> f497acb4
	exit(1);
}<|MERGE_RESOLUTION|>--- conflicted
+++ resolved
@@ -59,13 +59,9 @@
 #define	ED_REL		(1<<7)
 #define	ED_SHDR		(1<<8)
 #define	ED_SYMTAB	(1<<9)
-<<<<<<< HEAD
 #define	ED_CAPREL	(1<<10)
 #define	ED_ALL		((1<<11)-1)
-=======
-#define	ED_ALL		((1<<10)-1)
-#define	ED_IS_ELF	(1<<10)	/* Exclusive with other flags */
->>>>>>> f497acb4
+#define	ED_IS_ELF	(1<<31)	/* Exclusive with other flags */
 
 #define	elf_get_addr	elf_get_quad
 #define	elf_get_off	elf_get_quad
@@ -534,11 +530,7 @@
 
 	out = stdout;
 	flags = 0;
-<<<<<<< HEAD
-	while ((ch = getopt(ac, av, "aCcdeiGhnprsw:")) != -1)
-=======
-	while ((ch = getopt(ac, av, "acdEeiGhnprsw:")) != -1)
->>>>>>> f497acb4
+	while ((ch = getopt(ac, av, "aCcdEeiGhnprsw:")) != -1)
 		switch (ch) {
 		case 'a':
 			flags = ED_ALL;
@@ -1315,11 +1307,7 @@
 static void
 usage(void)
 {
-<<<<<<< HEAD
-	fprintf(stderr, "usage: elfdump -a | -CcdeGhinprs [-w file] file\n");
-=======
 	fprintf(stderr,
-	    "usage: elfdump -a | -E | -cdeGhinprs [-w file] file\n");
->>>>>>> f497acb4
+	    "usage: elfdump -a | -E | -CcdeGhinprs [-w file] file\n");
 	exit(1);
 }