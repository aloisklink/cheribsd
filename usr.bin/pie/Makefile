# $FreeBSD$

.include <src.opts.mk>

PROG=	pie
MAN=

CFLAGS+=-fPIE -pie

WARNS?=	5
<<<<<<< HEAD
# PIE executables must not be built with -static
.if ${MK_CHERI_PURE} == "yes"
MK_CHERI_SHARED_PROG:=yes
.endif
=======
>>>>>>> c3697571

.include <bsd.prog.mk><|MERGE_RESOLUTION|>--- conflicted
+++ resolved
@@ -8,12 +8,5 @@
 CFLAGS+=-fPIE -pie
 
 WARNS?=	5
-<<<<<<< HEAD
-# PIE executables must not be built with -static
-.if ${MK_CHERI_PURE} == "yes"
-MK_CHERI_SHARED_PROG:=yes
-.endif
-=======
->>>>>>> c3697571
 
 .include <bsd.prog.mk>