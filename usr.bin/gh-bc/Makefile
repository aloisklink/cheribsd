# $FreeBSD$

.include <src.opts.mk>

PROG=		gh-bc
PROGNAME=	bc

BCDIR=		${SRCTOP}/contrib/${PROGNAME}
BCVERSION!=	sed -n -e '/.*VERSION *= *[0-9]/s/.*VERSION *= *//p' ${BCDIR}/Makefile.in

SRCS=		args.c data.c file.c lang.c lex.c main.c num.c parse.c program.c read.c vector.c vm.c
SRCS+=		bc.c bc_lex.c bc_parse.c dc.c dc_lex.c dc_parse.c history.c library.c
SRCS+=		bc_help.c dc_help.c lib.c lib2.c opt.c rand.c
MAN=		bc.1 dc.1

LINKS=		${BINDIR}/bc ${BINDIR}/dc

.PATH:		${BCDIR}/src ${BCDIR}/gen ${BCDIR}/manuals ${.OBJDIR}

CATALOGS=	en_US.UTF-8
CATALOGS+=	de_DE.UTF-8 de_DE.ISO8859-1
CATALOGS+=	es_ES.UTF-8 es_ES.ISO8859-1
CATALOGS+=	fr_FR.UTF-8 fr_FR.ISO8859-1
CATALOGS+=	ja_JP.UTF-8 ja_JP.eucJP
CATALOGS+=	nl_NL.UTF-8 nl_NL.ISO8859-1
CATALOGS+=	pl_PL.UTF-8 pl_PL.ISO8859-2
CATALOGS+=	pt_PT.UTF-8 pt_PT.ISO8859-1
CATALOGS+=	ru_RU.UTF-8 ru_RU.ISO8859-5 ru_RU.CP1251 ru_RU.CP866 ru_RU.KOI8-R
CATALOGS+=	zh_CN.UTF-8 zh_CN.eucCN zh_CN.GB18030 zh_CN.GB2312 zh_CN.GBK

NLSNAME=	bc
NLSSRCDIR=	${BCDIR}/locales

CFLAGS+=	-DMAINEXEC=${PROGNAME}
CFLAGS+=	-DNLSPATH=/usr/share/nls/%L/%N.cat
CFLAGS+=	-DBC_ENABLED
CFLAGS+=	-DBC_ENABLE_PROMPT
CFLAGS+=	-DBC_ENABLE_LONG_OPTIONS
CFLAGS+=	-DBC_ENABLE_EXTRA_MATH
CFLAGS+=	-DBC_ENABLE_HISTORY
CFLAGS+=	-DBC_ENABLE_RAND
CFLAGS+=	-DDC_ENABLED
CFLAGS+=	-DNDEBUG
CFLAGS+=	-DVERSION=${BCVERSION}
CFLAGS+=	-I${BCDIR}/include

.if ${MK_NLS_CATALOGS} == "no"
CFLAGS+=	-DBC_ENABLE_NLS=0
MAN_SRC_BC=	bc/N.1
MAN_SRC_DC=	dc/N.1
.else
CFLAGS+=	-DBC_ENABLE_NLS=1
MAN_SRC_BC=	bc/A.1
MAN_SRC_DC=	dc/A.1

# prevent floating point incompatibilities caused by -flto on some architectures
<<<<<<< HEAD
.if !${MACHINE_ARCH:Mmips*} && ${MACHINE_ARCH:Mpowerpc64*} && \
    !${MACHINE_ARCH:Mriscv64*} && !${MACHINE_ARCH:Maarch64*}
=======
.if !${MACHINE_ARCH:Maarch64*} && !${MACHINE_ARCH:Mmips*} && \
    !${MACHINE_ARCH:Mpowerpc64*} && !${MACHINE_ARCH:Mriscv64*}
>>>>>>> c6b5649c
CFLAGS+=	-flto
.endif

HAS_TESTS=
SUBDIR.${MK_TESTS}+= tests

.for catalog in ${CATALOGS}
NLS+=           ${catalog:C/.*://}
NLSSRCFILES_${catalog:C/.*://}= ${catalog:C/.*://}.msg
.endfor

NLSLINKS_en_US.UTF-8+=	en_AU.UTF-8 en_CA.UTF-8 en_GB.UTF-8 en_IE.UTF-8 \
			en_NZ.UTF-8 C
NLSLINKS_en_US.UTF-8+=	en_AU.US-ASCII en_CA.US-ASCII en_GB.US-ASCII \
			en_NZ.US-ASCII
NLSLINKS_en_US.UTF-8+=	en_AU.ISO8859-1 en_CA.ISO8859-1 en_GB.ISO8859-1 \
			en_NZ.ISO8859-1 en_US.ISO8859-1
NLSLINKS_en_US.UTF-8+=	en_AU.ISO8859-15 en_CA.ISO8859-15 en_GB.ISO8859-15 \
			en_NZ.ISO8859-15 en_US.ISO8859-15

NLSLINKS_de_DE.UTF-8+=	de_AT.UTF-8 de_CH.UTF-8
NLSLINKS_de_DE.ISO8859-1+= de_AT.ISO8859-1 de_CH.ISO8859-1
NLSLINKS_de_DE.ISO8859-1+= de_AT.ISO8859-15 de_CH.ISO8859-15 de_DE.ISO8859-15

NLSLINKS_es_ES.ISO8859-1+= es_ES.ISO8859-15

NLSLINKS_fr_FR.UTF-8+=	fr_BE.UTF-8 fr_CA.UTF-8 fr_CH.UTF-8
NLSLINKS_fr_FR.ISO8859-1+= fr_BE.ISO8859-1 fr_CA.ISO8859-1 fr_CH.ISO8859-1
NLSLINKS_fr_FR.ISO8859-1+= fr_BE.ISO8859-15 fr_CA.ISO8859-15 fr_CH.ISO8859-15 \
			fr_FR.ISO8859-15

NLSLINKS_nl_NL.ISO8859-1+= nl_BE.ISO8859-1
NLSLINKS_nl_NL.ISO8859-1+= nl_BE.ISO8859-15 nl_NL.ISO8859-15

NLSLINKS_pt_PT.UTF-8+=	pt_BR.UTF-8
NLSLINKS_pt_PT.ISO8859-1+= pt_BR.ISO8859-1
NLSLINKS_pt_PT.ISO8859-1+= pt_PT.ISO8859-15
.endif

lib.c:		lib.bc Makefile
		cd ${BCDIR} && sh gen/strgen.sh gen/lib.bc ${.OBJDIR}/lib.c bc_lib bc_lib_name 1 1

lib2.c:		lib2.bc Makefile
		cd ${BCDIR} && sh gen/strgen.sh gen/lib2.bc ${.OBJDIR}/lib2.c bc_lib2 bc_lib2_name 1 1

bc_help.c:	bc_help.txt Makefile
		cd ${BCDIR} && sh gen/strgen.sh gen/bc_help.txt ${.OBJDIR}/bc_help.c bc_help

dc_help.c:	dc_help.txt Makefile
		cd ${BCDIR} && sh gen/strgen.sh gen/dc_help.txt ${.OBJDIR}/dc_help.c dc_help

bc.1:
		${CP} ${BCDIR}/manuals/${MAN_SRC_BC} ${.OBJDIR}/bc.1

dc.1:
		${CP} ${BCDIR}/manuals/${MAN_SRC_DC} ${.OBJDIR}/dc.1

.include <bsd.prog.mk><|MERGE_RESOLUTION|>--- conflicted
+++ resolved
@@ -54,13 +54,8 @@
 MAN_SRC_DC=	dc/A.1
 
 # prevent floating point incompatibilities caused by -flto on some architectures
-<<<<<<< HEAD
-.if !${MACHINE_ARCH:Mmips*} && ${MACHINE_ARCH:Mpowerpc64*} && \
-    !${MACHINE_ARCH:Mriscv64*} && !${MACHINE_ARCH:Maarch64*}
-=======
 .if !${MACHINE_ARCH:Maarch64*} && !${MACHINE_ARCH:Mmips*} && \
     !${MACHINE_ARCH:Mpowerpc64*} && !${MACHINE_ARCH:Mriscv64*}
->>>>>>> c6b5649c
 CFLAGS+=	-flto
 .endif
 
