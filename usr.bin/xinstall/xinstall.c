--- conflicted
+++ resolved
@@ -76,15 +76,9 @@
 #include "mtree.h"
 
 /*
-<<<<<<< HEAD
- * We need to build find during the bootstrap stage when building on a
- * non-FreeBSD system. Linux does not have the st_flags and st_birthtime
- * members in struct stat so we need to omit support for change those fields.
-=======
  * We need to build xinstall during the bootstrap stage when building on a
  * non-FreeBSD system. Linux does not have the st_flags and st_birthtime
  * members in struct stat so we need to omit support for changing those fields.
->>>>>>> 77790430
  */
 #ifdef UF_SETTABLE
 #define HAVE_STRUCT_STAT_ST_FLAGS 1
