--- conflicted
+++ resolved
@@ -81,26 +81,16 @@
 int pcpu_stats = No;
 
 /* signal handling routines */
-<<<<<<< HEAD
-sigret_t leave(int i);
-sigret_t tstop(int i);
-sigret_t top_winch(int);
-=======
 static sigret_t leave(int);
 static sigret_t tstop(int);
 static sigret_t top_winch(int);
->>>>>>> 7f19e623
 
 volatile sig_atomic_t leaveflag;
 volatile sig_atomic_t tstopflag;
 volatile sig_atomic_t winchflag;
 
 /* internal routines */
-<<<<<<< HEAD
-void quit(int status);
-=======
 void quit(int);
->>>>>>> 7f19e623
 
 /* values which need to be accessed by signal handlers */
 static int max_topn;		/* maximum displayable processes */
@@ -110,26 +100,17 @@
 char *myname = "top";
 jmp_buf jmp_int;
 
-<<<<<<< HEAD
-extern int (*compares[])();
-=======
-char *username(int);
-
 extern int (*compares[])(const void*, const void*);
 time_t time(time_t *tloc);
->>>>>>> 7f19e623
 
 caddr_t get_process_info(struct system_info *si, struct process_select *sel,
     int (*compare)(const void *, const void *));
 
 /* different routines for displaying the user's identification */
 /* (values assigned to get_userid) */
-<<<<<<< HEAD
-=======
 char *username(int);
 char *itoa7(int);
 
->>>>>>> 7f19e623
 /* pointers to display routines */
 void (*d_loadave)(int mpid, double *avenrun) = i_loadave;
 void (*d_procstates)(int total, int *brkdn) = i_procstates;
@@ -1243,12 +1224,8 @@
  *  signal handlers
  */
 
-<<<<<<< HEAD
-sigret_t leave(void)	/* exit under normal conditions -- INT handler */
-=======
 static sigret_t
 leave(int i __unused)	/* exit under normal conditions -- INT handler */
->>>>>>> 7f19e623
 {
 
     leaveflag = 1;
