--- conflicted
+++ resolved
@@ -624,12 +624,7 @@
 
     while ((displays == -1) || (displays-- > 0))
     {
-<<<<<<< HEAD
-	int (*compare)(const void *, const void *);
-=======
 	int (*compare)(const void * const, const void * const);
->>>>>>> 90d67c05
-
 	    
 	/* get the current stats */
 	get_system_info(&system_info);
