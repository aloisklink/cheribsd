--- conflicted
+++ resolved
@@ -81,14 +81,8 @@
 int pcpu_stats = No;
 
 /* signal handling routines */
-<<<<<<< HEAD
 sigret_t leave(int i);
 sigret_t tstop(int i);
-#ifdef SIGWINCH
-=======
-sigret_t leave();
-sigret_t tstop();
->>>>>>> 8b5d4100
 sigret_t top_winch(int);
 
 volatile sig_atomic_t leaveflag;
@@ -106,13 +100,6 @@
 char *myname = "top";
 jmp_buf jmp_int;
 
-<<<<<<< HEAD
-=======
-/* routines that don't return int */
-
-char *username();
-
->>>>>>> 8b5d4100
 extern int (*compares[])();
 
 caddr_t get_process_info(struct system_info *si, struct process_select *sel,
@@ -1249,14 +1236,7 @@
  *  signal handlers
  */
 
-<<<<<<< HEAD
-sigret_t leave(i)	/* exit under normal conditions -- INT handler */
-
-int i;
-
-=======
-sigret_t leave()	/* exit under normal conditions -- INT handler */
->>>>>>> 8b5d4100
+sigret_t leave(void)	/* exit under normal conditions -- INT handler */
 {
 
     leaveflag = 1;
