char *copyright =
    "Copyright (c) 1984 through 1996, William LeFebvre";

/*
 *  Top users/processes display for Unix
 *
 *  This program may be freely redistributed,
 *  but this entire comment MUST remain intact.
 *
 *  Copyright (c) 1984, 1989, William LeFebvre, Rice University
 *  Copyright (c) 1989 - 1994, William LeFebvre, Northwestern University
 *  Copyright (c) 1994, 1995, William LeFebvre, Argonne National Laboratory
 *  Copyright (c) 1996, William LeFebvre, Group sys Consulting
 *
 * $FreeBSD$
 */

#include <sys/types.h>
#include <sys/param.h>
#include <sys/jail.h>
#include <sys/time.h>

#include <ctype.h>
#include <curses.h>
#include <errno.h>
#include <jail.h>
#include <setjmp.h>
#include <stdlib.h>
#include <signal.h>
#include <string.h>
#include <unistd.h>

#include "commands.h"
#include "display.h"		/* interface to display package */
#include "screen.h"		/* interface to screen package */
#include "top.h"
#include "top.local.h"
#include "boolean.h"
#include "machine.h"
#include "utils.h"
#include "username.h"

/* Size of the stdio buffer given to stdout */
#define Buffersize	2048

typedef void sigret_t;

/* The buffer that stdio will use */
char stdoutbuf[Buffersize];

/* build Signal masks */
#define Smask(s)	(1 << ((s) - 1))


static int fmt_flags = 0;
int pcpu_stats = No;

/* signal handling routines */
static sigret_t leave(int);
static sigret_t tstop(int);
static sigret_t top_winch(int);

static volatile sig_atomic_t leaveflag;
static volatile sig_atomic_t tstopflag;
static volatile sig_atomic_t winchflag;

/* values which need to be accessed by signal handlers */
static int max_topn;		/* maximum displayable processes */

/* miscellaneous things */
struct process_select ps;
char *myname = "top";
jmp_buf jmp_int;

<<<<<<< HEAD
extern int (*compares[])(const void*, const void*);
=======
char *username(int);

>>>>>>> 2b9014d1
time_t time(time_t *tloc);

caddr_t get_process_info(struct system_info *si, struct process_select *sel,
    int (*compare)(const void *, const void *));

/* different routines for displaying the user's identification */
/* (values assigned to get_userid) */
char *username(int);
char *itoa7(int);

/* pointers to display routines */
void (*d_loadave)(int mpid, double *avenrun) = i_loadave;
void (*d_procstates)(int total, int *brkdn) = i_procstates;
void (*d_cpustates)(int *states) = i_cpustates;
void (*d_memory)(int *stats) = i_memory;
void (*d_arc)(int *stats) = i_arc;
void (*d_carc)(int *stats) = i_carc;
void (*d_swap)(int *stats) = i_swap;
void (*d_message)(void) = i_message;
void (*d_header)(char *text) = i_header;
void (*d_process)(int line, char *thisline) = i_process;

void reset_display(void);

static void
reset_uids()
{
    for (size_t i = 0; i < TOP_MAX_UIDS; ++i)
	ps.uid[i] = -1;
}

static int
add_uid(int uid)
{
    size_t i = 0;

    /* Add the uid if there's room */
    for (; i < TOP_MAX_UIDS; ++i)
    {
	if (ps.uid[i] == -1 || ps.uid[i] == uid)
	{
	    ps.uid[i] = uid;
	    break;
	}
    }

    return (i == TOP_MAX_UIDS);
}

static void
rem_uid(int uid)
{
    size_t i = 0;
    size_t where = TOP_MAX_UIDS;

    /* Look for the user to remove - no problem if it's not there */
    for (; i < TOP_MAX_UIDS; ++i)
    {
	if (ps.uid[i] == -1)
	    break;
	if (ps.uid[i] == uid)
	    where = i;
    }

    /* Make sure we don't leave a hole in the middle */
    if (where != TOP_MAX_UIDS)
    {
	ps.uid[where] = ps.uid[i-1];
	ps.uid[i-1] = -1;
    }
}

static int
handle_user(char *buf, size_t buflen)
{
    int rc = 0;
    int uid = -1;
    char *buf2 = buf;

    new_message(MT_standout, "Username to show (+ for all): ");
    if (readline(buf, buflen, No) <= 0)
    {
	clear_message();
	return rc;
    }

    if (buf[0] == '+' || buf[0] == '-')
    {
	if (buf[1] == '\0')
	{
	    reset_uids();
	    goto end;
	}
	else
	    ++buf2;
    }

    if ((uid = userid(buf2)) == -1)
    {
	new_message(MT_standout, " %s: unknown user", buf2);
	rc = 1;
	goto end;
    }

    if (buf2 == buf)
    {
	reset_uids();
	ps.uid[0] = uid;
	goto end;
    }

    if (buf[0] == '+')
    {
	if (add_uid(uid))
	{
	    new_message(MT_standout, " too many users, reset with '+'");
	    rc = 1;
	    goto end;
	}
    }
    else
	rem_uid(uid);

end:
    putchar('\r');
    return rc;
}

int
main(argc, argv)

int  argc;
char *argv[];

{
    int i;
    int active_procs;
    int change;

    struct system_info system_info;
    struct statics statics;
    caddr_t processes;

    static char tempbuf1[50];
    static char tempbuf2[50];
    int old_sigmask;		/* only used for BSD-style signals */
    int topn = Infinity;
    int delay = Default_DELAY;
    int displays = 0;		/* indicates unspecified */
    int sel_ret = 0;
    time_t curr_time;
    char *(*get_userid)(int) = username;
    char *uname_field = "USERNAME";
    char *header_text;
    char *env_top;
    char **preset_argv;
    int  preset_argc = 0;
    char **av;
    int  ac;
    char dostates = No;
    char do_unames = Yes;
    char interactive = Maybe;
    char warnings = 0;
    char topn_specified = No;
    char ch;
    char *iptr;
    char no_command = 1;
    struct timeval timeout;
    char *order_name = NULL;
    int order_index = 0;
    fd_set readfds;

    static char command_chars[] = "\f qh?en#sdkriIutHmSCajzPJwo";
/* these defines enumerate the "strchr"s of the commands in command_chars */
#define CMD_redraw	0
#define CMD_update	1
#define CMD_quit	2
#define CMD_help1	3
#define CMD_help2	4
#define CMD_OSLIMIT	4    /* terminals with OS can only handle commands */
#define CMD_errors	5    /* less than or equal to CMD_OSLIMIT	   */
#define CMD_number1	6
#define CMD_number2	7
#define CMD_delay	8
#define CMD_displays	9
#define CMD_kill	10
#define CMD_renice	11
#define CMD_idletog     12
#define CMD_idletog2    13
#define CMD_user	14
#define CMD_selftog	15
#define CMD_thrtog	16
#define CMD_viewtog	17
#define CMD_viewsys	18
#define	CMD_wcputog	19
#define	CMD_showargs	20
#define	CMD_jidtog	21
#define CMD_kidletog	22
#define CMD_pcputog	23
#define CMD_jail	24
#define CMD_swaptog	25
#define CMD_order       26

    /* set the buffer for stdout */
#ifdef DEBUG
    extern FILE *debug;
    debug = fopen("debug.run", "w");
    setbuffer(stdout, NULL, 0);
#else
    setbuffer(stdout, stdoutbuf, Buffersize);
#endif

    /* get our name */
    if (argc > 0)
    {
	if ((myname = strrchr(argv[0], '/')) == 0)
	{
	    myname = argv[0];
	}
	else
	{
	    myname++;
	}
    }

    /* initialize some selection options */
    ps.idle    = Yes;
    ps.self    = -1;
    ps.system  = No;
    reset_uids();
    ps.thread  = No;
    ps.wcpu    = 1;
    ps.jid     = -1;
    ps.jail    = No;
    ps.swap    = No;
    ps.kidle   = Yes;
    ps.command = NULL;

    /* get preset options from the environment */
    if ((env_top = getenv("TOP")) != NULL)
    {
	av = preset_argv = argparse(env_top, &preset_argc);
	ac = preset_argc;

	/* set the dummy argument to an explanatory message, in case
	   getopt encounters a bad argument */
	preset_argv[0] = "while processing environment";
    }

    /* process options */
    do {
	/* if we're done doing the presets, then process the real arguments */
	if (preset_argc == 0)
	{
	    ac = argc;
	    av = argv;

	    /* this should keep getopt happy... */
	    optind = 1;
	}

	while ((i = getopt(ac, av, "CSIHPabijJ:nquvzs:d:U:m:o:tw")) != EOF)
	{
	    switch(i)
	    {
	      case 'v':			/* show version number */
		fprintf(stderr, "%s: version FreeBSD\n", myname);
		exit(1);
		break;

	      case 'u':			/* toggle uid/username display */
		do_unames = !do_unames;
		break;

	      case 'U':			/* display only username's processes */
		if ((ps.uid[0] = userid(optarg)) == -1)
		{
		    fprintf(stderr, "%s: unknown user\n", optarg);
		    exit(1);
		}
		break;

	      case 'S':			/* show system processes */
		ps.system = !ps.system;
		break;

	      case 'I':                   /* show idle processes */
		ps.idle = !ps.idle;
		break;

	      case 'i':			/* go interactive regardless */
		interactive = Yes;
		break;

	      case 'n':			/* batch, or non-interactive */
	      case 'b':
		interactive = No;
		break;

	      case 'a':
		fmt_flags ^= FMT_SHOWARGS;
		break;

	      case 'd':			/* number of displays to show */
		if ((i = atoiwi(optarg)) == Invalid || i == 0)
		{
		    fprintf(stderr,
			"%s: warning: display count should be positive -- option ignored\n",
			myname);
		    warnings++;
		}
		else
		{
		    displays = i;
		}
		break;

	      case 's':
		if ((delay = atoi(optarg)) < 0 || (delay == 0 && getuid() != 0))
		{
		    fprintf(stderr,
			"%s: warning: seconds delay should be positive -- using default\n",
			myname);
		    delay = Default_DELAY;
		    warnings++;
		}
		break;

	      case 'q':		/* be quick about it */
		/* only allow this if user is really root */
		if (getuid() == 0)
		{
		    /* be very un-nice! */
		    (void) nice(-20);
		}
		else
		{
		    fprintf(stderr,
			"%s: warning: `-q' option can only be used by root\n",
			myname);
		    warnings++;
		}
		break;

	      case 'm':		/* select display mode */
		if (strcmp(optarg, "io") == 0) {
			displaymode = DISP_IO;
		} else if (strcmp(optarg, "cpu") == 0) {
			displaymode = DISP_CPU;
		} else {
			fprintf(stderr,
			"%s: warning: `-m' option can only take args "
			"'io' or 'cpu'\n",
			myname);
			exit(1);
		}
		break;

	      case 'o':		/* select sort order */
		order_name = optarg;
		break;

	      case 't':
		ps.self = (ps.self == -1) ? getpid() : -1;
		break;

	      case 'C':
		ps.wcpu = !ps.wcpu;
		break;

	      case 'H':
		ps.thread = !ps.thread;
		break;

	      case 'j':
		ps.jail = !ps.jail;
		break;

	      case 'J':			/* display only jail's processes */
		if ((ps.jid = jail_getid(optarg)) == -1)
		{
		    fprintf(stderr, "%s: unknown jail\n", optarg);
		    exit(1);
		}
		ps.jail = 1;
		break;

	      case 'P':
		pcpu_stats = !pcpu_stats;
		break;

	      case 'w':
		ps.swap = 1;
		break;

	      case 'z':
		ps.kidle = !ps.kidle;
		break;

	      default:
		fprintf(stderr,
"Usage: %s [-abCHIijnPqStuvwz] [-d count] [-m io | cpu] [-o field] [-s time]\n"
"       [-J jail] [-U username] [number]\n",
			myname);
		exit(1);
	    }
	}

	/* get count of top processes to display (if any) */
	if (optind < ac)
	{
	    if ((topn = atoiwi(av[optind])) == Invalid)
	    {
		fprintf(stderr,
			"%s: warning: process display count should be non-negative -- using default\n",
			myname);
		warnings++;
	    }
            else
	    {
		topn_specified = Yes;
	    }
	}

	/* tricky:  remember old value of preset_argc & set preset_argc = 0 */
	i = preset_argc;
	preset_argc = 0;

    /* repeat only if we really did the preset arguments */
    } while (i != 0);

    /* set constants for username/uid display correctly */
    if (!do_unames)
    {
	uname_field = "   UID  ";
	get_userid = itoa7;
    }

    /* initialize the kernel memory interface */
    if (machine_init(&statics) == -1)
    {
	exit(1);
    }

    /* determine sorting order index, if necessary */
    if (order_name != NULL)
    {
	if ((order_index = string_index(order_name, statics.order_names)) == -1)
	{
	    char **pp;

	    fprintf(stderr, "%s: '%s' is not a recognized sorting order.\n",
		    myname, order_name);
	    fprintf(stderr, "\tTry one of these:");
	    pp = statics.order_names;
	    while (*pp != NULL)
	    {
		fprintf(stderr, " %s", *pp++);
	    }
	    fputc('\n', stderr);
	    exit(1);
	}
    }

    /* initialize termcap */
    init_termcap(interactive);

    /* get the string to use for the process area header */
    header_text = format_header(uname_field);

    /* initialize display interface */
    if ((max_topn = display_init(&statics)) == -1)
    {
	fprintf(stderr, "%s: can't allocate sufficient memory\n", myname);
	exit(4);
    }
    
    /* print warning if user requested more processes than we can display */
    if (topn > max_topn)
    {
	fprintf(stderr,
		"%s: warning: this terminal can only display %d processes.\n",
		myname, max_topn);
	warnings++;
    }

    /* adjust for topn == Infinity */
    if (topn == Infinity)
    {
	/*
	 *  For smart terminals, infinity really means everything that can
	 *  be displayed, or Largest.
	 *  On dumb terminals, infinity means every process in the system!
	 *  We only really want to do that if it was explicitly specified.
	 *  This is always the case when "Default_TOPN != Infinity".  But if
	 *  topn wasn't explicitly specified and we are on a dumb terminal
	 *  and the default is Infinity, then (and only then) we use
	 *  "Nominal_TOPN" instead.
	 */
	topn = smart_terminal ? Largest :
		    (topn_specified ? Largest : Nominal_TOPN);
    }

    /* set header display accordingly */
    display_header(topn > 0);

    /* determine interactive state */
    if (interactive == Maybe)
    {
	interactive = smart_terminal;
    }

    /* if # of displays not specified, fill it in */
    if (displays == 0)
    {
	displays = smart_terminal ? Infinity : 1;
    }

    /* hold interrupt signals while setting up the screen and the handlers */
#ifdef SIGHOLD
    sighold(SIGINT);
    sighold(SIGQUIT);
    sighold(SIGTSTP);
#else
    old_sigmask = sigblock(Smask(SIGINT) | Smask(SIGQUIT) | Smask(SIGTSTP));
#endif
    init_screen();
    signal(SIGINT, leave);
    signal(SIGQUIT, leave);
    signal(SIGTSTP, tstop);
    signal(SIGWINCH, top_winch);
#ifdef SIGRELSE
    sigrelse(SIGINT);
    sigrelse(SIGQUIT);
    sigrelse(SIGTSTP);
#else
    (void) sigsetmask(old_sigmask);
#endif
    if (warnings)
    {
	fputs("....", stderr);
	fflush(stderr);			/* why must I do this? */
	sleep((unsigned)(3 * warnings));
	fputc('\n', stderr);
    }

restart:

    /*
     *  main loop -- repeat while display count is positive or while it
     *		indicates infinity (by being -1)
     */

    while ((displays == -1) || (displays-- > 0))
    {
	int (*compare)(const void *, const void *);

	    
	/* get the current stats */
	get_system_info(&system_info);

	compare = compares[order_index];

	/* get the current set of processes */
	processes =
		get_process_info(&system_info, &ps, compare);

	/* display the load averages */
	(*d_loadave)(system_info.last_pid,
		     system_info.load_avg);

	/* display the current time */
	/* this method of getting the time SHOULD be fairly portable */
	time(&curr_time);
	i_uptime(&system_info.boottime, &curr_time);
	i_timeofday(&curr_time);

	/* display process state breakdown */
	(*d_procstates)(system_info.p_total,
			system_info.procstates);

	/* display the cpu state percentage breakdown */
	if (dostates)	/* but not the first time */
	{
	    (*d_cpustates)(system_info.cpustates);
	}
	else
	{
	    /* we'll do it next time */
	    if (smart_terminal)
	    {
		z_cpustates();
	    }
	    else
	    {
		putchar('\n');
	    }
	    dostates = Yes;
	}

	/* display memory stats */
	(*d_memory)(system_info.memory);
	(*d_arc)(system_info.arc);
	(*d_carc)(system_info.carc);

	/* display swap stats */
	(*d_swap)(system_info.swap);

	/* handle message area */
	(*d_message)();

	/* update the header area */
	(*d_header)(header_text);
    
	if (topn > 0)
	{
	    /* determine number of processes to actually display */
	    /* this number will be the smallest of:  active processes,
	       number user requested, number current screen accomodates */
	    active_procs = system_info.P_ACTIVE;
	    if (active_procs > topn)
	    {
		active_procs = topn;
	    }
	    if (active_procs > max_topn)
	    {
		active_procs = max_topn;
	    }

	    /* now show the top "n" processes. */
	    for (i = 0; i < active_procs; i++)
	    {
		(*d_process)(i, format_next_process(processes, get_userid,
			     fmt_flags));
	    }
	}
	else
	{
	    i = 0;
	}

	/* do end-screen processing */
	u_endscreen(i);

	/* now, flush the output buffer */
	if (fflush(stdout) != 0)
	{
	    new_message(MT_standout, " Write error on stdout");
	    putchar('\r');
	    quit(1);
	    /*NOTREACHED*/
	}

	/* only do the rest if we have more displays to show */
	if (displays)
	{
	    /* switch out for new display on smart terminals */
	    if (smart_terminal)
	    {
		if (overstrike)
		{
		    reset_display();
		}
		else
		{
		    d_loadave = u_loadave;
		    d_procstates = u_procstates;
		    d_cpustates = u_cpustates;
		    d_memory = u_memory;
		    d_arc = u_arc;
		    d_carc = u_carc;
		    d_swap = u_swap;
		    d_message = u_message;
		    d_header = u_header;
		    d_process = u_process;
		}
	    }
    
	    no_command = Yes;
	    if (!interactive)
	    {
		sleep(delay);
		if (leaveflag) {
		    end_screen();
		    exit(0);
		}
	    }
	    else while (no_command)
	    {
		/* assume valid command unless told otherwise */
		no_command = No;

		/* set up arguments for select with timeout */
		FD_ZERO(&readfds);
		FD_SET(0, &readfds);		/* for standard input */
		timeout.tv_sec  = delay;
		timeout.tv_usec = 0;

		if (leaveflag) {
		    end_screen();
		    exit(0);
		}

		if (tstopflag) {
		    /* move to the lower left */
		    end_screen();
		    fflush(stdout);

		    /* default the signal handler action */
		    (void) signal(SIGTSTP, SIG_DFL);

		    /* unblock the signal and send ourselves one */
#ifdef SIGRELSE
		    sigrelse(SIGTSTP);
#else
		    (void) sigsetmask(sigblock(0) & ~(1 << (SIGTSTP - 1)));
#endif
		    (void) kill(0, SIGTSTP);

		    /* reset the signal handler */
		    (void) signal(SIGTSTP, tstop);

		    /* reinit screen */
		    reinit_screen();
		    reset_display();
		    tstopflag = 0;
		    goto restart;
		}

		if (winchflag) {
		    /* reascertain the screen dimensions */
		    get_screensize();

		    /* tell display to resize */
		    max_topn = display_resize();

		    /* reset the signal handler */
		    (void) signal(SIGWINCH, top_winch);

		    reset_display();
		    winchflag = 0;
		    goto restart;
		}

		/* wait for either input or the end of the delay period */
		sel_ret = select(2, &readfds, NULL, NULL, &timeout);
		if (sel_ret < 0 && errno != EINTR)
		    quit(0);
		if (sel_ret > 0)
		{
		    int newval;
		    char *errmsg;
    
		    /* something to read -- clear the message area first */
		    clear_message();

		    /* now read it and convert to command strchr */
		    /* (use "change" as a temporary to hold strchr) */
		    if (read(0, &ch, 1) != 1)
		    {
			/* read error: either 0 or -1 */
			new_message(MT_standout, " Read error on stdin");
			putchar('\r');
			quit(1);
			/*NOTREACHED*/
		    }
		    if ((iptr = strchr(command_chars, ch)) == NULL)
		    {
			if (ch != '\r' && ch != '\n')
			{
			    /* illegal command */
			    new_message(MT_standout, " Command not understood");
			}
			putchar('\r');
			no_command = Yes;
		    }
		    else
		    {
			change = iptr - command_chars;
			if (overstrike && change > CMD_OSLIMIT)
			{
			    /* error */
			    new_message(MT_standout,
			    " Command cannot be handled by this terminal");
			    putchar('\r');
			    no_command = Yes;
			}
			else switch(change)
			{
			    case CMD_redraw:	/* redraw screen */
				reset_display();
				break;
    
			    case CMD_update:	/* merely update display */
				/* is the load average high? */
				if (system_info.load_avg[0] > LoadMax)
				{
				    /* yes, go home for visual feedback */
				    go_home();
				    fflush(stdout);
				}
				break;
	    
			    case CMD_quit:	/* quit */
				quit(0);
				/*NOTREACHED*/
				break;
	    
			    case CMD_help1:	/* help */
			    case CMD_help2:
				reset_display();
				top_clear();
				show_help();
				top_standout("Hit any key to continue: ");
				fflush(stdout);
				(void) read(0, &ch, 1);
				break;
	
			    case CMD_errors:	/* show errors */
				if (error_count() == 0)
				{
				    new_message(MT_standout,
					" Currently no errors to report.");
				    putchar('\r');
				    no_command = Yes;
				}
				else
				{
				    reset_display();
				    top_clear();
				    show_errors();
				    top_standout("Hit any key to continue: ");
				    fflush(stdout);
				    (void) read(0, &ch, 1);
				}
				break;
	
			    case CMD_number1:	/* new number */
			    case CMD_number2:
				new_message(MT_standout,
				    "Number of processes to show: ");
				newval = readline(tempbuf1, 8, Yes);
				if (newval > -1)
				{
				    if (newval > max_topn)
				    {
					new_message(MT_standout | MT_delayed,
					  " This terminal can only display %d processes.",
					  max_topn);
					putchar('\r');
				    }

				    if (newval == 0)
				    {
					/* inhibit the header */
					display_header(No);
				    }
				    else if (newval > topn && topn == 0)
				    {
					/* redraw the header */
					display_header(Yes);
					d_header = i_header;
				    }
				    topn = newval;
				}
				break;
	    
			    case CMD_delay:	/* new seconds delay */
				new_message(MT_standout, "Seconds to delay: ");
				if ((i = readline(tempbuf1, 8, Yes)) > -1)
				{
				    if ((delay = i) == 0 && getuid() != 0)
				    {
					delay = 1;
				    }
				}
				clear_message();
				break;
	
			    case CMD_displays:	/* change display count */
				new_message(MT_standout,
					"Displays to show (currently %s): ",
					displays == -1 ? "infinite" :
							 itoa(displays));
				if ((i = readline(tempbuf1, 10, Yes)) > 0)
				{
				    displays = i;
				}
				else if (i == 0)
				{
				    quit(0);
				}
				clear_message();
				break;
    
			    case CMD_kill:	/* kill program */
				new_message(0, "kill ");
				if (readline(tempbuf2, sizeof(tempbuf2), No) > 0)
				{
				    if ((errmsg = kill_procs(tempbuf2)) != NULL)
				    {
					new_message(MT_standout, "%s", errmsg);
					putchar('\r');
					no_command = Yes;
				    }
				}
				else
				{
				    clear_message();
				}
				break;
	    
			    case CMD_renice:	/* renice program */
				new_message(0, "renice ");
				if (readline(tempbuf2, sizeof(tempbuf2), No) > 0)
				{
				    if ((errmsg = renice_procs(tempbuf2)) != NULL)
				    {
					new_message(MT_standout, "%s", errmsg);
					putchar('\r');
					no_command = Yes;
				    }
				}
				else
				{
				    clear_message();
				}
				break;

			    case CMD_idletog:
			    case CMD_idletog2:
				ps.idle = !ps.idle;
				new_message(MT_standout | MT_delayed,
				    " %sisplaying idle processes.",
				    ps.idle ? "D" : "Not d");
				putchar('\r');
				break;

			    case CMD_selftog:
				ps.self = (ps.self == -1) ? getpid() : -1;
				new_message(MT_standout | MT_delayed,
				    " %sisplaying self.",
				    (ps.self == -1) ? "D" : "Not d");
				putchar('\r');
				break;

			    case CMD_user:
				if (handle_user(tempbuf2, sizeof(tempbuf2)))
				    no_command = Yes;
				break;
	    
			    case CMD_thrtog:
				ps.thread = !ps.thread;
				new_message(MT_standout | MT_delayed,
				    " Displaying threads %s",
				    ps.thread ? "separately" : "as a count");
				header_text = format_header(uname_field);
				reset_display();
				putchar('\r');
				break;
			    case CMD_wcputog:
				ps.wcpu = !ps.wcpu;
				new_message(MT_standout | MT_delayed,
				    " Displaying %s CPU",
				    ps.wcpu ? "weighted" : "raw");
				header_text = format_header(uname_field);
				reset_display();
				putchar('\r');
				break;
			    case CMD_viewtog:
				if (++displaymode == DISP_MAX)
					displaymode = 0;
				header_text = format_header(uname_field);
				display_header(Yes);
				d_header = i_header;
				reset_display();
				break;
			    case CMD_viewsys:
				ps.system = !ps.system;
				break;
			    case CMD_showargs:
				fmt_flags ^= FMT_SHOWARGS;
				break;
			    case CMD_order:
				new_message(MT_standout,
				    "Order to sort: ");
				if (readline(tempbuf2, sizeof(tempbuf2), No) > 0)
				{
				  if ((i = string_index(tempbuf2, statics.order_names)) == -1)
					{
					  new_message(MT_standout,
					      " %s: unrecognized sorting order", tempbuf2);
					  no_command = Yes;
				    }
				    else
				    {
					order_index = i;
				    }
				    putchar('\r');
				}
				else
				{
				    clear_message();
				}
				break;
			    case CMD_jidtog:
				ps.jail = !ps.jail;
				new_message(MT_standout | MT_delayed,
				    " %sisplaying jail ID.",
				    ps.jail ? "D" : "Not d");
				header_text = format_header(uname_field);
				reset_display();
				putchar('\r');
				break;

			    case CMD_jail:
				new_message(MT_standout,
				    "Jail to show (+ for all): ");
				if (readline(tempbuf2, sizeof(tempbuf2), No) > 0)
				{
				    if (tempbuf2[0] == '+' &&
					tempbuf2[1] == '\0')
				    {
					ps.jid = -1;
				    }
				    else if ((i = jail_getid(tempbuf2)) == -1)
				    {
					new_message(MT_standout,
					    " %s: unknown jail", tempbuf2);
					no_command = Yes;
				    }
				    else
				    {
					ps.jid = i;
				    }
				    if (ps.jail == 0) {
					    ps.jail = 1;
					    new_message(MT_standout |
						MT_delayed, " Displaying jail "
						"ID.");
					    header_text =
						format_header(uname_field);
					    reset_display();
				    }
				    putchar('\r');
				}
				else
				{
				    clear_message();
				}
				break;
	    
			    case CMD_kidletog:
				ps.kidle = !ps.kidle;
				new_message(MT_standout | MT_delayed,
				    " %sisplaying system idle process.",
				    ps.kidle ? "D" : "Not d");
				putchar('\r');
				break;
			    case CMD_pcputog:
				pcpu_stats = !pcpu_stats;
				new_message(MT_standout | MT_delayed,
				    " Displaying %sCPU statistics.",
				    pcpu_stats ? "per-" : "global ");
				toggle_pcpustats();
				max_topn = display_updatecpus(&statics);
				reset_display();
				putchar('\r');
				break;
			    case CMD_swaptog:
				ps.swap = !ps.swap;
				new_message(MT_standout | MT_delayed,
				    " %sisplaying per-process swap usage.",
				    ps.swap ? "D" : "Not d");
				header_text = format_header(uname_field);
				reset_display();
				putchar('\r');
				break;
			    default:
				new_message(MT_standout, " BAD CASE IN SWITCH!");
				putchar('\r');
			}
		    }

		    /* flush out stuff that may have been written */
		    fflush(stdout);
		}
	    }
	}
    }

#ifdef DEBUG
    fclose(debug);
#endif
    quit(0);
    /*NOTREACHED*/
}

/*
 *  reset_display() - reset all the display routine pointers so that entire
 *	screen will get redrawn.
 */

void
reset_display(void)

{
    d_loadave    = i_loadave;
    d_procstates = i_procstates;
    d_cpustates  = i_cpustates;
    d_memory     = i_memory;
    d_arc        = i_arc;
    d_carc       = i_carc;
    d_swap       = i_swap;
    d_message	 = i_message;
    d_header	 = i_header;
    d_process	 = i_process;
}

/*
 *  signal handlers
 */

static sigret_t
leave(int i __unused)	/* exit under normal conditions -- INT handler */
{

    leaveflag = 1;
}

static sigret_t
tstop(int i __unused)	/* SIGTSTP handler */
{

    tstopflag = 1;
}

static sigret_t
top_winch(int i __unused)		/* SIGWINCH handler */
{

    winchflag = 1;
}

void
quit(int status)		/* exit under duress */
{
    end_screen();
    exit(status);
}<|MERGE_RESOLUTION|>--- conflicted
+++ resolved
@@ -72,12 +72,8 @@
 char *myname = "top";
 jmp_buf jmp_int;
 
-<<<<<<< HEAD
-extern int (*compares[])(const void*, const void*);
-=======
 char *username(int);
 
->>>>>>> 2b9014d1
 time_t time(time_t *tloc);
 
 caddr_t get_process_info(struct system_info *si, struct process_select *sel,
@@ -85,7 +81,6 @@
 
 /* different routines for displaying the user's identification */
 /* (values assigned to get_userid) */
-char *username(int);
 char *itoa7(int);
 
 /* pointers to display routines */
