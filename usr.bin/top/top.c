char *copyright =
    "Copyright (c) 1984 through 1996, William LeFebvre";

/*
 *  Top users/processes display for Unix
 *  Version 3
 *
 *  This program may be freely redistributed,
 *  but this entire comment MUST remain intact.
 *
 *  Copyright (c) 1984, 1989, William LeFebvre, Rice University
 *  Copyright (c) 1989 - 1994, William LeFebvre, Northwestern University
 *  Copyright (c) 1994, 1995, William LeFebvre, Argonne National Laboratory
 *  Copyright (c) 1996, William LeFebvre, Group sys Consulting
 *
 * $FreeBSD$
 */

/*
 *  See the file "Changes" for information on version-to-version changes.
 */

/*
 *  This file contains "main" and other high-level routines.
 */

/*
 * The following preprocessor variables, when defined, are used to
 * distinguish between different Unix implementations:
 *
 *	SIGHOLD  - use SVR4 sighold function when defined
 *	SIGRELSE - use SVR4 sigrelse function when defined
 *	FD_SET   - macros FD_SET and FD_ZERO are used when defined
 */

#include <sys/types.h>
#include <sys/param.h>
#include <sys/jail.h>
#include <sys/time.h>

#include <ctype.h>
#include <curses.h>
#include <errno.h>
#include <jail.h>
#include <setjmp.h>
#include <stdlib.h>
#include <signal.h>
<<<<<<< HEAD
#include <time.h>
=======
#include <string.h>
>>>>>>> 1a493866
#include <unistd.h>

/* includes specific to top */
#include "commands.h"
#include "display.h"		/* interface to display package */
#include "screen.h"		/* interface to screen package */
#include "top.h"
#include "top.local.h"
#include "boolean.h"
#include "machine.h"
#include "utils.h"
#include "username.h"

/* Size of the stdio buffer given to stdout */
#define Buffersize	2048

typedef void sigret_t;

/* The buffer that stdio will use */
char stdoutbuf[Buffersize];

/* build Signal masks */
#define Smask(s)	(1 << ((s) - 1))

/* for getopt: */
extern int  optind;
extern char *optarg;

/* imported from screen.c */
extern int overstrike;

static int fmt_flags = 0;
int pcpu_stats = No;

/* signal handling routines */
sigret_t leave(int i);
sigret_t tstop(int i);
#ifdef SIGWINCH
sigret_t top_winch(int);
#endif

volatile sig_atomic_t leaveflag;
volatile sig_atomic_t tstopflag;
volatile sig_atomic_t winchflag;

/* internal routines */
void quit(int status);

/* values which need to be accessed by signal handlers */
static int max_topn;		/* maximum displayable processes */

/* miscellaneous things */
struct process_select ps;
char *myname = "top";
jmp_buf jmp_int;

extern int (*compares[])();

caddr_t get_process_info(struct system_info *si, struct process_select *sel,
    int (*compare)(const void *, const void *));

/* different routines for displaying the user's identification */
/* (values assigned to get_userid) */
/* pointers to display routines */
void (*d_loadave)(int mpid, double *avenrun) = i_loadave;
void (*d_procstates)(int total, int *brkdn) = i_procstates;
void (*d_cpustates)(int *states) = i_cpustates;
void (*d_memory)(int *stats) = i_memory;
void (*d_arc)(int *stats) = i_arc;
void (*d_carc)(int *stats) = i_carc;
void (*d_swap)(int *stats) = i_swap;
void (*d_message)(void) = i_message;
void (*d_header)(char *text) = i_header;
void (*d_process)(int line, char *thisline) = i_process;

void reset_display(void);

static void
reset_uids()
{
    for (size_t i = 0; i < TOP_MAX_UIDS; ++i)
	ps.uid[i] = -1;
}

static int
add_uid(int uid)
{
    size_t i = 0;

    /* Add the uid if there's room */
    for (; i < TOP_MAX_UIDS; ++i)
    {
	if (ps.uid[i] == -1 || ps.uid[i] == uid)
	{
	    ps.uid[i] = uid;
	    break;
	}
    }

    return (i == TOP_MAX_UIDS);
}

static void
rem_uid(int uid)
{
    size_t i = 0;
    size_t where = TOP_MAX_UIDS;

    /* Look for the user to remove - no problem if it's not there */
    for (; i < TOP_MAX_UIDS; ++i)
    {
	if (ps.uid[i] == -1)
	    break;
	if (ps.uid[i] == uid)
	    where = i;
    }

    /* Make sure we don't leave a hole in the middle */
    if (where != TOP_MAX_UIDS)
    {
	ps.uid[where] = ps.uid[i-1];
	ps.uid[i-1] = -1;
    }
}

static int
handle_user(char *buf, size_t buflen)
{
    int rc = 0;
    int uid = -1;
    char *buf2 = buf;

    new_message(MT_standout, "Username to show (+ for all): ");
    if (readline(buf, buflen, No) <= 0)
    {
	clear_message();
	return rc;
    }

    if (buf[0] == '+' || buf[0] == '-')
    {
	if (buf[1] == '\0')
	{
	    reset_uids();
	    goto end;
	}
	else
	    ++buf2;
    }

    if ((uid = userid(buf2)) == -1)
    {
	new_message(MT_standout, " %s: unknown user", buf2);
	rc = 1;
	goto end;
    }

    if (buf2 == buf)
    {
	reset_uids();
	ps.uid[0] = uid;
	goto end;
    }

    if (buf[0] == '+')
    {
	if (add_uid(uid))
	{
	    new_message(MT_standout, " too many users, reset with '+'");
	    rc = 1;
	    goto end;
	}
    }
    else
	rem_uid(uid);

end:
    putchar('\r');
    return rc;
}

int
main(argc, argv)

int  argc;
char *argv[];

{
    register int i;
    register int active_procs;
    register int change;

    struct system_info system_info;
    struct statics statics;
    caddr_t processes;

    static char tempbuf1[50];
    static char tempbuf2[50];
    int old_sigmask;		/* only used for BSD-style signals */
    int topn = Default_TOPN;
    int delay = Default_DELAY;
    int displays = 0;		/* indicates unspecified */
    int sel_ret = 0;
    time_t curr_time;
    char *(*get_userid)(int) = username;
    char *uname_field = "USERNAME";
    char *header_text;
    char *env_top;
    char **preset_argv;
    int  preset_argc = 0;
    char **av;
    int  ac;
    char dostates = No;
    char do_unames = Yes;
    char interactive = Maybe;
    char warnings = 0;
#if Default_TOPN == Infinity
    char topn_specified = No;
#endif
    char ch;
    char *iptr;
    char no_command = 1;
    struct timeval timeout;
    char *order_name = NULL;
    int order_index = 0;
#ifndef FD_SET
    /* FD_SET and friends are not present:  fake it */
    typedef int fd_set;
#define FD_ZERO(x)     (*(x) = 0)
#define FD_SET(f, x)   (*(x) = 1<<f)
#endif
    fd_set readfds;

    static char command_chars[] = "\f qh?en#sdkriIutHmSCajzPJwo";
/* these defines enumerate the "strchr"s of the commands in command_chars */
#define CMD_redraw	0
#define CMD_update	1
#define CMD_quit	2
#define CMD_help1	3
#define CMD_help2	4
#define CMD_OSLIMIT	4    /* terminals with OS can only handle commands */
#define CMD_errors	5    /* less than or equal to CMD_OSLIMIT	   */
#define CMD_number1	6
#define CMD_number2	7
#define CMD_delay	8
#define CMD_displays	9
#define CMD_kill	10
#define CMD_renice	11
#define CMD_idletog     12
#define CMD_idletog2    13
#define CMD_user	14
#define CMD_selftog	15
#define CMD_thrtog	16
#define CMD_viewtog	17
#define CMD_viewsys	18
#define	CMD_wcputog	19
#define	CMD_showargs	20
#define	CMD_jidtog	21
#define CMD_kidletog	22
#define CMD_pcputog	23
#define CMD_jail	24
#define CMD_swaptog	25
#define CMD_order       26

    /* set the buffer for stdout */
#ifdef DEBUG
    extern FILE *debug;
    debug = fopen("debug.run", "w");
    setbuffer(stdout, NULL, 0);
#else
    setbuffer(stdout, stdoutbuf, Buffersize);
#endif

    /* get our name */
    if (argc > 0)
    {
	if ((myname = strrchr(argv[0], '/')) == 0)
	{
	    myname = argv[0];
	}
	else
	{
	    myname++;
	}
    }

    /* initialize some selection options */
    ps.idle    = Yes;
    ps.self    = -1;
    ps.system  = No;
    reset_uids();
    ps.thread  = No;
    ps.wcpu    = 1;
    ps.jid     = -1;
    ps.jail    = No;
    ps.swap    = No;
    ps.kidle   = Yes;
    ps.command = NULL;

    /* get preset options from the environment */
    if ((env_top = getenv("TOP")) != NULL)
    {
	av = preset_argv = argparse(env_top, &preset_argc);
	ac = preset_argc;

	/* set the dummy argument to an explanatory message, in case
	   getopt encounters a bad argument */
	preset_argv[0] = "while processing environment";
    }

    /* process options */
    do {
	/* if we're done doing the presets, then process the real arguments */
	if (preset_argc == 0)
	{
	    ac = argc;
	    av = argv;

	    /* this should keep getopt happy... */
	    optind = 1;
	}

	while ((i = getopt(ac, av, "CSIHPabijJ:nquvzs:d:U:m:o:tw")) != EOF)
	{
	    switch(i)
	    {
	      case 'v':			/* show version number */
		fprintf(stderr, "%s: version FreeBSD\n", myname);
		exit(1);
		break;

	      case 'u':			/* toggle uid/username display */
		do_unames = !do_unames;
		break;

	      case 'U':			/* display only username's processes */
		if ((ps.uid[0] = userid(optarg)) == -1)
		{
		    fprintf(stderr, "%s: unknown user\n", optarg);
		    exit(1);
		}
		break;

	      case 'S':			/* show system processes */
		ps.system = !ps.system;
		break;

	      case 'I':                   /* show idle processes */
		ps.idle = !ps.idle;
		break;

	      case 'i':			/* go interactive regardless */
		interactive = Yes;
		break;

	      case 'n':			/* batch, or non-interactive */
	      case 'b':
		interactive = No;
		break;

	      case 'a':
		fmt_flags ^= FMT_SHOWARGS;
		break;

	      case 'd':			/* number of displays to show */
		if ((i = atoiwi(optarg)) == Invalid || i == 0)
		{
		    fprintf(stderr,
			"%s: warning: display count should be positive -- option ignored\n",
			myname);
		    warnings++;
		}
		else
		{
		    displays = i;
		}
		break;

	      case 's':
		if ((delay = atoi(optarg)) < 0 || (delay == 0 && getuid() != 0))
		{
		    fprintf(stderr,
			"%s: warning: seconds delay should be positive -- using default\n",
			myname);
		    delay = Default_DELAY;
		    warnings++;
		}
		break;

	      case 'q':		/* be quick about it */
		/* only allow this if user is really root */
		if (getuid() == 0)
		{
		    /* be very un-nice! */
		    (void) nice(-20);
		}
		else
		{
		    fprintf(stderr,
			"%s: warning: `-q' option can only be used by root\n",
			myname);
		    warnings++;
		}
		break;

	      case 'm':		/* select display mode */
		if (strcmp(optarg, "io") == 0) {
			displaymode = DISP_IO;
		} else if (strcmp(optarg, "cpu") == 0) {
			displaymode = DISP_CPU;
		} else {
			fprintf(stderr,
			"%s: warning: `-m' option can only take args "
			"'io' or 'cpu'\n",
			myname);
			exit(1);
		}
		break;

	      case 'o':		/* select sort order */
		order_name = optarg;
		break;

	      case 't':
		ps.self = (ps.self == -1) ? getpid() : -1;
		break;

	      case 'C':
		ps.wcpu = !ps.wcpu;
		break;

	      case 'H':
		ps.thread = !ps.thread;
		break;

	      case 'j':
		ps.jail = !ps.jail;
		break;

	      case 'J':			/* display only jail's processes */
		if ((ps.jid = jail_getid(optarg)) == -1)
		{
		    fprintf(stderr, "%s: unknown jail\n", optarg);
		    exit(1);
		}
		ps.jail = 1;
		break;

	      case 'P':
		pcpu_stats = !pcpu_stats;
		break;

	      case 'w':
		ps.swap = 1;
		break;

	      case 'z':
		ps.kidle = !ps.kidle;
		break;

	      default:
		fprintf(stderr,
"Usage: %s [-abCHIijnPqStuvwz] [-d count] [-m io | cpu] [-o field] [-s time]\n"
"       [-J jail] [-U username] [number]\n",
			myname);
		exit(1);
	    }
	}

	/* get count of top processes to display (if any) */
	if (optind < ac)
	{
	    if ((topn = atoiwi(av[optind])) == Invalid)
	    {
		fprintf(stderr,
			"%s: warning: process display count should be non-negative -- using default\n",
			myname);
		warnings++;
	    }
#if Default_TOPN == Infinity
            else
	    {
		topn_specified = Yes;
	    }
#endif
	}

	/* tricky:  remember old value of preset_argc & set preset_argc = 0 */
	i = preset_argc;
	preset_argc = 0;

    /* repeat only if we really did the preset arguments */
    } while (i != 0);

    /* set constants for username/uid display correctly */
    if (!do_unames)
    {
	uname_field = "   UID  ";
	get_userid = itoa7;
    }

    /* initialize the kernel memory interface */
    if (machine_init(&statics, do_unames) == -1)
    {
	exit(1);
    }

    /* determine sorting order index, if necessary */
    if (order_name != NULL)
    {
	if ((order_index = string_index(order_name, statics.order_names)) == -1)
	{
	    char **pp;

	    fprintf(stderr, "%s: '%s' is not a recognized sorting order.\n",
		    myname, order_name);
	    fprintf(stderr, "\tTry one of these:");
	    pp = statics.order_names;
	    while (*pp != NULL)
	    {
		fprintf(stderr, " %s", *pp++);
	    }
	    fputc('\n', stderr);
	    exit(1);
	}
    }

#ifdef no_initialization_needed
    /* initialize the hashing stuff */
    if (do_unames)
    {
	init_hash();
    }
#endif

    /* initialize termcap */
    init_termcap(interactive);

    /* get the string to use for the process area header */
    header_text = format_header(uname_field);

    /* initialize display interface */
    if ((max_topn = display_init(&statics)) == -1)
    {
	fprintf(stderr, "%s: can't allocate sufficient memory\n", myname);
	exit(4);
    }
    
    /* print warning if user requested more processes than we can display */
    if (topn > max_topn)
    {
	fprintf(stderr,
		"%s: warning: this terminal can only display %d processes.\n",
		myname, max_topn);
	warnings++;
    }

    /* adjust for topn == Infinity */
    if (topn == Infinity)
    {
	/*
	 *  For smart terminals, infinity really means everything that can
	 *  be displayed, or Largest.
	 *  On dumb terminals, infinity means every process in the system!
	 *  We only really want to do that if it was explicitly specified.
	 *  This is always the case when "Default_TOPN != Infinity".  But if
	 *  topn wasn't explicitly specified and we are on a dumb terminal
	 *  and the default is Infinity, then (and only then) we use
	 *  "Nominal_TOPN" instead.
	 */
#if Default_TOPN == Infinity
	topn = smart_terminal ? Largest :
		    (topn_specified ? Largest : Nominal_TOPN);
#else
	topn = Largest;
#endif
    }

    /* set header display accordingly */
    display_header(topn > 0);

    /* determine interactive state */
    if (interactive == Maybe)
    {
	interactive = smart_terminal;
    }

    /* if # of displays not specified, fill it in */
    if (displays == 0)
    {
	displays = smart_terminal ? Infinity : 1;
    }

    /* hold interrupt signals while setting up the screen and the handlers */
#ifdef SIGHOLD
    sighold(SIGINT);
    sighold(SIGQUIT);
    sighold(SIGTSTP);
#else
    old_sigmask = sigblock(Smask(SIGINT) | Smask(SIGQUIT) | Smask(SIGTSTP));
#endif
    init_screen();
    (void) signal(SIGINT, leave);
    (void) signal(SIGQUIT, leave);
    (void) signal(SIGTSTP, tstop);
#ifdef SIGWINCH
    (void) signal(SIGWINCH, top_winch);
#endif
#ifdef SIGRELSE
    sigrelse(SIGINT);
    sigrelse(SIGQUIT);
    sigrelse(SIGTSTP);
#else
    (void) sigsetmask(old_sigmask);
#endif
    if (warnings)
    {
	fputs("....", stderr);
	fflush(stderr);			/* why must I do this? */
	sleep((unsigned)(3 * warnings));
	fputc('\n', stderr);
    }

restart:

    /*
     *  main loop -- repeat while display count is positive or while it
     *		indicates infinity (by being -1)
     */

    while ((displays == -1) || (displays-- > 0))
    {
	int (*compare)(const void *, const void *);

	    
	/* get the current stats */
	get_system_info(&system_info);

	compare = compares[order_index];

	/* get the current set of processes */
	processes =
		get_process_info(&system_info, &ps, compare);

	/* display the load averages */
	(*d_loadave)(system_info.last_pid,
		     system_info.load_avg);

	/* display the current time */
	/* this method of getting the time SHOULD be fairly portable */
	time(&curr_time);
	i_uptime(&system_info.boottime, &curr_time);
	i_timeofday(&curr_time);

	/* display process state breakdown */
	(*d_procstates)(system_info.p_total,
			system_info.procstates);

	/* display the cpu state percentage breakdown */
	if (dostates)	/* but not the first time */
	{
	    (*d_cpustates)(system_info.cpustates);
	}
	else
	{
	    /* we'll do it next time */
	    if (smart_terminal)
	    {
		z_cpustates();
	    }
	    else
	    {
		putchar('\n');
	    }
	    dostates = Yes;
	}

	/* display memory stats */
	(*d_memory)(system_info.memory);
	(*d_arc)(system_info.arc);
	(*d_carc)(system_info.carc);

	/* display swap stats */
	(*d_swap)(system_info.swap);

	/* handle message area */
	(*d_message)();

	/* update the header area */
	(*d_header)(header_text);
    
	if (topn > 0)
	{
	    /* determine number of processes to actually display */
	    /* this number will be the smallest of:  active processes,
	       number user requested, number current screen accomodates */
	    active_procs = system_info.P_ACTIVE;
	    if (active_procs > topn)
	    {
		active_procs = topn;
	    }
	    if (active_procs > max_topn)
	    {
		active_procs = max_topn;
	    }

	    /* now show the top "n" processes. */
	    for (i = 0; i < active_procs; i++)
	    {
		(*d_process)(i, format_next_process(processes, get_userid,
			     fmt_flags));
	    }
	}
	else
	{
	    i = 0;
	}

	/* do end-screen processing */
	u_endscreen(i);

	/* now, flush the output buffer */
	if (fflush(stdout) != 0)
	{
	    new_message(MT_standout, " Write error on stdout");
	    putchar('\r');
	    quit(1);
	    /*NOTREACHED*/
	}

	/* only do the rest if we have more displays to show */
	if (displays)
	{
	    /* switch out for new display on smart terminals */
	    if (smart_terminal)
	    {
		if (overstrike)
		{
		    reset_display();
		}
		else
		{
		    d_loadave = u_loadave;
		    d_procstates = u_procstates;
		    d_cpustates = u_cpustates;
		    d_memory = u_memory;
		    d_arc = u_arc;
		    d_carc = u_carc;
		    d_swap = u_swap;
		    d_message = u_message;
		    d_header = u_header;
		    d_process = u_process;
		}
	    }
    
	    no_command = Yes;
	    if (!interactive)
	    {
		sleep(delay);
		if (leaveflag) {
		    end_screen();
		    exit(0);
		}
	    }
	    else while (no_command)
	    {
		/* assume valid command unless told otherwise */
		no_command = No;

		/* set up arguments for select with timeout */
		FD_ZERO(&readfds);
		FD_SET(0, &readfds);		/* for standard input */
		timeout.tv_sec  = delay;
		timeout.tv_usec = 0;

		if (leaveflag) {
		    end_screen();
		    exit(0);
		}

		if (tstopflag) {
		    /* move to the lower left */
		    end_screen();
		    fflush(stdout);

		    /* default the signal handler action */
		    (void) signal(SIGTSTP, SIG_DFL);

		    /* unblock the signal and send ourselves one */
#ifdef SIGRELSE
		    sigrelse(SIGTSTP);
#else
		    (void) sigsetmask(sigblock(0) & ~(1 << (SIGTSTP - 1)));
#endif
		    (void) kill(0, SIGTSTP);

		    /* reset the signal handler */
		    (void) signal(SIGTSTP, tstop);

		    /* reinit screen */
		    reinit_screen();
		    reset_display();
		    tstopflag = 0;
		    goto restart;
		}

		if (winchflag) {
		    /* reascertain the screen dimensions */
		    get_screensize();

		    /* tell display to resize */
		    max_topn = display_resize();

		    /* reset the signal handler */
		    (void) signal(SIGWINCH, top_winch);

		    reset_display();
		    winchflag = 0;
		    goto restart;
		}

		/* wait for either input or the end of the delay period */
		sel_ret = select(2, &readfds, NULL, NULL, &timeout);
		if (sel_ret < 0 && errno != EINTR)
		    quit(0);
		if (sel_ret > 0)
		{
		    int newval;
		    char *errmsg;
    
		    /* something to read -- clear the message area first */
		    clear_message();

		    /* now read it and convert to command strchr */
		    /* (use "change" as a temporary to hold strchr) */
		    if (read(0, &ch, 1) != 1)
		    {
			/* read error: either 0 or -1 */
			new_message(MT_standout, " Read error on stdin");
			putchar('\r');
			quit(1);
			/*NOTREACHED*/
		    }
		    if ((iptr = strchr(command_chars, ch)) == NULL)
		    {
			if (ch != '\r' && ch != '\n')
			{
			    /* illegal command */
			    new_message(MT_standout, " Command not understood");
			}
			putchar('\r');
			no_command = Yes;
		    }
		    else
		    {
			change = iptr - command_chars;
			if (overstrike && change > CMD_OSLIMIT)
			{
			    /* error */
			    new_message(MT_standout,
			    " Command cannot be handled by this terminal");
			    putchar('\r');
			    no_command = Yes;
			}
			else switch(change)
			{
			    case CMD_redraw:	/* redraw screen */
				reset_display();
				break;
    
			    case CMD_update:	/* merely update display */
				/* is the load average high? */
				if (system_info.load_avg[0] > LoadMax)
				{
				    /* yes, go home for visual feedback */
				    go_home();
				    fflush(stdout);
				}
				break;
	    
			    case CMD_quit:	/* quit */
				quit(0);
				/*NOTREACHED*/
				break;
	    
			    case CMD_help1:	/* help */
			    case CMD_help2:
				reset_display();
				top_clear();
				show_help();
				top_standout("Hit any key to continue: ");
				fflush(stdout);
				(void) read(0, &ch, 1);
				break;
	
			    case CMD_errors:	/* show errors */
				if (error_count() == 0)
				{
				    new_message(MT_standout,
					" Currently no errors to report.");
				    putchar('\r');
				    no_command = Yes;
				}
				else
				{
				    reset_display();
				    top_clear();
				    show_errors();
				    top_standout("Hit any key to continue: ");
				    fflush(stdout);
				    (void) read(0, &ch, 1);
				}
				break;
	
			    case CMD_number1:	/* new number */
			    case CMD_number2:
				new_message(MT_standout,
				    "Number of processes to show: ");
				newval = readline(tempbuf1, 8, Yes);
				if (newval > -1)
				{
				    if (newval > max_topn)
				    {
					new_message(MT_standout | MT_delayed,
					  " This terminal can only display %d processes.",
					  max_topn);
					putchar('\r');
				    }

				    if (newval == 0)
				    {
					/* inhibit the header */
					display_header(No);
				    }
				    else if (newval > topn && topn == 0)
				    {
					/* redraw the header */
					display_header(Yes);
					d_header = i_header;
				    }
				    topn = newval;
				}
				break;
	    
			    case CMD_delay:	/* new seconds delay */
				new_message(MT_standout, "Seconds to delay: ");
				if ((i = readline(tempbuf1, 8, Yes)) > -1)
				{
				    if ((delay = i) == 0 && getuid() != 0)
				    {
					delay = 1;
				    }
				}
				clear_message();
				break;
	
			    case CMD_displays:	/* change display count */
				new_message(MT_standout,
					"Displays to show (currently %s): ",
					displays == -1 ? "infinite" :
							 itoa(displays));
				if ((i = readline(tempbuf1, 10, Yes)) > 0)
				{
				    displays = i;
				}
				else if (i == 0)
				{
				    quit(0);
				}
				clear_message();
				break;
    
			    case CMD_kill:	/* kill program */
				new_message(0, "kill ");
				if (readline(tempbuf2, sizeof(tempbuf2), No) > 0)
				{
				    if ((errmsg = kill_procs(tempbuf2)) != NULL)
				    {
					new_message(MT_standout, "%s", errmsg);
					putchar('\r');
					no_command = Yes;
				    }
				}
				else
				{
				    clear_message();
				}
				break;
	    
			    case CMD_renice:	/* renice program */
				new_message(0, "renice ");
				if (readline(tempbuf2, sizeof(tempbuf2), No) > 0)
				{
				    if ((errmsg = renice_procs(tempbuf2)) != NULL)
				    {
					new_message(MT_standout, "%s", errmsg);
					putchar('\r');
					no_command = Yes;
				    }
				}
				else
				{
				    clear_message();
				}
				break;

			    case CMD_idletog:
			    case CMD_idletog2:
				ps.idle = !ps.idle;
				new_message(MT_standout | MT_delayed,
				    " %sisplaying idle processes.",
				    ps.idle ? "D" : "Not d");
				putchar('\r');
				break;

			    case CMD_selftog:
				ps.self = (ps.self == -1) ? getpid() : -1;
				new_message(MT_standout | MT_delayed,
				    " %sisplaying self.",
				    (ps.self == -1) ? "D" : "Not d");
				putchar('\r');
				break;

			    case CMD_user:
				if (handle_user(tempbuf2, sizeof(tempbuf2)))
				    no_command = Yes;
				break;
	    
			    case CMD_thrtog:
				ps.thread = !ps.thread;
				new_message(MT_standout | MT_delayed,
				    " Displaying threads %s",
				    ps.thread ? "separately" : "as a count");
				header_text = format_header(uname_field);
				reset_display();
				putchar('\r');
				break;
			    case CMD_wcputog:
				ps.wcpu = !ps.wcpu;
				new_message(MT_standout | MT_delayed,
				    " Displaying %s CPU",
				    ps.wcpu ? "weighted" : "raw");
				header_text = format_header(uname_field);
				reset_display();
				putchar('\r');
				break;
			    case CMD_viewtog:
				if (++displaymode == DISP_MAX)
					displaymode = 0;
				header_text = format_header(uname_field);
				display_header(Yes);
				d_header = i_header;
				reset_display();
				break;
			    case CMD_viewsys:
				ps.system = !ps.system;
				break;
			    case CMD_showargs:
				fmt_flags ^= FMT_SHOWARGS;
				break;
			    case CMD_order:
				new_message(MT_standout,
				    "Order to sort: ");
				if (readline(tempbuf2, sizeof(tempbuf2), No) > 0)
				{
				  if ((i = string_index(tempbuf2, statics.order_names)) == -1)
					{
					  new_message(MT_standout,
					      " %s: unrecognized sorting order", tempbuf2);
					  no_command = Yes;
				    }
				    else
				    {
					order_index = i;
				    }
				    putchar('\r');
				}
				else
				{
				    clear_message();
				}
				break;
			    case CMD_jidtog:
				ps.jail = !ps.jail;
				new_message(MT_standout | MT_delayed,
				    " %sisplaying jail ID.",
				    ps.jail ? "D" : "Not d");
				header_text = format_header(uname_field);
				reset_display();
				putchar('\r');
				break;

			    case CMD_jail:
				new_message(MT_standout,
				    "Jail to show (+ for all): ");
				if (readline(tempbuf2, sizeof(tempbuf2), No) > 0)
				{
				    if (tempbuf2[0] == '+' &&
					tempbuf2[1] == '\0')
				    {
					ps.jid = -1;
				    }
				    else if ((i = jail_getid(tempbuf2)) == -1)
				    {
					new_message(MT_standout,
					    " %s: unknown jail", tempbuf2);
					no_command = Yes;
				    }
				    else
				    {
					ps.jid = i;
				    }
				    if (ps.jail == 0) {
					    ps.jail = 1;
					    new_message(MT_standout |
						MT_delayed, " Displaying jail "
						"ID.");
					    header_text =
						format_header(uname_field);
					    reset_display();
				    }
				    putchar('\r');
				}
				else
				{
				    clear_message();
				}
				break;
	    
			    case CMD_kidletog:
				ps.kidle = !ps.kidle;
				new_message(MT_standout | MT_delayed,
				    " %sisplaying system idle process.",
				    ps.kidle ? "D" : "Not d");
				putchar('\r');
				break;
			    case CMD_pcputog:
				pcpu_stats = !pcpu_stats;
				new_message(MT_standout | MT_delayed,
				    " Displaying %sCPU statistics.",
				    pcpu_stats ? "per-" : "global ");
				toggle_pcpustats();
				max_topn = display_updatecpus(&statics);
				reset_display();
				putchar('\r');
				break;
			    case CMD_swaptog:
				ps.swap = !ps.swap;
				new_message(MT_standout | MT_delayed,
				    " %sisplaying per-process swap usage.",
				    ps.swap ? "D" : "Not d");
				header_text = format_header(uname_field);
				reset_display();
				putchar('\r');
				break;
			    default:
				new_message(MT_standout, " BAD CASE IN SWITCH!");
				putchar('\r');
			}
		    }

		    /* flush out stuff that may have been written */
		    fflush(stdout);
		}
	    }
	}
    }

#ifdef DEBUG
    fclose(debug);
#endif
    quit(0);
    /*NOTREACHED*/
}

/*
 *  reset_display() - reset all the display routine pointers so that entire
 *	screen will get redrawn.
 */

void
reset_display(void)

{
    d_loadave    = i_loadave;
    d_procstates = i_procstates;
    d_cpustates  = i_cpustates;
    d_memory     = i_memory;
    d_arc        = i_arc;
    d_carc       = i_carc;
    d_swap       = i_swap;
    d_message	 = i_message;
    d_header	 = i_header;
    d_process	 = i_process;
}

/*
 *  signal handlers
 */

sigret_t leave(i)	/* exit under normal conditions -- INT handler */

int i;

{
    leaveflag = 1;
}

sigret_t tstop(i)	/* SIGTSTP handler */

int i;

{
    tstopflag = 1;
}

#ifdef SIGWINCH
sigret_t top_winch(int i)		/* SIGWINCH handler */
{
    winchflag = 1;
}
#endif

void quit(status)		/* exit under duress */

int status;

{
    end_screen();
    exit(status);
    /*NOTREACHED*/
}<|MERGE_RESOLUTION|>--- conflicted
+++ resolved
@@ -45,11 +45,7 @@
 #include <setjmp.h>
 #include <stdlib.h>
 #include <signal.h>
-<<<<<<< HEAD
-#include <time.h>
-=======
 #include <string.h>
->>>>>>> 1a493866
 #include <unistd.h>
 
 /* includes specific to top */
