--- conflicted
+++ resolved
@@ -424,9 +424,6 @@
     int *hstates = states;
     int cpu;
 
-    /* copy over values into "last" array */
-    memcpy(lcpustates, states, num_cpustates * sizeof(int) * num_cpus);
-
 for (cpu = 0; cpu < num_cpus; cpu++) {
     names = cpustate_names;
 
@@ -457,12 +454,9 @@
     }
 }
 
-<<<<<<< HEAD
-=======
     /* copy over values into "last" array */
     states = hstates;
     memcpy(lcpustates, states, num_cpustates * sizeof(int) * num_cpus);
->>>>>>> 8a828b24
 }
 
 void
