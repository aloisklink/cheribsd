--- conflicted
+++ resolved
@@ -1045,23 +1045,6 @@
     }
 }
 
-<<<<<<< HEAD
-/*
- * XXXAR: This was previously using missing prototypes to do completely
- * broken forwarding of arguments to snprintf().
- * Seems like it worked on x86 but it is a absolutely broken on CHERI...
- */
-void
-new_message(int type, char* msgfmt, ...)
-{
-    int i;
-    va_list arglist;
-
-    /* first, format the message */
-    va_start(arglist, msgfmt);
-    (void) vsnprintf(next_msg, sizeof(next_msg), msgfmt, arglist);
-    va_end(arglist);
-=======
 void
 new_message(int type, char *msgfmt, ...)
 {
@@ -1072,7 +1055,6 @@
 
     /* first, format the message */
     snprintf(next_msg, sizeof(next_msg), msgfmt, args);
->>>>>>> 90d67c05
 
     if (msglen > 0)
     {
