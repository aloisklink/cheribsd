/*
 * $FreeBSD$
 *
 *  Top users/processes display for Unix
 *
 *  This program may be freely redistributed,
 *  but this entire comment MUST remain intact.
 *
 *  Copyright (c) 1984, 1989, William LeFebvre, Rice University
 *  Copyright (c) 1989, 1990, 1992, William LeFebvre, Northwestern University
 */

#include <unistd.h>

int atoiwi(const char *);
char *itoa(unsigned int);
char *itoa7(int);
int digits(int);
const char * const *argparse(char *, int *);
long percentages(int, int *, long *, long *, long *);
<<<<<<< HEAD
char *errmsg(int);
char *format_time(long);
char *format_k(long);
char *format_k2(unsigned long long);
=======
const char *format_time(long);
char *format_k(int64_t);
>>>>>>> 5f8b1340
int string_index(const char *string, const char * const *array);
int find_pid(pid_t pid);
<|MERGE_RESOLUTION|>--- conflicted
+++ resolved
@@ -18,14 +18,7 @@
 int digits(int);
 const char * const *argparse(char *, int *);
 long percentages(int, int *, long *, long *, long *);
-<<<<<<< HEAD
-char *errmsg(int);
-char *format_time(long);
-char *format_k(long);
-char *format_k2(unsigned long long);
-=======
 const char *format_time(long);
 char *format_k(int64_t);
->>>>>>> 5f8b1340
 int string_index(const char *string, const char * const *array);
 int find_pid(pid_t pid);
