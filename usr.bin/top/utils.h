/*
 * $FreeBSD$
 *
 *  Top users/processes display for Unix
 *
 *  This program may be freely redistributed,
 *  but this entire comment MUST remain intact.
 *
 *  Copyright (c) 1984, 1989, William LeFebvre, Rice University
 *  Copyright (c) 1989, 1990, 1992, William LeFebvre, Northwestern University
 */

<<<<<<< HEAD
/* prototypes for functions found in utils.c */

int atoiwi(char *str);
char *itoa(int);
char *itoa7(int);
int digits(int);
char *strecpy(char *to, char *from);
char **argparse(char *line, int *cntp);
long percentages(int cnt, int *out, long *new_, long *old, long *diffs);
char *errmsg(int);
char *format_time(long seconds);
char *format_k(int amt);
=======
int atoiwi(char *);
char *itoa(int);
char *itoa7(int);
int digits(int);
char *strecpy(char *, char *);
char **argparse(char *, int *);
long percentages(int, int *, long *, long *, long *);
char *format_time(long);
char *format_k(int);
>>>>>>> 8b5d4100
char *format_k2(unsigned long long);
int string_index(char *string, char **array);
<|MERGE_RESOLUTION|>--- conflicted
+++ resolved
@@ -10,20 +10,6 @@
  *  Copyright (c) 1989, 1990, 1992, William LeFebvre, Northwestern University
  */
 
-<<<<<<< HEAD
-/* prototypes for functions found in utils.c */
-
-int atoiwi(char *str);
-char *itoa(int);
-char *itoa7(int);
-int digits(int);
-char *strecpy(char *to, char *from);
-char **argparse(char *line, int *cntp);
-long percentages(int cnt, int *out, long *new_, long *old, long *diffs);
-char *errmsg(int);
-char *format_time(long seconds);
-char *format_k(int amt);
-=======
 int atoiwi(char *);
 char *itoa(int);
 char *itoa7(int);
@@ -31,8 +17,8 @@
 char *strecpy(char *, char *);
 char **argparse(char *, int *);
 long percentages(int, int *, long *, long *, long *);
+char *errmsg(int);
 char *format_time(long);
 char *format_k(int);
->>>>>>> 8b5d4100
 char *format_k2(unsigned long long);
 int string_index(char *string, char **array);
