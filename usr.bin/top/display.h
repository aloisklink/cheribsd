/* $FreeBSD$ */
/* constants needed for display.c */

/* "type" argument for new_message function */

#define  MT_standout  1
#define  MT_delayed   2

#include <sys/cdefs.h>
#include "machine.h"

int		 display_updatecpus(struct statics *statics);
void	 clear_message(void);
int		 display_resize(void);
void	 i_header(char *text);
char	*printable(char *string);
char	*cpustates_tag(void);
void	 display_header(int t);
int		 display_init(struct statics *statics);
void	 i_arc(int *stats);
void	 i_carc(int *stats);
void	 i_cpustates(int *states);
void	 i_loadave(int mpid, double *avenrun);
void	 i_memory(int *stats);
void	 i_message(void);
void	 i_process(int line, char *thisline);
void	 i_procstates(int total, int *brkdn);
void	 i_swap(int *stats);
void	 i_timeofday(time_t *tod);
void	 i_uptime(struct timeval *bt, time_t *tod);
<<<<<<< HEAD
void	 new_message(int type, char *msgfmt, ...) __printflike(2, 3);
int		 readline(char *buffer, int size, int numeric);
=======
void	 new_message(int type, char *msgfmt, ...);
int	 readline(char *buffer, int size, int numeric);
>>>>>>> 90d67c05
char	*trim_header(char *text);
void	 u_arc(int *stats);
void	 u_carc(int *stats);
void	 u_cpustates(int *states);
void	 u_endscreen(int hi);
void	 u_header(char *text);
void	 u_loadave(int mpid, double *avenrun);
void	 u_memory(int *stats);
void	 u_message(void);
void	 u_process(int line, char *newline);
void	 u_procstates(int total, int *brkdn);
void	 u_swap(int *stats);
void	 z_cpustates(void);<|MERGE_RESOLUTION|>--- conflicted
+++ resolved
@@ -28,13 +28,8 @@
 void	 i_swap(int *stats);
 void	 i_timeofday(time_t *tod);
 void	 i_uptime(struct timeval *bt, time_t *tod);
-<<<<<<< HEAD
 void	 new_message(int type, char *msgfmt, ...) __printflike(2, 3);
-int		 readline(char *buffer, int size, int numeric);
-=======
-void	 new_message(int type, char *msgfmt, ...);
 int	 readline(char *buffer, int size, int numeric);
->>>>>>> 90d67c05
 char	*trim_header(char *text);
 void	 u_arc(int *stats);
 void	 u_carc(int *stats);
