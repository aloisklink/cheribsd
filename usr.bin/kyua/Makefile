--- conflicted
+++ resolved
@@ -38,11 +38,8 @@
 
 FILESGROUPS=	DOCS EXAMPLES MISC STORE
 
-<<<<<<< HEAD
-=======
 # Install a minimal default config that uses the 'tests' user.
 # The examples config is not appropriate for general use.
->>>>>>> 1c5aacde
 CONFS=		kyua.conf-default
 CONFSDIR=	${KYUA_CONFDIR}
 CONFSNAME=	kyua.conf
