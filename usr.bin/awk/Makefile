--- conflicted
+++ resolved
@@ -27,13 +27,9 @@
 
 DEPENDOBJS+= maketab
 build-tools: maketab
-<<<<<<< HEAD
 maketab: maketab.c awkgram.tab.h ${BUILD_TOOLS_META}
 	${BUILD_TOOLS_CC} ${BUILD_TOOLS_CFLAGS} -I. ${BUILD_TOOLS_LDFLAGS} \
 	    ${.ALLSRC:[1]} -o ${.TARGET}
-=======
-maketab: ${BUILD_TOOLS_META}
->>>>>>> c50c8502
 
 # awk needs some work before we can connect these tests to the build
 #HAS_TESTS=
