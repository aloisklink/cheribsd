# 	@(#)Makefile	8.1 (Berkeley) 7/19/93
# $FreeBSD$

.include <src.opts.mk>

<<<<<<< HEAD
.if ${MK_CHERI_SHARED_PROG} == "no"
# can't be static (missing pam_self)
WANT_CHERI=none
.endif

CONFS=	fbtab login.conf motd
=======
CONFS=	fbtab login.conf motd login.access
>>>>>>> 5722fa2f
PROG=	login
SRCS=	login.c login_fbtab.c
CFLAGS+=-DLOGALL
LIBADD=	util pam

WARNS?=	5

.if ${MK_AUDIT} != "no"
SRCS+=	login_audit.c
CFLAGS+= -DUSE_BSM_AUDIT
LIBADD+=	bsm
.endif

.if ${MK_SETUID_LOGIN} != "no"
BINOWN=	root
BINMODE=4555
PRECIOUSPROG=
.endif

.include <bsd.endian.mk>
afterinstallconfig:
	cap_mkdb ${CAP_MKDB_ENDIAN} ${DESTDIR}/etc/login.conf
.if defined(NO_ROOT) && defined(METALOG)
	echo "./etc/login.conf.db type=file mode=0644 uname=root gname=wheel" | \
		cat -l >> ${METALOG}
.endif

.include <bsd.prog.mk><|MERGE_RESOLUTION|>--- conflicted
+++ resolved
@@ -3,16 +3,12 @@
 
 .include <src.opts.mk>
 
-<<<<<<< HEAD
 .if ${MK_CHERI_SHARED_PROG} == "no"
 # can't be static (missing pam_self)
 WANT_CHERI=none
 .endif
 
-CONFS=	fbtab login.conf motd
-=======
 CONFS=	fbtab login.conf motd login.access
->>>>>>> 5722fa2f
 PROG=	login
 SRCS=	login.c login_fbtab.c
 CFLAGS+=-DLOGALL
