--- conflicted
+++ resolved
@@ -61,19 +61,10 @@
  */
 struct bwstring
 {
-<<<<<<< HEAD
-	size_t				len;
-	union
-	{
-		wchar_t		wstr[0] __subobject_variable_length; /* FIXME: compiler should do this automatically */
-		unsigned char	cstr[0] __subobject_variable_length; /* FIXME: compiler should do this automatically */ 
-	}				data;
-=======
 	union {
 		struct wstr wdata;
 		struct cstr cdata;
 	};
->>>>>>> d053fb22
 };
 
 struct reader_buffer
