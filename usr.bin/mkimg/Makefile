--- conflicted
+++ resolved
@@ -34,13 +34,8 @@
 
 LIBADD=	util
 
-<<<<<<< HEAD
-WARNS?=	6
-
 .if ${MACHINE_CPUARCH} != "mips"
 # XXX: the process of listing tests times out under qemu
-=======
->>>>>>> 7ee7f8a8
 HAS_TESTS=
 SUBDIR.${MK_TESTS}+= tests
 .endif
