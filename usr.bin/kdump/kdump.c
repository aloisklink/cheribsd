--- conflicted
+++ resolved
@@ -612,49 +612,8 @@
 			return (pi->sv_flags);
 		}
 	}
-<<<<<<< HEAD
-
-	if (abiflag == 0)
-		return (flags);
-
-	if (flags & SV_CHERI) {
-		/* XXX: Can't determine capability size from sv_flags */
-#if MIPS_SZCAP == 32
-		printf("C256 ");
-#else
-		printf("C128 ");
-#endif
-		return (flags);
-	}
-
-	switch (flags & SV_ABI_MASK) {
-	case SV_ABI_LINUX:
-		abi = "L";
-		break;
-	case SV_ABI_FREEBSD:
-		abi = "F";
-		break;
-	case SV_ABI_CLOUDABI:
-		abi = "C";
-		break;
-	default:
-		abi = "U";
-		break;
-	}
-
-	if (flags & SV_LP64)
-		arch = "64";
-	else if (flags & SV_ILP32)
-		arch = "32";
-	else
-		arch = "00";
-
-	printf("%s%s  ", abi, arch);
-
-	return (flags);
-=======
+
 	return (0);
->>>>>>> 368c1cdc
 }
 
 void
@@ -665,6 +624,7 @@
 	struct timeval temp;
 	const char *abi;
 	const char *arch;
+	const char *cap;
 	const char *type;
 	const char *sign;
 
@@ -786,7 +746,18 @@
 		else
 			arch = "00";
 
-		printf("%s%s  ", abi, arch);
+		if (sv_flags & SV_CHERI) {
+			/* XXX: Can't determine capability size from sv_flags */
+#if MIPS_SZCAP == 32
+			cap = "C256";
+#else
+			cap = "C128";
+#endif
+		}
+			else
+				cap = "";
+
+		printf("%s%s%s  ", abi, arch, cap);
 	}
 }
 
