/*-
 * SPDX-License-Identifier: BSD-3-Clause
 *
 * Copyright (c) 1988, 1993
 *	The Regents of the University of California.  All rights reserved.
 * Copyright (c) 2015 SRI International
 *
 * This software was developed by SRI International and the University of
 * Cambridge Computer Laboratory under DARPA/AFRL contract (FA8750-10-C-0237)
 * ("CTSRD"), as part of the DARPA CRASH research programme.
 *
 * Redistribution and use in source and binary forms, with or without
 * modification, are permitted provided that the following conditions
 * are met:
 * 1. Redistributions of source code must retain the above copyright
 *    notice, this list of conditions and the following disclaimer.
 * 2. Redistributions in binary form must reproduce the above copyright
 *    notice, this list of conditions and the following disclaimer in the
 *    documentation and/or other materials provided with the distribution.
 * 3. Neither the name of the University nor the names of its contributors
 *    may be used to endorse or promote products derived from this software
 *    without specific prior written permission.
 *
 * THIS SOFTWARE IS PROVIDED BY THE REGENTS AND CONTRIBUTORS ``AS IS'' AND
 * ANY EXPRESS OR IMPLIED WARRANTIES, INCLUDING, BUT NOT LIMITED TO, THE
 * IMPLIED WARRANTIES OF MERCHANTABILITY AND FITNESS FOR A PARTICULAR PURPOSE
 * ARE DISCLAIMED.  IN NO EVENT SHALL THE REGENTS OR CONTRIBUTORS BE LIABLE
 * FOR ANY DIRECT, INDIRECT, INCIDENTAL, SPECIAL, EXEMPLARY, OR CONSEQUENTIAL
 * DAMAGES (INCLUDING, BUT NOT LIMITED TO, PROCUREMENT OF SUBSTITUTE GOODS
 * OR SERVICES; LOSS OF USE, DATA, OR PROFITS; OR BUSINESS INTERRUPTION)
 * HOWEVER CAUSED AND ON ANY THEORY OF LIABILITY, WHETHER IN CONTRACT, STRICT
 * LIABILITY, OR TORT (INCLUDING NEGLIGENCE OR OTHERWISE) ARISING IN ANY WAY
 * OUT OF THE USE OF THIS SOFTWARE, EVEN IF ADVISED OF THE POSSIBILITY OF
 * SUCH DAMAGE.
 */

#ifndef lint
static const char copyright[] =
"@(#) Copyright (c) 1988, 1993\n\
	The Regents of the University of California.  All rights reserved.\n";
#endif /* not lint */

#ifndef lint
#if 0
static char sccsid[] = "@(#)kdump.c	8.1 (Berkeley) 6/6/93";
#endif
#endif /* not lint */
#include <sys/cdefs.h>
__FBSDID("$FreeBSD$");

#define _WANT_KERNEL_ERRNO
#ifdef __LP64__
#define	_WANT_KEVENT32
#endif
#define	_WANT_FREEBSD11_KEVENT
#include <sys/param.h>
#include <sys/capsicum.h>
#include <sys/errno.h>
#include <sys/time.h>
#include <sys/uio.h>
#include <sys/event.h>
#include <sys/ktrace.h>
#include <sys/ioctl.h>
#include <sys/socket.h>
#include <sys/stat.h>
#include <sys/sysent.h>
#include <sys/umtx.h>
#include <sys/un.h>
#include <sys/queue.h>
#include <sys/wait.h>
#ifdef WITH_CASPER
#include <sys/nv.h>
#endif
#include <arpa/inet.h>
#include <netinet/in.h>
#include <ctype.h>
#include <capsicum_helpers.h>
#include <err.h>
#include <grp.h>
#include <inttypes.h>
#include <locale.h>
#include <netdb.h>
#include <nl_types.h>
#include <pwd.h>
#include <stddef.h>
#include <stdio.h>
#include <stdlib.h>
#include <string.h>
#include <sysdecode.h>
#include <time.h>
#include <unistd.h>
#include <vis.h>
#include "ktrace.h"

#ifdef WITH_CASPER
#include <libcasper.h>

#include <casper/cap_grp.h>
#include <casper/cap_pwd.h>
#endif

u_int abidump(struct ktr_header *);
int fetchprocinfo(struct ktr_header *, u_int *);
int fread_tail(void *, int, int);
void dumpheader(struct ktr_header *);
void ktrsyscall(struct ktr_syscall *, u_int);
void ktrsysret(struct ktr_sysret *, u_int);
void ktrnamei(char *, int);
void hexdump(char *, int, int);
void visdump(char *, int, int);
void ktrgenio(struct ktr_genio *, int);
void ktrpsig(struct ktr_psig *);
void ktrcsw(struct ktr_csw *);
void ktrcsw_old(struct ktr_csw_old *);
void ktruser(int, void *);
void ktrcaprights(cap_rights_t *);
void ktritimerval(struct itimerval *it);
void ktrsockaddr(struct sockaddr *);
void ktrstat(struct stat *);
void ktrstruct(char *, size_t);
void ktrcapfail(struct ktr_cap_fail *);
void ktrfault(struct ktr_fault *);
void ktrfaultend(struct ktr_faultend *);
<<<<<<< HEAD
void ktrccall(struct ktr_ccall *);
void ktrcreturn(struct ktr_creturn *);
void ktrcexception(struct ktr_cexception *);
=======
void ktrkevent(struct kevent *);
void ktrstructarray(struct ktr_struct_array *, size_t);
>>>>>>> bac78aa2
void usage(void);

#define	TIMESTAMP_NONE		0x0
#define	TIMESTAMP_ABSOLUTE	0x1
#define	TIMESTAMP_ELAPSED	0x2
#define	TIMESTAMP_RELATIVE	0x4

static int timestamp, decimal, fancy = 1, suppressdata, tail, threads, maxdata,
    resolv = 0, abiflag = 0, syscallno = 0;
static const char *tracefile = DEF_TRACEFILE;
static struct ktr_header ktr_header;

#define TIME_FORMAT	"%b %e %T %Y"
#define eqs(s1, s2)	(strcmp((s1), (s2)) == 0)

#define	print_number64(first,i,n,c) do {				\
	uint64_t __v;							\
									\
	if (quad_align && (((ptrdiff_t)((i) - (first))) & 1) == 1) {	\
		(i)++;							\
		(n)--;							\
	}								\
	if (quad_slots == 2)						\
		__v = (uint64_t)(uint32_t)(i)[0] |			\
		    ((uint64_t)(uint32_t)(i)[1]) << 32;			\
	else								\
		__v = (uint64_t)*(i);					\
	if (decimal)							\
		printf("%c%jd", (c), (intmax_t)__v);			\
	else								\
		printf("%c%#jx", (c), (uintmax_t)__v);			\
	(i) += quad_slots;						\
	(n) -= quad_slots;						\
	(c) = ',';							\
} while (0)

#define print_number(i,n,c) do {					\
	if (decimal)							\
		printf("%c%jd", c, (intmax_t)*i);			\
	else								\
		printf("%c%#jx", c, (uintmax_t)(u_register_t)*i);	\
	i++;								\
	n--;								\
	c = ',';							\
} while (0)

struct proc_info
{
	TAILQ_ENTRY(proc_info)	info;
	u_int			sv_flags;
	pid_t			pid;
};

static TAILQ_HEAD(trace_procs, proc_info) trace_procs;

#ifdef WITH_CASPER
static cap_channel_t *cappwd, *capgrp;
#endif

static void
strerror_init(void)
{

	/*
	 * Cache NLS data before entering capability mode.
	 * XXXPJD: There should be strerror_init() and strsignal_init() in libc.
	 */
	(void)catopen("libc", NL_CAT_LOCALE);
}

static void
localtime_init(void)
{
	time_t ltime;

	/*
	 * Allow localtime(3) to cache /etc/localtime content before entering
	 * capability mode.
	 * XXXPJD: There should be localtime_init() in libc.
	 */
	(void)time(&ltime);
	(void)localtime(&ltime);
}

#ifdef WITH_CASPER
static int
cappwdgrp_setup(cap_channel_t **cappwdp, cap_channel_t **capgrpp)
{
	cap_channel_t *capcas, *cappwdloc, *capgrploc;
	const char *cmds[1], *fields[1];

	capcas = cap_init();
	if (capcas == NULL) {
		err(1, "unable to create casper process");
		exit(1);
	}
	cappwdloc = cap_service_open(capcas, "system.pwd");
	capgrploc = cap_service_open(capcas, "system.grp");
	/* Casper capability no longer needed. */
	cap_close(capcas);
	if (cappwdloc == NULL || capgrploc == NULL) {
		if (cappwdloc == NULL)
			warn("unable to open system.pwd service");
		if (capgrploc == NULL)
			warn("unable to open system.grp service");
		exit(1);
	}
	/* Limit system.pwd to only getpwuid() function and pw_name field. */
	cmds[0] = "getpwuid";
	if (cap_pwd_limit_cmds(cappwdloc, cmds, 1) < 0)
		err(1, "unable to limit system.pwd service");
	fields[0] = "pw_name";
	if (cap_pwd_limit_fields(cappwdloc, fields, 1) < 0)
		err(1, "unable to limit system.pwd service");
	/* Limit system.grp to only getgrgid() function and gr_name field. */
	cmds[0] = "getgrgid";
	if (cap_grp_limit_cmds(capgrploc, cmds, 1) < 0)
		err(1, "unable to limit system.grp service");
	fields[0] = "gr_name";
	if (cap_grp_limit_fields(capgrploc, fields, 1) < 0)
		err(1, "unable to limit system.grp service");

	*cappwdp = cappwdloc;
	*capgrpp = capgrploc;
	return (0);
}
#endif	/* WITH_CASPER */

static void
print_integer_arg(const char *(*decoder)(int), int value)
{
	const char *str;

	str = decoder(value);
	if (str != NULL)
		printf("%s", str);
	else {
		if (decimal)
			printf("<invalid=%d>", value);
		else
			printf("<invalid=%#x>", value);
	}
}

/* Like print_integer_arg but unknown values are treated as valid. */
static void
print_integer_arg_valid(const char *(*decoder)(int), int value)
{
	const char *str;

	str = decoder(value);
	if (str != NULL)
		printf("%s", str);
	else {
		if (decimal)
			printf("%d", value);
		else
			printf("%#x", value);
	}
}

static void
print_mask_arg(bool (*decoder)(FILE *, int, int *), int value)
{
	bool invalid;
	int rem;

	printf("%#x<", value);
	invalid = !decoder(stdout, value, &rem);
	printf(">");
	if (invalid)
		printf("<invalid>%u", rem);
}

static void
print_mask_arg0(bool (*decoder)(FILE *, int, int *), int value)
{
	bool invalid;
	int rem;

	if (value == 0) {
		printf("0");
		return;
	}
	printf("%#x<", value);
	invalid = !decoder(stdout, value, &rem);
	printf(">");
	if (invalid)
		printf("<invalid>%u", rem);
}

static void
decode_fileflags(fflags_t value)
{
	bool invalid;
	fflags_t rem;

	if (value == 0) {
		printf("0");
		return;
	}
	printf("%#x<", value);
	invalid = !sysdecode_fileflags(stdout, value, &rem);
	printf(">");
	if (invalid)
		printf("<invalid>%u", rem);
}

static void
decode_filemode(int value)
{
	bool invalid;
	int rem;

	if (value == 0) {
		printf("0");
		return;
	}
	printf("%#o<", value);
	invalid = !sysdecode_filemode(stdout, value, &rem);
	printf(">");
	if (invalid)
		printf("<invalid>%u", rem);
}

static void
print_mask_arg32(bool (*decoder)(FILE *, uint32_t, uint32_t *), uint32_t value)
{
	bool invalid;
	uint32_t rem;

	printf("%#x<", value);
	invalid = !decoder(stdout, value, &rem);
	printf(">");
	if (invalid)
		printf("<invalid>%u", rem);
}

static void
print_mask_argul(bool (*decoder)(FILE *, u_long, u_long *), u_long value)
{
	bool invalid;
	u_long rem;

	if (value == 0) {
		printf("0");
		return;
	}
	printf("%#lx<", value);
	invalid = !decoder(stdout, value, &rem);
	printf(">");
	if (invalid)
		printf("<invalid>%lu", rem);
}

int
main(int argc, char *argv[])
{
	int ch, ktrlen, size;
	void *m;
	int trpoints = ALL_POINTS;
	int drop_logged;
	pid_t pid = 0;
	u_int sv_flags;

	setlocale(LC_CTYPE, "");

	timestamp = TIMESTAMP_NONE;

	while ((ch = getopt(argc,argv,"f:dElm:np:AHRrSsTt:")) != -1)
		switch (ch) {
		case 'A':
			abiflag = 1;
			break;
		case 'f':
			tracefile = optarg;
			break;
		case 'd':
			decimal = 1;
			break;
		case 'l':
			tail = 1;
			break;
		case 'm':
			maxdata = atoi(optarg);
			break;
		case 'n':
			fancy = 0;
			break;
		case 'p':
			pid = atoi(optarg);
			break;
		case 'r':
			resolv = 1;
			break;
		case 'S':
			syscallno = 1;
			break;
		case 's':
			suppressdata = 1;
			break;
		case 'E':
			timestamp |= TIMESTAMP_ELAPSED;
			break;
		case 'H':
			threads = 1;
			break;
		case 'R':
			timestamp |= TIMESTAMP_RELATIVE;
			break;
		case 'T':
			timestamp |= TIMESTAMP_ABSOLUTE;
			break;
		case 't':
			trpoints = getpoints(optarg);
			if (trpoints < 0)
				errx(1, "unknown trace point in %s", optarg);
			break;
		default:
			usage();
		}

	if (argc > optind)
		usage();

	m = malloc(size = 1025);
	if (m == NULL)
		errx(1, "%s", strerror(ENOMEM));
	if (strcmp(tracefile, "-") != 0)
		if (!freopen(tracefile, "r", stdin))
			err(1, "%s", tracefile);

	strerror_init();
	localtime_init();
#ifdef WITH_CASPER
	if (resolv != 0) {
		if (cappwdgrp_setup(&cappwd, &capgrp) < 0) {
			cappwd = NULL;
			capgrp = NULL;
		}
	}
	if (resolv == 0 || (cappwd != NULL && capgrp != NULL)) {
		if (cap_enter() < 0 && errno != ENOSYS)
			err(1, "unable to enter capability mode");
	}
#else
	if (resolv == 0) {
		if (cap_enter() < 0 && errno != ENOSYS)
			err(1, "unable to enter capability mode");
	}
#endif
	if (caph_limit_stdio() == -1)
		err(1, "unable to limit stdio");

	TAILQ_INIT(&trace_procs);
	drop_logged = 0;
	while (fread_tail(&ktr_header, sizeof(struct ktr_header), 1)) {
		if (ktr_header.ktr_type & KTR_DROP) {
			ktr_header.ktr_type &= ~KTR_DROP;
			if (!drop_logged && threads) {
				printf(
				    "%6jd %6jd %-8.*s Events dropped.\n",
				    (intmax_t)ktr_header.ktr_pid,
				    ktr_header.ktr_tid > 0 ?
				    (intmax_t)ktr_header.ktr_tid : 0,
				    MAXCOMLEN, ktr_header.ktr_comm);
				drop_logged = 1;
			} else if (!drop_logged) {
				printf("%6jd %-8.*s Events dropped.\n",
				    (intmax_t)ktr_header.ktr_pid, MAXCOMLEN,
				    ktr_header.ktr_comm);
				drop_logged = 1;
			}
		}
		if (trpoints & (1<<ktr_header.ktr_type))
			if (pid == 0 || ktr_header.ktr_pid == pid ||
			    ktr_header.ktr_tid == pid)
				dumpheader(&ktr_header);
		if ((ktrlen = ktr_header.ktr_len) < 0)
			errx(1, "bogus length 0x%x", ktrlen);
		if (ktrlen > size) {
			m = realloc(m, ktrlen+1);
			if (m == NULL)
				errx(1, "%s", strerror(ENOMEM));
			size = ktrlen;
		}
		if (ktrlen && fread_tail(m, ktrlen, 1) == 0)
			errx(1, "data too short");
		if (fetchprocinfo(&ktr_header, (u_int *)m) != 0)
			continue;
		sv_flags = abidump(&ktr_header);
		if (pid && ktr_header.ktr_pid != pid &&
		    ktr_header.ktr_tid != pid)
			continue;
		if ((trpoints & (1<<ktr_header.ktr_type)) == 0)
			continue;
		drop_logged = 0;
		switch (ktr_header.ktr_type) {
		case KTR_SYSCALL:
			ktrsyscall((struct ktr_syscall *)m, sv_flags);
			break;
		case KTR_SYSRET:
			ktrsysret((struct ktr_sysret *)m, sv_flags);
			break;
		case KTR_NAMEI:
		case KTR_SYSCTL:
		case KTR_SYSERRCAUSE:
			ktrnamei(m, ktrlen);
			break;
		case KTR_GENIO:
			ktrgenio((struct ktr_genio *)m, ktrlen);
			break;
		case KTR_PSIG:
			ktrpsig((struct ktr_psig *)m);
			break;
		case KTR_CSW:
			if (ktrlen == sizeof(struct ktr_csw_old))
				ktrcsw_old((struct ktr_csw_old *)m);
			else
				ktrcsw((struct ktr_csw *)m);
			break;
		case KTR_USER:
			ktruser(ktrlen, m);
			break;
		case KTR_STRUCT:
			ktrstruct(m, ktrlen);
			break;
		case KTR_CAPFAIL:
			ktrcapfail((struct ktr_cap_fail *)m);
			break;
		case KTR_FAULT:
			ktrfault((struct ktr_fault *)m);
			break;
		case KTR_FAULTEND:
			ktrfaultend((struct ktr_faultend *)m);
			break;
<<<<<<< HEAD
		case KTR_CCALL:
			ktrccall((struct ktr_ccall *)m);
			break;
		case KTR_CRETURN:
			ktrcreturn((struct ktr_creturn *)m);
			break;
		case KTR_CEXCEPTION:
			ktrcexception((struct ktr_cexception *)m);
=======
		case KTR_STRUCT_ARRAY:
			ktrstructarray((struct ktr_struct_array *)m, ktrlen);
>>>>>>> bac78aa2
			break;
		default:
			printf("\n");
			break;
		}
		if (tail)
			fflush(stdout);
	}
	return 0;
}

int
fread_tail(void *buf, int size, int num)
{
	int i;

	while ((i = fread(buf, size, num, stdin)) == 0 && tail) {
		sleep(1);
		clearerr(stdin);
	}
	return (i);
}

int
fetchprocinfo(struct ktr_header *kth, u_int *flags)
{
	struct proc_info *pi;

	switch (kth->ktr_type) {
	case KTR_PROCCTOR:
		TAILQ_FOREACH(pi, &trace_procs, info) {
			if (pi->pid == kth->ktr_pid) {
				TAILQ_REMOVE(&trace_procs, pi, info);
				break;
			}
		}
		pi = malloc(sizeof(struct proc_info));
		if (pi == NULL)
			errx(1, "%s", strerror(ENOMEM));
		pi->sv_flags = *flags;
		pi->pid = kth->ktr_pid;
		TAILQ_INSERT_TAIL(&trace_procs, pi, info);
		return (1);

	case KTR_PROCDTOR:
		TAILQ_FOREACH(pi, &trace_procs, info) {
			if (pi->pid == kth->ktr_pid) {
				TAILQ_REMOVE(&trace_procs, pi, info);
				free(pi);
				break;
			}
		}
		return (1);
	}

	return (0);
}

u_int
abidump(struct ktr_header *kth)
{
	struct proc_info *pi;
	const char *abi;
	const char *arch;
	u_int flags = 0;

	TAILQ_FOREACH(pi, &trace_procs, info) {
		if (pi->pid == kth->ktr_pid) {
			flags = pi->sv_flags;
			break;
		}
	}

	if (abiflag == 0)
		return (flags);

	switch (flags & SV_ABI_MASK) {
	case SV_ABI_LINUX:
		abi = "L";
		break;
	case SV_ABI_FREEBSD:
		abi = "F";
		break;
	case SV_ABI_CLOUDABI:
		abi = "C";
		break;
	default:
		abi = "U";
		break;
	}

	if (flags & SV_LP64)
		arch = "64";
	else if (flags & SV_ILP32)
		arch = "32";
	else
		arch = "00";

	printf("%s%s  ", abi, arch);

	return (flags);
}

void
dumpheader(struct ktr_header *kth)
{
	static char unknown[64];
	static struct timeval prevtime, prevtime_e;
	struct timeval temp;
	const char *type;
	const char *sign;

	switch (kth->ktr_type) {
	case KTR_SYSCALL:
		type = "CALL";
		break;
	case KTR_SYSRET:
		type = "RET ";
		break;
	case KTR_NAMEI:
		type = "NAMI";
		break;
	case KTR_GENIO:
		type = "GIO ";
		break;
	case KTR_PSIG:
		type = "PSIG";
		break;
	case KTR_CSW:
		type = "CSW ";
		break;
	case KTR_USER:
		type = "USER";
		break;
	case KTR_STRUCT:
	case KTR_STRUCT_ARRAY:
		type = "STRU";
		break;
	case KTR_SYSCTL:
		type = "SCTL";
		break;
	case KTR_PROCCTOR:
		/* FALLTHROUGH */
	case KTR_PROCDTOR:
		return;
	case KTR_CAPFAIL:
		type = "CAP ";
		break;
	case KTR_FAULT:
		type = "PFLT";
		break;
	case KTR_FAULTEND:
		type = "PRET";
		break;
	case KTR_CCALL:
		type = "CCAL";
		break;
	case KTR_CRETURN:
		type = "CRET";
		break;
	case KTR_CEXCEPTION:
		type = "CEXC";
		break;
	default:
		sprintf(unknown, "UNKNOWN(%d)", kth->ktr_type);
		type = unknown;
	}

	/*
	 * The ktr_tid field was previously the ktr_buffer field, which held
	 * the kernel pointer value for the buffer associated with data
	 * following the record header.  It now holds a threadid, but only
	 * for trace files after the change.  Older trace files still contain
	 * kernel pointers.  Detect this and suppress the results by printing
	 * negative tid's as 0.
	 */
	if (threads)
		printf("%6jd %6jd %-8.*s ", (intmax_t)kth->ktr_pid,
		    kth->ktr_tid > 0 ? (intmax_t)kth->ktr_tid : 0,
		    MAXCOMLEN, kth->ktr_comm);
	else
		printf("%6jd %-8.*s ", (intmax_t)kth->ktr_pid, MAXCOMLEN,
		    kth->ktr_comm);
        if (timestamp) {
		if (timestamp & TIMESTAMP_ABSOLUTE) {
			printf("%jd.%06ld ", (intmax_t)kth->ktr_time.tv_sec,
			    kth->ktr_time.tv_usec);
		}
		if (timestamp & TIMESTAMP_ELAPSED) {
			if (prevtime_e.tv_sec == 0)
				prevtime_e = kth->ktr_time;
			timersub(&kth->ktr_time, &prevtime_e, &temp);
			printf("%jd.%06ld ", (intmax_t)temp.tv_sec,
			    temp.tv_usec);
		}
		if (timestamp & TIMESTAMP_RELATIVE) {
			if (prevtime.tv_sec == 0)
				prevtime = kth->ktr_time;
			if (timercmp(&kth->ktr_time, &prevtime, <)) {
				timersub(&prevtime, &kth->ktr_time, &temp);
				sign = "-";
			} else {
				timersub(&kth->ktr_time, &prevtime, &temp);
				sign = "";
			}
			prevtime = kth->ktr_time;
			printf("%s%jd.%06ld ", sign, (intmax_t)temp.tv_sec,
			    temp.tv_usec);
		}
	}
	printf("%s  ", type);
}

#include <sys/syscall.h>

static void
ioctlname(unsigned long val)
{
	const char *str;

	str = sysdecode_ioctlname(val);
	if (str != NULL)
		printf("%s", str);
	else if (decimal)
		printf("%lu", val);
	else
		printf("%#lx", val);
}

static enum sysdecode_abi
syscallabi(u_int sv_flags)
{

	if (sv_flags == 0)
		return (SYSDECODE_ABI_FREEBSD);
	switch (sv_flags & SV_ABI_MASK) {
	case SV_ABI_FREEBSD:
		return (SYSDECODE_ABI_FREEBSD);
#if defined(__amd64__) || defined(__i386__)
	case SV_ABI_LINUX:
#ifdef __amd64__
		if (sv_flags & SV_ILP32)
			return (SYSDECODE_ABI_LINUX32);
#endif
		return (SYSDECODE_ABI_LINUX);
#endif
#if defined(__aarch64__) || defined(__amd64__)
	case SV_ABI_CLOUDABI:
		return (SYSDECODE_ABI_CLOUDABI64);
#endif
	default:
		return (SYSDECODE_ABI_UNKNOWN);
	}
}

static void
syscallname(u_int code, u_int sv_flags)
{
	const char *name;

	name = sysdecode_syscallname(syscallabi(sv_flags), code);
	if (name == NULL)
		printf("[%d]", code);
	else {
		printf("%s", name);
		if (syscallno)
			printf("[%d]", code);
	}
}

static void
print_signal(int signo)
{
	const char *signame;

	signame = sysdecode_signal(signo);
	if (signame != NULL)
		printf("%s", signame);
	else
		printf("SIG %d", signo);
}

void
ktrsyscall(struct ktr_syscall *ktr, u_int sv_flags)
{
	int narg = ktr->ktr_narg;
	register_t *ip, *first;
	intmax_t arg;
	int quad_align, quad_slots;

	syscallname(ktr->ktr_code, sv_flags);
	ip = first = &ktr->ktr_args[0];
	if (narg) {
		char c = '(';
		if (fancy &&
		    (sv_flags == 0 ||
		    (sv_flags & SV_ABI_MASK) == SV_ABI_FREEBSD)) {
			quad_align = 0;
			if (sv_flags & SV_ILP32) {
#ifdef __powerpc__
				quad_align = 1;
#endif
				quad_slots = 2;
			} else
				quad_slots = 1;
			switch (ktr->ktr_code) {
			case SYS_bindat:
			case SYS_chflagsat:
			case SYS_connectat:
			case SYS_faccessat:
			case SYS_fchmodat:
			case SYS_fchownat:
			case SYS_fstatat:
			case SYS_futimesat:
			case SYS_linkat:
			case SYS_mkdirat:
			case SYS_mkfifoat:
			case SYS_mknodat:
			case SYS_openat:
			case SYS_readlinkat:
			case SYS_renameat:
			case SYS_unlinkat:
			case SYS_utimensat:
				putchar('(');
				print_integer_arg_valid(sysdecode_atfd, *ip);
				c = ',';
				ip++;
				narg--;
				break;
			}
			switch (ktr->ktr_code) {
			case SYS_ioctl: {
				print_number(ip, narg, c);
				putchar(c);
				ioctlname(*ip);
				c = ',';
				ip++;
				narg--;
				break;
			}
			case SYS_ptrace:
				putchar('(');
				print_integer_arg(sysdecode_ptrace_request, *ip);
				c = ',';
				ip++;
				narg--;
				break;
			case SYS_access:
			case SYS_eaccess:
			case SYS_faccessat:
				print_number(ip, narg, c);
				putchar(',');
				print_mask_arg(sysdecode_access_mode, *ip);
				ip++;
				narg--;
				break;
			case SYS_open:
			case SYS_openat:
				print_number(ip, narg, c);
				putchar(',');
				print_mask_arg(sysdecode_open_flags, ip[0]);
				if ((ip[0] & O_CREAT) == O_CREAT) {
					putchar(',');
					decode_filemode(ip[1]);
				}
				ip += 2;
				narg -= 2;
				break;
			case SYS_wait4:
				print_number(ip, narg, c);
				print_number(ip, narg, c);
				putchar(',');
				print_mask_arg0(sysdecode_wait4_options, *ip);
				ip++;
				narg--;
				break;
			case SYS_wait6:
				putchar('(');
				print_integer_arg(sysdecode_idtype, *ip);
				c = ',';
				ip++;
				narg--;
				print_number64(first, ip, narg, c);
				print_number(ip, narg, c);
				putchar(',');
				print_mask_arg(sysdecode_wait6_options, *ip);
				ip++;
				narg--;
				break;
			case SYS_chmod:
			case SYS_fchmod:
			case SYS_lchmod:
			case SYS_fchmodat:
				print_number(ip, narg, c);
				putchar(',');
				decode_filemode(*ip);
				ip++;
				narg--;
				break;
			case SYS_mknodat:
				print_number(ip, narg, c);
				putchar(',');
				decode_filemode(*ip);
				ip++;
				narg--;
				break;
			case SYS_getfsstat:
				print_number(ip, narg, c);
				print_number(ip, narg, c);
				putchar(',');
				print_integer_arg(sysdecode_getfsstat_mode, *ip);
				ip++;
				narg--;
				break;
			case SYS_mount:
				print_number(ip, narg, c);
				print_number(ip, narg, c);
				putchar(',');
				print_mask_arg(sysdecode_mount_flags, *ip);
				ip++;
				narg--;
				break;
			case SYS_unmount:
				print_number(ip, narg, c);
				putchar(',');
				print_mask_arg(sysdecode_mount_flags, *ip);
				ip++;
				narg--;
				break;
			case SYS_recvmsg:
			case SYS_sendmsg:
				print_number(ip, narg, c);
				print_number(ip, narg, c);
				putchar(',');
				print_mask_arg0(sysdecode_msg_flags, *ip);
				ip++;
				narg--;
				break;
			case SYS_recvfrom:
			case SYS_sendto:
				print_number(ip, narg, c);
				print_number(ip, narg, c);
				print_number(ip, narg, c);
				putchar(',');
				print_mask_arg0(sysdecode_msg_flags, *ip);
				ip++;
				narg--;
				break;
			case SYS_chflags:
			case SYS_chflagsat:
			case SYS_fchflags:
			case SYS_lchflags:
				print_number(ip, narg, c);
				putchar(',');
				decode_fileflags(*ip);
				ip++;
				narg--;
				break;
			case SYS_kill:
				print_number(ip, narg, c);
				putchar(',');
				print_signal(*ip);
				ip++;
				narg--;
				break;
			case SYS_reboot:
				putchar('(');
				print_mask_arg(sysdecode_reboot_howto, *ip);
				ip++;
				narg--;
				break;
			case SYS_umask:
				putchar('(');
				decode_filemode(*ip);
				ip++;
				narg--;
				break;
			case SYS_msync:
				print_number(ip, narg, c);
				print_number(ip, narg, c);
				putchar(',');
				print_mask_arg(sysdecode_msync_flags, *ip);
				ip++;
				narg--;
				break;
#ifdef SYS_freebsd6_mmap
			case SYS_freebsd6_mmap:
				print_number(ip, narg, c);
				print_number(ip, narg, c);
				putchar(',');
				print_mask_arg(sysdecode_mmap_prot, *ip);
				putchar(',');
				ip++;
				narg--;
				print_mask_arg(sysdecode_mmap_flags, *ip);
				ip++;
				narg--;
				break;
#endif
			case SYS_mmap:
				print_number(ip, narg, c);
				print_number(ip, narg, c);
				putchar(',');
				print_mask_arg(sysdecode_mmap_prot, *ip);
				putchar(',');
				ip++;
				narg--;
				print_mask_arg(sysdecode_mmap_flags, *ip);
				ip++;
				narg--;
				break;
			case SYS_mprotect:
				print_number(ip, narg, c);
				print_number(ip, narg, c);
				putchar(',');
				print_mask_arg(sysdecode_mmap_prot, *ip);
				ip++;
				narg--;
				break;
			case SYS_madvise:
				print_number(ip, narg, c);
				print_number(ip, narg, c);
				putchar(',');
				print_integer_arg(sysdecode_madvice, *ip);
				ip++;
				narg--;
				break;
			case SYS_pathconf:
			case SYS_lpathconf:
			case SYS_fpathconf:
				print_number(ip, narg, c);
				putchar(',');
				print_integer_arg(sysdecode_pathconf_name, *ip);
				ip++;
				narg--;
				break;
			case SYS_getpriority:
			case SYS_setpriority:
				putchar('(');
				print_integer_arg(sysdecode_prio_which, *ip);
				c = ',';
				ip++;
				narg--;
				break;
			case SYS_fcntl:
				print_number(ip, narg, c);
				putchar(',');
				print_integer_arg(sysdecode_fcntl_cmd, ip[0]);
				if (sysdecode_fcntl_arg_p(ip[0])) {
					putchar(',');
					if (ip[0] == F_SETFL)
						print_mask_arg(
						    sysdecode_fcntl_fileflags,
							ip[1]);
					else
						sysdecode_fcntl_arg(stdout,
						    ip[0], ip[1],
						    decimal ? 10 : 16);
				}
				ip += 2;
				narg -= 2;
				break;
			case SYS_socket: {
				int sockdomain;
				putchar('(');
				sockdomain = *ip;
				print_integer_arg(sysdecode_socketdomain,
				    sockdomain);
				ip++;
				narg--;
				putchar(',');
				print_mask_arg(sysdecode_socket_type, *ip);
				ip++;
				narg--;
				if (sockdomain == PF_INET ||
				    sockdomain == PF_INET6) {
					putchar(',');
					print_integer_arg(sysdecode_ipproto,
					    *ip);
					ip++;
					narg--;
				}
				c = ',';
				break;
			}
			case SYS_setsockopt:
			case SYS_getsockopt: {
				const char *str;

				print_number(ip, narg, c);
				putchar(',');
				print_integer_arg_valid(sysdecode_sockopt_level,
				    *ip);
				str = sysdecode_sockopt_name(ip[0], ip[1]);
				if (str != NULL) {
					printf(",%s", str);
					ip++;
					narg--;
				}
				ip++;
				narg--;
				break;
			}
#ifdef SYS_freebsd6_lseek
			case SYS_freebsd6_lseek:
				print_number(ip, narg, c);
				/* Hidden 'pad' argument, not in lseek(2) */
				print_number(ip, narg, c);
				print_number64(first, ip, narg, c);
				putchar(',');
				print_integer_arg(sysdecode_whence, *ip);
				ip++;
				narg--;
				break;
#endif
			case SYS_lseek:
				print_number(ip, narg, c);
				print_number64(first, ip, narg, c);
				putchar(',');
				print_integer_arg(sysdecode_whence, *ip);
				ip++;
				narg--;
				break;
			case SYS_flock:
				print_number(ip, narg, c);
				putchar(',');
				print_mask_arg(sysdecode_flock_operation, *ip);
				ip++;
				narg--;
				break;
			case SYS_mkfifo:
			case SYS_mkfifoat:
			case SYS_mkdir:
			case SYS_mkdirat:
				print_number(ip, narg, c);
				putchar(',');
				decode_filemode(*ip);
				ip++;
				narg--;
				break;
			case SYS_shutdown:
				print_number(ip, narg, c);
				putchar(',');
				print_integer_arg(sysdecode_shutdown_how, *ip);
				ip++;
				narg--;
				break;
			case SYS_socketpair:
				putchar('(');
				print_integer_arg(sysdecode_socketdomain, *ip);
				ip++;
				narg--;
				putchar(',');
				print_mask_arg(sysdecode_socket_type, *ip);
				ip++;
				narg--;
				c = ',';
				break;
			case SYS_getrlimit:
			case SYS_setrlimit:
				putchar('(');
				print_integer_arg(sysdecode_rlimit, *ip);
				ip++;
				narg--;
				c = ',';
				break;
			case SYS_getrusage:
				putchar('(');
				print_integer_arg(sysdecode_getrusage_who, *ip);
				ip++;
				narg--;
				c = ',';
				break;
			case SYS_quotactl:
				print_number(ip, narg, c);
				putchar(',');
				if (!sysdecode_quotactl_cmd(stdout, *ip)) {
					if (decimal)
						printf("<invalid=%d>", (int)*ip);
					else
						printf("<invalid=%#x>",
						    (int)*ip);
				}
				ip++;
				narg--;
				c = ',';
				break;
			case SYS_nfssvc:
				putchar('(');
				print_integer_arg(sysdecode_nfssvc_flags, *ip);
				ip++;
				narg--;
				c = ',';
				break;
			case SYS_rtprio:
			case SYS_rtprio_thread:
				putchar('(');
				print_integer_arg(sysdecode_rtprio_function,
				    *ip);
				ip++;
				narg--;
				c = ',';
				break;
			case SYS___semctl:
				print_number(ip, narg, c);
				print_number(ip, narg, c);
				putchar(',');
				print_integer_arg(sysdecode_semctl_cmd, *ip);
				ip++;
				narg--;
				break;
			case SYS_semget:
				print_number(ip, narg, c);
				print_number(ip, narg, c);
				putchar(',');
				print_mask_arg(sysdecode_semget_flags, *ip);
				ip++;
				narg--;
				break;
			case SYS_msgctl:
				print_number(ip, narg, c);
				putchar(',');
				print_integer_arg(sysdecode_msgctl_cmd, *ip);
				ip++;
				narg--;
				break;
			case SYS_shmat:
				print_number(ip, narg, c);
				print_number(ip, narg, c);
				putchar(',');
				print_mask_arg(sysdecode_shmat_flags, *ip);
				ip++;
				narg--;
				break;
			case SYS_shmctl:
				print_number(ip, narg, c);
				putchar(',');
				print_integer_arg(sysdecode_shmctl_cmd, *ip);
				ip++;
				narg--;
				break;
			case SYS_shm_open:
				print_number(ip, narg, c);
				putchar(',');
				print_mask_arg(sysdecode_open_flags, ip[0]);
				putchar(',');
				decode_filemode(ip[1]);
				ip += 2;
				narg -= 2;
				break;
			case SYS_minherit:
				print_number(ip, narg, c);
				print_number(ip, narg, c);
				putchar(',');
				print_integer_arg(sysdecode_minherit_inherit,
				    *ip);
				ip++;
				narg--;
				break;
			case SYS_rfork:
				putchar('(');
				print_mask_arg(sysdecode_rfork_flags, *ip);
				ip++;
				narg--;
				c = ',';
				break;
			case SYS_lio_listio:
				putchar('(');
				print_integer_arg(sysdecode_lio_listio_mode,
				    *ip);
				ip++;
				narg--;
				c = ',';
				break;
			case SYS_mlockall:
				putchar('(');
				print_mask_arg(sysdecode_mlockall_flags, *ip);
				ip++;
				narg--;
				break;
			case SYS_sched_setscheduler:
				print_number(ip, narg, c);
				putchar(',');
				print_integer_arg(sysdecode_scheduler_policy,
				    *ip);
				ip++;
				narg--;
				break;
			case SYS_sched_get_priority_max:
			case SYS_sched_get_priority_min:
				putchar('(');
				print_integer_arg(sysdecode_scheduler_policy,
				    *ip);
				ip++;
				narg--;
				break;
			case SYS_sendfile:
				print_number(ip, narg, c);
				print_number(ip, narg, c);
				print_number(ip, narg, c);
				print_number(ip, narg, c);
				print_number(ip, narg, c);
				print_number(ip, narg, c);
				putchar(',');
				print_mask_arg(sysdecode_sendfile_flags, *ip);
				ip++;
				narg--;
				break;
			case SYS_kldsym:
				print_number(ip, narg, c);
				putchar(',');
				print_integer_arg(sysdecode_kldsym_cmd, *ip);
				ip++;
				narg--;
				break;
			case SYS_sigprocmask:
				putchar('(');
				print_integer_arg(sysdecode_sigprocmask_how,
				    *ip);
				ip++;
				narg--;
				c = ',';
				break;
			case SYS___acl_get_file:
			case SYS___acl_set_file:
			case SYS___acl_get_fd:
			case SYS___acl_set_fd:
			case SYS___acl_delete_file:
			case SYS___acl_delete_fd:
			case SYS___acl_aclcheck_file:
			case SYS___acl_aclcheck_fd:
			case SYS___acl_get_link:
			case SYS___acl_set_link:
			case SYS___acl_delete_link:
			case SYS___acl_aclcheck_link:
				print_number(ip, narg, c);
				putchar(',');
				print_integer_arg(sysdecode_acltype, *ip);
				ip++;
				narg--;
				break;
			case SYS_sigaction:
				putchar('(');
				print_signal(*ip);
				ip++;
				narg--;
				c = ',';
				break;
			case SYS_extattrctl:
				print_number(ip, narg, c);
				putchar(',');
				print_integer_arg(sysdecode_extattrnamespace,
				    *ip);
				ip++;
				narg--;
				break;
			case SYS_nmount:
				print_number(ip, narg, c);
				print_number(ip, narg, c);
				putchar(',');
				print_mask_arg(sysdecode_mount_flags, *ip);
				ip++;
				narg--;
				break;
			case SYS_thr_create:
				print_number(ip, narg, c);
				print_number(ip, narg, c);
				putchar(',');
				print_mask_arg(sysdecode_thr_create_flags, *ip);
				ip++;
				narg--;
				break;
			case SYS_thr_kill:
				print_number(ip, narg, c);
				putchar(',');
				print_signal(*ip);
				ip++;
				narg--;
				break;
			case SYS_kldunloadf:
				print_number(ip, narg, c);
				putchar(',');
				print_integer_arg(sysdecode_kldunload_flags,
				    *ip);
				ip++;
				narg--;
				break;
			case SYS_linkat:
			case SYS_renameat:
			case SYS_symlinkat:
				print_number(ip, narg, c);
				putchar(',');
				print_integer_arg_valid(sysdecode_atfd, *ip);
				ip++;
				narg--;
				print_number(ip, narg, c);
				break;
			case SYS_cap_fcntls_limit:
				print_number(ip, narg, c);
				putchar(',');
				arg = *ip;
				ip++;
				narg--;
				print_mask_arg32(sysdecode_cap_fcntlrights, arg);
				break;
			case SYS_posix_fadvise:
				print_number(ip, narg, c);
				print_number(ip, narg, c);
				print_number(ip, narg, c);
				(void)putchar(',');
				print_integer_arg(sysdecode_fadvice, *ip);
				ip++;
				narg--;
				break;
			case SYS_procctl:
				putchar('(');
				print_integer_arg(sysdecode_idtype, *ip);
				c = ',';
				ip++;
				narg--;
				print_number64(first, ip, narg, c);
				putchar(',');
				print_integer_arg(sysdecode_procctl_cmd, *ip);
				ip++;
				narg--;
				break;
			case SYS__umtx_op:
				print_number(ip, narg, c);
				putchar(',');
				print_integer_arg(sysdecode_umtx_op, *ip);
				switch (*ip) {
				case UMTX_OP_CV_WAIT:
					ip++;
					narg--;
					putchar(',');
					print_mask_argul(
					    sysdecode_umtx_cvwait_flags, *ip);
					break;
				case UMTX_OP_RW_RDLOCK:
					ip++;
					narg--;
					putchar(',');
					print_mask_argul(
					    sysdecode_umtx_rwlock_flags, *ip);
					break;
				}
				ip++;
				narg--;
				break;
			case SYS_ftruncate:
			case SYS_truncate:
				print_number(ip, narg, c);
				print_number64(first, ip, narg, c);
				break;
			case SYS_fchownat:
				print_number(ip, narg, c);
				print_number(ip, narg, c);
				print_number(ip, narg, c);
				break;
			case SYS_fstatat:
			case SYS_utimensat:
				print_number(ip, narg, c);
				print_number(ip, narg, c);
				break;
			case SYS_unlinkat:
				print_number(ip, narg, c);
				break;
			case SYS_sysarch:
				putchar('(');
				print_integer_arg(sysdecode_sysarch_number, *ip);
				ip++;
				narg--;
				c = ',';
				break;
			}
			switch (ktr->ktr_code) {
			case SYS_chflagsat:
			case SYS_fchownat:
			case SYS_faccessat:
			case SYS_fchmodat:
			case SYS_fstatat:
			case SYS_linkat:
			case SYS_unlinkat:
			case SYS_utimensat:
				putchar(',');
				print_mask_arg0(sysdecode_atflags, *ip);
				ip++;
				narg--;
				break;
			}
		}
		while (narg > 0) {
			print_number(ip, narg, c);
		}
		putchar(')');
	}
	putchar('\n');
}

void
ktrsysret(struct ktr_sysret *ktr, u_int sv_flags)
{
	register_t ret = ktr->ktr_retval;
	int error = ktr->ktr_error;

	syscallname(ktr->ktr_code, sv_flags);
	printf(" ");

	if (error == 0) {
		if (fancy) {
			printf("%ld", (long)ret);
			if (ret < 0 || ret > 9)
				printf("/%#lx", (unsigned long)ret);
		} else {
			if (decimal)
				printf("%ld", (long)ret);
			else
				printf("%#lx", (unsigned long)ret);
		}
	} else if (error == ERESTART)
		printf("RESTART");
	else if (error == EJUSTRETURN)
		printf("JUSTRETURN");
	else {
		printf("-1 errno %d", sysdecode_freebsd_to_abi_errno(
		    syscallabi(sv_flags), error));
		if (fancy)
			printf(" %s", strerror(ktr->ktr_error));
	}
	putchar('\n');
}

void
ktrnamei(char *cp, int len)
{
	printf("\"%.*s\"\n", len, cp);
}

void
hexdump(char *p, int len, int screenwidth)
{
	int n, i;
	int width;

	width = 0;
	do {
		width += 2;
		i = 13;			/* base offset */
		i += (width / 2) + 1;	/* spaces every second byte */
		i += (width * 2);	/* width of bytes */
		i += 3;			/* "  |" */
		i += width;		/* each byte */
		i += 1;			/* "|" */
	} while (i < screenwidth);
	width -= 2;

	for (n = 0; n < len; n += width) {
		for (i = n; i < n + width; i++) {
			if ((i % width) == 0) {	/* beginning of line */
				printf("       0x%04x", i);
			}
			if ((i % 2) == 0) {
				printf(" ");
			}
			if (i < len)
				printf("%02x", p[i] & 0xff);
			else
				printf("  ");
		}
		printf("  |");
		for (i = n; i < n + width; i++) {
			if (i >= len)
				break;
			if (p[i] >= ' ' && p[i] <= '~')
				printf("%c", p[i]);
			else
				printf(".");
		}
		printf("|\n");
	}
	if ((i % width) != 0)
		printf("\n");
}

void
visdump(char *dp, int datalen, int screenwidth)
{
	int col = 0;
	char *cp;
	int width;
	char visbuf[5];

	printf("       \"");
	col = 8;
	for (;datalen > 0; datalen--, dp++) {
		 vis(visbuf, *dp, VIS_CSTYLE, *(dp+1));
		cp = visbuf;
		/*
		 * Keep track of printables and
		 * space chars (like fold(1)).
		 */
		if (col == 0) {
			putchar('\t');
			col = 8;
		}
		switch(*cp) {
		case '\n':
			col = 0;
			putchar('\n');
			continue;
		case '\t':
			width = 8 - (col&07);
			break;
		default:
			width = strlen(cp);
		}
		if (col + width > (screenwidth-2)) {
			printf("\\\n\t");
			col = 8;
		}
		col += width;
		do {
			putchar(*cp++);
		} while (*cp);
	}
	if (col == 0)
		printf("       ");
	printf("\"\n");
}

void
ktrgenio(struct ktr_genio *ktr, int len)
{
	int datalen = len - sizeof (struct ktr_genio);
	char *dp = (char *)ktr + sizeof (struct ktr_genio);
	static int screenwidth = 0;
	int i, binary;

	printf("fd %d %s %d byte%s\n", ktr->ktr_fd,
		ktr->ktr_rw == UIO_READ ? "read" : "wrote", datalen,
		datalen == 1 ? "" : "s");
	if (suppressdata)
		return;
	if (screenwidth == 0) {
		struct winsize ws;

		if (fancy && ioctl(fileno(stderr), TIOCGWINSZ, &ws) != -1 &&
		    ws.ws_col > 8)
			screenwidth = ws.ws_col;
		else
			screenwidth = 80;
	}
	if (maxdata && datalen > maxdata)
		datalen = maxdata;

	for (i = 0, binary = 0; i < datalen && binary == 0; i++)  {
		if (dp[i] >= 32 && dp[i] < 127)
			continue;
		if (dp[i] == 10 || dp[i] == 13 || dp[i] == 0 || dp[i] == 9)
			continue;
		binary = 1;
	}
	if (binary)
		hexdump(dp, datalen, screenwidth);
	else
		visdump(dp, datalen, screenwidth);
}

void
ktrpsig(struct ktr_psig *psig)
{
	const char *str;

	print_signal(psig->signo);
	if (psig->action == SIG_DFL) {
		printf(" SIG_DFL");
	} else {
		printf(" caught handler=0x%lx mask=0x%x",
		    (u_long)psig->action, psig->mask.__bits[0]);
	}
	printf(" code=");
	str = sysdecode_sigcode(psig->signo, psig->code);
	if (str != NULL)
		printf("%s", str);
	else
		printf("<invalid=%#x>", psig->code);
	putchar('\n');
}

void
ktrcsw_old(struct ktr_csw_old *cs)
{
	printf("%s %s\n", cs->out ? "stop" : "resume",
		cs->user ? "user" : "kernel");
}

void
ktrcsw(struct ktr_csw *cs)
{
	printf("%s %s \"%s\"\n", cs->out ? "stop" : "resume",
	    cs->user ? "user" : "kernel", cs->wmesg);
}

void
ktruser(int len, void *p)
{
	unsigned char *cp;

	if (sysdecode_utrace(stdout, p, len)) {
		printf("\n");
		return;
	}

	printf("%d ", len);
	cp = p;
	while (len--)
		if (decimal)
			printf(" %d", *cp++);
		else
			printf(" %02x", *cp++);
	printf("\n");
}

void
ktrcaprights(cap_rights_t *rightsp)
{

	printf("cap_rights_t ");
	sysdecode_cap_rights(stdout, rightsp);
	printf("\n");
}

static void
ktrtimeval(struct timeval *tv)
{

	printf("{%ld, %ld}", (long)tv->tv_sec, tv->tv_usec);
}

void
ktritimerval(struct itimerval *it)
{

	printf("itimerval { .interval = ");
	ktrtimeval(&it->it_interval);
	printf(", .value = ");
	ktrtimeval(&it->it_value);
	printf(" }\n");
}

void
ktrsockaddr(struct sockaddr *sa)
{
/*
 TODO: Support additional address families
	#include <netsmb/netbios.h>
	struct sockaddr_nb	*nb;
*/
	const char *str;
	char addr[64];

	/*
	 * note: ktrstruct() has already verified that sa points to a
	 * buffer at least sizeof(struct sockaddr) bytes long and exactly
	 * sa->sa_len bytes long.
	 */
	printf("struct sockaddr { ");
	str = sysdecode_sockaddr_family(sa->sa_family);
	if (str != NULL)
		printf("%s", str);
	else
		printf("<invalid=%d>", sa->sa_family);
	printf(", ");

#define check_sockaddr_len(n)					\
	if (sa_##n.s##n##_len < sizeof(struct sockaddr_##n)) {	\
		printf("invalid");				\
		break;						\
	}

	switch(sa->sa_family) {
	case AF_INET: {
		struct sockaddr_in sa_in;

		memset(&sa_in, 0, sizeof(sa_in));
		memcpy(&sa_in, sa, sa->sa_len);
		check_sockaddr_len(in);
		inet_ntop(AF_INET, &sa_in.sin_addr, addr, sizeof addr);
		printf("%s:%u", addr, ntohs(sa_in.sin_port));
		break;
	}
	case AF_INET6: {
		struct sockaddr_in6 sa_in6;

		memset(&sa_in6, 0, sizeof(sa_in6));
		memcpy(&sa_in6, sa, sa->sa_len);
		check_sockaddr_len(in6);
		getnameinfo((struct sockaddr *)&sa_in6, sizeof(sa_in6),
		    addr, sizeof(addr), NULL, 0, NI_NUMERICHOST);
		printf("[%s]:%u", addr, htons(sa_in6.sin6_port));
		break;
	}
	case AF_UNIX: {
		struct sockaddr_un sa_un;

		memset(&sa_un, 0, sizeof(sa_un));
		memcpy(&sa_un, sa, sa->sa_len);
		printf("%.*s", (int)sizeof(sa_un.sun_path), sa_un.sun_path);
		break;
	}
	default:
		printf("unknown address family");
	}
	printf(" }\n");
}

void
ktrstat(struct stat *statp)
{
	char mode[12], timestr[PATH_MAX + 4];
	struct passwd *pwd;
	struct group  *grp;
	struct tm *tm;

	/*
	 * note: ktrstruct() has already verified that statp points to a
	 * buffer exactly sizeof(struct stat) bytes long.
	 */
	printf("struct stat {");
	printf("dev=%ju, ino=%ju, ",
		(uintmax_t)statp->st_dev, (uintmax_t)statp->st_ino);
	if (resolv == 0)
		printf("mode=0%jo, ", (uintmax_t)statp->st_mode);
	else {
		strmode(statp->st_mode, mode);
		printf("mode=%s, ", mode);
	}
	printf("nlink=%ju, ", (uintmax_t)statp->st_nlink);
	if (resolv == 0) {
		pwd = NULL;
	} else {
#ifdef WITH_CASPER
		if (cappwd != NULL)
			pwd = cap_getpwuid(cappwd, statp->st_uid);
		else
#endif
			pwd = getpwuid(statp->st_uid);
	}
	if (pwd == NULL)
		printf("uid=%ju, ", (uintmax_t)statp->st_uid);
	else
		printf("uid=\"%s\", ", pwd->pw_name);
	if (resolv == 0) {
		grp = NULL;
	} else {
#ifdef WITH_CASPER
		if (capgrp != NULL)
			grp = cap_getgrgid(capgrp, statp->st_gid);
		else
#endif
			grp = getgrgid(statp->st_gid);
	}
	if (grp == NULL)
		printf("gid=%ju, ", (uintmax_t)statp->st_gid);
	else
		printf("gid=\"%s\", ", grp->gr_name);
	printf("rdev=%ju, ", (uintmax_t)statp->st_rdev);
	printf("atime=");
	if (resolv == 0)
		printf("%jd", (intmax_t)statp->st_atim.tv_sec);
	else {
		tm = localtime(&statp->st_atim.tv_sec);
		strftime(timestr, sizeof(timestr), TIME_FORMAT, tm);
		printf("\"%s\"", timestr);
	}
	if (statp->st_atim.tv_nsec != 0)
		printf(".%09ld, ", statp->st_atim.tv_nsec);
	else
		printf(", ");
	printf("mtime=");
	if (resolv == 0)
		printf("%jd", (intmax_t)statp->st_mtim.tv_sec);
	else {
		tm = localtime(&statp->st_mtim.tv_sec);
		strftime(timestr, sizeof(timestr), TIME_FORMAT, tm);
		printf("\"%s\"", timestr);
	}
	if (statp->st_mtim.tv_nsec != 0)
		printf(".%09ld, ", statp->st_mtim.tv_nsec);
	else
		printf(", ");
	printf("ctime=");
	if (resolv == 0)
		printf("%jd", (intmax_t)statp->st_ctim.tv_sec);
	else {
		tm = localtime(&statp->st_ctim.tv_sec);
		strftime(timestr, sizeof(timestr), TIME_FORMAT, tm);
		printf("\"%s\"", timestr);
	}
	if (statp->st_ctim.tv_nsec != 0)
		printf(".%09ld, ", statp->st_ctim.tv_nsec);
	else
		printf(", ");
	printf("birthtime=");
	if (resolv == 0)
		printf("%jd", (intmax_t)statp->st_birthtim.tv_sec);
	else {
		tm = localtime(&statp->st_birthtim.tv_sec);
		strftime(timestr, sizeof(timestr), TIME_FORMAT, tm);
		printf("\"%s\"", timestr);
	}
	if (statp->st_birthtim.tv_nsec != 0)
		printf(".%09ld, ", statp->st_birthtim.tv_nsec);
	else
		printf(", ");
	printf("size=%jd, blksize=%ju, blocks=%jd, flags=0x%x",
		(uintmax_t)statp->st_size, (uintmax_t)statp->st_blksize,
		(intmax_t)statp->st_blocks, statp->st_flags);
	printf(" }\n");
}

void
ktrstruct(char *buf, size_t buflen)
{
	char *name, *data;
	size_t namelen, datalen;
	int i;
	cap_rights_t rights;
	struct itimerval it;
	struct stat sb;
	struct sockaddr_storage ss;

	for (name = buf, namelen = 0;
	     namelen < buflen && name[namelen] != '\0';
	     ++namelen)
		/* nothing */;
	if (namelen == buflen)
		goto invalid;
	if (name[namelen] != '\0')
		goto invalid;
	data = buf + namelen + 1;
	datalen = buflen - namelen - 1;
	if (datalen == 0)
		goto invalid;
	/* sanity check */
	for (i = 0; i < (int)namelen; ++i)
		if (!isalpha(name[i]))
			goto invalid;
	if (strcmp(name, "caprights") == 0) {
		if (datalen != sizeof(cap_rights_t))
			goto invalid;
		memcpy(&rights, data, datalen);
		ktrcaprights(&rights);
	} else if (strcmp(name, "itimerval") == 0) {
		if (datalen != sizeof(struct itimerval))
			goto invalid;
		memcpy(&it, data, datalen);
		ktritimerval(&it);
	} else if (strcmp(name, "stat") == 0) {
		if (datalen != sizeof(struct stat))
			goto invalid;
		memcpy(&sb, data, datalen);
		ktrstat(&sb);
	} else if (strcmp(name, "sockaddr") == 0) {
		if (datalen > sizeof(ss))
			goto invalid;
		memcpy(&ss, data, datalen);
		if (datalen != ss.ss_len)
			goto invalid;
		ktrsockaddr((struct sockaddr *)&ss);
	} else {
		printf("unknown structure\n");
	}
	return;
invalid:
	printf("invalid record\n");
}

void
ktrcapfail(struct ktr_cap_fail *ktr)
{
	switch (ktr->cap_type) {
	case CAPFAIL_NOTCAPABLE:
		/* operation on fd with insufficient capabilities */
		printf("operation requires ");
		sysdecode_cap_rights(stdout, &ktr->cap_needed);
		printf(", descriptor holds ");
		sysdecode_cap_rights(stdout, &ktr->cap_held);
		break;
	case CAPFAIL_INCREASE:
		/* requested more capabilities than fd already has */
		printf("attempt to increase capabilities from ");
		sysdecode_cap_rights(stdout, &ktr->cap_held);
		printf(" to ");
		sysdecode_cap_rights(stdout, &ktr->cap_needed);
		break;
	case CAPFAIL_SYSCALL:
		/* called restricted syscall */
		printf("disallowed system call");
		break;
	case CAPFAIL_LOOKUP:
		/* used ".." in strict-relative mode */
		printf("restricted VFS lookup");
		break;
	default:
		printf("unknown capability failure: ");
		sysdecode_cap_rights(stdout, &ktr->cap_needed);
		printf(" ");
		sysdecode_cap_rights(stdout, &ktr->cap_held);
		break;
	}
	printf("\n");
}

void
ktrfault(struct ktr_fault *ktr)
{

	printf("0x%jx ", (uintmax_t)ktr->vaddr);
	print_mask_arg(sysdecode_vmprot, ktr->type);
	printf("\n");
}

void
ktrfaultend(struct ktr_faultend *ktr)
{
	const char *str;

	str = sysdecode_vmresult(ktr->result);
	if (str != NULL)
		printf("%s", str);
	else
		printf("<invalid=%d>", ktr->result);
	printf("\n");
}

static void
printcap(const char *name, struct cheri_serial *cap)
{
	static int screenwidth = 0;

	printf("       %s: tag %u", name, cap->cs_tag);
	if (cap->cs_tag) {
		printf(" sealed %u perms %0*x type %x\n",
		    cap->cs_sealed, cap->cs_permbits / 4, cap->cs_perms,
		    cap->cs_tag);
		printf("       base %016lx length %016lx offset %016lx\n",
		    cap->cs_base, cap->cs_length, cap->cs_offset);
	} else {
		if (screenwidth == 0) {
			struct winsize ws;

			if (fancy &&
			    ioctl(fileno(stderr), TIOCGWINSZ, &ws) != -1 &&
			    ws.ws_col > 8)
				screenwidth = ws.ws_col;
			else
				screenwidth = 80;
		}
		printf("\n");
		hexdump(cap->cs_data, cap->cs_storage * 8, screenwidth);
	}
}

void
ktrccall(struct ktr_ccall *ktr)
{

	printf("method 0x%jx\n", ktr->ktr_method);
	printcap("PCC", &ktr->ktr_pcc);
	printcap("IDC", &ktr->ktr_idc);
}

void
ktrcreturn(struct ktr_creturn *ktr)
{

	printf("integer return: %jd\n", (intmax_t)ktr->ktr_iret);
	printcap("capability return", &ktr->ktr_cret);
}

void
ktrcexception(struct ktr_cexception *ktr)
{

	/* XXXBD: Expand exception codes to names */
	printf("ExcCode 0x%x RegNum %d\n", ktr->ktr_exccode, ktr->ktr_regnum);
	printcap("faulting capability", &ktr->ktr_cap);
}

void
ktrkevent(struct kevent *kev)
{

	printf("{ ident=");
	switch (kev->filter) {
	case EVFILT_READ:
	case EVFILT_WRITE:
	case EVFILT_VNODE:
	case EVFILT_PROC:
	case EVFILT_TIMER:
	case EVFILT_PROCDESC:
	case EVFILT_EMPTY:
		printf("%ju", (uintmax_t)kev->ident);
		break;
	case EVFILT_SIGNAL:
		print_signal(kev->ident);
		break;
	default:
		printf("%p", (void *)kev->ident);
	}
	printf(", filter=");
	print_integer_arg(sysdecode_kevent_filter, kev->filter);
	printf(", flags=");
	print_mask_arg0(sysdecode_kevent_flags, kev->flags);
	printf(", fflags=");
	sysdecode_kevent_fflags(stdout, kev->filter, kev->fflags,
	    decimal ? 10 : 16);
	printf(", data=%#jx, udata=%p }", (uintmax_t)kev->data, kev->udata);
}

void
ktrstructarray(struct ktr_struct_array *ksa, size_t buflen)
{
	struct kevent kev;
	char *name, *data;
	size_t namelen, datalen;
	int i;
	bool first;

	buflen -= sizeof(*ksa);
	for (name = (char *)(ksa + 1), namelen = 0;
	     namelen < buflen && name[namelen] != '\0';
	     ++namelen)
		/* nothing */;
	if (namelen == buflen)
		goto invalid;
	if (name[namelen] != '\0')
		goto invalid;
	/* sanity check */
	for (i = 0; i < (int)namelen; ++i)
		if (!isalnum(name[i]) && name[i] != '_')
			goto invalid;
	data = name + namelen + 1;
	datalen = buflen - namelen - 1;
	printf("struct %s[] = { ", name);
	first = true;
	for (; datalen >= ksa->struct_size;
	    data += ksa->struct_size, datalen -= ksa->struct_size) {
		if (!first)
			printf("\n             ");
		else
			first = false;
		if (strcmp(name, "kevent") == 0) {
			if (ksa->struct_size != sizeof(kev))
				goto bad_size;
			memcpy(&kev, data, sizeof(kev));
			ktrkevent(&kev);
		} else if (strcmp(name, "kevent_freebsd11") == 0) {
			struct kevent_freebsd11 kev11;

			if (ksa->struct_size != sizeof(kev11))
				goto bad_size;
			memcpy(&kev11, data, sizeof(kev11));
			memset(&kev, 0, sizeof(kev));
			kev.ident = kev11.ident;
			kev.filter = kev11.filter;
			kev.flags = kev11.flags;
			kev.fflags = kev11.fflags;
			kev.data = kev11.data;
			kev.udata = kev11.udata;
			ktrkevent(&kev);
#ifdef _WANT_KEVENT32
		} else if (strcmp(name, "kevent32") == 0) {
			struct kevent32 kev32;

			if (ksa->struct_size != sizeof(kev32))
				goto bad_size;
			memcpy(&kev32, data, sizeof(kev32));
			memset(&kev, 0, sizeof(kev));
			kev.ident = kev32.ident;
			kev.filter = kev32.filter;
			kev.flags = kev32.flags;
			kev.fflags = kev32.fflags;
#if BYTE_ORDER == BIG_ENDIAN
			kev.data = kev32.data2 | ((int64_t)kev32.data1 << 32);
#else
			kev.data = kev32.data1 | ((int64_t)kev32.data2 << 32);
#endif
			kev.udata = (void *)(uintptr_t)kev32.udata;
			ktrkevent(&kev);
		} else if (strcmp(name, "kevent32_freebsd11") == 0) {
			struct kevent32_freebsd11 kev32;

			if (ksa->struct_size != sizeof(kev32))
				goto bad_size;
			memcpy(&kev32, data, sizeof(kev32));
			memset(&kev, 0, sizeof(kev));
			kev.ident = kev32.ident;
			kev.filter = kev32.filter;
			kev.flags = kev32.flags;
			kev.fflags = kev32.fflags;
			kev.data = kev32.data;
			kev.udata = (void *)(uintptr_t)kev32.udata;
			ktrkevent(&kev);
#endif
		} else {
			printf("<unknown structure> }\n");
			return;
		}
	}
	printf(" }\n");
	return;
invalid:
	printf("invalid record\n");
	return;
bad_size:
	printf("<bad size> }\n");
	return;
}

void
usage(void)
{
	fprintf(stderr, "usage: kdump [-dEnlHRrSsTA] [-f trfile] "
	    "[-m maxdata] [-p pid] [-t trstr]\n");
	exit(1);
}<|MERGE_RESOLUTION|>--- conflicted
+++ resolved
@@ -121,14 +121,11 @@
 void ktrcapfail(struct ktr_cap_fail *);
 void ktrfault(struct ktr_fault *);
 void ktrfaultend(struct ktr_faultend *);
-<<<<<<< HEAD
+void ktrkevent(struct kevent *);
+void ktrstructarray(struct ktr_struct_array *, size_t);
 void ktrccall(struct ktr_ccall *);
 void ktrcreturn(struct ktr_creturn *);
 void ktrcexception(struct ktr_cexception *);
-=======
-void ktrkevent(struct kevent *);
-void ktrstructarray(struct ktr_struct_array *, size_t);
->>>>>>> bac78aa2
 void usage(void);
 
 #define	TIMESTAMP_NONE		0x0
@@ -565,7 +562,9 @@
 		case KTR_FAULTEND:
 			ktrfaultend((struct ktr_faultend *)m);
 			break;
-<<<<<<< HEAD
+		case KTR_STRUCT_ARRAY:
+			ktrstructarray((struct ktr_struct_array *)m, ktrlen);
+			break;
 		case KTR_CCALL:
 			ktrccall((struct ktr_ccall *)m);
 			break;
@@ -574,10 +573,6 @@
 			break;
 		case KTR_CEXCEPTION:
 			ktrcexception((struct ktr_cexception *)m);
-=======
-		case KTR_STRUCT_ARRAY:
-			ktrstructarray((struct ktr_struct_array *)m, ktrlen);
->>>>>>> bac78aa2
 			break;
 		default:
 			printf("\n");
