--- conflicted
+++ resolved
@@ -25,11 +25,7 @@
 .\"
 .\" $FreeBSD$
 .\"
-<<<<<<< HEAD
-.Dd January 4, 2014
-=======
 .Dd February 11, 2014
->>>>>>> 4d0d1f47
 .Dt PROCSTAT 1
 .Os
 .Sh NAME
