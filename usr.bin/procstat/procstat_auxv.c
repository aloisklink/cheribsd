--- conflicted
+++ resolved
@@ -145,12 +145,6 @@
 			    prefix, "AT_EGID", (long)auxv[i].a_un.a_val);
 			break;
 #endif
-#ifdef AT_EHDRFLAGS
-		case AT_EHDRFLAGS:
-			xo_emit("{dw:/%s}{Lw:/%-16s/%s}{:AT_EHDRFLAGS/%#lx}\n",
-			    prefix, "AT_EHDRFLAGS", (long)auxv[i].a_un.a_val);
-			break;
-#endif
 		case AT_EXECPATH:
 			xo_emit("{dw:/%s}{Lw:/%-16s/%s}{:AT_EXECPATH/%p}\n",
 			    prefix, "AT_EXECPATH", auxv[i].a_un.a_ptr);
@@ -196,7 +190,12 @@
 			    prefix, "AT_TIMEKEEP", auxv[i].a_un.a_ptr);
 			break;
 #endif
-<<<<<<< HEAD
+#ifdef AT_EHDRFLAGS
+		case AT_EHDRFLAGS:
+			xo_emit("{dw:/%s}{Lw:/%-16s/%s}{:AT_EHDRFLAGS/%#lx}\n",
+			    prefix, "AT_EHDRFLAGS", (u_long)auxv[i].a_un.a_val);
+			break;
+#endif
 #ifdef AT_ARGC
 		case AT_ARGC:
 			xo_emit("{dw:/%s}{Lw:/%-16s/%s}{:AT_ARGC/%ld}\n",
@@ -225,12 +224,6 @@
 		case AT_PS_STRINGS:
 			xo_emit("{dw:/%s}{Lw:/%-16s/%s}{:AT_PS_STRINGS/%p}\n",
 			    prefix, "AT_PS_STRINGS", auxv[i].a_un.a_ptr);
-=======
-#ifdef AT_EHDRFLAGS
-		case AT_EHDRFLAGS:
-			xo_emit("{dw:/%s}{Lw:/%-16s/%s}{:AT_EHDRFLAGS/%#lx}\n",
-			    prefix, "AT_EHDRFLAGS", (u_long)auxv[i].a_un.a_val);
->>>>>>> d3388f91
 			break;
 #endif
 		default:
