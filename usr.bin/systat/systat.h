/*-
 * SPDX-License-Identifier: BSD-3-Clause
 *
 * Copyright (c) 1980, 1989, 1992, 1993
 *	The Regents of the University of California.  All rights reserved.
 *
 * Redistribution and use in source and binary forms, with or without
 * modification, are permitted provided that the following conditions
 * are met:
 * 1. Redistributions of source code must retain the above copyright
 *    notice, this list of conditions and the following disclaimer.
 * 2. Redistributions in binary form must reproduce the above copyright
 *    notice, this list of conditions and the following disclaimer in the
 *    documentation and/or other materials provided with the distribution.
 * 3. Neither the name of the University nor the names of its contributors
 *    may be used to endorse or promote products derived from this software
 *    without specific prior written permission.
 *
 * THIS SOFTWARE IS PROVIDED BY THE REGENTS AND CONTRIBUTORS ``AS IS'' AND
 * ANY EXPRESS OR IMPLIED WARRANTIES, INCLUDING, BUT NOT LIMITED TO, THE
 * IMPLIED WARRANTIES OF MERCHANTABILITY AND FITNESS FOR A PARTICULAR PURPOSE
 * ARE DISCLAIMED.  IN NO EVENT SHALL THE REGENTS OR CONTRIBUTORS BE LIABLE
 * FOR ANY DIRECT, INDIRECT, INCIDENTAL, SPECIAL, EXEMPLARY, OR CONSEQUENTIAL
 * DAMAGES (INCLUDING, BUT NOT LIMITED TO, PROCUREMENT OF SUBSTITUTE GOODS
 * OR SERVICES; LOSS OF USE, DATA, OR PROFITS; OR BUSINESS INTERRUPTION)
 * HOWEVER CAUSED AND ON ANY THEORY OF LIABILITY, WHETHER IN CONTRACT, STRICT
 * LIABILITY, OR TORT (INCLUDING NEGLIGENCE OR OTHERWISE) ARISING IN ANY WAY
 * OUT OF THE USE OF THIS SOFTWARE, EVEN IF ADVISED OF THE POSSIBILITY OF
 * SUCH DAMAGE.
 *
 *	From: @(#)systat.h	8.1 (Berkeley) 6/6/93
 * $FreeBSD$
 */
/*
 * CHERI CHANGES START
 * {
 *   "updated": 20180629,
 *   "target_type": "prog",
 *   "changes": [
 *     "pointer_as_integer"
 *   ]
 * }
 * CHERI CHANGES END
 */

#include <curses.h>

struct  cmdtab {
	const char *c_name;		/* command name */
	void	(*c_refresh)(void);	/* display refresh */
	void	(*c_fetch)(void);	/* sets up data structures */
	void	(*c_label)(void);	/* label display */
	int	(*c_init)(void);	/* initialize namelist, etc. */
	WINDOW	*(*c_open)(void);	/* open display */
	void	(*c_close)(WINDOW *);	/* close display */
	int	(*c_cmd)(const char *, const char *); /* display command interpreter */
	void	(*c_reset)(void);	/* reset ``mode since'' display */
	char	c_flags;		/* see below */
};

/*
 * If we are started with privileges, use a kmem interface for netstat handling,
 * otherwise use sysctl.
 * In case of many open sockets, the sysctl handling might become slow.
 */
extern int use_kvm;

#define	CF_INIT		0x1		/* been initialized */
#define	CF_LOADAV	0x2		/* display w/ load average */
#define	CF_ZFSARC	0x4		/* display w/ ZFS cache usage */

#define	TCP	0x1
#define	UDP	0x2

#define	MAINWIN_ROW	3		/* top row for the main/lower window */

#define GETSYSCTL(name, var) getsysctl(name, &(var), sizeof(var))
#define KREAD(addr, buf, len)  kvm_ckread((addr), (buf), (len))
#define NVAL(indx)  namelist[(indx)].n_value
<<<<<<< HEAD
#define NPTR(indx)  (void *)(uintptr_t)NVAL((indx))
#define NREAD(indx, buf, len) kvm_ckread(NPTR((indx)), (buf), (len))
=======
#define NPTR(indx)  (void *)NVAL((indx))
#define NREAD(indx, buf, len) kvm_ckread(NPTR((indx)), (buf), (len))

extern void putint(int, int, int, int);
extern void putfloat(double, int, int, int, int, int);
extern void putlongdouble(long double, int, int, int, int, int);
>>>>>>> 0d452f43
<|MERGE_RESOLUTION|>--- conflicted
+++ resolved
@@ -77,14 +77,9 @@
 #define GETSYSCTL(name, var) getsysctl(name, &(var), sizeof(var))
 #define KREAD(addr, buf, len)  kvm_ckread((addr), (buf), (len))
 #define NVAL(indx)  namelist[(indx)].n_value
-<<<<<<< HEAD
 #define NPTR(indx)  (void *)(uintptr_t)NVAL((indx))
-#define NREAD(indx, buf, len) kvm_ckread(NPTR((indx)), (buf), (len))
-=======
-#define NPTR(indx)  (void *)NVAL((indx))
 #define NREAD(indx, buf, len) kvm_ckread(NPTR((indx)), (buf), (len))
 
 extern void putint(int, int, int, int);
 extern void putfloat(double, int, int, int, int, int);
-extern void putlongdouble(long double, int, int, int, int, int);
->>>>>>> 0d452f43
+extern void putlongdouble(long double, int, int, int, int, int);