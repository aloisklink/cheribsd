/*-
 * SPDX-License-Identifier: BSD-4-Clause
 *
 * Copyright 1997 Sean Eric Fagan
 *
 * Redistribution and use in source and binary forms, with or without
 * modification, are permitted provided that the following conditions
 * are met:
 * 1. Redistributions of source code must retain the above copyright
 *    notice, this list of conditions and the following disclaimer.
 * 2. Redistributions in binary form must reproduce the above copyright
 *    notice, this list of conditions and the following disclaimer in the
 *    documentation and/or other materials provided with the distribution.
 * 3. All advertising materials mentioning features or use of this software
 *    must display the following acknowledgement:
 *	This product includes software developed by Sean Eric Fagan
 * 4. Neither the name of the author may be used to endorse or promote
 *    products derived from this software without specific prior written
 *    permission.
 *
 * THIS SOFTWARE IS PROVIDED BY THE AUTHOR AND CONTRIBUTORS ``AS IS'' AND
 * ANY EXPRESS OR IMPLIED WARRANTIES, INCLUDING, BUT NOT LIMITED TO, THE
 * IMPLIED WARRANTIES OF MERCHANTABILITY AND FITNESS FOR A PARTICULAR PURPOSE
 * ARE DISCLAIMED.  IN NO EVENT SHALL THE AUTHOR OR CONTRIBUTORS BE LIABLE
 * FOR ANY DIRECT, INDIRECT, INCIDENTAL, SPECIAL, EXEMPLARY, OR CONSEQUENTIAL
 * DAMAGES (INCLUDING, BUT NOT LIMITED TO, PROCUREMENT OF SUBSTITUTE GOODS
 * OR SERVICES; LOSS OF USE, DATA, OR PROFITS; OR BUSINESS INTERRUPTION)
 * HOWEVER CAUSED AND ON ANY THEORY OF LIABILITY, WHETHER IN CONTRACT, STRICT
 * LIABILITY, OR TORT (INCLUDING NEGLIGENCE OR OTHERWISE) ARISING IN ANY WAY
 * OUT OF THE USE OF THIS SOFTWARE, EVEN IF ADVISED OF THE POSSIBILITY OF
 * SUCH DAMAGE.
 */

#include <sys/cdefs.h>
__FBSDID("$FreeBSD$");

/*
 * This file has routines used to print out system calls and their
 * arguments.
 */

#include <sys/capsicum.h>
#include <sys/types.h>
#define	_WANT_FREEBSD11_KEVENT
#include <sys/event.h>
#include <sys/ioccom.h>
#include <sys/mount.h>
#include <sys/ptrace.h>
#include <sys/resource.h>
#include <sys/socket.h>
#define _WANT_FREEBSD11_STAT
#include <sys/stat.h>
#include <sys/un.h>
#include <sys/wait.h>
#include <netinet/in.h>
#include <netinet/sctp.h>
#include <arpa/inet.h>

#include <assert.h>
#include <ctype.h>
#include <err.h>
#include <fcntl.h>
#include <poll.h>
#include <sched.h>
#include <signal.h>
#include <stdbool.h>
#include <stdio.h>
#include <stdlib.h>
#include <string.h>
#include <sysdecode.h>
#include <unistd.h>
#include <vis.h>

#include <contrib/cloudabi/cloudabi_types_common.h>

#include "truss.h"
#include "extern.h"
#include "syscall.h"

/*
 * This should probably be in its own file, sorted alphabetically.
 */
static struct syscall decoded_syscalls[] = {
	/* Native ABI */
	{ .name = "__acl_aclcheck_fd", .ret_type = 1, .nargs = 3,
	  .args = { { Int, 0 }, { Acltype, 1 }, { Ptr, 2 } } },
	{ .name = "__acl_aclcheck_file", .ret_type = 1, .nargs = 3,
	  .args = { { Name, 0 }, { Acltype, 1 }, { Ptr, 2 } } },
	{ .name = "__acl_aclcheck_link", .ret_type = 1, .nargs = 3,
	  .args = { { Name, 0 }, { Acltype, 1 }, { Ptr, 2 } } },
	{ .name = "__acl_delete_fd", .ret_type = 1, .nargs = 2,
	  .args = { { Int, 0 }, { Acltype, 1 } } },
	{ .name = "__acl_delete_file", .ret_type = 1, .nargs = 2,
	  .args = { { Name, 0 }, { Acltype, 1 } } },
	{ .name = "__acl_delete_link", .ret_type = 1, .nargs = 2,
	  .args = { { Name, 0 }, { Acltype, 1 } } },
	{ .name = "__acl_get_fd", .ret_type = 1, .nargs = 3,
	  .args = { { Int, 0 }, { Acltype, 1 }, { Ptr, 2 } } },
	{ .name = "__acl_get_file", .ret_type = 1, .nargs = 3,
	  .args = { { Name, 0 }, { Acltype, 1 }, { Ptr, 2 } } },
	{ .name = "__acl_get_link", .ret_type = 1, .nargs = 3,
	  .args = { { Name, 0 }, { Acltype, 1 }, { Ptr, 2 } } },
	{ .name = "__acl_set_fd", .ret_type = 1, .nargs = 3,
	  .args = { { Int, 0 }, { Acltype, 1 }, { Ptr, 2 } } },
	{ .name = "__acl_set_file", .ret_type = 1, .nargs = 3,
	  .args = { { Name, 0 }, { Acltype, 1 }, { Ptr, 2 } } },
	{ .name = "__acl_set_link", .ret_type = 1, .nargs = 3,
	  .args = { { Name, 0 }, { Acltype, 1 }, { Ptr, 2 } } },
	{ .name = "__cap_rights_get", .ret_type = 1, .nargs = 3,
	  .args = { { Int, 0 }, { Int, 1 }, { CapRights | OUT, 2 } } },
	{ .name = "__getcwd", .ret_type = 1, .nargs = 2,
	  .args = { { Name | OUT, 0 }, { Int, 1 } } },
	{ .name = "_umtx_op", .ret_type = 1, .nargs = 5,
	  .args = { { Ptr, 0 }, { Umtxop, 1 }, { LongHex, 2 }, { Ptr, 3 },
		    { Ptr, 4 } } },
	{ .name = "accept", .ret_type = 1, .nargs = 3,
	  .args = { { Int, 0 }, { Sockaddr | OUT, 1 }, { Ptr | OUT, 2 } } },
	{ .name = "access", .ret_type = 1, .nargs = 2,
	  .args = { { Name | IN, 0 }, { Accessmode, 1 } } },
	{ .name = "bind", .ret_type = 1, .nargs = 3,
	  .args = { { Int, 0 }, { Sockaddr | IN, 1 }, { Socklent, 2 } } },
	{ .name = "bindat", .ret_type = 1, .nargs = 4,
	  .args = { { Atfd, 0 }, { Int, 1 }, { Sockaddr | IN, 2 },
		    { Int, 3 } } },
	{ .name = "break", .ret_type = 1, .nargs = 1,
	  .args = { { Ptr, 0 } } },
	{ .name = "cap_fcntls_get", .ret_type = 1, .nargs = 2,
	  .args = { { Int, 0 }, { CapFcntlRights | OUT, 1 } } },
	{ .name = "cap_fcntls_limit", .ret_type = 1, .nargs = 2,
	  .args = { { Int, 0 }, { CapFcntlRights, 1 } } },
	{ .name = "cap_getmode", .ret_type = 1, .nargs = 1,
	  .args = { { PUInt | OUT, 0 } } },
	{ .name = "cap_rights_limit", .ret_type = 1, .nargs = 2,
	  .args = { { Int, 0 }, { CapRights, 1 } } },
	{ .name = "chdir", .ret_type = 1, .nargs = 1,
	  .args = { { Name, 0 } } },
	{ .name = "chflags", .ret_type = 1, .nargs = 2,
	  .args = { { Name | IN, 0 }, { FileFlags, 1 } } },
	{ .name = "chflagsat", .ret_type = 1, .nargs = 4,
	  .args = { { Atfd, 0 }, { Name | IN, 1 }, { FileFlags, 2 },
		    { Atflags, 3 } } },
	{ .name = "chmod", .ret_type = 1, .nargs = 2,
	  .args = { { Name, 0 }, { Octal, 1 } } },
	{ .name = "chown", .ret_type = 1, .nargs = 3,
	  .args = { { Name, 0 }, { Int, 1 }, { Int, 2 } } },
	{ .name = "chroot", .ret_type = 1, .nargs = 1,
	  .args = { { Name, 0 } } },
	{ .name = "clock_gettime", .ret_type = 1, .nargs = 2,
	  .args = { { Int, 0 }, { Timespec | OUT, 1 } } },
	{ .name = "close", .ret_type = 1, .nargs = 1,
	  .args = { { Int, 0 } } },
	{ .name = "compat11.fstat", .ret_type = 1, .nargs = 2,
	  .args = { { Int, 0 }, { Stat11 | OUT, 1 } } },
	{ .name = "compat11.fstatat", .ret_type = 1, .nargs = 4,
	  .args = { { Atfd, 0 }, { Name | IN, 1 }, { Stat11 | OUT, 2 },
		    { Atflags, 3 } } },
	{ .name = "compat11.kevent", .ret_type = 1, .nargs = 6,
	  .args = { { Int, 0 }, { Kevent11, 1 }, { Int, 2 },
		    { Kevent11 | OUT, 3 }, { Int, 4 }, { Timespec, 5 } } },
	{ .name = "compat11.lstat", .ret_type = 1, .nargs = 2,
	  .args = { { Name | IN, 0 }, { Stat11 | OUT, 1 } } },
	{ .name = "compat11.stat", .ret_type = 1, .nargs = 2,
	  .args = { { Name | IN, 0 }, { Stat11 | OUT, 1 } } },
	{ .name = "connect", .ret_type = 1, .nargs = 3,
	  .args = { { Int, 0 }, { Sockaddr | IN, 1 }, { Socklent, 2 } } },
	{ .name = "connectat", .ret_type = 1, .nargs = 4,
	  .args = { { Atfd, 0 }, { Int, 1 }, { Sockaddr | IN, 2 },
		    { Int, 3 } } },
	{ .name = "dup", .ret_type = 1, .nargs = 1,
	  .args = { { Int, 0 } } },
	{ .name = "dup2", .ret_type = 1, .nargs = 2,
	  .args = { { Int, 0 }, { Int, 1 } } },
	{ .name = "eaccess", .ret_type = 1, .nargs = 2,
	  .args = { { Name | IN, 0 }, { Accessmode, 1 } } },
	{ .name = "execve", .ret_type = 1, .nargs = 3,
	  .args = { { Name | IN, 0 }, { ExecArgs | IN, 1 },
		    { ExecEnv | IN, 2 } } },
	{ .name = "exit", .ret_type = 0, .nargs = 1,
	  .args = { { Hex, 0 } } },
	{ .name = "extattr_delete_fd", .ret_type = 1, .nargs = 3,
	  .args = { { Int, 0 }, { Extattrnamespace, 1 }, { Name, 2 } } },
	{ .name = "extattr_delete_file", .ret_type = 1, .nargs = 3,
	  .args = { { Name, 0 }, { Extattrnamespace, 1 }, { Name, 2 } } },
	{ .name = "extattr_delete_link", .ret_type = 1, .nargs = 3,
	  .args = { { Name, 0 }, { Extattrnamespace, 1 }, { Name, 2 } } },
	{ .name = "extattr_get_fd", .ret_type = 1, .nargs = 5,
	  .args = { { Int, 0 }, { Extattrnamespace, 1 }, { Name, 2 },
		    { BinString | OUT, 3 }, { Sizet, 4 } } },
	{ .name = "extattr_get_file", .ret_type = 1, .nargs = 5,
	  .args = { { Name, 0 }, { Extattrnamespace, 1 }, { Name, 2 },
		    { BinString | OUT, 3 }, { Sizet, 4 } } },
	{ .name = "extattr_get_link", .ret_type = 1, .nargs = 5,
	  .args = { { Name, 0 }, { Extattrnamespace, 1 }, { Name, 2 },
		    { BinString | OUT, 3 }, { Sizet, 4 } } },
	{ .name = "extattr_list_fd", .ret_type = 1, .nargs = 4,
	  .args = { { Int, 0 }, { Extattrnamespace, 1 }, { BinString | OUT, 2 },
		    { Sizet, 3 } } },
	{ .name = "extattr_list_file", .ret_type = 1, .nargs = 4,
	  .args = { { Name, 0 }, { Extattrnamespace, 1 }, { BinString | OUT, 2 },
		    { Sizet, 3 } } },
	{ .name = "extattr_list_link", .ret_type = 1, .nargs = 4,
	  .args = { { Name, 0 }, { Extattrnamespace, 1 }, { BinString | OUT, 2 },
		    { Sizet, 3 } } },
	{ .name = "extattr_set_fd", .ret_type = 1, .nargs = 5,
	  .args = { { Int, 0 }, { Extattrnamespace, 1 }, { Name, 2 },
		    { BinString | IN, 3 }, { Sizet, 4 } } },
	{ .name = "extattr_set_file", .ret_type = 1, .nargs = 5,
	  .args = { { Name, 0 }, { Extattrnamespace, 1 }, { Name, 2 },
		    { BinString | IN, 3 }, { Sizet, 4 } } },
	{ .name = "extattr_set_link", .ret_type = 1, .nargs = 5,
	  .args = { { Name, 0 }, { Extattrnamespace, 1 }, { Name, 2 },
		    { BinString | IN, 3 }, { Sizet, 4 } } },
	{ .name = "extattrctl", .ret_type = 1, .nargs = 5,
	  .args = { { Name, 0 }, { Hex, 1 }, { Name, 2 },
		    { Extattrnamespace, 3 }, { Name, 4 } } },
	{ .name = "faccessat", .ret_type = 1, .nargs = 4,
	  .args = { { Atfd, 0 }, { Name | IN, 1 }, { Accessmode, 2 },
		    { Atflags, 3 } } },
	{ .name = "fchflags", .ret_type = 1, .nargs = 2,
	  .args = { { Int, 0 }, { FileFlags, 1 } } },
	{ .name = "fchmod", .ret_type = 1, .nargs = 2,
	  .args = { { Int, 0 }, { Octal, 1 } } },
	{ .name = "fchmodat", .ret_type = 1, .nargs = 4,
	  .args = { { Atfd, 0 }, { Name, 1 }, { Octal, 2 }, { Atflags, 3 } } },
	{ .name = "fchown", .ret_type = 1, .nargs = 3,
	  .args = { { Int, 0 }, { Int, 1 }, { Int, 2 } } },
	{ .name = "fchownat", .ret_type = 1, .nargs = 5,
	  .args = { { Atfd, 0 }, { Name, 1 }, { Int, 2 }, { Int, 3 },
		    { Atflags, 4 } } },
	{ .name = "fcntl", .ret_type = 1, .nargs = 3,
	  .args = { { Int, 0 }, { Fcntl, 1 }, { Fcntlflag, 2 } } },
	{ .name = "flock", .ret_type = 1, .nargs = 2,
	  .args = { { Int, 0 }, { Flockop, 1 } } },
	{ .name = "fstat", .ret_type = 1, .nargs = 2,
	  .args = { { Int, 0 }, { Stat | OUT, 1 } } },
	{ .name = "fstatat", .ret_type = 1, .nargs = 4,
	  .args = { { Atfd, 0 }, { Name | IN, 1 }, { Stat | OUT, 2 },
		    { Atflags, 3 } } },
	{ .name = "fstatfs", .ret_type = 1, .nargs = 2,
	  .args = { { Int, 0 }, { StatFs | OUT, 1 } } },
	{ .name = "ftruncate", .ret_type = 1, .nargs = 2,
	  .args = { { Int | IN, 0 }, { QuadHex | IN, 1 } } },
	{ .name = "futimens", .ret_type = 1, .nargs = 2,
	  .args = { { Int, 0 }, { Timespec2 | IN, 1 } } },
	{ .name = "futimes", .ret_type = 1, .nargs = 2,
	  .args = { { Int, 0 }, { Timeval2 | IN, 1 } } },
	{ .name = "futimesat", .ret_type = 1, .nargs = 3,
	  .args = { { Atfd, 0 }, { Name | IN, 1 }, { Timeval2 | IN, 2 } } },
	{ .name = "getdirentries", .ret_type = 1, .nargs = 4,
	  .args = { { Int, 0 }, { BinString | OUT, 1 }, { Int, 2 },
		    { PQuadHex | OUT, 3 } } },
	{ .name = "getfsstat", .ret_type = 1, .nargs = 3,
	  .args = { { Ptr, 0 }, { Long, 1 }, { Getfsstatmode, 2 } } },
	{ .name = "getitimer", .ret_type = 1, .nargs = 2,
	  .args = { { Int, 0 }, { Itimerval | OUT, 2 } } },
	{ .name = "getpeername", .ret_type = 1, .nargs = 3,
	  .args = { { Int, 0 }, { Sockaddr | OUT, 1 }, { Ptr | OUT, 2 } } },
	{ .name = "getpgid", .ret_type = 1, .nargs = 1,
	  .args = { { Int, 0 } } },
	{ .name = "getpriority", .ret_type = 1, .nargs = 2,
	  .args = { { Priowhich, 0 }, { Int, 1 } } },
	{ .name = "getrlimit", .ret_type = 1, .nargs = 2,
	  .args = { { Resource, 0 }, { Rlimit | OUT, 1 } } },
	{ .name = "getrusage", .ret_type = 1, .nargs = 2,
	  .args = { { RusageWho, 0 }, { Rusage | OUT, 1 } } },
	{ .name = "getsid", .ret_type = 1, .nargs = 1,
	  .args = { { Int, 0 } } },
	{ .name = "getsockname", .ret_type = 1, .nargs = 3,
	  .args = { { Int, 0 }, { Sockaddr | OUT, 1 }, { Ptr | OUT, 2 } } },
	{ .name = "getsockopt", .ret_type = 1, .nargs = 5,
	  .args = { { Int, 0 }, { Sockoptlevel, 1 }, { Sockoptname, 2 },
		    { Ptr | OUT, 3 }, { Ptr | OUT, 4 } } },
	{ .name = "gettimeofday", .ret_type = 1, .nargs = 2,
	  .args = { { Timeval | OUT, 0 }, { Ptr, 1 } } },
	{ .name = "ioctl", .ret_type = 1, .nargs = 3,
	  .args = { { Int, 0 }, { Ioctl, 1 }, { Ptr, 2 } } },
	{ .name = "kevent", .ret_type = 1, .nargs = 6,
	  .args = { { Int, 0 }, { Kevent, 1 }, { Int, 2 }, { Kevent | OUT, 3 },
		    { Int, 4 }, { Timespec, 5 } } },
	{ .name = "kill", .ret_type = 1, .nargs = 2,
	  .args = { { Int | IN, 0 }, { Signal | IN, 1 } } },
	{ .name = "kldfind", .ret_type = 1, .nargs = 1,
	  .args = { { Name | IN, 0 } } },
	{ .name = "kldfirstmod", .ret_type = 1, .nargs = 1,
	  .args = { { Int, 0 } } },
	{ .name = "kldload", .ret_type = 1, .nargs = 1,
	  .args = { { Name | IN, 0 } } },
	{ .name = "kldnext", .ret_type = 1, .nargs = 1,
	  .args = { { Int, 0 } } },
	{ .name = "kldstat", .ret_type = 1, .nargs = 2,
	  .args = { { Int, 0 }, { Ptr, 1 } } },
	{ .name = "kldsym", .ret_type = 1, .nargs = 3,
	  .args = { { Int, 0 }, { Kldsymcmd, 1 }, { Ptr, 2 } } },
	{ .name = "kldunload", .ret_type = 1, .nargs = 1,
	  .args = { { Int, 0 } } },
	{ .name = "kldunloadf", .ret_type = 1, .nargs = 2,
	  .args = { { Int, 0 }, { Kldunloadflags, 1 } } },
	{ .name = "kse_release", .ret_type = 0, .nargs = 1,
	  .args = { { Timespec, 0 } } },
	{ .name = "lchflags", .ret_type = 1, .nargs = 2,
	  .args = { { Name | IN, 0 }, { FileFlags, 1 } } },
	{ .name = "lchmod", .ret_type = 1, .nargs = 2,
	  .args = { { Name, 0 }, { Octal, 1 } } },
	{ .name = "lchown", .ret_type = 1, .nargs = 3,
	  .args = { { Name, 0 }, { Int, 1 }, { Int, 2 } } },
	{ .name = "link", .ret_type = 1, .nargs = 2,
	  .args = { { Name, 0 }, { Name, 1 } } },
	{ .name = "linkat", .ret_type = 1, .nargs = 5,
	  .args = { { Atfd, 0 }, { Name, 1 }, { Atfd, 2 }, { Name, 3 },
		    { Atflags, 4 } } },
	{ .name = "listen", .ret_type = 1, .nargs = 2,
	  .args = { { Int, 0 }, { Int, 1 } } },
 	{ .name = "lseek", .ret_type = 2, .nargs = 3,
	  .args = { { Int, 0 }, { QuadHex, 1 }, { Whence, 2 } } },
	{ .name = "lstat", .ret_type = 1, .nargs = 2,
	  .args = { { Name | IN, 0 }, { Stat | OUT, 1 } } },
	{ .name = "lutimes", .ret_type = 1, .nargs = 2,
	  .args = { { Name | IN, 0 }, { Timeval2 | IN, 1 } } },
	{ .name = "madvise", .ret_type = 1, .nargs = 3,
	  .args = { { Ptr, 0 }, { Sizet, 1 }, { Madvice, 2 } } },
	{ .name = "minherit", .ret_type = 1, .nargs = 3,
	  .args = { { Ptr, 0 }, { Sizet, 1 }, { Minherit, 2 } } },
	{ .name = "mkdir", .ret_type = 1, .nargs = 2,
	  .args = { { Name, 0 }, { Octal, 1 } } },
	{ .name = "mkdirat", .ret_type = 1, .nargs = 3,
	  .args = { { Atfd, 0 }, { Name, 1 }, { Octal, 2 } } },
	{ .name = "mkfifo", .ret_type = 1, .nargs = 2,
	  .args = { { Name, 0 }, { Octal, 1 } } },
	{ .name = "mkfifoat", .ret_type = 1, .nargs = 3,
	  .args = { { Atfd, 0 }, { Name, 1 }, { Octal, 2 } } },
	{ .name = "mknod", .ret_type = 1, .nargs = 3,
	  .args = { { Name, 0 }, { Octal, 1 }, { Int, 2 } } },
	{ .name = "mknodat", .ret_type = 1, .nargs = 4,
	  .args = { { Atfd, 0 }, { Name, 1 }, { Octal, 2 }, { Int, 3 } } },
	{ .name = "mlock", .ret_type = 1, .nargs = 2,
	  .args = { { Ptr, 0 }, { Sizet, 1 } } },
	{ .name = "mlockall", .ret_type = 1, .nargs = 1,
	  .args = { { Mlockall, 0 } } },
	{ .name = "mmap", .ret_type = 1, .nargs = 6,
	  .args = { { Ptr, 0 }, { Sizet, 1 }, { Mprot, 2 }, { Mmapflags, 3 },
		    { Int, 4 }, { QuadHex, 5 } } },
	{ .name = "modfind", .ret_type = 1, .nargs = 1,
	  .args = { { Name | IN, 0 } } },
	{ .name = "mount", .ret_type = 1, .nargs = 4,
	  .args = { { Name, 0 }, { Name, 1 }, { Mountflags, 2 }, { Ptr, 3 } } },
	{ .name = "mprotect", .ret_type = 1, .nargs = 3,
	  .args = { { Ptr, 0 }, { Sizet, 1 }, { Mprot, 2 } } },
	{ .name = "msync", .ret_type = 1, .nargs = 3,
	  .args = { { Ptr, 0 }, { Sizet, 1 }, { Msync, 2 } } },
	{ .name = "munlock", .ret_type = 1, .nargs = 2,
	  .args = { { Ptr, 0 }, { Sizet, 1 } } },
	{ .name = "munmap", .ret_type = 1, .nargs = 2,
	  .args = { { Ptr, 0 }, { Sizet, 1 } } },
	{ .name = "nanosleep", .ret_type = 1, .nargs = 1,
	  .args = { { Timespec, 0 } } },
	{ .name = "nmount", .ret_type = 1, .nargs = 3,
	  .args = { { Ptr, 0 }, { UInt, 1 }, { Mountflags, 2 } } },
	{ .name = "open", .ret_type = 1, .nargs = 3,
	  .args = { { Name | IN, 0 }, { Open, 1 }, { Octal, 2 } } },
	{ .name = "openat", .ret_type = 1, .nargs = 4,
	  .args = { { Atfd, 0 }, { Name | IN, 1 }, { Open, 2 },
		    { Octal, 3 } } },
	{ .name = "pathconf", .ret_type = 1, .nargs = 2,
	  .args = { { Name | IN, 0 }, { Pathconf, 1 } } },
	{ .name = "pipe", .ret_type = 1, .nargs = 1,
	  .args = { { PipeFds | OUT, 0 } } },
	{ .name = "pipe2", .ret_type = 1, .nargs = 2,
	  .args = { { Ptr, 0 }, { Pipe2, 1 } } },
	{ .name = "poll", .ret_type = 1, .nargs = 3,
	  .args = { { Pollfd, 0 }, { Int, 1 }, { Int, 2 } } },
	{ .name = "posix_fadvise", .ret_type = 1, .nargs = 4,
	  .args = { { Int, 0 }, { QuadHex, 1 }, { QuadHex, 2 },
		    { Fadvice, 3 } } },
	{ .name = "posix_openpt", .ret_type = 1, .nargs = 1,
	  .args = { { Open, 0 } } },
	{ .name = "pread", .ret_type = 1, .nargs = 4,
	  .args = { { Int, 0 }, { BinString | OUT, 1 }, { Sizet, 2 },
		    { QuadHex, 3 } } },
	{ .name = "procctl", .ret_type = 1, .nargs = 4,
	  .args = { { Idtype, 0 }, { Quad, 1 }, { Procctl, 2 }, { Ptr, 3 } } },
	{ .name = "ptrace", .ret_type = 1, .nargs = 4,
	  .args = { { Ptraceop, 0 }, { Int, 1 }, { Ptr, 2 }, { Int, 3 } } },
	{ .name = "pwrite", .ret_type = 1, .nargs = 4,
	  .args = { { Int, 0 }, { BinString | IN, 1 }, { Sizet, 2 },
		    { QuadHex, 3 } } },
	{ .name = "quotactl", .ret_type = 1, .nargs = 4,
	  .args = { { Name, 0 }, { Quotactlcmd, 1 }, { Int, 2 }, { Ptr, 3 } } },
	{ .name = "read", .ret_type = 1, .nargs = 3,
	  .args = { { Int, 0 }, { BinString | OUT, 1 }, { Sizet, 2 } } },
	{ .name = "readlink", .ret_type = 1, .nargs = 3,
	  .args = { { Name, 0 }, { Readlinkres | OUT, 1 }, { Sizet, 2 } } },
	{ .name = "readlinkat", .ret_type = 1, .nargs = 4,
	  .args = { { Atfd, 0 }, { Name, 1 }, { Readlinkres | OUT, 2 },
		    { Sizet, 3 } } },
	{ .name = "readv", .ret_type = 1, .nargs = 3,
	  .args = { { Int, 0 }, { Iovec | OUT, 1 }, { Int, 2 } } },
	{ .name = "reboot", .ret_type = 1, .nargs = 1,
	  .args = { { Reboothowto, 0 } } },
	{ .name = "recvfrom", .ret_type = 1, .nargs = 6,
	  .args = { { Int, 0 }, { BinString | OUT, 1 }, { Sizet, 2 },
	            { Msgflags, 3 }, { Sockaddr | OUT, 4 },
	            { Ptr | OUT, 5 } } },
	{ .name = "recvmsg", .ret_type = 1, .nargs = 3,
	  .args = { { Int, 0 }, { Msghdr | OUT, 1 }, { Msgflags, 2 } } },
	{ .name = "rename", .ret_type = 1, .nargs = 2,
	  .args = { { Name, 0 }, { Name, 1 } } },
	{ .name = "renameat", .ret_type = 1, .nargs = 4,
	  .args = { { Atfd, 0 }, { Name, 1 }, { Atfd, 2 }, { Name, 3 } } },
	{ .name = "rfork", .ret_type = 1, .nargs = 1,
	  .args = { { Rforkflags, 0 } } },
	{ .name = "rmdir", .ret_type = 1, .nargs = 1,
	  .args = { { Name, 0 } } },
	{ .name = "rtprio", .ret_type = 1, .nargs = 3,
	  .args = { { Rtpriofunc, 0 }, { Int, 1 }, { Ptr, 2 } } },
	{ .name = "rtprio_thread", .ret_type = 1, .nargs = 3,
	  .args = { { Rtpriofunc, 0 }, { Int, 1 }, { Ptr, 2 } } },
	{ .name = "sched_get_priority_max", .ret_type = 1, .nargs = 1,
	  .args = { { Schedpolicy, 0 } } },
	{ .name = "sched_get_priority_min", .ret_type = 1, .nargs = 1,
	  .args = { { Schedpolicy, 0 } } },
	{ .name = "sched_getparam", .ret_type = 1, .nargs = 2,
	  .args = { { Int, 0 }, { Schedparam | OUT, 1 } } },
	{ .name = "sched_getscheduler", .ret_type = 1, .nargs = 1,
	  .args = { { Int, 0 } } },
	{ .name = "sched_rr_get_interval", .ret_type = 1, .nargs = 2,
	  .args = { { Int, 0 }, { Timespec | OUT, 1 } } },
	{ .name = "sched_setparam", .ret_type = 1, .nargs = 2,
	  .args = { { Int, 0 }, { Schedparam, 1 } } },
	{ .name = "sched_setscheduler", .ret_type = 1, .nargs = 3,
	  .args = { { Int, 0 }, { Schedpolicy, 1 }, { Schedparam, 2 } } },
	{ .name = "sctp_generic_recvmsg", .ret_type = 1, .nargs = 7,
	  .args = { { Int, 0 }, { Iovec | OUT, 1 }, { Int, 2 },
	            { Sockaddr | OUT, 3 }, { Ptr | OUT, 4 },
	            { Sctpsndrcvinfo | OUT, 5 }, { Ptr | OUT, 6 } } },
	{ .name = "sctp_generic_sendmsg", .ret_type = 1, .nargs = 7,
	  .args = { { Int, 0 }, { BinString | IN, 1 }, { Int, 2 },
	            { Sockaddr | IN, 3 }, { Socklent, 4 },
	            { Sctpsndrcvinfo | IN, 5 }, { Msgflags, 6 } } },
	{ .name = "sctp_generic_sendmsg_iov", .ret_type = 1, .nargs = 7,
	  .args = { { Int, 0 }, { Iovec | IN, 1 }, { Int, 2 },
	            { Sockaddr | IN, 3 }, { Socklent, 4 },
	            { Sctpsndrcvinfo | IN, 5 }, { Msgflags, 6 } } },
	{ .name = "select", .ret_type = 1, .nargs = 5,
	  .args = { { Int, 0 }, { Fd_set, 1 }, { Fd_set, 2 }, { Fd_set, 3 },
		    { Timeval, 4 } } },
	{ .name = "sendmsg", .ret_type = 1, .nargs = 3,
	  .args = { { Int, 0 }, { Msghdr | IN, 1 }, { Msgflags, 2 } } },
	{ .name = "sendto", .ret_type = 1, .nargs = 6,
	  .args = { { Int, 0 }, { BinString | IN, 1 }, { Sizet, 2 },
	            { Msgflags, 3 }, { Sockaddr | IN, 4 },
	            { Socklent | IN, 5 } } },
	{ .name = "setitimer", .ret_type = 1, .nargs = 3,
	  .args = { { Int, 0 }, { Itimerval, 1 }, { Itimerval | OUT, 2 } } },
	{ .name = "setpriority", .ret_type = 1, .nargs = 3,
	  .args = { { Priowhich, 0 }, { Int, 1 }, { Int, 2 } } },
	{ .name = "setrlimit", .ret_type = 1, .nargs = 2,
	  .args = { { Resource, 0 }, { Rlimit | IN, 1 } } },
	{ .name = "setsockopt", .ret_type = 1, .nargs = 5,
	  .args = { { Int, 0 }, { Sockoptlevel, 1 }, { Sockoptname, 2 },
		    { Ptr | IN, 3 }, { Socklent, 4 } } },
	{ .name = "shutdown", .ret_type = 1, .nargs = 2,
	  .args = { { Int, 0 }, { Shutdown, 1 } } },
	{ .name = "sigaction", .ret_type = 1, .nargs = 3,
	  .args = { { Signal, 0 }, { Sigaction | IN, 1 },
		    { Sigaction | OUT, 2 } } },
	{ .name = "sigpending", .ret_type = 1, .nargs = 1,
	  .args = { { Sigset | OUT, 0 } } },
	{ .name = "sigprocmask", .ret_type = 1, .nargs = 3,
	  .args = { { Sigprocmask, 0 }, { Sigset, 1 }, { Sigset | OUT, 2 } } },
	{ .name = "sigqueue", .ret_type = 1, .nargs = 3,
	  .args = { { Int, 0 }, { Signal, 1 }, { LongHex, 2 } } },
	{ .name = "sigreturn", .ret_type = 1, .nargs = 1,
	  .args = { { Ptr, 0 } } },
	{ .name = "sigsuspend", .ret_type = 1, .nargs = 1,
	  .args = { { Sigset | IN, 0 } } },
	{ .name = "sigtimedwait", .ret_type = 1, .nargs = 3,
	  .args = { { Sigset | IN, 0 }, { Siginfo | OUT, 1 },
		    { Timespec | IN, 2 } } },
	{ .name = "sigwait", .ret_type = 1, .nargs = 2,
	  .args = { { Sigset | IN, 0 }, { PSig | OUT, 1 } } },
	{ .name = "sigwaitinfo", .ret_type = 1, .nargs = 2,
	  .args = { { Sigset | IN, 0 }, { Siginfo | OUT, 1 } } },
	{ .name = "socket", .ret_type = 1, .nargs = 3,
	  .args = { { Sockdomain, 0 }, { Socktype, 1 }, { Sockprotocol, 2 } } },
	{ .name = "stat", .ret_type = 1, .nargs = 2,
	  .args = { { Name | IN, 0 }, { Stat | OUT, 1 } } },
	{ .name = "statfs", .ret_type = 1, .nargs = 2,
	  .args = { { Name | IN, 0 }, { StatFs | OUT, 1 } } },
	{ .name = "symlink", .ret_type = 1, .nargs = 2,
	  .args = { { Name, 0 }, { Name, 1 } } },
	{ .name = "symlinkat", .ret_type = 1, .nargs = 3,
	  .args = { { Name, 0 }, { Atfd, 1 }, { Name, 2 } } },
	{ .name = "sysarch", .ret_type = 1, .nargs = 2,
	  .args = { { Sysarch, 0 }, { Ptr, 1 } } },
	{ .name = "thr_kill", .ret_type = 1, .nargs = 2,
	  .args = { { Long, 0 }, { Signal, 1 } } },
	{ .name = "thr_self", .ret_type = 1, .nargs = 1,
	  .args = { { Ptr, 0 } } },
	{ .name = "thr_set_name", .ret_type = 1, .nargs = 2,
	  .args = { { Long, 0 }, { Name, 1 } } },
	{ .name = "truncate", .ret_type = 1, .nargs = 2,
	  .args = { { Name | IN, 0 }, { QuadHex | IN, 1 } } },
#if 0
	/* Does not exist */
	{ .name = "umount", .ret_type = 1, .nargs = 2,
	  .args = { { Name, 0 }, { Int, 2 } } },
#endif
	{ .name = "unlink", .ret_type = 1, .nargs = 1,
	  .args = { { Name, 0 } } },
	{ .name = "unlinkat", .ret_type = 1, .nargs = 3,
	  .args = { { Atfd, 0 }, { Name, 1 }, { Atflags, 2 } } },
	{ .name = "unmount", .ret_type = 1, .nargs = 2,
	  .args = { { Name, 0 }, { Mountflags, 1 } } },
	{ .name = "utimensat", .ret_type = 1, .nargs = 4,
	  .args = { { Atfd, 0 }, { Name | IN, 1 }, { Timespec2 | IN, 2 },
		    { Atflags, 3 } } },
	{ .name = "utimes", .ret_type = 1, .nargs = 2,
	  .args = { { Name | IN, 0 }, { Timeval2 | IN, 1 } } },
	{ .name = "utrace", .ret_type = 1, .nargs = 1,
	  .args = { { Utrace, 0 } } },
	{ .name = "wait4", .ret_type = 1, .nargs = 4,
	  .args = { { Int, 0 }, { ExitStatus | OUT, 1 }, { Waitoptions, 2 },
		    { Rusage | OUT, 3 } } },
	{ .name = "wait6", .ret_type = 1, .nargs = 6,
	  .args = { { Idtype, 0 }, { Quad, 1 }, { ExitStatus | OUT, 2 },
		    { Waitoptions, 3 }, { Rusage | OUT, 4 },
		    { Siginfo | OUT, 5 } } },
	{ .name = "write", .ret_type = 1, .nargs = 3,
	  .args = { { Int, 0 }, { BinString | IN, 1 }, { Sizet, 2 } } },
	{ .name = "writev", .ret_type = 1, .nargs = 3,
	  .args = { { Int, 0 }, { Iovec | IN, 1 }, { Int, 2 } } },

	/* Linux ABI */
	{ .name = "linux_access", .ret_type = 1, .nargs = 2,
	  .args = { { Name, 0 }, { Accessmode, 1 } } },
	{ .name = "linux_execve", .ret_type = 1, .nargs = 3,
	  .args = { { Name | IN, 0 }, { ExecArgs | IN, 1 },
		    { ExecEnv | IN, 2 } } },
	{ .name = "linux_lseek", .ret_type = 2, .nargs = 3,
	  .args = { { Int, 0 }, { Int, 1 }, { Whence, 2 } } },
	{ .name = "linux_mkdir", .ret_type = 1, .nargs = 2,
	  .args = { { Name | IN, 0 }, { Int, 1 } } },
	{ .name = "linux_newfstat", .ret_type = 1, .nargs = 2,
	  .args = { { Int, 0 }, { Ptr | OUT, 1 } } },
	{ .name = "linux_newstat", .ret_type = 1, .nargs = 2,
	  .args = { { Name | IN, 0 }, { Ptr | OUT, 1 } } },
	{ .name = "linux_open", .ret_type = 1, .nargs = 3,
	  .args = { { Name, 0 }, { Hex, 1 }, { Octal, 2 } } },
	{ .name = "linux_readlink", .ret_type = 1, .nargs = 3,
	  .args = { { Name, 0 }, { Name | OUT, 1 }, { Sizet, 2 } } },
	{ .name = "linux_socketcall", .ret_type = 1, .nargs = 2,
	  .args = { { Int, 0 }, { LinuxSockArgs, 1 } } },
	{ .name = "linux_stat64", .ret_type = 1, .nargs = 2,
	  .args = { { Name | IN, 0 }, { Ptr | OUT, 1 } } },

	/* CloudABI system calls. */
	{ .name = "cloudabi_sys_clock_res_get", .ret_type = 1, .nargs = 1,
	  .args = { { CloudABIClockID, 0 } } },
	{ .name = "cloudabi_sys_clock_time_get", .ret_type = 1, .nargs = 2,
	  .args = { { CloudABIClockID, 0 }, { CloudABITimestamp, 1 } } },
	{ .name = "cloudabi_sys_condvar_signal", .ret_type = 1, .nargs = 3,
	  .args = { { Ptr, 0 }, { CloudABIMFlags, 1 }, { UInt, 2 } } },
	{ .name = "cloudabi_sys_fd_close", .ret_type = 1, .nargs = 1,
	  .args = { { Int, 0 } } },
	{ .name = "cloudabi_sys_fd_create1", .ret_type = 1, .nargs = 1,
	  .args = { { CloudABIFileType, 0 } } },
	{ .name = "cloudabi_sys_fd_create2", .ret_type = 1, .nargs = 2,
	  .args = { { CloudABIFileType, 0 }, { PipeFds | OUT, 0 } } },
	{ .name = "cloudabi_sys_fd_datasync", .ret_type = 1, .nargs = 1,
	  .args = { { Int, 0 } } },
	{ .name = "cloudabi_sys_fd_dup", .ret_type = 1, .nargs = 1,
	  .args = { { Int, 0 } } },
	{ .name = "cloudabi_sys_fd_replace", .ret_type = 1, .nargs = 2,
	  .args = { { Int, 0 }, { Int, 1 } } },
	{ .name = "cloudabi_sys_fd_seek", .ret_type = 1, .nargs = 3,
	  .args = { { Int, 0 }, { Int, 1 }, { CloudABIWhence, 2 } } },
	{ .name = "cloudabi_sys_fd_stat_get", .ret_type = 1, .nargs = 2,
	  .args = { { Int, 0 }, { CloudABIFDStat | OUT, 1 } } },
	{ .name = "cloudabi_sys_fd_stat_put", .ret_type = 1, .nargs = 3,
	  .args = { { Int, 0 }, { CloudABIFDStat | IN, 1 },
	            { ClouduABIFDSFlags, 2 } } },
	{ .name = "cloudabi_sys_fd_sync", .ret_type = 1, .nargs = 1,
	  .args = { { Int, 0 } } },
	{ .name = "cloudabi_sys_file_advise", .ret_type = 1, .nargs = 4,
	  .args = { { Int, 0 }, { Int, 1 }, { Int, 2 },
	            { CloudABIAdvice, 3 } } },
	{ .name = "cloudabi_sys_file_allocate", .ret_type = 1, .nargs = 3,
	  .args = { { Int, 0 }, { Int, 1 }, { Int, 2 } } },
	{ .name = "cloudabi_sys_file_create", .ret_type = 1, .nargs = 3,
	  .args = { { Int, 0 }, { BinString | IN, 1 },
	            { CloudABIFileType, 3 } } },
	{ .name = "cloudabi_sys_file_link", .ret_type = 1, .nargs = 4,
	  .args = { { CloudABILookup, 0 }, { BinString | IN, 1 },
	            { Int, 3 }, { BinString | IN, 4 } } },
	{ .name = "cloudabi_sys_file_open", .ret_type = 1, .nargs = 4,
	  .args = { { Int, 0 }, { BinString | IN, 1 },
	            { CloudABIOFlags, 3 }, { CloudABIFDStat | IN, 4 } } },
	{ .name = "cloudabi_sys_file_readdir", .ret_type = 1, .nargs = 4,
	  .args = { { Int, 0 }, { BinString | OUT, 1 }, { Int, 2 },
	            { Int, 3 } } },
	{ .name = "cloudabi_sys_file_readlink", .ret_type = 1, .nargs = 4,
	  .args = { { Int, 0 }, { BinString | IN, 1 },
	            { BinString | OUT, 3 }, { Int, 4 } } },
	{ .name = "cloudabi_sys_file_rename", .ret_type = 1, .nargs = 4,
	  .args = { { Int, 0 }, { BinString | IN, 1 },
	            { Int, 3 }, { BinString | IN, 4 } } },
	{ .name = "cloudabi_sys_file_stat_fget", .ret_type = 1, .nargs = 2,
	  .args = { { Int, 0 }, { CloudABIFileStat | OUT, 1 } } },
	{ .name = "cloudabi_sys_file_stat_fput", .ret_type = 1, .nargs = 3,
	  .args = { { Int, 0 }, { CloudABIFileStat | IN, 1 },
	            { CloudABIFSFlags, 2 } } },
	{ .name = "cloudabi_sys_file_stat_get", .ret_type = 1, .nargs = 3,
	  .args = { { CloudABILookup, 0 }, { BinString | IN, 1 },
	            { CloudABIFileStat | OUT, 3 } } },
	{ .name = "cloudabi_sys_file_stat_put", .ret_type = 1, .nargs = 4,
	  .args = { { CloudABILookup, 0 }, { BinString | IN, 1 },
	            { CloudABIFileStat | IN, 3 }, { CloudABIFSFlags, 4 } } },
	{ .name = "cloudabi_sys_file_symlink", .ret_type = 1, .nargs = 3,
	  .args = { { BinString | IN, 0 },
	            { Int, 2 }, { BinString | IN, 3 } } },
	{ .name = "cloudabi_sys_file_unlink", .ret_type = 1, .nargs = 3,
	  .args = { { Int, 0 }, { BinString | IN, 1 },
	            { CloudABIULFlags, 3 } } },
	{ .name = "cloudabi_sys_lock_unlock", .ret_type = 1, .nargs = 2,
	  .args = { { Ptr, 0 }, { CloudABIMFlags, 1 } } },
	{ .name = "cloudabi_sys_mem_advise", .ret_type = 1, .nargs = 3,
	  .args = { { Ptr, 0 }, { Int, 1 }, { CloudABIAdvice, 2 } } },
	{ .name = "cloudabi_sys_mem_map", .ret_type = 1, .nargs = 6,
	  .args = { { Ptr, 0 }, { Int, 1 }, { CloudABIMProt, 2 },
	            { CloudABIMFlags, 3 }, { Int, 4 }, { Int, 5 } } },
	{ .name = "cloudabi_sys_mem_protect", .ret_type = 1, .nargs = 3,
	  .args = { { Ptr, 0 }, { Int, 1 }, { CloudABIMProt, 2 } } },
	{ .name = "cloudabi_sys_mem_sync", .ret_type = 1, .nargs = 3,
	  .args = { { Ptr, 0 }, { Int, 1 }, { CloudABIMSFlags, 2 } } },
	{ .name = "cloudabi_sys_mem_unmap", .ret_type = 1, .nargs = 2,
	  .args = { { Ptr, 0 }, { Int, 1 } } },
	{ .name = "cloudabi_sys_proc_exec", .ret_type = 1, .nargs = 5,
	  .args = { { Int, 0 }, { BinString | IN, 1 }, { Int, 2 },
	            { IntArray, 3 }, { Int, 4 } } },
	{ .name = "cloudabi_sys_proc_exit", .ret_type = 1, .nargs = 1,
	  .args = { { Int, 0 } } },
	{ .name = "cloudabi_sys_proc_fork", .ret_type = 1, .nargs = 0 },
	{ .name = "cloudabi_sys_proc_raise", .ret_type = 1, .nargs = 1,
	  .args = { { CloudABISignal, 0 } } },
	{ .name = "cloudabi_sys_random_get", .ret_type = 1, .nargs = 2,
	  .args = { { BinString | OUT, 0 }, { Int, 1 } } },
	{ .name = "cloudabi_sys_sock_shutdown", .ret_type = 1, .nargs = 2,
	  .args = { { Int, 0 }, { CloudABISDFlags, 1 } } },
	{ .name = "cloudabi_sys_thread_exit", .ret_type = 1, .nargs = 2,
	  .args = { { Ptr, 0 }, { CloudABIMFlags, 1 } } },
	{ .name = "cloudabi_sys_thread_yield", .ret_type = 1, .nargs = 0 },

	{ .name = 0 },
};
static STAILQ_HEAD(, syscall) syscalls;

/* Xlat idea taken from strace */
struct xlat {
	int val;
	const char *str;
};

#define	X(a)	{ a, #a },
#define	XEND	{ 0, NULL }

static struct xlat poll_flags[] = {
	X(POLLSTANDARD) X(POLLIN) X(POLLPRI) X(POLLOUT) X(POLLERR)
	X(POLLHUP) X(POLLNVAL) X(POLLRDNORM) X(POLLRDBAND)
	X(POLLWRBAND) X(POLLINIGNEOF) XEND
};

static struct xlat sigaction_flags[] = {
	X(SA_ONSTACK) X(SA_RESTART) X(SA_RESETHAND) X(SA_NOCLDSTOP)
	X(SA_NODEFER) X(SA_NOCLDWAIT) X(SA_SIGINFO) XEND
};

static struct xlat linux_socketcall_ops[] = {
	X(LINUX_SOCKET) X(LINUX_BIND) X(LINUX_CONNECT) X(LINUX_LISTEN)
	X(LINUX_ACCEPT) X(LINUX_GETSOCKNAME) X(LINUX_GETPEERNAME)
	X(LINUX_SOCKETPAIR) X(LINUX_SEND) X(LINUX_RECV) X(LINUX_SENDTO)
	X(LINUX_RECVFROM) X(LINUX_SHUTDOWN) X(LINUX_SETSOCKOPT)
	X(LINUX_GETSOCKOPT) X(LINUX_SENDMSG) X(LINUX_RECVMSG)
	XEND
};

#undef X
#define	X(a)	{ CLOUDABI_##a, #a },

static struct xlat cloudabi_advice[] = {
	X(ADVICE_DONTNEED) X(ADVICE_NOREUSE) X(ADVICE_NORMAL)
	X(ADVICE_RANDOM) X(ADVICE_SEQUENTIAL) X(ADVICE_WILLNEED)
	XEND
};

static struct xlat cloudabi_clockid[] = {
	X(CLOCK_MONOTONIC) X(CLOCK_PROCESS_CPUTIME_ID)
	X(CLOCK_REALTIME) X(CLOCK_THREAD_CPUTIME_ID)
	XEND
};

static struct xlat cloudabi_fdflags[] = {
	X(FDFLAG_APPEND) X(FDFLAG_DSYNC) X(FDFLAG_NONBLOCK)
	X(FDFLAG_RSYNC) X(FDFLAG_SYNC)
	XEND
};

static struct xlat cloudabi_fdsflags[] = {
	X(FDSTAT_FLAGS) X(FDSTAT_RIGHTS)
	XEND
};

static struct xlat cloudabi_filetype[] = {
	X(FILETYPE_UNKNOWN) X(FILETYPE_BLOCK_DEVICE)
	X(FILETYPE_CHARACTER_DEVICE) X(FILETYPE_DIRECTORY)
	X(FILETYPE_PROCESS) X(FILETYPE_REGULAR_FILE)
	X(FILETYPE_SHARED_MEMORY) X(FILETYPE_SOCKET_DGRAM)
	X(FILETYPE_SOCKET_STREAM) X(FILETYPE_SYMBOLIC_LINK)
	XEND
};

static struct xlat cloudabi_fsflags[] = {
	X(FILESTAT_ATIM) X(FILESTAT_ATIM_NOW) X(FILESTAT_MTIM)
	X(FILESTAT_MTIM_NOW) X(FILESTAT_SIZE)
	XEND
};

static struct xlat cloudabi_mflags[] = {
	X(MAP_ANON) X(MAP_FIXED) X(MAP_PRIVATE) X(MAP_SHARED)
	XEND
};

static struct xlat cloudabi_mprot[] = {
	X(PROT_EXEC) X(PROT_WRITE) X(PROT_READ)
	XEND
};

static struct xlat cloudabi_msflags[] = {
	X(MS_ASYNC) X(MS_INVALIDATE) X(MS_SYNC)
	XEND
};

static struct xlat cloudabi_oflags[] = {
	X(O_CREAT) X(O_DIRECTORY) X(O_EXCL) X(O_TRUNC)
	XEND
};

static struct xlat cloudabi_sdflags[] = {
	X(SHUT_RD) X(SHUT_WR)
	XEND
};

static struct xlat cloudabi_signal[] = {
	X(SIGABRT) X(SIGALRM) X(SIGBUS) X(SIGCHLD) X(SIGCONT) X(SIGFPE)
	X(SIGHUP) X(SIGILL) X(SIGINT) X(SIGKILL) X(SIGPIPE) X(SIGQUIT)
	X(SIGSEGV) X(SIGSTOP) X(SIGSYS) X(SIGTERM) X(SIGTRAP) X(SIGTSTP)
	X(SIGTTIN) X(SIGTTOU) X(SIGURG) X(SIGUSR1) X(SIGUSR2)
	X(SIGVTALRM) X(SIGXCPU) X(SIGXFSZ)
	XEND
};

static struct xlat cloudabi_ulflags[] = {
	X(UNLINK_REMOVEDIR)
	XEND
};

static struct xlat cloudabi_whence[] = {
	X(WHENCE_CUR) X(WHENCE_END) X(WHENCE_SET)
	XEND
};

#undef X
#undef XEND

/*
 * Searches an xlat array for a value, and returns it if found.  Otherwise
 * return a string representation.
 */
static const char *
lookup(struct xlat *xlat, int val, int base)
{
	static char tmp[16];

	for (; xlat->str != NULL; xlat++)
		if (xlat->val == val)
			return (xlat->str);
	switch (base) {
		case 8:
			sprintf(tmp, "0%o", val);
			break;
		case 16:
			sprintf(tmp, "0x%x", val);
			break;
		case 10:
			sprintf(tmp, "%u", val);
			break;
		default:
			errx(1,"Unknown lookup base");
			break;
	}
	return (tmp);
}

static const char *
xlookup(struct xlat *xlat, int val)
{

	return (lookup(xlat, val, 16));
}

/*
 * Searches an xlat array containing bitfield values.  Remaining bits
 * set after removing the known ones are printed at the end:
 * IN|0x400.
 */
static char *
xlookup_bits(struct xlat *xlat, int val)
{
	int len, rem;
	static char str[512];

	len = 0;
	rem = val;
	for (; xlat->str != NULL; xlat++) {
		if ((xlat->val & rem) == xlat->val) {
			/*
			 * Don't print the "all-bits-zero" string unless all
			 * bits are really zero.
			 */
			if (xlat->val == 0 && val != 0)
				continue;
			len += sprintf(str + len, "%s|", xlat->str);
			rem &= ~(xlat->val);
		}
	}

	/*
	 * If we have leftover bits or didn't match anything, print
	 * the remainder.
	 */
	if (rem || len == 0)
		len += sprintf(str + len, "0x%x", rem);
	if (len && str[len - 1] == '|')
		len--;
	str[len] = 0;
	return (str);
}

static void
print_integer_arg(const char *(*decoder)(int), FILE *fp, int value)
{
	const char *str;

	str = decoder(value);
	if (str != NULL)
		fputs(str, fp);
	else
		fprintf(fp, "%d", value);
}

static void
print_mask_arg(bool (*decoder)(FILE *, int, int *), FILE *fp, int value)
{
	int rem;

	if (!decoder(fp, value, &rem))
		fprintf(fp, "0x%x", rem);
	else if (rem != 0)
		fprintf(fp, "|0x%x", rem);
}

static void
print_mask_arg32(bool (*decoder)(FILE *, uint32_t, uint32_t *), FILE *fp,
    uint32_t value)
{
	uint32_t rem;

	if (!decoder(fp, value, &rem))
		fprintf(fp, "0x%x", rem);
	else if (rem != 0)
		fprintf(fp, "|0x%x", rem);
}

#ifndef __LP64__
/*
 * Add argument padding to subsequent system calls afater a Quad
 * syscall arguments as needed.  This used to be done by hand in the
 * decoded_syscalls table which was ugly and error prone.  It is
 * simpler to do the fixup of offsets at initalization time than when
 * decoding arguments.
 */
static void
quad_fixup(struct syscall *sc)
{
	int offset, prev;
	u_int i;

	offset = 0;
	prev = -1;
	for (i = 0; i < sc->nargs; i++) {
		/* This arg type is a dummy that doesn't use offset. */
		if ((sc->args[i].type & ARG_MASK) == PipeFds)
			continue;

		assert(prev < sc->args[i].offset);
		prev = sc->args[i].offset;
		sc->args[i].offset += offset;
		switch (sc->args[i].type & ARG_MASK) {
		case Quad:
		case QuadHex:
#ifdef __powerpc__
			/*
			 * 64-bit arguments on 32-bit powerpc must be
			 * 64-bit aligned.  If the current offset is
			 * not aligned, the calling convention inserts
			 * a 32-bit pad argument that should be skipped.
			 */
			if (sc->args[i].offset % 2 == 1) {
				sc->args[i].offset++;
				offset++;
			}
#endif
			offset++;
		default:
			break;
		}
	}
}
#endif

void
init_syscalls(void)
{
	struct syscall *sc;

	STAILQ_INIT(&syscalls);
	for (sc = decoded_syscalls; sc->name != NULL; sc++) {
#ifndef __LP64__
		quad_fixup(sc);
#endif
		STAILQ_INSERT_HEAD(&syscalls, sc, entries);
	}
}

static struct syscall *
find_syscall(struct procabi *abi, u_int number)
{
	struct extra_syscall *es;

	if (number < nitems(abi->syscalls))
		return (abi->syscalls[number]);
	STAILQ_FOREACH(es, &abi->extra_syscalls, entries) {
		if (es->number == number)
			return (es->sc);
	}
	return (NULL);
}

static void
add_syscall(struct procabi *abi, u_int number, struct syscall *sc)
{
	struct extra_syscall *es;

	if (number < nitems(abi->syscalls)) {
		assert(abi->syscalls[number] == NULL);
		abi->syscalls[number] = sc;
	} else {
		es = malloc(sizeof(*es));
		es->sc = sc;
		es->number = number;
		STAILQ_INSERT_TAIL(&abi->extra_syscalls, es, entries);
	}
}

/*
 * If/when the list gets big, it might be desirable to do it
 * as a hash table or binary search.
 */
struct syscall *
get_syscall(struct threadinfo *t, u_int number, u_int nargs)
{
	struct syscall *sc;
	const char *name;
	char *new_name;
	u_int i;

	sc = find_syscall(t->proc->abi, number);
	if (sc != NULL)
		return (sc);

	name = sysdecode_syscallname(t->proc->abi->abi, number);
	if (name == NULL) {
		asprintf(&new_name, "#%d", number);
		name = new_name;
	} else
		new_name = NULL;
	STAILQ_FOREACH(sc, &syscalls, entries) {
		if (strcmp(name, sc->name) == 0) {
			add_syscall(t->proc->abi, number, sc);
			free(new_name);
			return (sc);
		}
	}

	/* It is unknown.  Add it into the list. */
#if DEBUG
	fprintf(stderr, "unknown syscall %s -- setting args to %d\n", name,
	    nargs);
#endif

	sc = calloc(1, sizeof(struct syscall));
	sc->name = name;
	if (new_name != NULL)
		sc->unknown = true;
	sc->ret_type = 1;
	sc->nargs = nargs;
	for (i = 0; i < nargs; i++) {
		sc->args[i].offset = i;
		/* Treat all unknown arguments as LongHex. */
		sc->args[i].type = LongHex;
	}
	STAILQ_INSERT_HEAD(&syscalls, sc, entries);
	add_syscall(t->proc->abi, number, sc);

	return (sc);
}

/*
 * Copy a fixed amount of bytes from the process.
 */
static int
get_struct(pid_t pid, uintptr_t offset, void *buf, int len)
{
	struct ptrace_io_desc iorequest;

	iorequest.piod_op = PIOD_READ_D;
	iorequest.piod_offs = (void *)offset;
	iorequest.piod_addr = buf;
	iorequest.piod_len = len;
	if (ptrace(PT_IO, pid, (caddr_t)&iorequest, 0) < 0)
		return (-1);
	return (0);
}

#define	MAXSIZE		4096

/*
 * Copy a string from the process.  Note that it is
 * expected to be a C string, but if max is set, it will
 * only get that much.
 */
static char *
get_string(pid_t pid, uintptr_t addr, int max)
{
	struct ptrace_io_desc iorequest;
	char *buf, *nbuf;
	size_t offset, size, totalsize;

	offset = 0;
	if (max)
		size = max + 1;
	else {
		/* Read up to the end of the current page. */
		size = PAGE_SIZE - ((vaddr_t)addr % PAGE_SIZE);
		if (size > MAXSIZE)
			size = MAXSIZE;
	}
	totalsize = size;
	buf = malloc(totalsize);
	if (buf == NULL)
		return (NULL);
	for (;;) {
		iorequest.piod_op = PIOD_READ_D;
		iorequest.piod_offs = (void *)(addr + offset);
		iorequest.piod_addr = buf + offset;
		iorequest.piod_len = size;
		if (ptrace(PT_IO, pid, (caddr_t)&iorequest, 0) < 0) {
			free(buf);
			return (NULL);
		}
		if (memchr(buf + offset, '\0', size) != NULL)
			return (buf);
		offset += size;
		if (totalsize < MAXSIZE && max == 0) {
			size = MAXSIZE - totalsize;
			if (size > PAGE_SIZE)
				size = PAGE_SIZE;
			nbuf = realloc(buf, totalsize + size);
			if (nbuf == NULL) {
				buf[totalsize - 1] = '\0';
				return (buf);
			}
			buf = nbuf;
			totalsize += size;
		} else {
			buf[totalsize - 1] = '\0';
			return (buf);
		}
	}
}

static const char *
strsig2(int sig)
{
	static char tmp[32];
	const char *signame;

	signame = sysdecode_signal(sig);
	if (signame == NULL) {
		snprintf(tmp, sizeof(tmp), "%d", sig);
		signame = tmp;
	}
	return (signame);
}

static void
print_kevent(FILE *fp, struct kevent *ke)
{

	switch (ke->filter) {
	case EVFILT_READ:
	case EVFILT_WRITE:
	case EVFILT_VNODE:
	case EVFILT_PROC:
	case EVFILT_TIMER:
	case EVFILT_PROCDESC:
	case EVFILT_EMPTY:
		fprintf(fp, "%ju", (uintmax_t)ke->ident);
		break;
	case EVFILT_SIGNAL:
		fputs(strsig2(ke->ident), fp);
		break;
	default:
		fprintf(fp, "%p", (void *)ke->ident);
	}
	fprintf(fp, ",");
	print_integer_arg(sysdecode_kevent_filter, fp, ke->filter);
	fprintf(fp, ",");
	print_mask_arg(sysdecode_kevent_flags, fp, ke->flags);
	fprintf(fp, ",");
	sysdecode_kevent_fflags(fp, ke->filter, ke->fflags, 16);
	fprintf(fp, ",%#jx,%p", (uintmax_t)ke->data, ke->udata);
}

static void
print_utrace(FILE *fp, void *utrace_addr, size_t len)
{
	unsigned char *utrace_buffer;

	fprintf(fp, "{ ");
	if (sysdecode_utrace(fp, utrace_addr, len)) {
		fprintf(fp, " }");
		return;
	}

	utrace_buffer = utrace_addr;
	fprintf(fp, "%zu:", len);
	while (len--)
		fprintf(fp, " %02x", *utrace_buffer++);
	fprintf(fp, " }");
}

static void
print_sockaddr(FILE *fp, struct trussinfo *trussinfo, uintptr_t arg,
    socklen_t len)
{
	char addr[64];
	struct sockaddr_in *lsin;
	struct sockaddr_in6 *lsin6;
	struct sockaddr_un *sun;
	struct sockaddr *sa;
	u_char *q;
	pid_t pid = trussinfo->curthread->proc->pid;

	if (arg == 0) {
		fputs("NULL", fp);
		return;
	}
	/* If the length is too small, just bail. */
	if (len < sizeof(*sa)) {
<<<<<<< HEAD
		fprintf(fp, "0x%p", (void *)arg);
=======
		fprintf(fp, "%p", arg);
>>>>>>> 4df44fea
		return;
	}

	sa = calloc(1, len);
	if (get_struct(pid, arg, sa, len) == -1) {
		free(sa);
<<<<<<< HEAD
		fprintf(fp, "0x%p", (void *)arg);
=======
		fprintf(fp, "%p", arg);
>>>>>>> 4df44fea
		return;
	}

	switch (sa->sa_family) {
	case AF_INET:
		if (len < sizeof(*lsin))
			goto sockaddr_short;
		lsin = (struct sockaddr_in *)(void *)sa;
		inet_ntop(AF_INET, &lsin->sin_addr, addr, sizeof(addr));
		fprintf(fp, "{ AF_INET %s:%d }", addr,
		    htons(lsin->sin_port));
		break;
	case AF_INET6:
		if (len < sizeof(*lsin6))
			goto sockaddr_short;
		lsin6 = (struct sockaddr_in6 *)(void *)sa;
		inet_ntop(AF_INET6, &lsin6->sin6_addr, addr,
		    sizeof(addr));
		fprintf(fp, "{ AF_INET6 [%s]:%d }", addr,
		    htons(lsin6->sin6_port));
		break;
	case AF_UNIX:
		sun = (struct sockaddr_un *)sa;
		fprintf(fp, "{ AF_UNIX \"%.*s\" }",
		    (int)(len - offsetof(struct sockaddr_un, sun_path)),
		    sun->sun_path);
		break;
	default:
	sockaddr_short:
		fprintf(fp,
		    "{ sa_len = %d, sa_family = %d, sa_data = {",
		    (int)sa->sa_len, (int)sa->sa_family);
		for (q = (u_char *)sa->sa_data;
		     q < (u_char *)sa + len; q++)
			fprintf(fp, "%s 0x%02x",
			    q == (u_char *)sa->sa_data ? "" : ",",
			    *q);
		fputs(" } }", fp);
	}
	free(sa);
}

#define IOV_LIMIT 16

static void
print_iovec(FILE *fp, struct trussinfo *trussinfo, uintptr_t arg, int iovcnt)
{
	struct iovec iov[IOV_LIMIT];
	size_t max_string = trussinfo->strsize;
	char tmp2[max_string + 1], *tmp3;
	size_t len;
	pid_t pid = trussinfo->curthread->proc->pid;
	int i;
	bool buf_truncated, iov_truncated;

	if (iovcnt <= 0) {
<<<<<<< HEAD
		fprintf(fp, "0x%p", (void *)arg);
=======
		fprintf(fp, "%p", arg);
>>>>>>> 4df44fea
		return;
	}
	if (iovcnt > IOV_LIMIT) {
		iovcnt = IOV_LIMIT;
		iov_truncated = true;
	} else {
		iov_truncated = false;
	}
	if (get_struct(pid, arg, &iov, iovcnt * sizeof(struct iovec)) == -1) {
<<<<<<< HEAD
		fprintf(fp, "0x%p", (void *)arg);
=======
		fprintf(fp, "%p", arg);
>>>>>>> 4df44fea
		return;
	}

	fputs("[", fp);
	for (i = 0; i < iovcnt; i++) {
		len = iov[i].iov_len;
		if (len > max_string) {
			len = max_string;
			buf_truncated = true;
		} else {
			buf_truncated = false;
		}
		fprintf(fp, "%s{", (i > 0) ? "," : "");
		if (len && get_struct(pid, (uintptr_t)iov[i].iov_base, &tmp2, len) != -1) {
			tmp3 = malloc(len * 4 + 1);
			while (len) {
				if (strvisx(tmp3, tmp2, len,
				    VIS_CSTYLE|VIS_TAB|VIS_NL) <=
				    (int)max_string)
					break;
				len--;
				buf_truncated = true;
			}
			fprintf(fp, "\"%s\"%s", tmp3,
			    buf_truncated ? "..." : "");
			free(tmp3);
		} else {
			fprintf(fp, "%p", iov[i].iov_base);
		}
		fprintf(fp, ",%zu}", iov[i].iov_len);
	}
	fprintf(fp, "%s%s", iov_truncated ? ",..." : "", "]");
}

static void
print_gen_cmsg(FILE *fp, struct cmsghdr *cmsghdr)
{
	u_char *q;

	fputs("{", fp);
	for (q = CMSG_DATA(cmsghdr);
	     q < (u_char *)cmsghdr + cmsghdr->cmsg_len; q++) {
		fprintf(fp, "%s0x%02x", q == CMSG_DATA(cmsghdr) ? "" : ",", *q);
	}
	fputs("}", fp);
}

static void
print_sctp_initmsg(FILE *fp, struct sctp_initmsg *init)
{
	fprintf(fp, "{out=%u,", init->sinit_num_ostreams);
	fprintf(fp, "in=%u,", init->sinit_max_instreams);
	fprintf(fp, "max_rtx=%u,", init->sinit_max_attempts);
	fprintf(fp, "max_rto=%u}", init->sinit_max_init_timeo);
}

static void
print_sctp_sndrcvinfo(FILE *fp, bool receive, struct sctp_sndrcvinfo *info)
{
	fprintf(fp, "{sid=%u,", info->sinfo_stream);
	if (receive) {
		fprintf(fp, "ssn=%u,", info->sinfo_ssn);
	}
	fputs("flgs=", fp);
	sysdecode_sctp_sinfo_flags(fp, info->sinfo_flags);
	fprintf(fp, ",ppid=%u,", ntohl(info->sinfo_ppid));
	if (!receive) {
		fprintf(fp, "ctx=%u,", info->sinfo_context);
		fprintf(fp, "ttl=%u,", info->sinfo_timetolive);
	}
	if (receive) {
		fprintf(fp, "tsn=%u,", info->sinfo_tsn);
		fprintf(fp, "cumtsn=%u,", info->sinfo_cumtsn);
	}
	fprintf(fp, "id=%u}", info->sinfo_assoc_id);
}

static void
print_sctp_sndinfo(FILE *fp, struct sctp_sndinfo *info)
{
	fprintf(fp, "{sid=%u,", info->snd_sid);
	fputs("flgs=", fp);
	print_mask_arg(sysdecode_sctp_snd_flags, fp, info->snd_flags);
	fprintf(fp, ",ppid=%u,", ntohl(info->snd_ppid));
	fprintf(fp, "ctx=%u,", info->snd_context);
	fprintf(fp, "id=%u}", info->snd_assoc_id);
}

static void
print_sctp_rcvinfo(FILE *fp, struct sctp_rcvinfo *info)
{
	fprintf(fp, "{sid=%u,", info->rcv_sid);
	fprintf(fp, "ssn=%u,", info->rcv_ssn);
	fputs("flgs=", fp);
	print_mask_arg(sysdecode_sctp_rcv_flags, fp, info->rcv_flags);
	fprintf(fp, ",ppid=%u,", ntohl(info->rcv_ppid));
	fprintf(fp, "tsn=%u,", info->rcv_tsn);
	fprintf(fp, "cumtsn=%u,", info->rcv_cumtsn);
	fprintf(fp, "ctx=%u,", info->rcv_context);
	fprintf(fp, "id=%u}", info->rcv_assoc_id);
}

static void
print_sctp_nxtinfo(FILE *fp, struct sctp_nxtinfo *info)
{
	fprintf(fp, "{sid=%u,", info->nxt_sid);
	fputs("flgs=", fp);
	print_mask_arg(sysdecode_sctp_nxt_flags, fp, info->nxt_flags);
	fprintf(fp, ",ppid=%u,", ntohl(info->nxt_ppid));
	fprintf(fp, "len=%u,", info->nxt_length);
	fprintf(fp, "id=%u}", info->nxt_assoc_id);
}

static void
print_sctp_prinfo(FILE *fp, struct sctp_prinfo *info)
{
	fputs("{pol=", fp);
	print_integer_arg(sysdecode_sctp_pr_policy, fp, info->pr_policy);
	fprintf(fp, ",val=%u}", info->pr_value);
}

static void
print_sctp_authinfo(FILE *fp, struct sctp_authinfo *info)
{
	fprintf(fp, "{num=%u}", info->auth_keynumber);
}

static void
print_sctp_ipv4_addr(FILE *fp, struct in_addr *addr)
{
	char buf[INET_ADDRSTRLEN];
	const char *s;

	s = inet_ntop(AF_INET, addr, buf, INET_ADDRSTRLEN);
	if (s != NULL)
		fprintf(fp, "{addr=%s}", s);
	else
		fputs("{addr=???}", fp);
}

static void
print_sctp_ipv6_addr(FILE *fp, struct in6_addr *addr)
{
	char buf[INET6_ADDRSTRLEN];
	const char *s;

	s = inet_ntop(AF_INET6, addr, buf, INET6_ADDRSTRLEN);
	if (s != NULL)
		fprintf(fp, "{addr=%s}", s);
	else
		fputs("{addr=???}", fp);
}

static void
print_sctp_cmsg(FILE *fp, bool receive, struct cmsghdr *cmsghdr)
{
	void *data;
	socklen_t len;

	len = cmsghdr->cmsg_len;
	data = CMSG_DATA(cmsghdr);
	switch (cmsghdr->cmsg_type) {
	case SCTP_INIT:
		if (len == CMSG_LEN(sizeof(struct sctp_initmsg)))
			print_sctp_initmsg(fp, (struct sctp_initmsg *)data);
		else
			print_gen_cmsg(fp, cmsghdr);
		break;
	case SCTP_SNDRCV:
		if (len == CMSG_LEN(sizeof(struct sctp_sndrcvinfo)))
			print_sctp_sndrcvinfo(fp, receive,
			    (struct sctp_sndrcvinfo *)data);
		else
			print_gen_cmsg(fp, cmsghdr);
		break;
#if 0
	case SCTP_EXTRCV:
		if (len == CMSG_LEN(sizeof(struct sctp_extrcvinfo)))
			print_sctp_extrcvinfo(fp,
			    (struct sctp_extrcvinfo *)data);
		else
			print_gen_cmsg(fp, cmsghdr);
		break;
#endif
	case SCTP_SNDINFO:
		if (len == CMSG_LEN(sizeof(struct sctp_sndinfo)))
			print_sctp_sndinfo(fp, (struct sctp_sndinfo *)data);
		else
			print_gen_cmsg(fp, cmsghdr);
		break;
	case SCTP_RCVINFO:
		if (len == CMSG_LEN(sizeof(struct sctp_rcvinfo)))
			print_sctp_rcvinfo(fp, (struct sctp_rcvinfo *)data);
		else
			print_gen_cmsg(fp, cmsghdr);
		break;
	case SCTP_NXTINFO:
		if (len == CMSG_LEN(sizeof(struct sctp_nxtinfo)))
			print_sctp_nxtinfo(fp, (struct sctp_nxtinfo *)data);
		else
			print_gen_cmsg(fp, cmsghdr);
		break;
	case SCTP_PRINFO:
		if (len == CMSG_LEN(sizeof(struct sctp_prinfo)))
			print_sctp_prinfo(fp, (struct sctp_prinfo *)data);
		else
			print_gen_cmsg(fp, cmsghdr);
		break;
	case SCTP_AUTHINFO:
		if (len == CMSG_LEN(sizeof(struct sctp_authinfo)))
			print_sctp_authinfo(fp, (struct sctp_authinfo *)data);
		else
			print_gen_cmsg(fp, cmsghdr);
		break;
	case SCTP_DSTADDRV4:
		if (len == CMSG_LEN(sizeof(struct in_addr)))
			print_sctp_ipv4_addr(fp, (struct in_addr *)data);
		else
			print_gen_cmsg(fp, cmsghdr);
		break;
	case SCTP_DSTADDRV6:
		if (len == CMSG_LEN(sizeof(struct in6_addr)))
			print_sctp_ipv6_addr(fp, (struct in6_addr *)data);
		else
			print_gen_cmsg(fp, cmsghdr);
		break;
	default:
		print_gen_cmsg(fp, cmsghdr);
	}
}

static void
print_cmsgs(FILE *fp, pid_t pid, bool receive, struct msghdr *msghdr)
{
	struct cmsghdr *cmsghdr;
	char *cmsgbuf;
	const char *temp;
	socklen_t len;
	int level, type;
	bool first;

	len = msghdr->msg_controllen;
	cmsgbuf = calloc(1, len);
<<<<<<< HEAD
	if (get_struct(pid, (uintptr_t)msghdr->msg_control, cmsgbuf, len) == -1) {
		fprintf(fp, "0x%p", msghdr);
=======
	if (get_struct(pid, msghdr->msg_control, cmsgbuf, len) == -1) {
		fprintf(fp, "%p", msghdr->msg_control);
>>>>>>> 4df44fea
		free(cmsgbuf);
	}
	msghdr->msg_control = cmsgbuf;
	first = true;
	fputs("{", fp);
	for (cmsghdr = CMSG_FIRSTHDR(msghdr);
	   cmsghdr != NULL;
	   cmsghdr = CMSG_NXTHDR(msghdr, cmsghdr)) {
		level = cmsghdr->cmsg_level;
		type = cmsghdr->cmsg_type;
		len = cmsghdr->cmsg_len;
		fprintf(fp, "%s{level=", first ? "" : ",");
		print_integer_arg(sysdecode_sockopt_level, fp, level);
		fputs(",type=", fp);
		temp = sysdecode_cmsg_type(level, type);
		if (temp) {
			fputs(temp, fp);
		} else {
			fprintf(fp, "%d", type);
		}
		fputs(",data=", fp);
		switch (level) {
		case IPPROTO_SCTP:
			print_sctp_cmsg(fp, receive, cmsghdr);
			break;
		default:
			print_gen_cmsg(fp, cmsghdr);
			break;
		}
		fputs("}", fp);
	}
	fputs("}", fp);
	free(cmsgbuf);
}

/*
 * Converts a syscall argument into a string.  Said string is
 * allocated via malloc(), so needs to be free()'d.  sc is
 * a pointer to the syscall description (see above); args is
 * an array of all of the system call arguments.
 */
char *
print_arg(struct syscall_args *sc, unsigned long *args, long *retval,
    struct trussinfo *trussinfo)
{
	FILE *fp;
	char *tmp;
	size_t tmplen;
	pid_t pid;

	fp = open_memstream(&tmp, &tmplen);
	pid = trussinfo->curthread->proc->pid;
	switch (sc->type & ARG_MASK) {
	case Hex:
		fprintf(fp, "0x%x", (int)args[sc->offset]);
		break;
	case Octal:
		fprintf(fp, "0%o", (int)args[sc->offset]);
		break;
	case Int:
		fprintf(fp, "%d", (int)args[sc->offset]);
		break;
	case UInt:
		fprintf(fp, "%u", (unsigned int)args[sc->offset]);
		break;
	case PUInt: {
		unsigned int val;

		if (get_struct(pid, args[sc->offset], &val,
		    sizeof(val)) == 0) 
			fprintf(fp, "{ %u }", val);
		else
			fprintf(fp, "0x%lx", args[sc->offset]);
		break;
	}
	case LongHex:
		fprintf(fp, "0x%lx", args[sc->offset]);
		break;
	case Long:
		fprintf(fp, "%ld", args[sc->offset]);
		break;
	case Sizet:
		fprintf(fp, "%zu", (size_t)args[sc->offset]);
		break;
	case Name: {
		/* NULL-terminated string. */
		char *tmp2;

		tmp2 = get_string(pid, args[sc->offset], 0);
		fprintf(fp, "\"%s\"", tmp2);
		free(tmp2);
		break;
	}
	case BinString: {
		/*
		 * Binary block of data that might have printable characters.
		 * XXX If type|OUT, assume that the length is the syscall's
		 * return value.  Otherwise, assume that the length of the block
		 * is in the next syscall argument.
		 */
		int max_string = trussinfo->strsize;
		char tmp2[max_string + 1], *tmp3;
		int len;
		int truncated = 0;

		if (sc->type & OUT)
			len = retval[0];
		else
			len = args[sc->offset + 1];

		/*
		 * Don't print more than max_string characters, to avoid word
		 * wrap.  If we have to truncate put some ... after the string.
		 */
		if (len > max_string) {
			len = max_string;
			truncated = 1;
		}
		if (len && get_struct(pid, args[sc->offset], &tmp2, len)
		    != -1) {
			tmp3 = malloc(len * 4 + 1);
			while (len) {
				if (strvisx(tmp3, tmp2, len,
				    VIS_CSTYLE|VIS_TAB|VIS_NL) <= max_string)
					break;
				len--;
				truncated = 1;
			}
			fprintf(fp, "\"%s\"%s", tmp3, truncated ?
			    "..." : "");
			free(tmp3);
		} else {
			fprintf(fp, "0x%lx", args[sc->offset]);
		}
		break;
	}
	case ExecArgs:
	case ExecEnv:
	case StringArray: {
		uintptr_t addr;
		union {
			char *strarray[0];
			char buf[PAGE_SIZE];
		} u;
		char *string;
		size_t len;
		u_int first, i;

		/*
		 * Only parse argv[] and environment arrays from exec calls
		 * if requested.
		 */
		if (((sc->type & ARG_MASK) == ExecArgs &&
		    (trussinfo->flags & EXECVEARGS) == 0) ||
		    ((sc->type & ARG_MASK) == ExecEnv &&
		    (trussinfo->flags & EXECVEENVS) == 0)) {
			fprintf(fp, "0x%lx", args[sc->offset]);
			break;
		}

		/*
		 * Read a page of pointers at a time.  Punt if the top-level
		 * pointer is not aligned.  Note that the first read is of
		 * a partial page.
		 */
		addr = args[sc->offset];
		if ((vaddr_t)addr % sizeof(char *) != 0) {
			fprintf(fp, "0x%lx", args[sc->offset]);
			break;
		}

#if __has_builtin(__builtin_align_up)
		len = __builtin_align_up(addr, PAGE_SIZE) - addr;
#else
		len = PAGE_SIZE - (addr & (uintptr_t)PAGE_MASK);
#endif
		if (get_struct(pid, addr, u.buf, len) == -1) {
			fprintf(fp, "0x%lx", args[sc->offset]);
			break;
		}

		fputc('[', fp);
		first = 1;
		i = 0;
		while (u.strarray[i] != NULL) {
			string = get_string(pid, (uintptr_t)u.strarray[i], 0);
			fprintf(fp, "%s \"%s\"", first ? "" : ",", string);
			free(string);
			first = 0;

			i++;
			if (i == len / sizeof(char *)) {
				addr += len;
				len = PAGE_SIZE;
				if (get_struct(pid, addr, u.buf, len) ==
				    -1) {
					fprintf(fp, ", <inval>");
					break;
				}
				i = 0;
			}
		}
		fputs(" ]", fp);
		break;
	}
#ifdef __LP64__
	case Quad:
		fprintf(fp, "%ld", args[sc->offset]);
		break;
	case QuadHex:
		fprintf(fp, "0x%lx", args[sc->offset]);
		break;
#else
	case Quad:
	case QuadHex: {
		unsigned long long ll;

#if _BYTE_ORDER == _LITTLE_ENDIAN
		ll = (unsigned long long)args[sc->offset + 1] << 32 |
		    args[sc->offset];
#else
		ll = (unsigned long long)args[sc->offset] << 32 |
		    args[sc->offset + 1];
#endif
		if ((sc->type & ARG_MASK) == Quad)
			fprintf(fp, "%lld", ll);
		else
			fprintf(fp, "0x%llx", ll);
		break;
	}
#endif
	case PQuadHex: {
		uint64_t val;

		if (get_struct(pid, args[sc->offset], &val,
		    sizeof(val)) == 0) 
			fprintf(fp, "{ 0x%jx }", (uintmax_t)val);
		else
			fprintf(fp, "0x%lx", args[sc->offset]);
		break;
	}
	case Ptr:
		fprintf(fp, "0x%lx", args[sc->offset]);
		break;
	case Readlinkres: {
		char *tmp2;

		if (retval[0] == -1)
			break;
		tmp2 = get_string(pid, args[sc->offset], retval[0]);
		fprintf(fp, "\"%s\"", tmp2);
		free(tmp2);
		break;
	}
	case Ioctl: {
		const char *temp;
		unsigned long cmd;

		cmd = args[sc->offset];
		temp = sysdecode_ioctlname(cmd);
		if (temp)
			fputs(temp, fp);
		else {
			fprintf(fp, "0x%lx { IO%s%s 0x%lx('%c'), %lu, %lu }",
			    cmd, cmd & IOC_OUT ? "R" : "",
			    cmd & IOC_IN ? "W" : "", IOCGROUP(cmd),
			    isprint(IOCGROUP(cmd)) ? (char)IOCGROUP(cmd) : '?',
			    cmd & 0xFF, IOCPARM_LEN(cmd));
		}
		break;
	}
	case Timespec: {
		struct timespec ts;

		if (get_struct(pid, args[sc->offset], &ts, sizeof(ts)) != -1)
			fprintf(fp, "{ %jd.%09ld }", (intmax_t)ts.tv_sec,
			    ts.tv_nsec);
		else
			fprintf(fp, "0x%lx", args[sc->offset]);
		break;
	}
	case Timespec2: {
		struct timespec ts[2];
		const char *sep;
		unsigned int i;

		if (get_struct(pid, args[sc->offset], &ts, sizeof(ts)) != -1) {
			fputs("{ ", fp);
			sep = "";
			for (i = 0; i < nitems(ts); i++) {
				fputs(sep, fp);
				sep = ", ";
				switch (ts[i].tv_nsec) {
				case UTIME_NOW:
					fprintf(fp, "UTIME_NOW");
					break;
				case UTIME_OMIT:
					fprintf(fp, "UTIME_OMIT");
					break;
				default:
					fprintf(fp, "%jd.%09ld",
					    (intmax_t)ts[i].tv_sec,
					    ts[i].tv_nsec);
					break;
				}
			}
			fputs(" }", fp);
		} else
			fprintf(fp, "0x%lx", args[sc->offset]);
		break;
	}
	case Timeval: {
		struct timeval tv;

		if (get_struct(pid, args[sc->offset], &tv, sizeof(tv)) != -1)
			fprintf(fp, "{ %jd.%06ld }", (intmax_t)tv.tv_sec,
			    tv.tv_usec);
		else
			fprintf(fp, "0x%lx", args[sc->offset]);
		break;
	}
	case Timeval2: {
		struct timeval tv[2];

		if (get_struct(pid, args[sc->offset], &tv, sizeof(tv)) != -1)
			fprintf(fp, "{ %jd.%06ld, %jd.%06ld }",
			    (intmax_t)tv[0].tv_sec, tv[0].tv_usec,
			    (intmax_t)tv[1].tv_sec, tv[1].tv_usec);
		else
			fprintf(fp, "0x%lx", args[sc->offset]);
		break;
	}
	case Itimerval: {
		struct itimerval itv;

		if (get_struct(pid, args[sc->offset], &itv, sizeof(itv)) != -1)
			fprintf(fp, "{ %jd.%06ld, %jd.%06ld }",
			    (intmax_t)itv.it_interval.tv_sec,
			    itv.it_interval.tv_usec,
			    (intmax_t)itv.it_value.tv_sec,
			    itv.it_value.tv_usec);
		else
			fprintf(fp, "0x%lx", args[sc->offset]);
		break;
	}
	case LinuxSockArgs:
	{
		struct linux_socketcall_args largs;

		if (get_struct(pid, args[sc->offset], (void *)&largs,
		    sizeof(largs)) != -1)
			fprintf(fp, "{ %s, 0x%lx }",
			    lookup(linux_socketcall_ops, largs.what, 10),
			    (long unsigned int)largs.args);
		else
			fprintf(fp, "0x%lx", args[sc->offset]);
		break;
	}
	case Pollfd: {
		/*
		 * XXX: A Pollfd argument expects the /next/ syscall argument
		 * to be the number of fds in the array. This matches the poll
		 * syscall.
		 */
		struct pollfd *pfd;
		int numfds = args[sc->offset + 1];
		size_t bytes = sizeof(struct pollfd) * numfds;
		int i;

		if ((pfd = malloc(bytes)) == NULL)
			err(1, "Cannot malloc %zu bytes for pollfd array",
			    bytes);
		if (get_struct(pid, args[sc->offset], pfd, bytes) != -1) {
			fputs("{", fp);
			for (i = 0; i < numfds; i++) {
				fprintf(fp, " %d/%s", pfd[i].fd,
				    xlookup_bits(poll_flags, pfd[i].events));
			}
			fputs(" }", fp);
		} else {
			fprintf(fp, "0x%lx", args[sc->offset]);
		}
		free(pfd);
		break;
	}
	case Fd_set: {
		/*
		 * XXX: A Fd_set argument expects the /first/ syscall argument
		 * to be the number of fds in the array.  This matches the
		 * select syscall.
		 */
		fd_set *fds;
		int numfds = args[0];
		size_t bytes = _howmany(numfds, _NFDBITS) * _NFDBITS;
		int i;

		if ((fds = malloc(bytes)) == NULL)
			err(1, "Cannot malloc %zu bytes for fd_set array",
			    bytes);
		if (get_struct(pid, args[sc->offset], fds, bytes) != -1) {
			fputs("{", fp);
			for (i = 0; i < numfds; i++) {
				if (FD_ISSET(i, fds))
					fprintf(fp, " %d", i);
			}
			fputs(" }", fp);
		} else
			fprintf(fp, "0x%lx", args[sc->offset]);
		free(fds);
		break;
	}
	case Signal:
		fputs(strsig2(args[sc->offset]), fp);
		break;
	case Sigset: {
		long sig;
		sigset_t ss;
		int i, first;

		sig = args[sc->offset];
		if (get_struct(pid, args[sc->offset], (void *)&ss,
		    sizeof(ss)) == -1) {
			fprintf(fp, "0x%lx", args[sc->offset]);
			break;
		}
		fputs("{ ", fp);
		first = 1;
		for (i = 1; i < sys_nsig; i++) {
			if (sigismember(&ss, i)) {
				fprintf(fp, "%s%s", !first ? "|" : "",
				    strsig2(i));
				first = 0;
			}
		}
		if (!first)
			fputc(' ', fp);
		fputc('}', fp);
		break;
	}
	case Sigprocmask:
		print_integer_arg(sysdecode_sigprocmask_how, fp,
		    args[sc->offset]);
		break;
	case Fcntlflag:
		/* XXX: Output depends on the value of the previous argument. */
		if (sysdecode_fcntl_arg_p(args[sc->offset - 1]))
			sysdecode_fcntl_arg(fp, args[sc->offset - 1],
			    args[sc->offset], 16);
		break;
	case Open:
		print_mask_arg(sysdecode_open_flags, fp, args[sc->offset]);
		break;
	case Fcntl:
		print_integer_arg(sysdecode_fcntl_cmd, fp, args[sc->offset]);
		break;
	case Mprot:
		print_mask_arg(sysdecode_mmap_prot, fp, args[sc->offset]);
		break;
	case Mmapflags:
		print_mask_arg(sysdecode_mmap_flags, fp, args[sc->offset]);
		break;
	case Whence:
		print_integer_arg(sysdecode_whence, fp, args[sc->offset]);
		break;
	case Sockdomain:
		print_integer_arg(sysdecode_socketdomain, fp, args[sc->offset]);
		break;
	case Socktype:
		print_mask_arg(sysdecode_socket_type, fp, args[sc->offset]);
		break;
	case Shutdown:
		print_integer_arg(sysdecode_shutdown_how, fp, args[sc->offset]);
		break;
	case Resource:
		print_integer_arg(sysdecode_rlimit, fp, args[sc->offset]);
		break;
	case RusageWho:
		print_integer_arg(sysdecode_getrusage_who, fp, args[sc->offset]);
		break;
	case Pathconf:
		print_integer_arg(sysdecode_pathconf_name, fp, args[sc->offset]);
		break;
	case Rforkflags:
		print_mask_arg(sysdecode_rfork_flags, fp, args[sc->offset]);
		break;
	case Sockaddr: {
		socklen_t len;

		if (args[sc->offset] == 0) {
			fputs("NULL", fp);
			break;
		}

		/*
		 * Extract the address length from the next argument.  If
		 * this is an output sockaddr (OUT is set), then the
		 * next argument is a pointer to a socklen_t.  Otherwise
		 * the next argument contains a socklen_t by value.
		 */
		if (sc->type & OUT) {
			if (get_struct(pid, args[sc->offset + 1], &len,
			    sizeof(len)) == -1) {
				fprintf(fp, "0x%lx", args[sc->offset]);
				break;
			}
		} else
			len = args[sc->offset + 1];

		print_sockaddr(fp, trussinfo, args[sc->offset], len);
		break;
	}
	case Sigaction: {
		struct sigaction sa;

		if (get_struct(pid, args[sc->offset], &sa, sizeof(sa)) != -1) {
			fputs("{ ", fp);
			if (sa.sa_handler == SIG_DFL)
				fputs("SIG_DFL", fp);
			else if (sa.sa_handler == SIG_IGN)
				fputs("SIG_IGN", fp);
			else
				fprintf(fp, "%p", sa.sa_handler);
			fprintf(fp, " %s ss_t }",
			    xlookup_bits(sigaction_flags, sa.sa_flags));
		} else
			fprintf(fp, "0x%lx", args[sc->offset]);
		break;
	}
	case Kevent: {
		/*
		 * XXX XXX: The size of the array is determined by either the
		 * next syscall argument, or by the syscall return value,
		 * depending on which argument number we are.  This matches the
		 * kevent syscall, but luckily that's the only syscall that uses
		 * them.
		 */
		struct kevent *ke;
		int numevents = -1;
		size_t bytes;
		int i;

		if (sc->offset == 1)
			numevents = args[sc->offset+1];
		else if (sc->offset == 3 && retval[0] != -1)
			numevents = retval[0];

		if (numevents >= 0) {
			bytes = sizeof(struct kevent) * numevents;
			if ((ke = malloc(bytes)) == NULL)
				err(1,
				    "Cannot malloc %zu bytes for kevent array",
				    bytes);
		} else
			ke = NULL;
		if (numevents >= 0 && get_struct(pid, args[sc->offset],
		    ke, bytes) != -1) {
			fputc('{', fp);
			for (i = 0; i < numevents; i++) {
				fputc(' ', fp);
				print_kevent(fp, &ke[i]);
			}
			fputs(" }", fp);
		} else {
			fprintf(fp, "0x%lx", args[sc->offset]);
		}
		free(ke);
		break;
	}
	case Kevent11: {
		struct kevent_freebsd11 *ke11;
		struct kevent ke;
		int numevents = -1;
		size_t bytes;
		int i;

		if (sc->offset == 1)
			numevents = args[sc->offset+1];
		else if (sc->offset == 3 && retval[0] != -1)
			numevents = retval[0];

		if (numevents >= 0) {
			bytes = sizeof(struct kevent_freebsd11) * numevents;
			if ((ke11 = malloc(bytes)) == NULL)
				err(1,
				    "Cannot malloc %zu bytes for kevent array",
				    bytes);
		} else
			ke11 = NULL;
		memset(&ke, 0, sizeof(ke));
		if (numevents >= 0 && get_struct(pid, args[sc->offset],
		    ke11, bytes) != -1) {
			fputc('{', fp);
			for (i = 0; i < numevents; i++) {
				fputc(' ', fp);
				ke.ident = ke11[i].ident;
				ke.filter = ke11[i].filter;
				ke.flags = ke11[i].flags;
				ke.fflags = ke11[i].fflags;
				ke.data = ke11[i].data;
				ke.udata = ke11[i].udata;
				print_kevent(fp, &ke);
			}
			fputs(" }", fp);
		} else {
			fprintf(fp, "0x%lx", args[sc->offset]);
		}
		free(ke11);
		break;
	}
	case Stat: {
		struct stat st;

		if (get_struct(pid, args[sc->offset], &st, sizeof(st))
		    != -1) {
			char mode[12];

			strmode(st.st_mode, mode);
			fprintf(fp,
			    "{ mode=%s,inode=%ju,size=%jd,blksize=%ld }", mode,
			    (uintmax_t)st.st_ino, (intmax_t)st.st_size,
			    (long)st.st_blksize);
		} else {
			fprintf(fp, "0x%lx", args[sc->offset]);
		}
		break;
	}
	case Stat11: {
		struct freebsd11_stat st;

		if (get_struct(pid, args[sc->offset], &st, sizeof(st))
		    != -1) {
			char mode[12];

			strmode(st.st_mode, mode);
			fprintf(fp,
			    "{ mode=%s,inode=%ju,size=%jd,blksize=%ld }", mode,
			    (uintmax_t)st.st_ino, (intmax_t)st.st_size,
			    (long)st.st_blksize);
		} else {
			fprintf(fp, "0x%lx", args[sc->offset]);
		}
		break;
	}
	case StatFs: {
		unsigned int i;
		struct statfs buf;

		if (get_struct(pid, args[sc->offset], &buf,
		    sizeof(buf)) != -1) {
			char fsid[17];

			bzero(fsid, sizeof(fsid));
			if (buf.f_fsid.val[0] != 0 || buf.f_fsid.val[1] != 0) {
			        for (i = 0; i < sizeof(buf.f_fsid); i++)
					snprintf(&fsid[i*2],
					    sizeof(fsid) - (i*2), "%02x",
					    ((u_char *)&buf.f_fsid)[i]);
			}
			fprintf(fp,
			    "{ fstypename=%s,mntonname=%s,mntfromname=%s,"
			    "fsid=%s }", buf.f_fstypename, buf.f_mntonname,
			    buf.f_mntfromname, fsid);
		} else
			fprintf(fp, "0x%lx", args[sc->offset]);
		break;
	}

	case Rusage: {
		struct rusage ru;

		if (get_struct(pid, args[sc->offset], &ru, sizeof(ru))
		    != -1) {
			fprintf(fp,
			    "{ u=%jd.%06ld,s=%jd.%06ld,in=%ld,out=%ld }",
			    (intmax_t)ru.ru_utime.tv_sec, ru.ru_utime.tv_usec,
			    (intmax_t)ru.ru_stime.tv_sec, ru.ru_stime.tv_usec,
			    ru.ru_inblock, ru.ru_oublock);
		} else
			fprintf(fp, "0x%lx", args[sc->offset]);
		break;
	}
	case Rlimit: {
		struct rlimit rl;

		if (get_struct(pid, args[sc->offset], &rl, sizeof(rl))
		    != -1) {
			fprintf(fp, "{ cur=%ju,max=%ju }",
			    rl.rlim_cur, rl.rlim_max);
		} else
			fprintf(fp, "0x%lx", args[sc->offset]);
		break;
	}
	case ExitStatus: {
		int status;

		if (get_struct(pid, args[sc->offset], &status,
		    sizeof(status)) != -1) {
			fputs("{ ", fp);
			if (WIFCONTINUED(status))
				fputs("CONTINUED", fp);
			else if (WIFEXITED(status))
				fprintf(fp, "EXITED,val=%d",
				    WEXITSTATUS(status));
			else if (WIFSIGNALED(status))
				fprintf(fp, "SIGNALED,sig=%s%s",
				    strsig2(WTERMSIG(status)),
				    WCOREDUMP(status) ? ",cored" : "");
			else
				fprintf(fp, "STOPPED,sig=%s",
				    strsig2(WTERMSIG(status)));
			fputs(" }", fp);
		} else
			fprintf(fp, "0x%lx", args[sc->offset]);
		break;
	}
	case Waitoptions:
		print_mask_arg(sysdecode_wait6_options, fp, args[sc->offset]);
		break;
	case Idtype:
		print_integer_arg(sysdecode_idtype, fp, args[sc->offset]);
		break;
	case Procctl:
		print_integer_arg(sysdecode_procctl_cmd, fp, args[sc->offset]);
		break;
	case Umtxop:
		print_integer_arg(sysdecode_umtx_op, fp, args[sc->offset]);
		break;
	case Atfd:
		print_integer_arg(sysdecode_atfd, fp, args[sc->offset]);
		break;
	case Atflags:
		print_mask_arg(sysdecode_atflags, fp, args[sc->offset]);
		break;
	case Accessmode:
		print_mask_arg(sysdecode_access_mode, fp, args[sc->offset]);
		break;
	case Sysarch:
		print_integer_arg(sysdecode_sysarch_number, fp,
		    args[sc->offset]);
		break;
	case PipeFds:
		/*
		 * The pipe() system call in the kernel returns its
		 * two file descriptors via return values.  However,
		 * the interface exposed by libc is that pipe()
		 * accepts a pointer to an array of descriptors.
		 * Format the output to match the libc API by printing
		 * the returned file descriptors as a fake argument.
		 *
		 * Overwrite the first retval to signal a successful
		 * return as well.
		 */
		fprintf(fp, "{ %ld, %ld }", retval[0], retval[1]);
		retval[0] = 0;
		break;
	case Utrace: {
		size_t len;
		void *utrace_addr;

		len = args[sc->offset + 1];
		utrace_addr = calloc(1, len);
		if (get_struct(pid, args[sc->offset],
		    (void *)utrace_addr, len) != -1)
			print_utrace(fp, utrace_addr, len);
		else
			fprintf(fp, "0x%lx", args[sc->offset]);
		free(utrace_addr);
		break;
	}
	case IntArray: {
		int descriptors[16];
		unsigned long i, ndescriptors;
		bool truncated;

		ndescriptors = args[sc->offset + 1];
		truncated = false;
		if (ndescriptors > nitems(descriptors)) {
			ndescriptors = nitems(descriptors);
			truncated = true;
		}
		if (get_struct(pid, args[sc->offset],
		    descriptors, ndescriptors * sizeof(descriptors[0])) != -1) {
			fprintf(fp, "{");
			for (i = 0; i < ndescriptors; i++)
				fprintf(fp, i == 0 ? " %d" : ", %d",
				    descriptors[i]);
			fprintf(fp, truncated ? ", ... }" : " }");
		} else
			fprintf(fp, "0x%lx", args[sc->offset]);
		break;
	}
	case Pipe2:
		print_mask_arg(sysdecode_pipe2_flags, fp, args[sc->offset]);
		break;
	case CapFcntlRights: {
		uint32_t rights;

		if (sc->type & OUT) {
			if (get_struct(pid, args[sc->offset], &rights,
			    sizeof(rights)) == -1) {
				fprintf(fp, "0x%lx", args[sc->offset]);
				break;
			}
		} else
			rights = args[sc->offset];
		print_mask_arg32(sysdecode_cap_fcntlrights, fp, rights);
		break;
	}
	case Fadvice:
		print_integer_arg(sysdecode_fadvice, fp, args[sc->offset]);
		break;
	case FileFlags: {
		fflags_t rem;

		if (!sysdecode_fileflags(fp, args[sc->offset], &rem))
			fprintf(fp, "0x%x", rem);
		else if (rem != 0)
			fprintf(fp, "|0x%x", rem);
		break;
	}
	case Flockop:
		print_mask_arg(sysdecode_flock_operation, fp, args[sc->offset]);
		break;
	case Getfsstatmode:
		print_integer_arg(sysdecode_getfsstat_mode, fp,
		    args[sc->offset]);
		break;
	case Kldsymcmd:
		print_integer_arg(sysdecode_kldsym_cmd, fp, args[sc->offset]);
		break;
	case Kldunloadflags:
		print_integer_arg(sysdecode_kldunload_flags, fp,
		    args[sc->offset]);
		break;
	case Madvice:
		print_integer_arg(sysdecode_madvice, fp, args[sc->offset]);
		break;
	case Socklent:
		fprintf(fp, "%u", (socklen_t)args[sc->offset]);
		break;
	case Sockprotocol: {
		const char *temp;
		int domain, protocol;

		domain = args[sc->offset - 2];
		protocol = args[sc->offset];
		if (protocol == 0) {
			fputs("0", fp);
		} else {
			temp = sysdecode_socket_protocol(domain, protocol);
			if (temp) {
				fputs(temp, fp);
			} else {
				fprintf(fp, "%d", protocol);
			}
		}
		break;
	}
	case Sockoptlevel:
		print_integer_arg(sysdecode_sockopt_level, fp,
		    args[sc->offset]);
		break;
	case Sockoptname: {
		const char *temp;
		int level, name;

		level = args[sc->offset - 1];
		name = args[sc->offset];
		temp = sysdecode_sockopt_name(level, name);
		if (temp) {
			fputs(temp, fp);
		} else {
			fprintf(fp, "%d", name);
		}
		break;
	}
	case Msgflags:
		print_mask_arg(sysdecode_msg_flags, fp, args[sc->offset]);
		break;
	case CapRights: {
		cap_rights_t rights;

		if (get_struct(pid, args[sc->offset], &rights,
		    sizeof(rights)) != -1) {
			fputs("{ ", fp);
			sysdecode_cap_rights(fp, &rights);
			fputs(" }", fp);
		} else
			fprintf(fp, "0x%lx", args[sc->offset]);
		break;
	}
	case Acltype:
		print_integer_arg(sysdecode_acltype, fp, args[sc->offset]);
		break;
	case Extattrnamespace:
		print_integer_arg(sysdecode_extattrnamespace, fp,
		    args[sc->offset]);
		break;
	case Minherit:
		print_integer_arg(sysdecode_minherit_inherit, fp,
		    args[sc->offset]);
		break;
	case Mlockall:
		print_mask_arg(sysdecode_mlockall_flags, fp, args[sc->offset]);
		break;
	case Mountflags:
		print_mask_arg(sysdecode_mount_flags, fp, args[sc->offset]);
		break;
	case Msync:
		print_mask_arg(sysdecode_msync_flags, fp, args[sc->offset]);
		break;
	case Priowhich:
		print_integer_arg(sysdecode_prio_which, fp, args[sc->offset]);
		break;
	case Ptraceop:
		print_integer_arg(sysdecode_ptrace_request, fp,
		    args[sc->offset]);
		break;
	case Quotactlcmd:
		if (!sysdecode_quotactl_cmd(fp, args[sc->offset]))
			fprintf(fp, "%#x", (int)args[sc->offset]);
		break;
	case Reboothowto:
		print_mask_arg(sysdecode_reboot_howto, fp, args[sc->offset]);
		break;
	case Rtpriofunc:
		print_integer_arg(sysdecode_rtprio_function, fp,
		    args[sc->offset]);
		break;
	case Schedpolicy:
		print_integer_arg(sysdecode_scheduler_policy, fp,
		    args[sc->offset]);
		break;
	case Schedparam: {
		struct sched_param sp;

		if (get_struct(pid, args[sc->offset], &sp, sizeof(sp)) != -1)
			fprintf(fp, "{ %d }", sp.sched_priority);
		else
			fprintf(fp, "0x%lx", args[sc->offset]);
		break;
	}
	case PSig: {
		int sig;

		if (get_struct(pid, args[sc->offset], &sig, sizeof(sig)) == 0)
			fprintf(fp, "{ %s }", strsig2(sig));
		else
			fprintf(fp, "0x%lx", args[sc->offset]);
		break;
	}
	case Siginfo: {
		siginfo_t si;

		if (get_struct(pid, args[sc->offset], &si, sizeof(si)) != -1) {
			fprintf(fp, "{ signo=%s", strsig2(si.si_signo));
			decode_siginfo(fp, &si);
			fprintf(fp, " }");
		} else
			fprintf(fp, "0x%lx", args[sc->offset]);
		break;
	}
	case Iovec:
		/*
		 * Print argument as an array of struct iovec, where the next
		 * syscall argument is the number of elements of the array.
		 */

		print_iovec(fp, trussinfo, args[sc->offset],
		    (int)args[sc->offset + 1]);
		break;
	case Sctpsndrcvinfo: {
		struct sctp_sndrcvinfo info;

		if (get_struct(pid, args[sc->offset],
		    &info, sizeof(struct sctp_sndrcvinfo)) == -1) {
			fprintf(fp, "0x%lx", args[sc->offset]);
			break;
		}
		print_sctp_sndrcvinfo(fp, sc->type & OUT, &info);
		break;
	}
	case Msghdr: {
		struct msghdr msghdr;

		if (get_struct(pid, args[sc->offset],
		    &msghdr, sizeof(struct msghdr)) == -1) {
			fprintf(fp, "0x%lx", args[sc->offset]);
			break;
		}
		fputs("{", fp);
		print_sockaddr(fp, trussinfo, (uintptr_t)msghdr.msg_name, msghdr.msg_namelen);
		fprintf(fp, ",%d,", msghdr.msg_namelen);
		print_iovec(fp, trussinfo, (uintptr_t)msghdr.msg_iov, msghdr.msg_iovlen);
		fprintf(fp, ",%d,", msghdr.msg_iovlen);
		print_cmsgs(fp, pid, sc->type & OUT, &msghdr);
		fprintf(fp, ",%u,", msghdr.msg_controllen);
		print_mask_arg(sysdecode_msg_flags, fp, msghdr.msg_flags);
		fputs("}", fp);
		break;
	}

	case CloudABIAdvice:
		fputs(xlookup(cloudabi_advice, args[sc->offset]), fp);
		break;
	case CloudABIClockID:
		fputs(xlookup(cloudabi_clockid, args[sc->offset]), fp);
		break;
	case ClouduABIFDSFlags:
		fputs(xlookup_bits(cloudabi_fdsflags, args[sc->offset]), fp);
		break;
	case CloudABIFDStat: {
		cloudabi_fdstat_t fds;
		if (get_struct(pid, args[sc->offset], &fds, sizeof(fds))
		    != -1) {
			fprintf(fp, "{ %s, ",
			    xlookup(cloudabi_filetype, fds.fs_filetype));
			fprintf(fp, "%s, ... }",
			    xlookup_bits(cloudabi_fdflags, fds.fs_flags));
		} else
			fprintf(fp, "0x%lx", args[sc->offset]);
		break;
	}
	case CloudABIFileStat: {
		cloudabi_filestat_t fsb;
		if (get_struct(pid, args[sc->offset], &fsb, sizeof(fsb))
		    != -1)
			fprintf(fp, "{ %s, %ju }",
			    xlookup(cloudabi_filetype, fsb.st_filetype),
			    (uintmax_t)fsb.st_size);
		else
			fprintf(fp, "0x%lx", args[sc->offset]);
		break;
	}
	case CloudABIFileType:
		fputs(xlookup(cloudabi_filetype, args[sc->offset]), fp);
		break;
	case CloudABIFSFlags:
		fputs(xlookup_bits(cloudabi_fsflags, args[sc->offset]), fp);
		break;
	case CloudABILookup:
		if ((args[sc->offset] & CLOUDABI_LOOKUP_SYMLINK_FOLLOW) != 0)
			fprintf(fp, "%d|LOOKUP_SYMLINK_FOLLOW",
			    (int)args[sc->offset]);
		else
			fprintf(fp, "%d", (int)args[sc->offset]);
		break;
	case CloudABIMFlags:
		fputs(xlookup_bits(cloudabi_mflags, args[sc->offset]), fp);
		break;
	case CloudABIMProt:
		fputs(xlookup_bits(cloudabi_mprot, args[sc->offset]), fp);
		break;
	case CloudABIMSFlags:
		fputs(xlookup_bits(cloudabi_msflags, args[sc->offset]), fp);
		break;
	case CloudABIOFlags:
		fputs(xlookup_bits(cloudabi_oflags, args[sc->offset]), fp);
		break;
	case CloudABISDFlags:
		fputs(xlookup_bits(cloudabi_sdflags, args[sc->offset]), fp);
		break;
	case CloudABISignal:
		fputs(xlookup(cloudabi_signal, args[sc->offset]), fp);
		break;
	case CloudABITimestamp:
		fprintf(fp, "%lu.%09lus", args[sc->offset] / 1000000000,
		    args[sc->offset] % 1000000000);
		break;
	case CloudABIULFlags:
		fputs(xlookup_bits(cloudabi_ulflags, args[sc->offset]), fp);
		break;
	case CloudABIWhence:
		fputs(xlookup(cloudabi_whence, args[sc->offset]), fp);
		break;

	default:
		errx(1, "Invalid argument type %d\n", sc->type & ARG_MASK);
	}
	fclose(fp);
	return (tmp);
}

/*
 * Print (to outfile) the system call and its arguments.
 */
void
print_syscall(struct trussinfo *trussinfo)
{
	struct threadinfo *t;
	const char *name;
	char **s_args;
	int i, len, nargs;

	t = trussinfo->curthread;

	name = t->cs.sc->name;
	nargs = t->cs.nargs;
	s_args = t->cs.s_args;

	len = print_line_prefix(trussinfo);
	len += fprintf(trussinfo->outfile, "%s(", name);

	for (i = 0; i < nargs; i++) {
		if (s_args[i] != NULL)
			len += fprintf(trussinfo->outfile, "%s", s_args[i]);
		else
			len += fprintf(trussinfo->outfile,
			    "<missing argument>");
		len += fprintf(trussinfo->outfile, "%s", i < (nargs - 1) ?
		    "," : "");
	}
	len += fprintf(trussinfo->outfile, ")");
	for (i = 0; i < 6 - (len / 8); i++)
		fprintf(trussinfo->outfile, "\t");
}

void
print_syscall_ret(struct trussinfo *trussinfo, int errorp, long *retval)
{
	struct timespec timediff;
	struct threadinfo *t;
	struct syscall *sc;
	int error;

	t = trussinfo->curthread;
	sc = t->cs.sc;
	if (trussinfo->flags & COUNTONLY) {
		timespecsubt(&t->after, &t->before, &timediff);
		timespecadd(&sc->time, &timediff, &sc->time);
		sc->ncalls++;
		if (errorp)
			sc->nerror++;
		return;
	}

	print_syscall(trussinfo);
	fflush(trussinfo->outfile);

	if (retval == NULL) {
		/*
		 * This system call resulted in the current thread's exit,
		 * so there is no return value or error to display.
		 */
		fprintf(trussinfo->outfile, "\n");
		return;
	}

	if (errorp) {
		error = sysdecode_abi_to_freebsd_errno(t->proc->abi->abi,
		    retval[0]);
		fprintf(trussinfo->outfile, " ERR#%ld '%s'\n", retval[0],
		    error == INT_MAX ? "Unknown error" : strerror(error));
	}
#ifndef __LP64__
	else if (sc->ret_type == 2) {
		off_t off;

#if _BYTE_ORDER == _LITTLE_ENDIAN
		off = (off_t)retval[1] << 32 | retval[0];
#else
		off = (off_t)retval[0] << 32 | retval[1];
#endif
		fprintf(trussinfo->outfile, " = %jd (0x%jx)\n", (intmax_t)off,
		    (intmax_t)off);
	}
#endif
	else
		fprintf(trussinfo->outfile, " = %ld (0x%lx)\n", retval[0],
		    retval[0]);
}

void
print_summary(struct trussinfo *trussinfo)
{
	struct timespec total = {0, 0};
	struct syscall *sc;
	int ncall, nerror;

	fprintf(trussinfo->outfile, "%-20s%15s%8s%8s\n",
	    "syscall", "seconds", "calls", "errors");
	ncall = nerror = 0;
	STAILQ_FOREACH(sc, &syscalls, entries)
		if (sc->ncalls) {
			fprintf(trussinfo->outfile, "%-20s%5jd.%09ld%8d%8d\n",
			    sc->name, (intmax_t)sc->time.tv_sec,
			    sc->time.tv_nsec, sc->ncalls, sc->nerror);
			timespecadd(&total, &sc->time, &total);
			ncall += sc->ncalls;
			nerror += sc->nerror;
		}
	fprintf(trussinfo->outfile, "%20s%15s%8s%8s\n",
	    "", "-------------", "-------", "-------");
	fprintf(trussinfo->outfile, "%-20s%5jd.%09ld%8d%8d\n",
	    "", (intmax_t)total.tv_sec, total.tv_nsec, ncall, nerror);
}<|MERGE_RESOLUTION|>--- conflicted
+++ resolved
@@ -1177,22 +1177,14 @@
 	}
 	/* If the length is too small, just bail. */
 	if (len < sizeof(*sa)) {
-<<<<<<< HEAD
-		fprintf(fp, "0x%p", (void *)arg);
-=======
-		fprintf(fp, "%p", arg);
->>>>>>> 4df44fea
+		fprintf(fp, "%p", (void *)arg);
 		return;
 	}
 
 	sa = calloc(1, len);
 	if (get_struct(pid, arg, sa, len) == -1) {
 		free(sa);
-<<<<<<< HEAD
-		fprintf(fp, "0x%p", (void *)arg);
-=======
-		fprintf(fp, "%p", arg);
->>>>>>> 4df44fea
+		fprintf(fp, "%p", (void *)arg);
 		return;
 	}
 
@@ -1249,11 +1241,7 @@
 	bool buf_truncated, iov_truncated;
 
 	if (iovcnt <= 0) {
-<<<<<<< HEAD
-		fprintf(fp, "0x%p", (void *)arg);
-=======
-		fprintf(fp, "%p", arg);
->>>>>>> 4df44fea
+		fprintf(fp, "%p", (void *)arg);
 		return;
 	}
 	if (iovcnt > IOV_LIMIT) {
@@ -1263,11 +1251,7 @@
 		iov_truncated = false;
 	}
 	if (get_struct(pid, arg, &iov, iovcnt * sizeof(struct iovec)) == -1) {
-<<<<<<< HEAD
-		fprintf(fp, "0x%p", (void *)arg);
-=======
-		fprintf(fp, "%p", arg);
->>>>>>> 4df44fea
+		fprintf(fp, "%p", (void *)arg);
 		return;
 	}
 
@@ -1511,13 +1495,8 @@
 
 	len = msghdr->msg_controllen;
 	cmsgbuf = calloc(1, len);
-<<<<<<< HEAD
 	if (get_struct(pid, (uintptr_t)msghdr->msg_control, cmsgbuf, len) == -1) {
-		fprintf(fp, "0x%p", msghdr);
-=======
-	if (get_struct(pid, msghdr->msg_control, cmsgbuf, len) == -1) {
 		fprintf(fp, "%p", msghdr->msg_control);
->>>>>>> 4df44fea
 		free(cmsgbuf);
 	}
 	msghdr->msg_control = cmsgbuf;
