--- conflicted
+++ resolved
@@ -1160,7 +1160,8 @@
 }
 
 static void
-print_sockaddr(FILE *fp, struct trussinfo *trussinfo, void *arg, socklen_t len)
+print_sockaddr(FILE *fp, struct trussinfo *trussinfo, uintptr_t arg,
+    socklen_t len)
 {
 	char addr[64];
 	struct sockaddr_in *lsin;
@@ -1170,20 +1171,20 @@
 	u_char *q;
 	pid_t pid = trussinfo->curthread->proc->pid;
 
-	if (arg == NULL) {
+	if (arg == 0) {
 		fputs("NULL", fp);
 		return;
 	}
 	/* If the length is too small, just bail. */
 	if (len < sizeof(*sa)) {
-		fprintf(fp, "0x%p", arg);
+		fprintf(fp, "0x%p", (void *)arg);
 		return;
 	}
 
 	sa = calloc(1, len);
 	if (get_struct(pid, arg, sa, len) == -1) {
 		free(sa);
-		fprintf(fp, "0x%p", arg);
+		fprintf(fp, "0x%p", (void *)arg);
 		return;
 	}
 
@@ -1229,7 +1230,7 @@
 #define IOV_LIMIT 16
 
 static void
-print_iovec(FILE *fp, struct trussinfo *trussinfo, void *arg, int iovcnt)
+print_iovec(FILE *fp, struct trussinfo *trussinfo, uintptr_t arg, int iovcnt)
 {
 	struct iovec iov[IOV_LIMIT];
 	size_t max_string = trussinfo->strsize;
@@ -1240,7 +1241,7 @@
 	bool buf_truncated, iov_truncated;
 
 	if (iovcnt <= 0) {
-		fprintf(fp, "0x%p", arg);
+		fprintf(fp, "0x%p", (void *)arg);
 		return;
 	}
 	if (iovcnt > IOV_LIMIT) {
@@ -1250,7 +1251,7 @@
 		iov_truncated = false;
 	}
 	if (get_struct(pid, arg, &iov, iovcnt * sizeof(struct iovec)) == -1) {
-		fprintf(fp, "0x%p", arg);
+		fprintf(fp, "0x%p", (void *)arg);
 		return;
 	}
 
@@ -1264,7 +1265,7 @@
 			buf_truncated = false;
 		}
 		fprintf(fp, "%s{", (i > 0) ? "," : "");
-		if (len && get_struct(pid, iov[i].iov_base, &tmp2, len) != -1) {
+		if (len && get_struct(pid, (uintptr_t)iov[i].iov_base, &tmp2, len) != -1) {
 			tmp3 = malloc(len * 4 + 1);
 			while (len) {
 				if (strvisx(tmp3, tmp2, len,
@@ -1494,7 +1495,7 @@
 
 	len = msghdr->msg_controllen;
 	cmsgbuf = calloc(1, len);
-	if (get_struct(pid, msghdr->msg_control, cmsgbuf, len) == -1) {
+	if (get_struct(pid, (uintptr_t)msghdr->msg_control, cmsgbuf, len) == -1) {
 		fprintf(fp, "0x%p", msghdr);
 		free(cmsgbuf);
 	}
@@ -2004,60 +2005,7 @@
 		} else
 			len = args[sc->offset + 1];
 
-<<<<<<< HEAD
-		/* If the length is too small, just bail. */
-		if (len < sizeof(*sa)) {
-			fprintf(fp, "0x%lx", args[sc->offset]);
-			break;
-		}
-
-		sa = calloc(1, len);
-		if (get_struct(pid, args[sc->offset], sa, len) == -1) {
-			free(sa);
-			fprintf(fp, "0x%lx", args[sc->offset]);
-			break;
-		}
-
-		switch (sa->sa_family) {
-		case AF_INET:
-			if (len < sizeof(*lsin))
-				goto sockaddr_short;
-			lsin = (struct sockaddr_in *)(void *)sa;
-			inet_ntop(AF_INET, &lsin->sin_addr, addr, sizeof(addr));
-			fprintf(fp, "{ AF_INET %s:%d }", addr,
-			    htons(lsin->sin_port));
-			break;
-		case AF_INET6:
-			if (len < sizeof(*lsin6))
-				goto sockaddr_short;
-			lsin6 = (struct sockaddr_in6 *)(void *)sa;
-			inet_ntop(AF_INET6, &lsin6->sin6_addr, addr,
-			    sizeof(addr));
-			fprintf(fp, "{ AF_INET6 [%s]:%d }", addr,
-			    htons(lsin6->sin6_port));
-			break;
-		case AF_UNIX:
-			sun = (struct sockaddr_un *)sa;
-			fprintf(fp, "{ AF_UNIX \"%.*s\" }",
-			    (int)(len - offsetof(struct sockaddr_un, sun_path)),
-			    sun->sun_path);
-			break;
-		default:
-		sockaddr_short:
-			fprintf(fp,
-			    "{ sa_len = %d, sa_family = %d, sa_data = {",
-			    (int)sa->sa_len, (int)sa->sa_family);
-			for (q = (u_char *)sa->sa_data;
-			     q < (u_char *)sa + len; q++)
-				fprintf(fp, "%s 0x%02x",
-				    q == (u_char *)sa->sa_data ? "" : ",",
-				    *q);
-			fputs(" } }", fp);
-		}
-		free(sa);
-=======
-		print_sockaddr(fp, trussinfo, (void *)args[sc->offset], len);
->>>>>>> 3c9ef685
+		print_sockaddr(fp, trussinfo, args[sc->offset], len);
 		break;
 	}
 	case Sigaction: {
@@ -2517,30 +2465,14 @@
 		 * syscall argument is the number of elements of the array.
 		 */
 
-<<<<<<< HEAD
-		iovcnt = args[sc->offset + 1];
-		if (iovcnt <= 0) {
-			fprintf(fp, "0x%lx", args[sc->offset]);
-			break;
-		}
-		if (iovcnt > IOV_LIMIT) {
-			iovcnt = IOV_LIMIT;
-			iov_truncated = true;
-		} else {
-			iov_truncated = false;
-		}
-		if (get_struct(pid, args[sc->offset],
-		    &iov, iovcnt * sizeof(struct iovec)) == -1) {
-=======
-		print_iovec(fp, trussinfo, (void *)args[sc->offset],
+		print_iovec(fp, trussinfo, args[sc->offset],
 		    (int)args[sc->offset + 1]);
 		break;
 	case Sctpsndrcvinfo: {
 		struct sctp_sndrcvinfo info;
 
-		if (get_struct(pid, (void *)args[sc->offset],
+		if (get_struct(pid, args[sc->offset],
 		    &info, sizeof(struct sctp_sndrcvinfo)) == -1) {
->>>>>>> 3c9ef685
 			fprintf(fp, "0x%lx", args[sc->offset]);
 			break;
 		}
@@ -2550,20 +2482,15 @@
 	case Msghdr: {
 		struct msghdr msghdr;
 
-<<<<<<< HEAD
 		if (get_struct(pid, args[sc->offset],
-		    &info, sizeof(struct sctp_sndrcvinfo)) == -1) {
-=======
-		if (get_struct(pid, (void *)args[sc->offset],
 		    &msghdr, sizeof(struct msghdr)) == -1) {
->>>>>>> 3c9ef685
 			fprintf(fp, "0x%lx", args[sc->offset]);
 			break;
 		}
 		fputs("{", fp);
-		print_sockaddr(fp, trussinfo, msghdr.msg_name, msghdr.msg_namelen);
+		print_sockaddr(fp, trussinfo, (uintptr_t)msghdr.msg_name, msghdr.msg_namelen);
 		fprintf(fp, ",%d,", msghdr.msg_namelen);
-		print_iovec(fp, trussinfo, msghdr.msg_iov, msghdr.msg_iovlen);
+		print_iovec(fp, trussinfo, (uintptr_t)msghdr.msg_iov, msghdr.msg_iovlen);
 		fprintf(fp, ",%d,", msghdr.msg_iovlen);
 		print_cmsgs(fp, pid, sc->type & OUT, &msghdr);
 		fprintf(fp, ",%u,", msghdr.msg_controllen);
