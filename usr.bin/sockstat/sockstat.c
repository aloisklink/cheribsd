/*-
 * SPDX-License-Identifier: BSD-2-Clause-FreeBSD
 *
 * Copyright (c) 2002 Dag-Erling Coïdan Smørgrav
 * All rights reserved.
 *
 * Redistribution and use in source and binary forms, with or without
 * modification, are permitted provided that the following conditions
 * are met:
 * 1. Redistributions of source code must retain the above copyright
 *    notice, this list of conditions and the following disclaimer
 *    in this position and unchanged.
 * 2. Redistributions in binary form must reproduce the above copyright
 *    notice, this list of conditions and the following disclaimer in the
 *    documentation and/or other materials provided with the distribution.
 * 3. The name of the author may not be used to endorse or promote products
 *    derived from this software without specific prior written permission.
 *
 * THIS SOFTWARE IS PROVIDED BY THE AUTHOR ``AS IS'' AND ANY EXPRESS OR
 * IMPLIED WARRANTIES, INCLUDING, BUT NOT LIMITED TO, THE IMPLIED WARRANTIES
 * OF MERCHANTABILITY AND FITNESS FOR A PARTICULAR PURPOSE ARE DISCLAIMED.
 * IN NO EVENT SHALL THE AUTHOR BE LIABLE FOR ANY DIRECT, INDIRECT,
 * INCIDENTAL, SPECIAL, EXEMPLARY, OR CONSEQUENTIAL DAMAGES (INCLUDING, BUT
 * NOT LIMITED TO, PROCUREMENT OF SUBSTITUTE GOODS OR SERVICES; LOSS OF USE,
 * DATA, OR PROFITS; OR BUSINESS INTERRUPTION) HOWEVER CAUSED AND ON ANY
 * THEORY OF LIABILITY, WHETHER IN CONTRACT, STRICT LIABILITY, OR TORT
 * (INCLUDING NEGLIGENCE OR OTHERWISE) ARISING IN ANY WAY OUT OF THE USE OF
 * THIS SOFTWARE, EVEN IF ADVISED OF THE POSSIBILITY OF SUCH DAMAGE.
 */

#include <sys/cdefs.h>
__FBSDID("$FreeBSD$");

#include <sys/param.h>
#include <sys/file.h>
#include <sys/socket.h>
#include <sys/socketvar.h>
#include <sys/sysctl.h>
#include <sys/jail.h>
#include <sys/user.h>
#include <sys/queue.h>
#include <sys/tree.h>

#include <sys/un.h>
#include <sys/unpcb.h>

#include <net/route.h>

#include <netinet/in.h>
#include <netinet/in_pcb.h>
#include <netinet/sctp.h>
#include <netinet/tcp.h>
#define TCPSTATES /* load state names */
#include <netinet/tcp_fsm.h>
#include <netinet/tcp_seq.h>
#include <netinet/tcp_var.h>
#include <arpa/inet.h>

#include <capsicum_helpers.h>
#include <ctype.h>
#include <err.h>
#include <errno.h>
#include <inttypes.h>
#include <jail.h>
#include <netdb.h>
#include <pwd.h>
#include <stdarg.h>
#include <stdio.h>
#include <stdlib.h>
#include <string.h>
#include <unistd.h>

#include <libcasper.h>
#include <casper/cap_net.h>
#include <casper/cap_netdb.h>
#include <casper/cap_pwd.h>
#include <casper/cap_sysctl.h>

#define	sstosin(ss)	((struct sockaddr_in *)(ss))
#define	sstosin6(ss)	((struct sockaddr_in6 *)(ss))
#define	sstosun(ss)	((struct sockaddr_un *)(ss))
#define	sstosa(ss)	((struct sockaddr *)(ss))

static int	 opt_4;		/* Show IPv4 sockets */
static int	 opt_6;		/* Show IPv6 sockets */
static int	 opt_C;		/* Show congestion control */
static int	 opt_c;		/* Show connected sockets */
static int	 opt_i;		/* Show inp_gencnt */
static int	 opt_j;		/* Show specified jail */
static int	 opt_L;		/* Don't show IPv4 or IPv6 loopback sockets */
static int	 opt_l;		/* Show listening sockets */
static int	 opt_n;		/* Don't resolve UIDs to user names */
static int	 opt_q;		/* Don't show header */
static int	 opt_S;		/* Show protocol stack if applicable */
static int	 opt_s;		/* Show protocol state if applicable */
static int	 opt_U;		/* Show remote UDP encapsulation port number */
static int	 opt_u;		/* Show Unix domain sockets */
static int	 opt_v;		/* Verbose mode */
static int	 opt_w;		/* Wide print area for addresses */

/*
 * Default protocols to use if no -P was defined.
 */
static const char *default_protos[] = {"sctp", "tcp", "udp", "divert" };
static size_t	   default_numprotos = nitems(default_protos);

static int	*protos;	/* protocols to use */
static size_t	 numprotos;	/* allocated size of protos[] */

static int	*ports;

#define	INT_BIT (sizeof(int)*CHAR_BIT)
#define	SET_PORT(p) do { ports[p / INT_BIT] |= 1 << (p % INT_BIT); } while (0)
#define	CHK_PORT(p) (ports[p / INT_BIT] & (1 << (p % INT_BIT)))

struct addr {
	struct sockaddr_storage address;
	void *connection;
	unsigned int encaps_port;
	int state;
	struct addr *next;
};

struct sock {
	union {
		RB_ENTRY(sock) socket_tree;	/* tree of pcbs with socket */
		SLIST_ENTRY(sock) socket_list;	/* list of pcbs w/o socket */
	};
	RB_ENTRY(sock) pcb_tree;
	kvaddr_t socket;
	kvaddr_t pcb;
	uint64_t inp_gencnt;
	int shown;
	int vflag;
	int family;
	int proto;
	int state;
	const char *protoname;
	char stack[TCP_FUNCTION_NAME_LEN_MAX];
	char cc[TCP_CA_NAME_MAX];
	struct addr *laddr;
	struct addr *faddr;
};

static RB_HEAD(socks_t, sock) socks = RB_INITIALIZER(&socks);
static int64_t
socket_compare(const struct sock *a, const struct sock *b)
{
	return ((int64_t)(a->socket/2 - b->socket/2));
}
RB_GENERATE_STATIC(socks_t, sock, socket_tree, socket_compare);

static RB_HEAD(pcbs_t, sock) pcbs = RB_INITIALIZER(&pcbs);
static int64_t
pcb_compare(const struct sock *a, const struct sock *b)
{
        return ((int64_t)(a->pcb/2 - b->pcb/2));
}
RB_GENERATE_STATIC(pcbs_t, sock, pcb_tree, pcb_compare);

static SLIST_HEAD(, sock) nosocks = SLIST_HEAD_INITIALIZER(&nosocks);

static struct xfile *xfiles;
static int nxfiles;

static cap_channel_t *capnet;
static cap_channel_t *capnetdb;
static cap_channel_t *capsysctl;
static cap_channel_t *cappwd;

static int
xprintf(const char *fmt, ...)
{
	va_list ap;
	int len;

	va_start(ap, fmt);
	len = vprintf(fmt, ap);
	va_end(ap);
	if (len < 0)
		err(1, "printf()");
	return (len);
}

static bool
_check_ksize(size_t received_size, size_t expected_size, const char *struct_name)
{
	if (received_size != expected_size) {
		warnx("%s size mismatch: expected %zd, received %zd",
		    struct_name, expected_size, received_size);
		return false;
	}
	return true;
}
#define check_ksize(_sz, _struct)	(_check_ksize(_sz, sizeof(_struct), #_struct))

static void
_enforce_ksize(size_t received_size, size_t expected_size, const char *struct_name)
{
	if (received_size != expected_size) {
		errx(1, "fatal: struct %s size mismatch: expected %zd, received %zd",
		    struct_name, expected_size, received_size);
	}
}
#define enforce_ksize(_sz, _struct)	(_enforce_ksize(_sz, sizeof(_struct), #_struct))

static int
get_proto_type(const char *proto)
{
	struct protoent *pent;

	if (strlen(proto) == 0)
		return (0);
	if (capnetdb != NULL)
		pent = cap_getprotobyname(capnetdb, proto);
	else
		pent = getprotobyname(proto);
	if (pent == NULL) {
		warn("cap_getprotobyname");
		return (-1);
	}
	return (pent->p_proto);
}

static void
init_protos(int num)
{
	int proto_count = 0;

	if (num > 0) {
		proto_count = num;
	} else {
		/* Find the maximum number of possible protocols. */
		while (getprotoent() != NULL)
			proto_count++;
		endprotoent();
	}

	if ((protos = malloc(sizeof(int) * proto_count)) == NULL)
		err(1, "malloc");
	numprotos = proto_count;
}

static int
parse_protos(char *protospec)
{
	char *prot;
	int proto_type, proto_index;

	if (protospec == NULL)
		return (-1);

	init_protos(0);
	proto_index = 0;
	while ((prot = strsep(&protospec, ",")) != NULL) {
		if (strlen(prot) == 0)
			continue;
		proto_type = get_proto_type(prot);
		if (proto_type != -1)
			protos[proto_index++] = proto_type;
	}
	numprotos = proto_index;
	return (proto_index);
}

static void
parse_ports(const char *portspec)
{
	const char *p, *q;
	int port, end;

	if (ports == NULL)
		if ((ports = calloc(65536 / INT_BIT, sizeof(int))) == NULL)
			err(1, "calloc()");
	p = portspec;
	while (*p != '\0') {
		if (!isdigit(*p))
			errx(1, "syntax error in port range");
		for (q = p; *q != '\0' && isdigit(*q); ++q)
			/* nothing */ ;
		for (port = 0; p < q; ++p)
			port = port * 10 + digittoint(*p);
		if (port < 0 || port > 65535)
			errx(1, "invalid port number");
		SET_PORT(port);
		switch (*p) {
		case '-':
			++p;
			break;
		case ',':
			++p;
			/* fall through */
		case '\0':
		default:
			continue;
		}
		for (q = p; *q != '\0' && isdigit(*q); ++q)
			/* nothing */ ;
		for (end = 0; p < q; ++p)
			end = end * 10 + digittoint(*p);
		if (end < port || end > 65535)
			errx(1, "invalid port number");
		while (port++ < end)
			SET_PORT(port);
		if (*p == ',')
			++p;
	}
}

static void
sockaddr(struct sockaddr_storage *ss, int af, void *addr, int port)
{
	struct sockaddr_in *sin4;
	struct sockaddr_in6 *sin6;

	bzero(ss, sizeof(*ss));
	switch (af) {
	case AF_INET:
		sin4 = sstosin(ss);
		sin4->sin_len = sizeof(*sin4);
		sin4->sin_family = af;
		sin4->sin_port = port;
		sin4->sin_addr = *(struct in_addr *)addr;
		break;
	case AF_INET6:
		sin6 = sstosin6(ss);
		sin6->sin6_len = sizeof(*sin6);
		sin6->sin6_family = af;
		sin6->sin6_port = port;
		sin6->sin6_addr = *(struct in6_addr *)addr;
#define	s6_addr16	__u6_addr.__u6_addr16
		if (IN6_IS_ADDR_LINKLOCAL(&sin6->sin6_addr)) {
			sin6->sin6_scope_id =
			    ntohs(sin6->sin6_addr.s6_addr16[1]);
			sin6->sin6_addr.s6_addr16[1] = 0;
		}
		break;
	default:
		abort();
	}
}

static void
free_socket(struct sock *sock)
{
	struct addr *cur, *next;

	cur = sock->laddr;
	while (cur != NULL) {
		next = cur->next;
		free(cur);
		cur = next;
	}
	cur = sock->faddr;
	while (cur != NULL) {
		next = cur->next;
		free(cur);
		cur = next;
	}
	free(sock);
}

static void
gather_sctp(void)
{
	struct sock *sock;
	struct addr *laddr, *prev_laddr, *faddr, *prev_faddr;
	struct xsctp_inpcb *xinpcb;
	struct xsctp_tcb *xstcb;
	struct xsctp_raddr *xraddr;
	struct xsctp_laddr *xladdr;
	const char *varname;
	size_t len, offset;
	char *buf;
	int vflag;
	int no_stcb, local_all_loopback, foreign_all_loopback;

	vflag = 0;
	if (opt_4)
		vflag |= INP_IPV4;
	if (opt_6)
		vflag |= INP_IPV6;

	varname = "net.inet.sctp.assoclist";
	if (cap_sysctlbyname(capsysctl, varname, 0, &len, 0, 0) < 0) {
		if (errno != ENOENT)
			err(1, "cap_sysctlbyname()");
		return;
	}
	if ((buf = (char *)malloc(len)) == NULL) {
		err(1, "malloc()");
		return;
	}
	if (cap_sysctlbyname(capsysctl, varname, buf, &len, 0, 0) < 0) {
		err(1, "cap_sysctlbyname()");
		free(buf);
		return;
	}
	xinpcb = (struct xsctp_inpcb *)(void *)buf;
	offset = sizeof(struct xsctp_inpcb);
	while ((offset < len) && (xinpcb->last == 0)) {
		if ((sock = calloc(1, sizeof *sock)) == NULL)
			err(1, "malloc()");
		sock->socket = xinpcb->socket;
		sock->proto = IPPROTO_SCTP;
		sock->protoname = "sctp";
		if (xinpcb->maxqlen == 0)
			sock->state = SCTP_CLOSED;
		else
			sock->state = SCTP_LISTEN;
		if (xinpcb->flags & SCTP_PCB_FLAGS_BOUND_V6) {
			sock->family = AF_INET6;
			/*
			 * Currently there is no way to distinguish between
			 * IPv6 only sockets or dual family sockets.
			 * So mark it as dual socket.
			 */
			sock->vflag = INP_IPV6 | INP_IPV4;
		} else {
			sock->family = AF_INET;
			sock->vflag = INP_IPV4;
		}
		prev_laddr = NULL;
		local_all_loopback = 1;
		while (offset < len) {
			xladdr = (struct xsctp_laddr *)(void *)(buf + offset);
			offset += sizeof(struct xsctp_laddr);
			if (xladdr->last == 1)
				break;
			if ((laddr = calloc(1, sizeof(struct addr))) == NULL)
				err(1, "malloc()");
			switch (xladdr->address.sa.sa_family) {
			case AF_INET:
#define	__IN_IS_ADDR_LOOPBACK(pina) \
	((ntohl((pina)->s_addr) >> IN_CLASSA_NSHIFT) == IN_LOOPBACKNET)
				if (!__IN_IS_ADDR_LOOPBACK(
				    &xladdr->address.sin.sin_addr))
					local_all_loopback = 0;
#undef	__IN_IS_ADDR_LOOPBACK
				sockaddr(&laddr->address, AF_INET,
				    &xladdr->address.sin.sin_addr,
				    htons(xinpcb->local_port));
				break;
			case AF_INET6:
				if (!IN6_IS_ADDR_LOOPBACK(
				    &xladdr->address.sin6.sin6_addr))
					local_all_loopback = 0;
				sockaddr(&laddr->address, AF_INET6,
				    &xladdr->address.sin6.sin6_addr,
				    htons(xinpcb->local_port));
				break;
			default:
				errx(1, "address family %d not supported",
				    xladdr->address.sa.sa_family);
			}
			laddr->next = NULL;
			if (prev_laddr == NULL)
				sock->laddr = laddr;
			else
				prev_laddr->next = laddr;
			prev_laddr = laddr;
		}
		if (sock->laddr == NULL) {
			if ((sock->laddr =
			    calloc(1, sizeof(struct addr))) == NULL)
				err(1, "malloc()");
			sock->laddr->address.ss_family = sock->family;
			if (sock->family == AF_INET)
				sock->laddr->address.ss_len =
				    sizeof(struct sockaddr_in);
			else
				sock->laddr->address.ss_len =
				    sizeof(struct sockaddr_in6);
			local_all_loopback = 0;
		}
		if ((sock->faddr = calloc(1, sizeof(struct addr))) == NULL)
			err(1, "malloc()");
		sock->faddr->address.ss_family = sock->family;
		if (sock->family == AF_INET)
			sock->faddr->address.ss_len =
			    sizeof(struct sockaddr_in);
		else
			sock->faddr->address.ss_len =
			    sizeof(struct sockaddr_in6);
		no_stcb = 1;
		while (offset < len) {
			xstcb = (struct xsctp_tcb *)(void *)(buf + offset);
			offset += sizeof(struct xsctp_tcb);
			if (no_stcb) {
				if (opt_l && (sock->vflag & vflag) &&
				    (!opt_L || !local_all_loopback) &&
				    ((xinpcb->flags & SCTP_PCB_FLAGS_UDPTYPE) ||
				     (xstcb->last == 1))) {
<<<<<<< HEAD
					hash = (int)(sock->socket % HASHSIZE);
					sock->next = sockhash[hash];
					sockhash[hash] = sock;
=======
					RB_INSERT(socks_t, &socks, sock);
>>>>>>> a83d596f
				} else {
					free_socket(sock);
				}
			}
			if (xstcb->last == 1)
				break;
			no_stcb = 0;
			if (opt_c) {
				if ((sock = calloc(1, sizeof *sock)) == NULL)
					err(1, "malloc()");
				sock->socket = xinpcb->socket;
				sock->proto = IPPROTO_SCTP;
				sock->protoname = "sctp";
				sock->state = (int)xstcb->state;
				if (xinpcb->flags & SCTP_PCB_FLAGS_BOUND_V6) {
					sock->family = AF_INET6;
				/*
				 * Currently there is no way to distinguish
				 * between IPv6 only sockets or dual family
				 *  sockets. So mark it as dual socket.
				 */
					sock->vflag = INP_IPV6 | INP_IPV4;
				} else {
					sock->family = AF_INET;
					sock->vflag = INP_IPV4;
				}
			}
			prev_laddr = NULL;
			local_all_loopback = 1;
			while (offset < len) {
				xladdr = (struct xsctp_laddr *)(void *)(buf +
				    offset);
				offset += sizeof(struct xsctp_laddr);
				if (xladdr->last == 1)
					break;
				if (!opt_c)
					continue;
				laddr = calloc(1, sizeof(struct addr));
				if (laddr == NULL)
					err(1, "malloc()");
				switch (xladdr->address.sa.sa_family) {
				case AF_INET:
#define	__IN_IS_ADDR_LOOPBACK(pina) \
	((ntohl((pina)->s_addr) >> IN_CLASSA_NSHIFT) == IN_LOOPBACKNET)
					if (!__IN_IS_ADDR_LOOPBACK(
					    &xladdr->address.sin.sin_addr))
						local_all_loopback = 0;
#undef	__IN_IS_ADDR_LOOPBACK
					sockaddr(&laddr->address, AF_INET,
					    &xladdr->address.sin.sin_addr,
					    htons(xstcb->local_port));
					break;
				case AF_INET6:
					if (!IN6_IS_ADDR_LOOPBACK(
					    &xladdr->address.sin6.sin6_addr))
						local_all_loopback = 0;
					sockaddr(&laddr->address, AF_INET6,
					    &xladdr->address.sin6.sin6_addr,
					    htons(xstcb->local_port));
					break;
				default:
					errx(1,
					    "address family %d not supported",
					    xladdr->address.sa.sa_family);
				}
				laddr->next = NULL;
				if (prev_laddr == NULL)
					sock->laddr = laddr;
				else
					prev_laddr->next = laddr;
				prev_laddr = laddr;
			}
			prev_faddr = NULL;
			foreign_all_loopback = 1;
			while (offset < len) {
				xraddr = (struct xsctp_raddr *)(void *)(buf +
				    offset);
				offset += sizeof(struct xsctp_raddr);
				if (xraddr->last == 1)
					break;
				if (!opt_c)
					continue;
				faddr = calloc(1, sizeof(struct addr));
				if (faddr == NULL)
					err(1, "malloc()");
				switch (xraddr->address.sa.sa_family) {
				case AF_INET:
#define	__IN_IS_ADDR_LOOPBACK(pina) \
	((ntohl((pina)->s_addr) >> IN_CLASSA_NSHIFT) == IN_LOOPBACKNET)
					if (!__IN_IS_ADDR_LOOPBACK(
					    &xraddr->address.sin.sin_addr))
						foreign_all_loopback = 0;
#undef	__IN_IS_ADDR_LOOPBACK
					sockaddr(&faddr->address, AF_INET,
					    &xraddr->address.sin.sin_addr,
					    htons(xstcb->remote_port));
					break;
				case AF_INET6:
					if (!IN6_IS_ADDR_LOOPBACK(
					    &xraddr->address.sin6.sin6_addr))
						foreign_all_loopback = 0;
					sockaddr(&faddr->address, AF_INET6,
					    &xraddr->address.sin6.sin6_addr,
					    htons(xstcb->remote_port));
					break;
				default:
					errx(1,
					    "address family %d not supported",
					    xraddr->address.sa.sa_family);
				}
				faddr->encaps_port = xraddr->encaps_port;
				faddr->state = xraddr->state;
				faddr->next = NULL;
				if (prev_faddr == NULL)
					sock->faddr = faddr;
				else
					prev_faddr->next = faddr;
				prev_faddr = faddr;
			}
			if (opt_c) {
				if ((sock->vflag & vflag) &&
				    (!opt_L ||
				     !(local_all_loopback ||
				     foreign_all_loopback))) {
<<<<<<< HEAD
					hash = (int)(sock->socket % HASHSIZE);
					sock->next = sockhash[hash];
					sockhash[hash] = sock;
=======
					RB_INSERT(socks_t, &socks, sock);
>>>>>>> a83d596f
				} else {
					free_socket(sock);
				}
			}
		}
		xinpcb = (struct xsctp_inpcb *)(void *)(buf + offset);
		offset += sizeof(struct xsctp_inpcb);
	}
	free(buf);
}

static void
gather_inet(int proto)
{
	struct xinpgen *xig, *exig;
	struct xinpcb *xip;
	struct xtcpcb *xtp = NULL;
	struct xsocket *so;
	struct sock *sock;
	struct addr *laddr, *faddr;
	const char *varname, *protoname;
	size_t len, bufsize;
	void *buf;
	int retry, vflag;

	vflag = 0;
	if (opt_4)
		vflag |= INP_IPV4;
	if (opt_6)
		vflag |= INP_IPV6;

	switch (proto) {
	case IPPROTO_TCP:
		varname = "net.inet.tcp.pcblist";
		protoname = "tcp";
		break;
	case IPPROTO_UDP:
		varname = "net.inet.udp.pcblist";
		protoname = "udp";
		break;
	case IPPROTO_DIVERT:
		varname = "net.inet.divert.pcblist";
		protoname = "div";
		break;
	default:
		errx(1, "protocol %d not supported", proto);
	}

	buf = NULL;
	bufsize = 8192;
	retry = 5;
	do {
		for (;;) {
			if ((buf = realloc(buf, bufsize)) == NULL)
				err(1, "realloc()");
			len = bufsize;
			if (cap_sysctlbyname(capsysctl, varname, buf, &len,
			    NULL, 0) == 0)
				break;
			if (errno == ENOENT)
				goto out;
			if (errno != ENOMEM || len != bufsize)
				err(1, "cap_sysctlbyname()");
			bufsize *= 2;
		}
		xig = (struct xinpgen *)buf;
		exig = (struct xinpgen *)(void *)
		    ((char *)buf + len - sizeof *exig);
		enforce_ksize(xig->xig_len, struct xinpgen);
		enforce_ksize(exig->xig_len, struct xinpgen);
	} while (xig->xig_gen != exig->xig_gen && retry--);

	if (xig->xig_gen != exig->xig_gen && opt_v)
		warnx("warning: data may be inconsistent");

	for (;;) {
		xig = (struct xinpgen *)(void *)((char *)xig + xig->xig_len);
		if (xig >= exig)
			break;
		switch (proto) {
		case IPPROTO_TCP:
			xtp = (struct xtcpcb *)xig;
			xip = &xtp->xt_inp;
			if (!check_ksize(xtp->xt_len, struct xtcpcb))
				goto out;
			protoname = xtp->t_flags & TF_TOE ? "toe" : "tcp";
			break;
		case IPPROTO_UDP:
		case IPPROTO_DIVERT:
			xip = (struct xinpcb *)xig;
			if (!check_ksize(xip->xi_len, struct xinpcb))
				goto out;
			break;
		default:
			errx(1, "protocol %d not supported", proto);
		}
		so = &xip->xi_socket;
		if ((xip->inp_vflag & vflag) == 0)
			continue;
		if (xip->inp_vflag & INP_IPV4) {
			if ((xip->inp_fport == 0 && !opt_l) ||
			    (xip->inp_fport != 0 && !opt_c))
				continue;
#define	__IN_IS_ADDR_LOOPBACK(pina) \
	((ntohl((pina)->s_addr) >> IN_CLASSA_NSHIFT) == IN_LOOPBACKNET)
			if (opt_L &&
			    (__IN_IS_ADDR_LOOPBACK(&xip->inp_faddr) ||
			     __IN_IS_ADDR_LOOPBACK(&xip->inp_laddr)))
				continue;
#undef	__IN_IS_ADDR_LOOPBACK
		} else if (xip->inp_vflag & INP_IPV6) {
			if ((xip->inp_fport == 0 && !opt_l) ||
			    (xip->inp_fport != 0 && !opt_c))
				continue;
			if (opt_L &&
			    (IN6_IS_ADDR_LOOPBACK(&xip->in6p_faddr) ||
			     IN6_IS_ADDR_LOOPBACK(&xip->in6p_laddr)))
				continue;
		} else {
			if (opt_v)
				warnx("invalid vflag 0x%x", xip->inp_vflag);
			continue;
		}
		if ((sock = calloc(1, sizeof(*sock))) == NULL)
			err(1, "malloc()");
		if ((laddr = calloc(1, sizeof *laddr)) == NULL)
			err(1, "malloc()");
		if ((faddr = calloc(1, sizeof *faddr)) == NULL)
			err(1, "malloc()");
		sock->socket = so->xso_so;
		sock->proto = proto;
		sock->inp_gencnt = xip->inp_gencnt;
		if (xip->inp_vflag & INP_IPV4) {
			sock->family = AF_INET;
			sockaddr(&laddr->address, sock->family,
			    &xip->inp_laddr, xip->inp_lport);
			sockaddr(&faddr->address, sock->family,
			    &xip->inp_faddr, xip->inp_fport);
		} else if (xip->inp_vflag & INP_IPV6) {
			sock->family = AF_INET6;
			sockaddr(&laddr->address, sock->family,
			    &xip->in6p_laddr, xip->inp_lport);
			sockaddr(&faddr->address, sock->family,
			    &xip->in6p_faddr, xip->inp_fport);
		}
		if (proto == IPPROTO_TCP)
			faddr->encaps_port = xtp->xt_encaps_port;
		laddr->next = NULL;
		faddr->next = NULL;
		sock->laddr = laddr;
		sock->faddr = faddr;
		sock->vflag = xip->inp_vflag;
		if (proto == IPPROTO_TCP) {
			sock->state = xtp->t_state;
			memcpy(sock->stack, xtp->xt_stack,
			    TCP_FUNCTION_NAME_LEN_MAX);
			memcpy(sock->cc, xtp->xt_cc, TCP_CA_NAME_MAX);
		}
		sock->protoname = protoname;
<<<<<<< HEAD
		hash = (int)(sock->socket % HASHSIZE);
		sock->next = sockhash[hash];
		sockhash[hash] = sock;
=======
		if (sock->socket != 0)
			RB_INSERT(socks_t, &socks, sock);
		else
			SLIST_INSERT_HEAD(&nosocks, sock, socket_list);
>>>>>>> a83d596f
	}
out:
	free(buf);
}

static void
gather_unix(int proto)
{
	struct xunpgen *xug, *exug;
	struct xunpcb *xup;
	struct sock *sock;
	struct addr *laddr, *faddr;
	const char *varname, *protoname;
	size_t len, bufsize;
	void *buf;
	int retry;

	switch (proto) {
	case SOCK_STREAM:
		varname = "net.local.stream.pcblist";
		protoname = "stream";
		break;
	case SOCK_DGRAM:
		varname = "net.local.dgram.pcblist";
		protoname = "dgram";
		break;
	case SOCK_SEQPACKET:
		varname = "net.local.seqpacket.pcblist";
		protoname = "seqpac";
		break;
	default:
		abort();
	}
	buf = NULL;
	bufsize = 8192;
	retry = 5;
	do {
		for (;;) {
			if ((buf = realloc(buf, bufsize)) == NULL)
				err(1, "realloc()");
			len = bufsize;
			if (cap_sysctlbyname(capsysctl, varname, buf, &len,
			    NULL, 0) == 0)
				break;
			if (errno != ENOMEM || len != bufsize)
				err(1, "cap_sysctlbyname()");
			bufsize *= 2;
		}
		xug = (struct xunpgen *)buf;
		exug = (struct xunpgen *)(void *)
		    ((char *)buf + len - sizeof(*exug));
		if (!check_ksize(xug->xug_len, struct xunpgen) ||
		    !check_ksize(exug->xug_len, struct xunpgen))
			goto out;
	} while (xug->xug_gen != exug->xug_gen && retry--);

	if (xug->xug_gen != exug->xug_gen && opt_v)
		warnx("warning: data may be inconsistent");

	for (;;) {
		xug = (struct xunpgen *)(void *)((char *)xug + xug->xug_len);
		if (xug >= exug)
			break;
		xup = (struct xunpcb *)xug;
		if (!check_ksize(xup->xu_len, struct xunpcb))
			goto out;
		if ((xup->unp_conn == 0 && !opt_l) ||
		    (xup->unp_conn != 0 && !opt_c))
			continue;
		if ((sock = calloc(1, sizeof(*sock))) == NULL)
			err(1, "malloc()");
		if ((laddr = calloc(1, sizeof *laddr)) == NULL)
			err(1, "malloc()");
		if ((faddr = calloc(1, sizeof *faddr)) == NULL)
			err(1, "malloc()");
		sock->socket = xup->xu_socket.xso_so;
		sock->pcb = xup->xu_unpp;
		sock->proto = proto;
		sock->family = AF_UNIX;
		sock->protoname = protoname;
		if (xup->xu_addr.sun_family == AF_UNIX)
			laddr->address =
			    *(struct sockaddr_storage *)(void *)&xup->xu_addr;
		else if (xup->unp_conn != 0)
			*(kvaddr_t*)&(faddr->address) = xup->unp_conn;
		laddr->next = NULL;
		faddr->next = NULL;
		sock->laddr = laddr;
		sock->faddr = faddr;
<<<<<<< HEAD
		hash = (int)(sock->socket % HASHSIZE);
		sock->next = sockhash[hash];
		sockhash[hash] = sock;
=======
		RB_INSERT(socks_t, &socks, sock);
		RB_INSERT(pcbs_t, &pcbs, sock);
>>>>>>> a83d596f
	}
out:
	free(buf);
}

static void
getfiles(void)
{
	size_t len, olen;

	olen = len = sizeof(*xfiles);
	if ((xfiles = malloc(len)) == NULL)
		err(1, "malloc()");
	while (cap_sysctlbyname(capsysctl, "kern.file", xfiles, &len, 0, 0)
	    == -1) {
		if (errno != ENOMEM || len != olen)
			err(1, "cap_sysctlbyname()");
		olen = len *= 2;
		if ((xfiles = realloc(xfiles, len)) == NULL)
			err(1, "realloc()");
	}
	if (len > 0)
		enforce_ksize(xfiles->xf_size, struct xfile);
	nxfiles = len / sizeof(*xfiles);
}

static int
printaddr(struct sockaddr_storage *ss)
{
	struct sockaddr_un *sun;
	char addrstr[NI_MAXHOST] = { '\0', '\0' };
	int error, off, port = 0;

	switch (ss->ss_family) {
	case AF_INET:
		if (sstosin(ss)->sin_addr.s_addr == INADDR_ANY)
			addrstr[0] = '*';
		port = ntohs(sstosin(ss)->sin_port);
		break;
	case AF_INET6:
		if (IN6_IS_ADDR_UNSPECIFIED(&sstosin6(ss)->sin6_addr))
			addrstr[0] = '*';
		port = ntohs(sstosin6(ss)->sin6_port);
		break;
	case AF_UNIX:
		sun = sstosun(ss);
		off = (int)((char *)&sun->sun_path - (char *)sun);
		return (xprintf("%.*s", sun->sun_len - off, sun->sun_path));
	}
	if (addrstr[0] == '\0') {
		error = cap_getnameinfo(capnet, sstosa(ss), ss->ss_len,
		    addrstr, sizeof(addrstr), NULL, 0, NI_NUMERICHOST);
		if (error)
			errx(1, "cap_getnameinfo()");
	}
	if (port == 0)
		return xprintf("%s:*", addrstr);
	else
		return xprintf("%s:%d", addrstr, port);
}

static const char *
getprocname(pid_t pid)
{
	static struct kinfo_proc proc;
	size_t len;
	int mib[4];

	mib[0] = CTL_KERN;
	mib[1] = KERN_PROC;
	mib[2] = KERN_PROC_PID;
	mib[3] = (int)pid;
	len = sizeof(proc);
	if (cap_sysctl(capsysctl, mib, nitems(mib), &proc, &len, NULL, 0)
	    == -1) {
		/* Do not warn if the process exits before we get its name. */
		if (errno != ESRCH)
			warn("cap_sysctl()");
		return ("??");
	}
	return (proc.ki_comm);
}

static int
getprocjid(pid_t pid)
{
	static struct kinfo_proc proc;
	size_t len;
	int mib[4];

	mib[0] = CTL_KERN;
	mib[1] = KERN_PROC;
	mib[2] = KERN_PROC_PID;
	mib[3] = (int)pid;
	len = sizeof(proc);
	if (cap_sysctl(capsysctl, mib, nitems(mib), &proc, &len, NULL, 0)
	    == -1) {
		/* Do not warn if the process exits before we get its jid. */
		if (errno != ESRCH)
			warn("cap_sysctl()");
		return (-1);
	}
	return (proc.ki_jid);
}

static int
check_ports(struct sock *s)
{
	int port;
	struct addr *addr;

	if (ports == NULL)
		return (1);
	if ((s->family != AF_INET) && (s->family != AF_INET6))
		return (1);
	for (addr = s->laddr; addr != NULL; addr = addr->next) {
		if (s->family == AF_INET)
			port = ntohs(sstosin(&addr->address)->sin_port);
		else
			port = ntohs(sstosin6(&addr->address)->sin6_port);
		if (CHK_PORT(port))
			return (1);
	}
	for (addr = s->faddr; addr != NULL; addr = addr->next) {
		if (s->family == AF_INET)
			port = ntohs(sstosin(&addr->address)->sin_port);
		else
			port = ntohs(sstosin6(&addr->address)->sin6_port);
		if (CHK_PORT(port))
			return (1);
	}
	return (0);
}

static const char *
sctp_conn_state(int state)
{
	switch (state) {
	case SCTP_CLOSED:
		return "CLOSED";
		break;
	case SCTP_BOUND:
		return "BOUND";
		break;
	case SCTP_LISTEN:
		return "LISTEN";
		break;
	case SCTP_COOKIE_WAIT:
		return "COOKIE_WAIT";
		break;
	case SCTP_COOKIE_ECHOED:
		return "COOKIE_ECHOED";
		break;
	case SCTP_ESTABLISHED:
		return "ESTABLISHED";
		break;
	case SCTP_SHUTDOWN_SENT:
		return "SHUTDOWN_SENT";
		break;
	case SCTP_SHUTDOWN_RECEIVED:
		return "SHUTDOWN_RECEIVED";
		break;
	case SCTP_SHUTDOWN_ACK_SENT:
		return "SHUTDOWN_ACK_SENT";
		break;
	case SCTP_SHUTDOWN_PENDING:
		return "SHUTDOWN_PENDING";
		break;
	default:
		return "UNKNOWN";
		break;
	}
}

static const char *
sctp_path_state(int state)
{
	switch (state) {
	case SCTP_UNCONFIRMED:
		return "UNCONFIRMED";
		break;
	case SCTP_ACTIVE:
		return "ACTIVE";
		break;
	case SCTP_INACTIVE:
		return "INACTIVE";
		break;
	default:
		return "UNKNOWN";
		break;
	}
}

static void
displaysock(struct sock *s, int pos)
{
	kvaddr_t p;
	int first, offset;
	struct addr *laddr, *faddr;
	struct sock *s_tmp;

	while (pos < 29)
		pos += xprintf(" ");
	pos += xprintf("%s", s->protoname);
	if (s->vflag & INP_IPV4)
		pos += xprintf("4");
	if (s->vflag & INP_IPV6)
		pos += xprintf("6");
	if (s->vflag & (INP_IPV4 | INP_IPV6))
		pos += xprintf(" ");
	laddr = s->laddr;
	faddr = s->faddr;
	first = 1;
	while (laddr != NULL || faddr != NULL) {
		offset = 36;
		while (pos < offset)
			pos += xprintf(" ");
		switch (s->family) {
		case AF_INET:
		case AF_INET6:
			if (laddr != NULL) {
				pos += printaddr(&laddr->address);
				if (s->family == AF_INET6 && pos >= 58)
					pos += xprintf(" ");
			}
			offset += opt_w ? 46 : 22;
			while (pos < offset)
				pos += xprintf(" ");
			if (faddr != NULL)
				pos += printaddr(&faddr->address);
			offset += opt_w ? 46 : 22;
			break;
		case AF_UNIX:
			if ((laddr == NULL) || (faddr == NULL))
				errx(1, "laddr = %p or faddr = %p is NULL",
				    (void *)laddr, (void *)faddr);
			/* server */
			if (laddr->address.ss_len > 0) {
				pos += printaddr(&laddr->address);
				break;
			}
			/* client */
			p = *(kvaddr_t*)&(faddr->address);
			if (p == 0) {
				pos += xprintf("(not connected)");
				offset += opt_w ? 92 : 44;
				break;
			}
			pos += xprintf("-> ");
			s_tmp = RB_FIND(pcbs_t, &pcbs,
			    &(struct sock){ .pcb = p });
			if (s_tmp == NULL || s_tmp->laddr == NULL ||
			    s_tmp->laddr->address.ss_len == 0)
				pos += xprintf("??");
			else
				pos += printaddr(&s_tmp->laddr->address);
			offset += opt_w ? 92 : 44;
			break;
		default:
			abort();
		}
		if (opt_i) {
			if (s->proto == IPPROTO_TCP ||
			    s->proto == IPPROTO_UDP) {
				while (pos < offset)
					pos += xprintf(" ");
				pos += xprintf("%" PRIu64, s->inp_gencnt);
			}
			offset += 9;
		}
		if (opt_U) {
			if (faddr != NULL &&
			    ((s->proto == IPPROTO_SCTP &&
			      s->state != SCTP_CLOSED &&
			      s->state != SCTP_BOUND &&
			      s->state != SCTP_LISTEN) ||
			     (s->proto == IPPROTO_TCP &&
			      s->state != TCPS_CLOSED &&
			      s->state != TCPS_LISTEN))) {
				while (pos < offset)
					pos += xprintf(" ");
				pos += xprintf("%u",
				    ntohs(faddr->encaps_port));
			}
			offset += 7;
		}
		if (opt_s) {
			if (faddr != NULL &&
			    s->proto == IPPROTO_SCTP &&
			    s->state != SCTP_CLOSED &&
			    s->state != SCTP_BOUND &&
			    s->state != SCTP_LISTEN) {
				while (pos < offset)
					pos += xprintf(" ");
				pos += xprintf("%s",
				    sctp_path_state(faddr->state));
			}
			offset += 13;
		}
		if (first) {
			if (opt_s) {
				if (s->proto == IPPROTO_SCTP ||
				    s->proto == IPPROTO_TCP) {
					while (pos < offset)
						pos += xprintf(" ");
					switch (s->proto) {
					case IPPROTO_SCTP:
						pos += xprintf("%s",
						    sctp_conn_state(s->state));
						break;
					case IPPROTO_TCP:
						if (s->state >= 0 &&
						    s->state < TCP_NSTATES)
							pos += xprintf("%s",
							    tcpstates[s->state]);
						else
							pos += xprintf("?");
						break;
					}
				}
				offset += 13;
			}
			if (opt_S) {
				if (s->proto == IPPROTO_TCP) {
					while (pos < offset)
						pos += xprintf(" ");
					pos += xprintf("%.*s",
					    TCP_FUNCTION_NAME_LEN_MAX,
					    s->stack);
				}
				offset += TCP_FUNCTION_NAME_LEN_MAX + 1;
			}
			if (opt_C) {
				if (s->proto == IPPROTO_TCP) {
					while (pos < offset)
						pos += xprintf(" ");
					xprintf("%.*s", TCP_CA_NAME_MAX, s->cc);
				}
				offset += TCP_CA_NAME_MAX + 1;
			}
		}
		if (laddr != NULL)
			laddr = laddr->next;
		if (faddr != NULL)
			faddr = faddr->next;
		if ((laddr != NULL) || (faddr != NULL)) {
			xprintf("\n");
			pos = 0;
		}
		first = 0;
	}
	xprintf("\n");
}

static void
display(void)
{
	struct passwd *pwd;
	struct xfile *xf;
	struct sock *s;
	int n, pos;

	if (opt_q != 1) {
		printf("%-8s %-10s %-5s %-2s %-6s %-*s %-*s",
		    "USER", "COMMAND", "PID", "FD", "PROTO",
		    opt_w ? 45 : 21, "LOCAL ADDRESS",
		    opt_w ? 45 : 21, "FOREIGN ADDRESS");
		if (opt_i)
			printf(" %-8s", "ID");
		if (opt_U)
			printf(" %-6s", "ENCAPS");
		if (opt_s) {
			printf(" %-12s", "PATH STATE");
			printf(" %-12s", "CONN STATE");
		}
		if (opt_S)
			printf(" %-*.*s", TCP_FUNCTION_NAME_LEN_MAX,
			    TCP_FUNCTION_NAME_LEN_MAX, "STACK");
		if (opt_C)
			printf(" %-.*s", TCP_CA_NAME_MAX, "CC");
		printf("\n");
	}
	cap_setpassent(cappwd, 1);
	for (xf = xfiles, n = 0; n < nxfiles; ++n, ++xf) {
		if (xf->xf_data == 0)
			continue;
		if (opt_j >= 0 && opt_j != getprocjid(xf->xf_pid))
			continue;
<<<<<<< HEAD
		hash = (int)(xf->xf_data % HASHSIZE);
		for (s = sockhash[hash]; s != NULL; s = s->next) {
			if (s->socket != xf->xf_data)
				continue;
			if (!check_ports(s))
				continue;
=======
		s = RB_FIND(socks_t, &socks,
		    &(struct sock){ .socket = xf->xf_data});
		if (s != NULL && check_ports(s)) {
>>>>>>> a83d596f
			s->shown = 1;
			pos = 0;
			if (opt_n ||
			    (pwd = cap_getpwuid(cappwd, xf->xf_uid)) == NULL)
				pos += xprintf("%lu ", (u_long)xf->xf_uid);
			else
				pos += xprintf("%s ", pwd->pw_name);
			while (pos < 9)
				pos += xprintf(" ");
			pos += xprintf("%.10s", getprocname(xf->xf_pid));
			while (pos < 20)
				pos += xprintf(" ");
			pos += xprintf("%lu ", (u_long)xf->xf_pid);
			while (pos < 26)
				pos += xprintf(" ");
			pos += xprintf("%d ", xf->xf_fd);
			displaysock(s, pos);
		}
	}
	if (opt_j >= 0)
		return;
	SLIST_FOREACH(s, &nosocks, socket_list) {
		if (!check_ports(s))
			continue;
		pos = xprintf("%-8s %-10s %-5s %-2s ",
		    "?", "?", "?", "?");
		displaysock(s, pos);
	}
	RB_FOREACH(s, socks_t, &socks) {
		if (s->shown)
			continue;
		if (!check_ports(s))
			continue;
		pos = xprintf("%-8s %-10s %-5s %-2s ",
		    "?", "?", "?", "?");
		displaysock(s, pos);
	}
}

static int
set_default_protos(void)
{
	struct protoent *prot;
	const char *pname;
	size_t pindex;

	init_protos(default_numprotos);

	for (pindex = 0; pindex < default_numprotos; pindex++) {
		pname = default_protos[pindex];
		prot = cap_getprotobyname(capnetdb, pname);
		if (prot == NULL)
			err(1, "cap_getprotobyname: %s", pname);
		protos[pindex] = prot->p_proto;
	}
	numprotos = pindex;
	return (pindex);
}

/*
 * Return the vnet property of the jail, or -1 on error.
 */
static int
jail_getvnet(int jid)
{
	struct iovec jiov[6];
	int vnet;
	size_t len = sizeof(vnet);

	if (sysctlbyname("kern.features.vimage", &vnet, &len, NULL, 0) != 0)
		return (0);

	vnet = -1;
	jiov[0].iov_base = __DECONST(char *, "jid");
	jiov[0].iov_len = sizeof("jid");
	jiov[1].iov_base = &jid;
	jiov[1].iov_len = sizeof(jid);
	jiov[2].iov_base = __DECONST(char *, "vnet");
	jiov[2].iov_len = sizeof("vnet");
	jiov[3].iov_base = &vnet;
	jiov[3].iov_len = sizeof(vnet);
	jiov[4].iov_base = __DECONST(char *, "errmsg");
	jiov[4].iov_len = sizeof("errmsg");
	jiov[5].iov_base = jail_errmsg;
	jiov[5].iov_len = JAIL_ERRMSGLEN;
	jail_errmsg[0] = '\0';
	if (jail_get(jiov, nitems(jiov), 0) < 0) {
		if (!jail_errmsg[0])
			snprintf(jail_errmsg, JAIL_ERRMSGLEN,
			    "jail_get: %s", strerror(errno));
		return (-1);
	}
	return (vnet);
}

static void
usage(void)
{
	fprintf(stderr,
	    "usage: sockstat [-46CciLlnqSsUuvw] [-j jid] [-p ports] [-P protocols]\n");
	exit(1);
}

int
main(int argc, char *argv[])
{
	cap_channel_t *capcas;
	cap_net_limit_t *limit;
	const char *pwdcmds[] = { "setpassent", "getpwuid" };
	const char *pwdfields[] = { "pw_name" };
	int protos_defined = -1;
	int o, i;

	opt_j = -1;
	while ((o = getopt(argc, argv, "46Ccij:Llnp:P:qSsUuvw")) != -1)
		switch (o) {
		case '4':
			opt_4 = 1;
			break;
		case '6':
			opt_6 = 1;
			break;
		case 'C':
			opt_C = 1;
			break;
		case 'c':
			opt_c = 1;
			break;
		case 'i':
			opt_i = 1;
			break;
		case 'j':
			opt_j = jail_getid(optarg);
			if (opt_j < 0)
				errx(1, "jail_getid: %s", jail_errmsg);
			break;
		case 'L':
			opt_L = 1;
			break;
		case 'l':
			opt_l = 1;
			break;
		case 'n':
			opt_n = 1;
			break;
		case 'p':
			parse_ports(optarg);
			break;
		case 'P':
			protos_defined = parse_protos(optarg);
			break;
		case 'q':
			opt_q = 1;
			break;
		case 'S':
			opt_S = 1;
			break;
		case 's':
			opt_s = 1;
			break;
		case 'U':
			opt_U = 1;
			break;
		case 'u':
			opt_u = 1;
			break;
		case 'v':
			++opt_v;
			break;
		case 'w':
			opt_w = 1;
			break;
		default:
			usage();
		}

	argc -= optind;
	argv += optind;

	if (argc > 0)
		usage();

	if (opt_j > 0) {
		switch (jail_getvnet(opt_j)) {
		case -1:
			errx(2, "jail_getvnet: %s", jail_errmsg);
		case JAIL_SYS_NEW:
			if (jail_attach(opt_j) < 0)
				err(3, "jail_attach()");
			/* Set back to -1 for normal output in vnet jail. */
			opt_j = -1;
			break;
		default:
			break;
		}
	}

	capcas = cap_init();
	if (capcas == NULL)
		err(1, "Unable to contact Casper");
	if (caph_enter_casper() < 0)
		err(1, "Unable to enter capability mode");
	capnet = cap_service_open(capcas, "system.net");
	if (capnet == NULL)
		err(1, "Unable to open system.net service");
	capnetdb = cap_service_open(capcas, "system.netdb");
	if (capnetdb == NULL)
		err(1, "Unable to open system.netdb service");
	capsysctl = cap_service_open(capcas, "system.sysctl");
	if (capsysctl == NULL)
		err(1, "Unable to open system.sysctl service");
	cappwd = cap_service_open(capcas, "system.pwd");
	if (cappwd == NULL)
		err(1, "Unable to open system.pwd service");
	cap_close(capcas);
	limit = cap_net_limit_init(capnet, CAPNET_ADDR2NAME);
	if (limit == NULL)
		err(1, "Unable to init cap_net limits");
	if (cap_net_limit(limit) < 0)
		err(1, "Unable to apply limits");
	if (cap_pwd_limit_cmds(cappwd, pwdcmds, nitems(pwdcmds)) < 0)
		err(1, "Unable to apply pwd commands limits");
	if (cap_pwd_limit_fields(cappwd, pwdfields, nitems(pwdfields)) < 0)
		err(1, "Unable to apply pwd commands limits");

	if ((!opt_4 && !opt_6) && protos_defined != -1)
		opt_4 = opt_6 = 1;
	if (!opt_4 && !opt_6 && !opt_u)
		opt_4 = opt_6 = opt_u = 1;
	if ((opt_4 || opt_6) && protos_defined == -1)
		protos_defined = set_default_protos();
	if (!opt_c && !opt_l)
		opt_c = opt_l = 1;

	if (opt_4 || opt_6) {
		for (i = 0; i < protos_defined; i++)
			if (protos[i] == IPPROTO_SCTP)
				gather_sctp();
			else
				gather_inet(protos[i]);
	}

	if (opt_u || (protos_defined == -1 && !opt_4 && !opt_6)) {
		gather_unix(SOCK_STREAM);
		gather_unix(SOCK_DGRAM);
		gather_unix(SOCK_SEQPACKET);
	}
	getfiles();
	display();
	exit(0);
}<|MERGE_RESOLUTION|>--- conflicted
+++ resolved
@@ -491,13 +491,7 @@
 				    (!opt_L || !local_all_loopback) &&
 				    ((xinpcb->flags & SCTP_PCB_FLAGS_UDPTYPE) ||
 				     (xstcb->last == 1))) {
-<<<<<<< HEAD
-					hash = (int)(sock->socket % HASHSIZE);
-					sock->next = sockhash[hash];
-					sockhash[hash] = sock;
-=======
 					RB_INSERT(socks_t, &socks, sock);
->>>>>>> a83d596f
 				} else {
 					free_socket(sock);
 				}
@@ -622,13 +616,7 @@
 				    (!opt_L ||
 				     !(local_all_loopback ||
 				     foreign_all_loopback))) {
-<<<<<<< HEAD
-					hash = (int)(sock->socket % HASHSIZE);
-					sock->next = sockhash[hash];
-					sockhash[hash] = sock;
-=======
 					RB_INSERT(socks_t, &socks, sock);
->>>>>>> a83d596f
 				} else {
 					free_socket(sock);
 				}
@@ -788,16 +776,10 @@
 			memcpy(sock->cc, xtp->xt_cc, TCP_CA_NAME_MAX);
 		}
 		sock->protoname = protoname;
-<<<<<<< HEAD
-		hash = (int)(sock->socket % HASHSIZE);
-		sock->next = sockhash[hash];
-		sockhash[hash] = sock;
-=======
 		if (sock->socket != 0)
 			RB_INSERT(socks_t, &socks, sock);
 		else
 			SLIST_INSERT_HEAD(&nosocks, sock, socket_list);
->>>>>>> a83d596f
 	}
 out:
 	free(buf);
@@ -887,14 +869,8 @@
 		faddr->next = NULL;
 		sock->laddr = laddr;
 		sock->faddr = faddr;
-<<<<<<< HEAD
-		hash = (int)(sock->socket % HASHSIZE);
-		sock->next = sockhash[hash];
-		sockhash[hash] = sock;
-=======
 		RB_INSERT(socks_t, &socks, sock);
 		RB_INSERT(pcbs_t, &pcbs, sock);
->>>>>>> a83d596f
 	}
 out:
 	free(buf);
@@ -1283,18 +1259,9 @@
 			continue;
 		if (opt_j >= 0 && opt_j != getprocjid(xf->xf_pid))
 			continue;
-<<<<<<< HEAD
-		hash = (int)(xf->xf_data % HASHSIZE);
-		for (s = sockhash[hash]; s != NULL; s = s->next) {
-			if (s->socket != xf->xf_data)
-				continue;
-			if (!check_ports(s))
-				continue;
-=======
 		s = RB_FIND(socks_t, &socks,
 		    &(struct sock){ .socket = xf->xf_data});
 		if (s != NULL && check_ports(s)) {
->>>>>>> a83d596f
 			s->shown = 1;
 			pos = 0;
 			if (opt_n ||
