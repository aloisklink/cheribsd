--- conflicted
+++ resolved
@@ -96,11 +96,8 @@
 
 struct addr {
 	struct sockaddr_storage address;
-<<<<<<< HEAD
 	void *connection;
-=======
 	unsigned int encaps_port;
->>>>>>> e25d6e21
 	struct addr *next;
 };
 
