--- conflicted
+++ resolved
@@ -803,13 +803,8 @@
 		if (xup->xu_addr.sun_family == AF_UNIX)
 			laddr->address =
 			    *(struct sockaddr_storage *)(void *)&xup->xu_addr;
-<<<<<<< HEAD
-		else if (xup->xu_unp.unp_conn != NULL)
-			faddr->connection = xup->xu_unp.unp_conn;
-=======
 		else if (xup->unp_conn != NULL)
-			*(void **)&(faddr->address) = xup->unp_conn;
->>>>>>> 7168fac3
+			faddr->connection = xup->unp_conn;
 		laddr->next = NULL;
 		faddr->next = NULL;
 		sock->laddr = laddr;
