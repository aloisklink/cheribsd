#	From: @(#)Makefile	8.3 (Berkeley) 1/7/94
# $FreeBSD$

.include <src.opts.mk>

# XXX MISSING:		deroff diction graph learn plot
#			spell spline struct xsend
# XXX Use GNU versions: diff ld patch
# Moved to secure: bdes
#

SUBDIR=	${_addr2line} \
	alias \
	apply \
	asa \
	awk \
	banner \
	basename \
	brandelf \
	bsdiff \
	bzip2 \
	bzip2recover \
	cap_mkdb \
	chat \
	chpass \
	cksum \
	${_clang} \
	cmp \
	col \
	colldef \
	colrm \
	column \
	comm \
	compress \
	cpuset \
	csplit \
	ctlstat \
	cut \
	demandoc \
	dirname \
	dpv \
	du \
	elf2aout \
	${_elfcopy} \
	elfdump \
	enigma \
	env \
	expand \
	false \
	fetch \
	find \
	fmt \
	fold \
	fstat \
	fsync \
	gcore \
	gencat \
	getconf \
	getent \
	getopt \
	grep \
	gzip \
	head \
	hexdump \
	${_iconv} \
	id \
	ipcrm \
	ipcs \
	join \
	jot \
	${_kdump} \
	keylogin \
	keylogout \
	killall \
	ktrace \
	ktrdump \
	lam \
	lastcomm \
	ldd \
	leave \
	less \
	lessecho \
	lesskey \
	limits \
	locale \
	lock \
	lockf \
	logger \
	login \
	logins \
	logname \
	look \
	lorder \
	lsvfs \
	lzmainfo \
	m4 \
	${_makewhatis} \
	${_man} \
	mandoc \
	mesg \
	minigzip \
	ministat \
	${_mkcsmapper} \
	mkdep \
	${_mkesdb} \
	mkfifo \
	mkimg \
	mklocale \
	mktemp \
	mkulzma \
	mkuzip \
	mt \
	ncal \
	netstat \
	newgrp \
	nfsstat \
	nice \
	nl \
	${_nm} \
	nohup \
	opieinfo \
	opiekey \
	opiepasswd \
	pagesize \
	passwd \
	paste \
	patch \
	pathchk \
	perror \
	pr \
	printenv \
	printf \
	procstat \
	protect \
	rctl \
	${_readelf} \
	renice \
	rev \
	revoke \
	rpcinfo \
	rs \
	rup \
	rusers \
	rwall \
	script \
	sed \
	send-pr \
	seq \
	shar \
	showmount \
	${_size} \
	sockstat \
	soeliminate \
	sort \
	split \
	stat \
	stdbuf \
	${_strings} \
	su \
	systat \
	tabs \
	tail \
	tar \
	tcopy \
	tee \
	${_tests} \
	time \
	timeout \
	tip \
	top \
	touch \
	tput \
	tr \
	true \
	truncate \
	${_truss} \
	tset \
	tsort \
	tty \
	uname \
	unexpand \
	uniq \
	unzip \
	units \
	unvis \
	uudecode \
	uuencode \
	vis \
	vmstat \
	w \
	wall \
	wc \
	what \
	whereis \
	which \
	whois \
	write \
	xargs \
	xinstall \
	xo \
	xz \
	xzdec \
	yes \
	${_ypcat} \
	${_ypmatch} \
	${_ypwhich}

# NB: keep these sorted by MK_* knobs

.if ${MK_AT} != "no"
SUBDIR+=	at
.endif

.if ${MK_ATM} != "no"
SUBDIR+=	atm
.endif

.if ${MK_BLUETOOTH} != "no"
SUBDIR+=	bluetooth
.endif

.if ${MK_BSD_CPIO} != "no"
SUBDIR+=	cpio
.endif

.if ${MK_CALENDAR} != "no"
SUBDIR+=	calendar
.endif

.if ${MK_CHERI} != "no"
.if ${MK_NETSURF} != "no"
SUBDIR+=	nsfb
SUBDIR+=	nsfb_sb
.endif
SUBDIR+=	libpng_sb_test
.endif

.if ${MK_CLANG} != "no"
_clang=		clang
.endif

.if ${MK_EE} != "no"
SUBDIR+=	ee
.endif

.if ${MK_ELFTOOLCHAIN_TOOLS} != "no"
_addr2line=	addr2line
_elfcopy=	elfcopy
_nm=		nm
_readelf=	readelf
_size=		size
_strings=	strings
.endif

.if ${MK_FILE} != "no"
SUBDIR+=	file
.endif

.if ${MK_FINGER} != "no"
SUBDIR+=	finger
.endif

.if ${MK_FMAKE} != "no"
SUBDIR+=	make
.endif

.if ${MK_FTP} != "no"
SUBDIR+=	ftp
.endif

.if ${MK_GPL_DTC} != "yes"
SUBDIR+=	dtc
.endif

.if ${MK_GROFF} != "no"
SUBDIR+=	vgrind
.endif

.if ${MK_HESIOD} != "no"
SUBDIR+=	hesinfo
.endif

.if ${MK_ICONV} != "no"
_iconv=		iconv
_mkcsmapper=	mkcsmapper
_mkesdb=	mkesdb
.endif

.if ${MK_ISCSI} != "no"
SUBDIR+=	iscsictl
.endif

.if ${MK_KDUMP} != "no"
SUBDIR+=        kdump
.if ${MACHINE_ARCH} != "aarch64" # ARM64TODO truss does not build
SUBDIR+=        truss
.endif
.endif

.if ${MK_KERBEROS_SUPPORT} != "no"
SUBDIR+=	compile_et
.endif

.if ${MK_LDNS_UTILS} != "no"
SUBDIR+=	drill
SUBDIR+=	host
.endif

.if ${MK_LOCATE} != "no"
SUBDIR+=	locate
.endif

# XXX msgs?
.if ${MK_MAIL} != "no"
SUBDIR+=	biff
SUBDIR+=	from
SUBDIR+=	mail
SUBDIR+=	msgs
.endif

.if ${MK_MAKE} != "no"
SUBDIR+=	bmake
.endif

.if ${MK_MAN_UTILS} != "no"
SUBDIR+=	catman
_makewhatis=	makewhatis
_man=		man
.endif

.if ${MK_NETCAT} != "no"
SUBDIR+=	nc
.endif

.if ${MK_NIS} != "no"
SUBDIR+=	ypcat
SUBDIR+=	ypmatch
SUBDIR+=	ypwhich
.endif

.if ${MK_OPENSSH} != "no"
SUBDIR+=	ssh-copy-id
.endif

.if ${MK_OPENSSL} != "no"
SUBDIR+=	bc
SUBDIR+=	chkey
SUBDIR+=	dc
SUBDIR+=	newkey
.endif

.if ${MK_QUOTAS} != "no"
SUBDIR+=	quota
.endif

.if ${MK_RCMDS} != "no"
SUBDIR+=	rlogin
SUBDIR+=	rsh
SUBDIR+=	ruptime
SUBDIR+=	rwho
.endif

.if ${MK_SENDMAIL} != "no"
SUBDIR+=	vacation
.endif

.if ${MK_TALK} != "no"
SUBDIR+=	talk
.endif

.if ${MK_TELNET} != "no"
SUBDIR+=	telnet
.endif

.if ${MK_TESTS} != "no"
_tests=		tests
.endif

.if ${MK_TEXTPROC} != "no"
SUBDIR+=	checknr
SUBDIR+=	colcrt
SUBDIR+=	ul
.endif

.if ${MK_TFTP} != "no"
SUBDIR+=	tftp
.endif

.if ${MK_TOOLCHAIN} != "no"
SUBDIR+=	ar
SUBDIR+=	c89
SUBDIR+=	c99
SUBDIR+=	ctags
SUBDIR+=	file2c
.if ${MACHINE_ARCH} != "aarch64" # ARM64TODO gprof does not build
SUBDIR+=	gprof
.endif
SUBDIR+=	indent
SUBDIR+=	lex
SUBDIR+=	mkstr
SUBDIR+=	rpcgen
SUBDIR+=	sysinit
SUBDIR+=	unifdef
<<<<<<< HEAD
.if ${MK_LINT} != "no"
=======
.if ${MACHINE_ARCH} != "aarch64" # ARM64TODO xlint does not build
>>>>>>> 2fb2ff8b
SUBDIR+=	xlint
.endif
SUBDIR+=	xstr
SUBDIR+=	yacc
.endif

.if ${MK_VI} != "no"
SUBDIR+=	vi
.endif

.if ${MK_VT} != "no"
SUBDIR+=	vtfontcvt
.endif

.if ${MK_USB} != "no"
SUBDIR+=	usbhidaction
SUBDIR+=	usbhidctl
.endif

.if ${MK_UTMPX} != "no"
SUBDIR+=	last
SUBDIR+=	users
SUBDIR+=	who
.endif

.if ${MK_SVN} == "yes" || ${MK_SVNLITE} == "yes"
SUBDIR+=	svn
.endif

.include <bsd.arch.inc.mk>

SUBDIR:=	${SUBDIR:O}

SUBDIR_PARALLEL=

.include <bsd.subdir.mk><|MERGE_RESOLUTION|>--- conflicted
+++ resolved
@@ -401,12 +401,10 @@
 SUBDIR+=	rpcgen
 SUBDIR+=	sysinit
 SUBDIR+=	unifdef
-<<<<<<< HEAD
 .if ${MK_LINT} != "no"
-=======
 .if ${MACHINE_ARCH} != "aarch64" # ARM64TODO xlint does not build
->>>>>>> 2fb2ff8b
 SUBDIR+=	xlint
+.endif
 .endif
 SUBDIR+=	xstr
 SUBDIR+=	yacc
