--- conflicted
+++ resolved
@@ -229,14 +229,10 @@
 			break;
 #if __ELF_WORD_SIZE > 32 && defined(ELF32_SUPPORTED)
 		case TYPE_ELF32:
-<<<<<<< HEAD
 #if RTLD_DIRECT_EXEC_TRACE_SUPPORTED == 1
 			break;
 #else
-			rval |= execldd32(*argv, fmt1, fmt2, aflag, vflag);
-=======
 			rval |= execldd32(*argv, fmt1, fmt2, aflag);
->>>>>>> 17fc43bc
 			continue;
 #endif
 #endif
