--- conflicted
+++ resolved
@@ -175,6 +175,7 @@
 int
 main(int argc, char *argv[])
 {
+	const char* rtld;
 	char *fmt1, *fmt2;
 	int aflag, c, fd, rval, status, is_shlib, rv, type;
 
@@ -209,12 +210,6 @@
 
 	rval = 0;
 	for (; argc > 0; argc--, argv++) {
-<<<<<<< HEAD
-		int fd, status, is_shlib, rv, type;
-		const char* rtld = NULL;
-
-=======
->>>>>>> ca8c576d
 		if ((fd = open(*argv, O_RDONLY, 0)) < 0) {
 			warn("%s", *argv);
 			rval |= 1;
