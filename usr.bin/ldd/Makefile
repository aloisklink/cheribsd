--- conflicted
+++ resolved
@@ -4,10 +4,6 @@
 SRCS=		ldd.c
 
 CFLAGS+=	-I${SRCTOP}/libexec/rtld-elf
-<<<<<<< HEAD
-
-=======
->>>>>>> 2c7a6dad
 LIBADD=		elf
 
 .include <bsd.prog.mk>