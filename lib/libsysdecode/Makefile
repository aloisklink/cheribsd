# $FreeBSD$

.include <src.opts.mk>

PACKAGE=lib${LIB}
LIB=	sysdecode

SRCS=	errno.c flags.c ioctl.c signal.c syscallnames.c utrace.c
INCS=	sysdecode.h

CFLAGS+= -I${.OBJDIR}
CFLAGS+= -I${SRCTOP}/sys
CFLAGS+= -I${SRCTOP}/libexec/rtld-elf

MAN=	sysdecode.3 \
	sysdecode_abi_to_freebsd_errno.3 \
	sysdecode_cap_rights.3 \
	sysdecode_enum.3 \
	sysdecode_fcntl_arg.3 \
	sysdecode_ioctlname.3 \
	sysdecode_mask.3 \
	sysdecode_quotactl_cmd.3 \
	sysdecode_sigcode.3 \
	sysdecode_sockopt_name.3 \
	sysdecode_socket_protocol.3 \
	sysdecode_syscallnames.3 \
	sysdecode_utrace.3
MLINKS= sysdecode_abi_to_freebsd_errno.3 sysdecode_freebsd_to_abi_errno.3
MLINKS+=sysdecode_enum.3 sysdecode_acltype.3 \
	sysdecode_enum.3 sysdecode_atfd.3 \
	sysdecode_enum.3 sysdecode_extattrnamespace.3 \
	sysdecode_enum.3 sysdecode_fadvice.3 \
	sysdecode_enum.3 sysdecode_fcntl_cmd.3 \
	sysdecode_enum.3 sysdecode_getfsstat_mode.3 \
	sysdecode_enum.3 sysdecode_getrusage_who.3 \
	sysdecode_enum.3 sysdecode_idtype.3 \
	sysdecode_enum.3 sysdecode_ipproto.3 \
	sysdecode_enum.3 sysdecode_kldsym_cmd.3 \
	sysdecode_enum.3 sysdecode_kldunload_flags.3 \
	sysdecode_enum.3 sysdecode_lio_listio_mode.3 \
	sysdecode_enum.3 sysdecode_madvice.3 \
	sysdecode_enum.3 sysdecode_minherit_flags.3 \
	sysdecode_enum.3 sysdecode_msgctl_cmd.3 \
	sysdecode_enum.3 sysdecode_nfssvc_flags.3 \
	sysdecode_enum.3 sysdecode_prio_which.3 \
	sysdecode_enum.3 sysdecode_procctl_cmd.3 \
	sysdecode_enum.3 sysdecode_ptrace_request.3 \
	sysdecode_enum.3 sysdecode_rlimit.3 \
	sysdecode_enum.3 sysdecode_rtprio_function.3 \
	sysdecode_enum.3 sysdecode_scheduler_policy.3 \
	sysdecode_enum.3 sysdecode_semctl_cmd.3 \
	sysdecode_enum.3 sysdecode_shmctl_cmd.3 \
	sysdecode_enum.3 sysdecode_shutdown_how.3 \
	sysdecode_enum.3 sysdecode_sigbus_code.3 \
	sysdecode_enum.3 sysdecode_sigchld_code.3 \
	sysdecode_enum.3 sysdecode_sigfpe_code.3 \
	sysdecode_enum.3 sysdecode_sigill_code.3 \
	sysdecode_enum.3 sysdecode_signal.3 \
	sysdecode_enum.3 sysdecode_sigprocmask_how.3 \
	sysdecode_enum.3 sysdecode_sigsegv_code.3 \
	sysdecode_enum.3 sysdecode_sigtrap_code.3 \
	sysdecode_enum.3 sysdecode_sockaddr_family.3 \
	sysdecode_enum.3 sysdecode_socketdomain.3 \
	sysdecode_enum.3 sysdecode_sockettype.3 \
	sysdecode_enum.3 sysdecode_sockopt_level.3 \
	sysdecode_enum.3 sysdecode_umtx_op.3 \
	sysdecode_enum.3 sysdecode_vmresult.3 \
	sysdecode_enum.3 sysdecode_whence.3
MLINKS+=sysdecode_fcntl_arg.3 sysdecode_fcntl_arg_p.3
MLINKS+=sysdecode_mask.3 sysdecode_accessmode.3 \
	sysdecode_mask.3 sysdecode_capfcntlrights.3 \
	sysdecode_mask.3 sysdecode_fcntl_fileflags.3 \
	sysdecode_mask.3 sysdecode_fileflags.3 \
	sysdecode_mask.3 sysdecode_filemode.3 \
	sysdecode_mask.3 sysdecode_flock_operation.3 \
	sysdecode_mask.3 sysdecode_mlockall_flags.3 \
	sysdecode_mask.3 sysdecode_mmap_flags.3 \
	sysdecode_mask.3 sysdecode_mmap_prot.3 \
	sysdecode_mask.3 sysdecode_mount_flags.3 \
	sysdecode_mask.3 sysdecode_msg_flags.3 \
	sysdecode_mask.3 sysdecode_msync_flags.3 \
	sysdecode_mask.3 sysdecode_open_flags.3 \
	sysdecode_mask.3 sysdecode_pipe2_flags.3 \
	sysdecode_mask.3 sysdecode_reboot_howto.3 \
	sysdecode_mask.3 sysdecode_rfork_flags.3 \
	sysdecode_mask.3 sysdecode_semget_flags.3 \
	sysdecode_mask.3 sysdecode_sendfile_flags.3 \
	sysdecode_mask.3 sysdecode_shmat_flags.3 \
	sysdecode_mask.3 sysdecode_socket_type.3 \
	sysdecode_mask.3 sysdecode_thr_create_flags.3 \
	sysdecode_mask.3 sysdecode_umtx_cvwait_flags.3 \
	sysdecode_mask.3 sysdecode_umtx_rwlock_flags.3 \
	sysdecode_mask.3 sysdecode_vmprot.3 \
	sysdecode_mask.3 sysdecode_wait4_options.3 \
	sysdecode_mask.3 sysdecode_wait6_options.3

CLEANFILES= ioctl.c tables.h

.if defined(COMPAT_32BIT)
CPP+=	-m32
.endif

.if ${MK_PF} != "no"
CFLAGS+=-DPF
.endif

# Workaround duplicate declarations in <netinet/ip_compat.h>
CFLAGS.gcc.ioctl.c+= -Wno-redundant-decls

# Workaround warning for unused ssi_cables[] in <dev/lmc/if_lmc.h>
CFLAGS.gcc.ioctl.c+= -Wno-unused

CFLAGS.gcc+=	${CFLAGS.gcc.${.IMPSRC}}

.ifdef LIBCHERI
# XXX-CHERI: need to set CPP to something sane
# Work around packed struct in cissio.h
CFLAGS.ioctl.c+=	-Wno-error-cheri-capability-misuse
.endif

DEPENDOBJS+=	tables.h
tables.h: mktables
<<<<<<< HEAD
	sh ${.CURDIR}/mktables ${DESTDIR:U${SYSROOT}}${INCLUDEDIR} ${.TARGET}
=======
	sh ${.CURDIR}/mktables ${SYSROOT:U${DESTDIR}}${INCLUDEDIR} ${.TARGET}
>>>>>>> 6c4b8e23

# mkioctls runs find(1) for headers so needs to rebuild every time.  This used
# to be a hack only done in buildworld.
.if !defined(_SKIP_BUILD)
ioctl.c: .PHONY
.endif
ioctl.c: mkioctls .META
	env CPP="${CPP}" \
<<<<<<< HEAD
		/bin/sh ${.CURDIR}/mkioctls ${DESTDIR:U${SYSROOT}}${INCLUDEDIR} > ${.TARGET}
=======
	    /bin/sh ${.CURDIR}/mkioctls ${SYSROOT:U${DESTDIR}}${INCLUDEDIR} > ${.TARGET}
>>>>>>> 6c4b8e23

beforedepend: ioctl.c tables.h

.include <bsd.lib.mk><|MERGE_RESOLUTION|>--- conflicted
+++ resolved
@@ -120,11 +120,7 @@
 
 DEPENDOBJS+=	tables.h
 tables.h: mktables
-<<<<<<< HEAD
-	sh ${.CURDIR}/mktables ${DESTDIR:U${SYSROOT}}${INCLUDEDIR} ${.TARGET}
-=======
 	sh ${.CURDIR}/mktables ${SYSROOT:U${DESTDIR}}${INCLUDEDIR} ${.TARGET}
->>>>>>> 6c4b8e23
 
 # mkioctls runs find(1) for headers so needs to rebuild every time.  This used
 # to be a hack only done in buildworld.
@@ -133,11 +129,7 @@
 .endif
 ioctl.c: mkioctls .META
 	env CPP="${CPP}" \
-<<<<<<< HEAD
-		/bin/sh ${.CURDIR}/mkioctls ${DESTDIR:U${SYSROOT}}${INCLUDEDIR} > ${.TARGET}
-=======
 	    /bin/sh ${.CURDIR}/mkioctls ${SYSROOT:U${DESTDIR}}${INCLUDEDIR} > ${.TARGET}
->>>>>>> 6c4b8e23
 
 beforedepend: ioctl.c tables.h
 
