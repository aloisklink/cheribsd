#	@(#)Makefile.inc	8.6 (Berkeley) 5/4/95
# $FreeBSD$

# machine-independent gen sources
.PATH: ${LIBC_SRCTOP}/${LIBC_ARCH}/gen ${LIBC_SRCTOP}/gen ${SRCTOP}/etc

.if ${MACHINE_ABI:Mpurecap}
CFLAGS+=	-DNO_COMPAT7
.endif
.if ${MACHINE_ARCH:Mmips*c*}
CFLAGS.getpwent.c=	-mxgot
.endif

CONFS+=	group master.passwd shells
CONFSMODE_master.passwd=	600
CONFSPACKAGE=   runtime

SRCS+=	__getosreldate.c \
	__pthread_mutex_init_calloc_cb_stub.c \
	__xuname.c \
	_once_stub.c \
	_pthread_stubs.c \
	_rand48.c \
	_spinlock_stub.c \
	_thread_init.c \
	alarm.c \
	arc4random.c \
	arc4random-compat.c \
	arc4random_uniform.c \
	assert.c \
	auxv.c \
	basename.c \
	basename_compat.c \
	cap_sandboxed.c \
	check_utility_compat.c \
	clock.c \
	clock_getcpuclockid.c \
	closedir.c \
	confstr.c \
	crypt.c \
	ctermid.c \
	daemon.c \
	devname.c \
	dirfd.c \
	dirname.c \
	dirname_compat.c \
	disklabel.c \
	dlfcn.c \
	drand48.c \
	dup3.c \
	elf_utils.c \
	erand48.c \
	err.c \
	errlst.c \
	errno.c \
	exec.c \
	exect.c \
	fdevname.c \
	feature_present.c \
	fmtcheck.c \
	fmtmsg.c \
	fnmatch.c \
	fpclassify.c \
	frexp.c \
	fstab.c \
	ftok.c \
	fts.c \
	ftw.c \
	getbootfile.c \
	getbsize.c \
	getcap.c \
	getcwd.c \
	getdomainname.c \
	getentropy.c \
	getgrent.c \
	getgrouplist.c \
	gethostname.c \
	getloadavg.c \
	getlogin.c \
	getmntinfo.c \
	getnetgrent.c \
	getosreldate.c \
	getpagesize.c \
	getpagesizes.c \
	getpeereid.c \
	getprogname.c \
	getpwent.c \
	getttyent.c \
	getusershell.c \
	getutxent.c \
	getvfsbyname.c \
	glob.c \
	initgroups.c \
	isatty.c \
	isinf.c \
	isnan.c \
	jrand48.c \
	lcong48.c \
	libc_dlopen.c \
	lockf.c \
	lrand48.c \
	memalign.c \
	mrand48.c \
	nftw.c \
	nice.c \
	nlist.c \
	nrand48.c \
	opendir.c \
	pause.c \
	pmadvise.c \
	popen.c \
	posix_spawn.c \
	psignal.c \
	pututxline.c \
	pw_scan.c \
	raise.c \
	readdir.c \
	readpassphrase.c \
	recvmmsg.c \
	rewinddir.c \
	scandir.c \
<<<<<<< HEAD
=======
	scandir_b.c \
	scandir-compat11.c \
>>>>>>> d7c817db
	seed48.c \
	seekdir.c \
	semctl.c \
	sendmmsg.c \
	setdomainname.c \
	sethostname.c \
	setjmperr.c \
	setmode.c \
	setproctitle.c \
	setprogname.c \
	siginterrupt.c \
	siglist.c \
	signal.c \
	sigsetops.c \
	sleep.c \
	srand48.c \
	statvfs.c \
	stringlist.c \
	strtofflags.c \
	sysconf.c \
	sysctl.c \
	sysctlbyname.c \
	sysctlnametomib.c \
	syslog.c \
	telldir.c \
	termios.c \
	time.c \
	times.c \
	timespec_get.c \
	timezone.c \
	tls.c \
	tls_malloc.c \
	ttyname.c \
	ttyslot.c \
	ualarm.c \
	ulimit.c \
	uname.c \
	usleep.c \
	utime.c \
	utxdb.c \
	valloc.c \
	wait.c \
	wait3.c \
	waitpid.c \
	waitid.c \
	wordexp.c
.if !${MACHINE_ABI:Mpurecap}
SRCS+=	devname-compat11.c \
	fts-compat.c \
	fts-compat11.c \
	ftw-compat11.c \
	getmntinfo-compat11.c \
	glob-compat11.c \
	nftw-compat11.c \
	readdir-compat11.c \
	scandir-compat11.c \
	unvis-compat.c
.endif

CFLAGS.arc4random.c= -I${SRCTOP}/sys -I${SRCTOP}/sys/crypto/chacha20

.PATH: ${SRCTOP}/contrib/libc-pwcache
SRCS+=	pwcache.c pwcache.h

.PATH: ${SRCTOP}/contrib/libc-vis
CFLAGS+=	-I${SRCTOP}/contrib/libc-vis
SRCS+=	unvis.c vis.c

MISRCS+=modf.c

CANCELPOINTS_SRCS=sem.c sem_new.c
.for src in ${CANCELPOINTS_SRCS}
SRCS+=cancelpoints_${src}
CLEANFILES+=cancelpoints_${src}
cancelpoints_${src}: ${LIBC_SRCTOP}/gen/${src} .NOMETA
	ln -sf ${.ALLSRC} ${.TARGET}
.endfor

SYM_MAPS+=${LIBC_SRCTOP}/gen/Symbol.map

# machine-dependent gen sources
.sinclude "${LIBC_SRCTOP}/${LIBC_ARCH}/gen/Makefile.inc"

MAN+=	alarm.3 \
	arc4random.3 \
	auxv.3 \
	basename.3 \
	cap_rights_get.3 \
	cap_sandboxed.3 \
	check_utility_compat.3 \
	clock.3 \
	clock_getcpuclockid.3 \
	confstr.3 \
	ctermid.3 \
	daemon.3 \
	devname.3 \
	directory.3 \
	dirname.3 \
	dl_iterate_phdr.3 \
	dladdr.3 \
	dlinfo.3 \
	dllockinit.3 \
	dlopen.3 \
	dup3.3 \
	err.3 \
	exec.3 \
	feature_present.3 \
	fmtcheck.3 \
	fmtmsg.3 \
	fnmatch.3 \
	fpclassify.3 \
	frexp.3 \
	ftok.3 \
	fts.3 \
	ftw.3 \
	getbootfile.3 \
	getbsize.3 \
	getcap.3 \
	getcontext.3 \
	getcwd.3 \
	getdiskbyname.3 \
	getdomainname.3 \
	getentropy.3 \
	getfsent.3 \
	getgrent.3 \
	getgrouplist.3 \
	gethostname.3 \
	getloadavg.3 \
	getmntinfo.3 \
	getnetgrent.3 \
	getosreldate.3 \
	getpagesize.3 \
	getpagesizes.3 \
	getpass.3 \
	getpeereid.3 \
	getprogname.3 \
	getpwent.3 \
	getttyent.3 \
	getusershell.3 \
	getutxent.3 \
	getvfsbyname.3 \
	glob.3 \
	initgroups.3 \
	isgreater.3 \
	ldexp.3 \
	lockf.3 \
	makecontext.3 \
	modf.3 \
	nice.3 \
	nlist.3 \
	pause.3 \
	popen.3 \
	posix_spawn.3 \
	posix_spawn_file_actions_addopen.3 \
	posix_spawn_file_actions_init.3 \
	posix_spawnattr_getflags.3 \
	posix_spawnattr_getpgroup.3 \
	posix_spawnattr_getschedparam.3 \
	posix_spawnattr_getschedpolicy.3 \
	posix_spawnattr_init.3 \
	posix_spawnattr_getsigdefault.3 \
	posix_spawnattr_getsigmask.3 \
	psignal.3 \
	pwcache.3 \
	raise.3 \
	rand48.3 \
	readpassphrase.3 \
	rfork_thread.3 \
	scandir.3 \
	sem_destroy.3 \
	sem_getvalue.3 \
	sem_init.3 \
	sem_open.3 \
	sem_post.3 \
	sem_timedwait.3 \
	sem_wait.3 \
	setjmp.3 \
	setmode.3 \
	setproctitle.3 \
	siginterrupt.3 \
	signal.3 \
	sigsetops.3 \
	sleep.3 \
	statvfs.3 \
	stringlist.3 \
	strtofflags.3 \
	sysconf.3 \
	sysctl.3 \
	syslog.3 \
	tcgetpgrp.3 \
	tcgetsid.3 \
	tcsendbreak.3 \
	tcsetattr.3 \
	tcsetpgrp.3 \
	tcsetsid.3 \
	time.3 \
	times.3 \
	timespec_get.3 \
	timezone.3 \
	ttyname.3 \
	tzset.3 \
	ualarm.3 \
	ucontext.3 \
	ulimit.3 \
	uname.3 \
	unvis.3 \
	usleep.3 \
	utime.3 \
	valloc.3 \
	vis.3 \
	wordexp.3

MLINKS+=arc4random.3 arc4random_buf.3 \
	arc4random.3 arc4random_uniform.3
MLINKS+=auxv.3 elf_aux_info.3
MLINKS+=ctermid.3 ctermid_r.3
MLINKS+=daemon.3 daemonfd.3
MLINKS+=devname.3 devname_r.3
MLINKS+=devname.3 fdevname.3
MLINKS+=devname.3 fdevname_r.3
MLINKS+=directory.3 closedir.3 \
	directory.3 dirfd.3 \
	directory.3 fdclosedir.3 \
	directory.3 fdopendir.3 \
	directory.3 opendir.3 \
	directory.3 readdir.3 \
	directory.3 readdir_r.3 \
	directory.3 rewinddir.3 \
	directory.3 seekdir.3 \
	directory.3 telldir.3
MLINKS+=dlopen.3 fdlopen.3 \
	dlopen.3 dlclose.3 \
	dlopen.3 dlerror.3 \
	dlopen.3 dlfunc.3 \
	dlopen.3 dlsym.3 \
	dlopen.3 dlvsym.3
MLINKS+=err.3 err_set_exit.3 \
	err.3 err_set_file.3 \
	err.3 errc.3 \
	err.3 errx.3 \
	err.3 verr.3 \
	err.3 verrc.3 \
	err.3 verrx.3 \
	err.3 vwarn.3 \
	err.3 vwarnc.3 \
	err.3 vwarnx.3 \
	err.3 warnc.3 \
	err.3 warn.3 \
	err.3 warnx.3
MLINKS+=exec.3 execl.3 \
	exec.3 execle.3 \
	exec.3 execlp.3 \
	exec.3 exect.3 \
	exec.3 execv.3 \
	exec.3 execvP.3 \
	exec.3 execvp.3
MLINKS+=fpclassify.3 finite.3 \
	fpclassify.3 finitef.3 \
	fpclassify.3 isfinite.3 \
	fpclassify.3 isinf.3 \
	fpclassify.3 isnan.3 \
	fpclassify.3 isnormal.3
MLINKS+=frexp.3 frexpf.3 \
	frexp.3 frexpl.3
MLINKS+=fts.3 fts_children.3 \
	fts.3 fts_close.3 \
	fts.3 fts_open.3 \
	fts.3 fts_read.3 \
	fts.3 fts_set.3 \
	fts.3 fts_set_clientptr.3 \
	fts.3 fts_get_clientptr.3 \
	fts.3 fts_get_stream.3
MLINKS+=ftw.3 nftw.3
MLINKS+=getcap.3 cgetcap.3 \
	getcap.3 cgetclose.3 \
	getcap.3 cgetent.3 \
	getcap.3 cgetfirst.3 \
	getcap.3 cgetmatch.3 \
	getcap.3 cgetnext.3 \
	getcap.3 cgetnum.3 \
	getcap.3 cgetset.3 \
	getcap.3 cgetstr.3 \
	getcap.3 cgetustr.3
MLINKS+=getcwd.3 getwd.3
MLINKS+=getcontext.3 getcontextx.3
MLINKS+=getcontext.3 setcontext.3
MLINKS+=getdomainname.3 setdomainname.3
MLINKS+=getfsent.3 endfsent.3 \
	getfsent.3 getfsfile.3 \
	getfsent.3 getfsspec.3 \
	getfsent.3 getfstype.3 \
	getfsent.3 setfsent.3 \
	getfsent.3 setfstab.3 \
	getfsent.3 getfstab.3
MLINKS+=getgrent.3 endgrent.3 \
	getgrent.3 getgrgid.3 \
	getgrent.3 getgrnam.3 \
	getgrent.3 setgrent.3 \
	getgrent.3 setgroupent.3 \
	getgrent.3 getgrent_r.3 \
	getgrent.3 getgrnam_r.3 \
	getgrent.3 getgrgid_r.3
MLINKS+=gethostname.3 sethostname.3
MLINKS+=getnetgrent.3 endnetgrent.3 \
	getnetgrent.3 getnetgrent_r.3 \
	getnetgrent.3 innetgr.3 \
	getnetgrent.3 setnetgrent.3
MLINKS+=getprogname.3 setprogname.3
MLINKS+=getpwent.3 endpwent.3 \
	getpwent.3 getpwnam.3 \
	getpwent.3 getpwuid.3 \
	getpwent.3 setpassent.3 \
	getpwent.3 setpwent.3 \
	getpwent.3 setpwfile.3 \
	getpwent.3 getpwent_r.3 \
	getpwent.3 getpwnam_r.3 \
	getpwent.3 getpwuid_r.3
MLINKS+=getttyent.3 endttyent.3 \
	getttyent.3 getttynam.3 \
	getttyent.3 isdialuptty.3 \
	getttyent.3 isnettty.3 \
	getttyent.3 setttyent.3
MLINKS+=getusershell.3 endusershell.3 \
	getusershell.3 setusershell.3
MLINKS+=getutxent.3 endutxent.3 \
	getutxent.3 getutxid.3 \
	getutxent.3 getutxline.3 \
	getutxent.3 getutxuser.3 \
	getutxent.3 pututxline.3 \
	getutxent.3 setutxdb.3 \
	getutxent.3 setutxent.3 \
	getutxent.3 utmpx.3
MLINKS+=glob.3 globfree.3
MLINKS+=isgreater.3 isgreaterequal.3 \
	isgreater.3 isless.3 \
	isgreater.3 islessequal.3 \
	isgreater.3 islessgreater.3 \
	isgreater.3 isunordered.3
MLINKS+=ldexp.3 ldexpf.3 \
	ldexp.3 ldexpl.3
MLINKS+=makecontext.3 swapcontext.3
MLINKS+=modf.3 modff.3 \
	modf.3 modfl.3
MLINKS+=popen.3 pclose.3
MLINKS+=posix_spawn.3 posix_spawnp.3 \
	posix_spawn_file_actions_addopen.3 posix_spawn_file_actions_addclose.3 \
	posix_spawn_file_actions_addopen.3 posix_spawn_file_actions_adddup2.3 \
	posix_spawn_file_actions_init.3 posix_spawn_file_actions_destroy.3 \
	posix_spawnattr_getflags.3 posix_spawnattr_setflags.3 \
	posix_spawnattr_getpgroup.3 posix_spawnattr_setpgroup.3 \
	posix_spawnattr_getschedparam.3 posix_spawnattr_setschedparam.3 \
	posix_spawnattr_getschedpolicy.3 posix_spawnattr_setschedpolicy.3 \
	posix_spawnattr_getsigdefault.3 posix_spawnattr_setsigdefault.3 \
	posix_spawnattr_getsigmask.3 posix_spawnattr_setsigmask.3 \
	posix_spawnattr_init.3 posix_spawnattr_destroy.3
MLINKS+=psignal.3 strsignal.3 \
	psignal.3 sys_siglist.3 \
	psignal.3 sys_signame.3
MLINKS+=pwcache.3 group_from_gid.3 \
	pwcache.3 user_from_uid.3
MLINKS+=rand48.3 _rand48.3 \
	rand48.3 drand48.3 \
	rand48.3 erand48.3 \
	rand48.3 jrand48.3 \
	rand48.3 lcong48.3 \
	rand48.3 lrand48.3 \
	rand48.3 mrand48.3 \
	rand48.3 nrand48.3 \
	rand48.3 seed48.3 \
	rand48.3 srand48.3
MLINKS+=recv.2 recvmmsg.2
MLINKS+=scandir.3 alphasort.3
MLINKS+=sem_open.3 sem_close.3 \
	sem_open.3 sem_unlink.3
MLINKS+=sem_wait.3 sem_trywait.3
MLINKS+=sem_timedwait.3 sem_clockwait_np.3
MLINKS+=send.2 sendmmsg.2
MLINKS+=setjmp.3 _longjmp.3 \
	setjmp.3 _setjmp.3 \
	setjmp.3 longjmp.3 \
	setjmp.3 longjmperr.3 \
	setjmp.3 longjmperror.3 \
	setjmp.3 siglongjmp.3 \
	setjmp.3 sigsetjmp.3
MLINKS+=setmode.3 getmode.3
MLINKS+=setproctitle.3 setproctitle_fast.3
MLINKS+=sigsetops.3 sigaddset.3 \
	sigsetops.3 sigandset.3 \
	sigsetops.3 sigdelset.3 \
	sigsetops.3 sigemptyset.3 \
	sigsetops.3 sigfillset.3 \
	sigsetops.3 sigisemptyset.3 \
	sigsetops.3 sigismember.3 \
	sigsetops.3 sigorset.3
MLINKS+=statvfs.3 fstatvfs.3
MLINKS+=stringlist.3 sl_add.3 \
	stringlist.3 sl_find.3 \
	stringlist.3 sl_free.3 \
	stringlist.3 sl_init.3
MLINKS+=strtofflags.3 fflagstostr.3
MLINKS+=sysctl.3 sysctlbyname.3 \
	sysctl.3 sysctlnametomib.3
MLINKS+=syslog.3 closelog.3 \
	syslog.3 openlog.3 \
	syslog.3 setlogmask.3 \
	syslog.3 vsyslog.3
MLINKS+=tcsendbreak.3 tcdrain.3 \
	tcsendbreak.3 tcflow.3 \
	tcsendbreak.3 tcflush.3
MLINKS+=tcsetattr.3 cfgetispeed.3 \
	tcsetattr.3 cfgetospeed.3 \
	tcsetattr.3 cfmakeraw.3 \
	tcsetattr.3 cfmakesane.3 \
	tcsetattr.3 cfsetispeed.3 \
	tcsetattr.3 cfsetospeed.3 \
	tcsetattr.3 cfsetspeed.3 \
	tcsetattr.3 tcgetattr.3
MLINKS+=ttyname.3 isatty.3 \
	ttyname.3 ttyname_r.3
MLINKS+=tzset.3 tzsetwall.3
MLINKS+=unvis.3 strunvis.3 \
	unvis.3 strunvisx.3
MLINKS+=vis.3 nvis.3 \
	vis.3 snvis.3 \
	vis.3 strenvisx.3 \
	vis.3 strnunvis.3 \
	vis.3 strnunvisx.3 \
	vis.3 strnvis.3 \
	vis.3 strnvisx.3 \
	vis.3 strsenvisx.3 \
	vis.3 strsnvis.3 \
	vis.3 strsnvisx.3 \
	vis.3 strsvis.3 \
	vis.3 strsvisx.3 \
	vis.3 strvis.3 \
	vis.3 strvisx.3 \
	vis.3 svis.3

MLINKS+=wordexp.3 wordfree.3

.include <src.tools.mk>

afterinstallconfig:
.if ${MK_TCSH} == "no"
	sed -i "" -e 's;/bin/csh;/bin/sh;' ${DESTDIR}/etc/master.passwd
.endif
	${PWD_MKDB_CMD} -i -p -d ${DESTDIR}/etc ${DESTDIR}/etc/master.passwd
.if defined(NO_ROOT) && defined(METALOG)
	( \
		echo "./etc/pwd.db type=file mode=0644 uname=root gname=wheel"; \
		echo "./etc/spwd.db type=file mode=0600 uname=root gname=wheel"; \
		echo "./etc/passwd type=file mode=0644 uname=root gname=wheel"; \
	) | cat -l >> ${METALOG}
.endif<|MERGE_RESOLUTION|>--- conflicted
+++ resolved
@@ -119,11 +119,7 @@
 	recvmmsg.c \
 	rewinddir.c \
 	scandir.c \
-<<<<<<< HEAD
-=======
 	scandir_b.c \
-	scandir-compat11.c \
->>>>>>> d7c817db
 	seed48.c \
 	seekdir.c \
 	semctl.c \
