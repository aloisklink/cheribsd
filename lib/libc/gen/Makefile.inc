--- conflicted
+++ resolved
@@ -41,7 +41,6 @@
 	ctermid.c \
 	daemon.c \
 	devname.c \
-	devname-compat11.c \
 	dirfd.c \
 	dirname.c \
 	dirname_compat.c \
@@ -66,10 +65,7 @@
 	fstab.c \
 	ftok.c \
 	fts.c \
-	fts-compat.c \
-	fts-compat11.c \
 	ftw.c \
-	ftw-compat11.c \
 	getbootfile.c \
 	getbsize.c \
 	getcap.c \
@@ -82,7 +78,6 @@
 	getloadavg.c \
 	getlogin.c \
 	getmntinfo.c \
-	getmntinfo-compat11.c \
 	getnetgrent.c \
 	getosreldate.c \
 	getpagesize.c \
@@ -95,7 +90,6 @@
 	getutxent.c \
 	getvfsbyname.c \
 	glob.c \
-	glob-compat11.c \
 	initgroups.c \
 	isatty.c \
 	isinf.c \
@@ -107,7 +101,6 @@
 	lrand48.c \
 	mrand48.c \
 	nftw.c \
-	nftw-compat11.c \
 	nice.c \
 	nlist.c \
 	nrand48.c \
@@ -121,12 +114,10 @@
 	pw_scan.c \
 	raise.c \
 	readdir.c \
-	readdir-compat11.c \
 	readpassphrase.c \
 	recvmmsg.c \
 	rewinddir.c \
 	scandir.c \
-	scandir-compat11.c \
 	seed48.c \
 	seekdir.c \
 	semctl.c \
@@ -164,7 +155,6 @@
 	ualarm.c \
 	ulimit.c \
 	uname.c \
-	unvis-compat.c \
 	usleep.c \
 	utime.c \
 	utxdb.c \
@@ -174,8 +164,7 @@
 	waitpid.c \
 	waitid.c \
 	wordexp.c
-<<<<<<< HEAD
-.if ${MK_SYMVER} == yes && !${MACHINE_ABI:Mpurecap}
+.if !${MACHINE_ABI:Mpurecap}
 SRCS+=	devname-compat11.c \
 	fts-compat.c \
 	fts-compat11.c \
@@ -187,8 +176,6 @@
 	scandir-compat11.c \
 	unvis-compat.c
 .endif
-=======
->>>>>>> 4ca35755
 
 CFLAGS.arc4random.c= -I${SRCTOP}/sys -I${SRCTOP}/sys/crypto/chacha20
 
