/*-
 * SPDX-License-Identifier: BSD-3-Clause
 *
 * Copyright (c) 1982, 1985, 1993
 *	The Regents of the University of California.  All rights reserved.
 *
 * Redistribution and use in source and binary forms, with or without
 * modification, are permitted provided that the following conditions
 * are met:
 * 1. Redistributions of source code must retain the above copyright
 *    notice, this list of conditions and the following disclaimer.
 * 2. Redistributions in binary form must reproduce the above copyright
 *    notice, this list of conditions and the following disclaimer in the
 *    documentation and/or other materials provided with the distribution.
 * 3. Neither the name of the University nor the names of its contributors
 *    may be used to endorse or promote products derived from this software
 *    without specific prior written permission.
 *
 * THIS SOFTWARE IS PROVIDED BY THE REGENTS AND CONTRIBUTORS ``AS IS'' AND
 * ANY EXPRESS OR IMPLIED WARRANTIES, INCLUDING, BUT NOT LIMITED TO, THE
 * IMPLIED WARRANTIES OF MERCHANTABILITY AND FITNESS FOR A PARTICULAR PURPOSE
 * ARE DISCLAIMED.  IN NO EVENT SHALL THE REGENTS OR CONTRIBUTORS BE LIABLE
 * FOR ANY DIRECT, INDIRECT, INCIDENTAL, SPECIAL, EXEMPLARY, OR CONSEQUENTIAL
 * DAMAGES (INCLUDING, BUT NOT LIMITED TO, PROCUREMENT OF SUBSTITUTE GOODS
 * OR SERVICES; LOSS OF USE, DATA, OR PROFITS; OR BUSINESS INTERRUPTION)
 * HOWEVER CAUSED AND ON ANY THEORY OF LIABILITY, WHETHER IN CONTRACT, STRICT
 * LIABILITY, OR TORT (INCLUDING NEGLIGENCE OR OTHERWISE) ARISING IN ANY WAY
 * OUT OF THE USE OF THIS SOFTWARE, EVEN IF ADVISED OF THE POSSIBILITY OF
 * SUCH DAMAGE.
 */
/*
 * CHERI CHANGES START
 * {
 *   "updated": 20181114,
 *   "target_type": "lib",
 *   "changes": [
 *     "support"
 *   ],
 *   "change_comment": "EPROT, ENOMETHOD"
 * }
 * CHERI CHANGES END
 */

#include <sys/cdefs.h>
__SCCSID("@(#)errlst.c	8.2 (Berkeley) 11/16/93");
__FBSDID("$FreeBSD$");

#include <errno.h>
#include <stdio.h>
#include "errlst.h"

const char __uprefix[] = "Unknown error";

const char *const sys_errlist[] = {
	"No error: 0",				/*  0 - ENOERROR */
	"Operation not permitted",		/*  1 - EPERM */
	"No such file or directory",		/*  2 - ENOENT */
	"No such process",			/*  3 - ESRCH */
	"Interrupted system call",		/*  4 - EINTR */
	"Input/output error",			/*  5 - EIO */
	"Device not configured",		/*  6 - ENXIO */
	"Argument list too long",		/*  7 - E2BIG */
	"Exec format error",			/*  8 - ENOEXEC */
	"Bad file descriptor",			/*  9 - EBADF */
	"No child processes",			/* 10 - ECHILD */
	"Resource deadlock avoided",		/* 11 - EDEADLK */
	"Cannot allocate memory",		/* 12 - ENOMEM */
	"Permission denied",			/* 13 - EACCES */
	"Bad address",				/* 14 - EFAULT */
	"Block device required",		/* 15 - ENOTBLK */
	"Device busy",				/* 16 - EBUSY */
	"File exists",				/* 17 - EEXIST */
	"Cross-device link",			/* 18 - EXDEV */
	"Operation not supported by device",	/* 19 - ENODEV */
	"Not a directory",			/* 20 - ENOTDIR */
	"Is a directory",			/* 21 - EISDIR */
	"Invalid argument",			/* 22 - EINVAL */
	"Too many open files in system",	/* 23 - ENFILE */
	"Too many open files",			/* 24 - EMFILE */
	"Inappropriate ioctl for device",	/* 25 - ENOTTY */
	"Text file busy",			/* 26 - ETXTBSY */
	"File too large",			/* 27 - EFBIG */
	"No space left on device",		/* 28 - ENOSPC */
	"Illegal seek",				/* 29 - ESPIPE */
	"Read-only file system",		/* 30 - EROFS */
	"Too many links",			/* 31 - EMLINK */
	"Broken pipe",				/* 32 - EPIPE */

/* math software */
	"Numerical argument out of domain",	/* 33 - EDOM */
	"Result too large",			/* 34 - ERANGE */

/* non-blocking and interrupt i/o */
	"Resource temporarily unavailable",	/* 35 - EAGAIN */
						/* 35 - EWOULDBLOCK */
	"Operation now in progress",		/* 36 - EINPROGRESS */
	"Operation already in progress",	/* 37 - EALREADY */

/* ipc/network software -- argument errors */
	"Socket operation on non-socket",	/* 38 - ENOTSOCK */
	"Destination address required",		/* 39 - EDESTADDRREQ */
	"Message too long",			/* 40 - EMSGSIZE */
	"Protocol wrong type for socket",	/* 41 - EPROTOTYPE */
	"Protocol not available",		/* 42 - ENOPROTOOPT */
	"Protocol not supported",		/* 43 - EPROTONOSUPPORT */
	"Socket type not supported",		/* 44 - ESOCKTNOSUPPORT */
	"Operation not supported",		/* 45 - EOPNOTSUPP */
	"Protocol family not supported",	/* 46 - EPFNOSUPPORT */
						/* 47 - EAFNOSUPPORT */
	"Address family not supported by protocol family",
	"Address already in use",		/* 48 - EADDRINUSE */
	"Can't assign requested address",	/* 49 - EADDRNOTAVAIL */

/* ipc/network software -- operational errors */
	"Network is down",			/* 50 - ENETDOWN */
	"Network is unreachable",		/* 51 - ENETUNREACH */
	"Network dropped connection on reset",	/* 52 - ENETRESET */
	"Software caused connection abort",	/* 53 - ECONNABORTED */
	"Connection reset by peer",		/* 54 - ECONNRESET */
	"No buffer space available",		/* 55 - ENOBUFS */
	"Socket is already connected",		/* 56 - EISCONN */
	"Socket is not connected",		/* 57 - ENOTCONN */
	"Can't send after socket shutdown",	/* 58 - ESHUTDOWN */
	"Too many references: can't splice",	/* 59 - ETOOMANYREFS */
	"Operation timed out",			/* 60 - ETIMEDOUT */
	"Connection refused",			/* 61 - ECONNREFUSED */

	"Too many levels of symbolic links",	/* 62 - ELOOP */
	"File name too long",			/* 63 - ENAMETOOLONG */

/* should be rearranged */
	"Host is down",				/* 64 - EHOSTDOWN */
	"No route to host",			/* 65 - EHOSTUNREACH */
	"Directory not empty",			/* 66 - ENOTEMPTY */

/* quotas & mush */
	"Too many processes",			/* 67 - EPROCLIM */
	"Too many users",			/* 68 - EUSERS */
	"Disc quota exceeded",			/* 69 - EDQUOT */

/* Network File System */
	"Stale NFS file handle",		/* 70 - ESTALE */
	"Too many levels of remote in path",	/* 71 - EREMOTE */
	"RPC struct is bad",			/* 72 - EBADRPC */
	"RPC version wrong",			/* 73 - ERPCMISMATCH */
	"RPC prog. not avail",			/* 74 - EPROGUNAVAIL */
	"Program version wrong",		/* 75 - EPROGMISMATCH */
	"Bad procedure for program",		/* 76 - EPROCUNAVAIL */

	"No locks available",			/* 77 - ENOLCK */
	"Function not implemented",		/* 78 - ENOSYS */
	"Inappropriate file type or format",	/* 79 - EFTYPE */
	"Authentication error",			/* 80 - EAUTH */
	"Need authenticator",			/* 81 - ENEEDAUTH */
	"Identifier removed",			/* 82 - EIDRM */
	"No message of desired type",		/* 83 - ENOMSG */
	"Value too large to be stored in data type", /* 84 - EOVERFLOW */
	"Operation canceled",			/* 85 - ECANCELED */
	"Illegal byte sequence",		/* 86 - EILSEQ */
	"Attribute not found",			/* 87 - ENOATTR */

/* General */
	"Programming error",			/* 88 - EDOOFUS */

	"Bad message",				/* 89 - EBADMSG */
	"Multihop attempted",			/* 90 - EMULTIHOP */
	"Link has been severed",		/* 91 - ENOLINK */
	"Protocol error",			/* 92 - EPROTO */
	"Capabilities insufficient",		/* 93 - ENOTCAPABLE */
	"Not permitted in capability mode",	/* 94 - ECAPMODE */
	"State not recoverable",		/* 95 - ENOTRECOVERABLE */
	"Previous owner died",			/* 96 - EOWNERDEAD */
<<<<<<< HEAD
	"Memory protection violation",		/* 97 - EPROT */
	"Object-capability method not defined",	/* 98 - ENOMETHOD */
=======

/*
 * Reserved space in sys_errlist, take the next slot for a next error code.
 * Reserve prevents the array size from changing for some time.
 */
	__uprefix,				/* 97 */
	__uprefix,				/* 98 */
	__uprefix,				/* 99 */
	__uprefix,				/* 100 */
	__uprefix,				/* 101 */
	__uprefix,				/* 102 */
	__uprefix,				/* 103 */
	__uprefix,				/* 104 */
	__uprefix,				/* 105 */
	__uprefix,				/* 106 */
	__uprefix,				/* 107 */
	__uprefix,				/* 108 */
	__uprefix,				/* 109 */
	__uprefix,				/* 110 */
	__uprefix,				/* 111 */
	__uprefix,				/* 112 */
	__uprefix,				/* 113 */
	__uprefix,				/* 114 */
	__uprefix,				/* 115 */
	__uprefix,				/* 116 */
	__uprefix,				/* 117 */
	__uprefix,				/* 118 */
	__uprefix,				/* 119 */
	__uprefix,				/* 120 */
	__uprefix,				/* 121 */
	__uprefix,				/* 122 */
	__uprefix,				/* 123 */
	__uprefix,				/* 124 */
	__uprefix,				/* 125 */
	__uprefix,				/* 126 */
	__uprefix,				/* 127 */
	__uprefix,				/* 128 */
	__uprefix,				/* 129 */
	__uprefix,				/* 130 */
	__uprefix,				/* 131 */
	__uprefix,				/* 132 */
	__uprefix,				/* 133 */
	__uprefix,				/* 134 */
	__uprefix,				/* 135 */
	__uprefix,				/* 136 */
	__uprefix,				/* 137 */
	__uprefix,				/* 138 */
	__uprefix,				/* 139 */
	__uprefix,				/* 140 */
	__uprefix,				/* 141 */
	__uprefix,				/* 142 */
	__uprefix,				/* 143 */
	__uprefix,				/* 144 */
	__uprefix,				/* 145 */
	__uprefix,				/* 146 */
	__uprefix,				/* 147 */
	__uprefix,				/* 148 */
	__uprefix,				/* 149 */
	__uprefix,				/* 150 */
>>>>>>> fe53027f
};
const int sys_nerr = ELAST + 1;

#ifdef PIC
__strong_reference(sys_errlist, __hidden_sys_errlist);
__strong_reference(sys_nerr, __hidden_sys_nerr);
#endif<|MERGE_RESOLUTION|>--- conflicted
+++ resolved
@@ -170,17 +170,13 @@
 	"Not permitted in capability mode",	/* 94 - ECAPMODE */
 	"State not recoverable",		/* 95 - ENOTRECOVERABLE */
 	"Previous owner died",			/* 96 - EOWNERDEAD */
-<<<<<<< HEAD
 	"Memory protection violation",		/* 97 - EPROT */
 	"Object-capability method not defined",	/* 98 - ENOMETHOD */
-=======
 
 /*
  * Reserved space in sys_errlist, take the next slot for a next error code.
  * Reserve prevents the array size from changing for some time.
  */
-	__uprefix,				/* 97 */
-	__uprefix,				/* 98 */
 	__uprefix,				/* 99 */
 	__uprefix,				/* 100 */
 	__uprefix,				/* 101 */
@@ -233,7 +229,6 @@
 	__uprefix,				/* 148 */
 	__uprefix,				/* 149 */
 	__uprefix,				/* 150 */
->>>>>>> fe53027f
 };
 const int sys_nerr = ELAST + 1;
 
