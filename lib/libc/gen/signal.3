.\" Copyright (c) 1980, 1991, 1993
.\"	The Regents of the University of California.  All rights reserved.
.\"
.\" Redistribution and use in source and binary forms, with or without
.\" modification, are permitted provided that the following conditions
.\" are met:
.\" 1. Redistributions of source code must retain the above copyright
.\"    notice, this list of conditions and the following disclaimer.
.\" 2. Redistributions in binary form must reproduce the above copyright
.\"    notice, this list of conditions and the following disclaimer in the
.\"    documentation and/or other materials provided with the distribution.
.\" 3. Neither the name of the University nor the names of its contributors
.\"    may be used to endorse or promote products derived from this software
.\"    without specific prior written permission.
.\"
.\" THIS SOFTWARE IS PROVIDED BY THE REGENTS AND CONTRIBUTORS ``AS IS'' AND
.\" ANY EXPRESS OR IMPLIED WARRANTIES, INCLUDING, BUT NOT LIMITED TO, THE
.\" IMPLIED WARRANTIES OF MERCHANTABILITY AND FITNESS FOR A PARTICULAR PURPOSE
.\" ARE DISCLAIMED.  IN NO EVENT SHALL THE REGENTS OR CONTRIBUTORS BE LIABLE
.\" FOR ANY DIRECT, INDIRECT, INCIDENTAL, SPECIAL, EXEMPLARY, OR CONSEQUENTIAL
.\" DAMAGES (INCLUDING, BUT NOT LIMITED TO, PROCUREMENT OF SUBSTITUTE GOODS
.\" OR SERVICES; LOSS OF USE, DATA, OR PROFITS; OR BUSINESS INTERRUPTION)
.\" HOWEVER CAUSED AND ON ANY THEORY OF LIABILITY, WHETHER IN CONTRACT, STRICT
.\" LIABILITY, OR TORT (INCLUDING NEGLIGENCE OR OTHERWISE) ARISING IN ANY WAY
.\" OUT OF THE USE OF THIS SOFTWARE, EVEN IF ADVISED OF THE POSSIBILITY OF
.\" SUCH DAMAGE.
.\"
.\"     @(#)signal.3	8.3 (Berkeley) 4/19/94
.\" $FreeBSD$
.\"
<<<<<<< HEAD
.Dd November 5, 2012
=======
.Dd December 1, 2017
>>>>>>> a18f840b
.Dt SIGNAL 3
.Os
.Sh NAME
.Nm signal
.Nd simplified software signal facilities
.Sh LIBRARY
.Lb libc
.Sh SYNOPSIS
.In signal.h
.\" The following is Quite Ugly, but syntactically correct.
.\" Don't try to fix it.
.Ft void
.Fn \*(lp*signal "int sig" "void \*(lp*func\*(rp\*(lpint\*(rp\*(rp\*(rp\*(lpint"
.Pp
or in
.Fx Ap s
equivalent but easier to read typedef'd version:
.Ft typedef "void \*(lp*sig_t\*(rp \*(lpint\*(rp" ;
.Pp
.Ft sig_t
.Fn signal "int sig" "sig_t func"
.Sh DESCRIPTION
This
.Fn signal
facility
is a simplified interface to the more general
.Xr sigaction 2
facility.
.Pp
Signals allow the manipulation of a process from outside its
domain as well as allowing the process to manipulate itself or
copies of itself (children).
There are two general types of signals:
those that cause termination of a process and those that do not.
Signals which cause termination of a program might result from
an irrecoverable error or might be the result of a user at a terminal
typing the `interrupt' character.
Signals are used when a process is stopped because it wishes to access
its control terminal while in the background (see
.Xr tty 4 ) .
Signals are optionally generated
when a process resumes after being stopped,
when the status of child processes changes,
or when input is ready at the control terminal.
Most signals result in the termination of the process receiving them
if no action
is taken; some signals instead cause the process receiving them
to be stopped, or are simply discarded if the process has not
requested otherwise.
Except for the
.Dv SIGKILL
and
.Dv SIGSTOP
signals, the
.Fn signal
function allows for a signal to be caught, to be ignored, or to generate
an interrupt.
These signals are defined in the file
.In signal.h :
.Bl -column No ".Dv SIGVTALRM" "create core image"
.It Sy "Num" Ta Sy "Name" Ta Sy "Default Action" Ta Sy "Description"
.It 1 Ta Dv SIGHUP Ta "terminate process" Ta "terminal line hangup"
.It 2 Ta Dv SIGINT Ta "terminate process" Ta "interrupt program"
.It 3 Ta Dv SIGQUIT Ta "create core image" Ta "quit program"
.It 4 Ta Dv SIGILL Ta "create core image" Ta "illegal instruction"
.It 5 Ta Dv SIGTRAP Ta "create core image" Ta "trace trap"
.It 6 Ta Dv SIGABRT Ta "create core image" Ta "abort program"
(formerly
.Dv SIGIOT )
.It 7 Ta Dv SIGEMT Ta "create core image" Ta "emulate instruction executed"
.It 8 Ta Dv SIGFPE Ta "create core image" Ta "floating-point exception"
.It 9 Ta Dv SIGKILL Ta "terminate process" Ta "kill program"
.It 10 Ta Dv SIGBUS Ta "create core image" Ta "bus error"
.It 11 Ta Dv SIGSEGV Ta "create core image" Ta "segmentation violation"
.It 12 Ta Dv SIGSYS Ta "create core image" Ta "non-existent system call invoked"
.It 13 Ta Dv SIGPIPE Ta "terminate process" Ta "write on a pipe with no reader"
.It 14 Ta Dv SIGALRM Ta "terminate process" Ta "real-time timer expired"
.It 15 Ta Dv SIGTERM Ta "terminate process" Ta "software termination signal"
.It 16 Ta Dv SIGURG Ta "discard signal" Ta "urgent condition present on socket"
.It 17 Ta Dv SIGSTOP Ta "stop process" Ta "stop (cannot be caught or ignored)"
.It 18 Ta Dv SIGTSTP Ta "stop process" Ta "stop signal generated from keyboard"
.It 19 Ta Dv SIGCONT Ta "discard signal" Ta "continue after stop"
.It 20 Ta Dv SIGCHLD Ta "discard signal" Ta "child status has changed"
.It 21 Ta Dv SIGTTIN Ta "stop process" Ta "background read attempted from"
control terminal
.It 22 Ta Dv SIGTTOU Ta "stop process" Ta "background write attempted to"
control terminal
.It 23 Ta Dv SIGIO Ta "discard signal" Ta Tn "I/O"
is possible on a descriptor (see
.Xr fcntl 2 )
.It 24 Ta Dv SIGXCPU Ta "terminate process" Ta "cpu time limit exceeded (see"
.Xr setrlimit 2 )
.It 25 Ta Dv SIGXFSZ Ta "terminate process" Ta "file size limit exceeded (see"
.Xr setrlimit 2 )
.It 26 Ta Dv SIGVTALRM Ta "terminate process" Ta "virtual time alarm (see"
.Xr setitimer 2 )
.It 27 Ta Dv SIGPROF Ta "terminate process" Ta "profiling timer alarm (see"
.Xr setitimer 2 )
.It 28 Ta Dv SIGWINCH Ta "discard signal" Ta "Window size change"
.It 29 Ta Dv SIGINFO Ta "discard signal" Ta "status request from keyboard"
.It 30 Ta Dv SIGUSR1 Ta "terminate process" Ta "User defined signal 1"
.It 31 Ta Dv SIGUSR2 Ta "terminate process" Ta "User defined signal 2"
.It 32 Ta Dv SIGTHR Ta "terminate process" Ta "thread interrupt"
.It 33 Ta Dv SIGLIBRT Ta "terminate process" Ta "real-time library interrupt"
.It 34 Ta Dv SIGPROT Ta "create core image" Ta "in-process protection exception"
.El
.Pp
The
.Fa sig
argument specifies which signal was received.
The
.Fa func
procedure allows a user to choose the action upon receipt of a signal.
To set the default action of the signal to occur as listed above,
.Fa func
should be
.Dv SIG_DFL .
A
.Dv SIG_DFL
resets the default action.
To ignore the signal
.Fa func
should be
.Dv SIG_IGN .
This will cause subsequent instances of the signal to be ignored
and pending instances to be discarded.
If
.Dv SIG_IGN
is not used,
further occurrences of the signal are
automatically blocked and
.Fa func
is called.
.Pp
The handled signal is unblocked when the
function returns and
the process continues from where it left off when the signal occurred.
.Bf -symbolic
Unlike previous signal facilities, the handler
func() remains installed after a signal has been delivered.
.Ef
.Pp
For some system calls, if a signal is caught while the call is
executing and the call is prematurely terminated,
the call is automatically restarted.
Any handler installed with
.Xr signal 3
will have the
.Dv SA_RESTART
flag set, meaning that any restartable system call will not return on
receipt of a signal.
The affected system calls include
.Xr read 2 ,
.Xr write 2 ,
.Xr sendto 2 ,
.Xr recvfrom 2 ,
.Xr sendmsg 2
and
.Xr recvmsg 2
on a communications channel or a low speed device
and during a
.Xr ioctl 2
or
.Xr wait 2 .
However, calls that have already committed are not restarted,
but instead return a partial success (for example, a short read count).
These semantics could be changed with
.Xr siginterrupt 3 .
.Pp
When a process which has installed signal handlers forks,
the child process inherits the signals.
All caught signals may be reset to their default action by a call
to the
.Xr execve 2
function;
ignored signals remain ignored.
.Pp
If a process explicitly specifies
.Dv SIG_IGN
as the action for the signal
.Dv SIGCHLD ,
the system will not create zombie processes when children
of the calling process exit.
As a consequence, the system will discard the exit status
from the child processes.
If the calling process subsequently issues a call to
.Xr wait 2
or equivalent, it will block until all of the calling process's
children terminate, and then return a value of \-1 with
.Va errno
set to
.Er ECHILD .
.Pp
See
.Xr sigaction 2
for a list of functions
that are considered safe for use in signal handlers.
.Sh RETURN VALUES
The previous action is returned on a successful call.
Otherwise, SIG_ERR is returned and the global variable
.Va errno
is set to indicate the error.
.Sh ERRORS
The
.Fn signal
function
will fail and no action will take place if one of the
following occur:
.Bl -tag -width Er
.It Bq Er EINVAL
The
.Fa sig
argument
is not a valid signal number.
.It Bq Er EINVAL
An attempt is made to ignore or supply a handler for
.Dv SIGKILL
or
.Dv SIGSTOP .
.El
.Sh SEE ALSO
.Xr kill 1 ,
.Xr kill 2 ,
.Xr ptrace 2 ,
.Xr sigaction 2 ,
.Xr sigaltstack 2 ,
.Xr sigprocmask 2 ,
.Xr sigsuspend 2 ,
.Xr wait 2 ,
.Xr fpsetmask 3 ,
.Xr setjmp 3 ,
.Xr siginterrupt 3 ,
.Xr tty 4
.Sh HISTORY
The
.Fn signal
function appeared in
.At v4 .
The current
.Nm
facility appeared in
.Bx 4.0 .
The option to avoid the creation of child zombies through ignoring
.Dv SIGCHLD
appeared in
.Fx 5.0 .<|MERGE_RESOLUTION|>--- conflicted
+++ resolved
@@ -28,11 +28,7 @@
 .\"     @(#)signal.3	8.3 (Berkeley) 4/19/94
 .\" $FreeBSD$
 .\"
-<<<<<<< HEAD
-.Dd November 5, 2012
-=======
 .Dd December 1, 2017
->>>>>>> a18f840b
 .Dt SIGNAL 3
 .Os
 .Sh NAME
