--- conflicted
+++ resolved
@@ -362,7 +362,13 @@
 		} else
 			res = EINVAL;
 		break;
-<<<<<<< HEAD
+	case AT_BSDFLAGS:
+		if (buflen == sizeof(int)) {
+			*(int *)buf = bsdflags;
+			res = 0;
+		} else
+			res = EINVAL;
+		break;
 #ifdef AT_PS_STRINGS
 	case AT_PS_STRINGS:
 		if (buflen == sizeof(void *)) {
@@ -375,15 +381,6 @@
 			res = EINVAL;
 		break;
 #endif
-=======
-	case AT_BSDFLAGS:
-		if (buflen == sizeof(int)) {
-			*(int *)buf = bsdflags;
-			res = 0;
-		} else
-			res = EINVAL;
-		break;
->>>>>>> 02d4875b
 	default:
 		res = ENOENT;
 		break;
