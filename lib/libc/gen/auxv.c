--- conflicted
+++ resolved
@@ -156,14 +156,13 @@
 		case AT_TIMEKEEP:
 			timekeep = aux->a_un.a_ptr;
 			break;
-<<<<<<< HEAD
 
 #ifdef AT_PS_STRINGS
 		case AT_PS_STRINGS:
 			ps_strings = aux->a_un.a_ptr;
 			break;
 #endif
-=======
+
 #ifdef __powerpc__
 		/*
 		 * Since AT_STACKPROT is always set, and the common
@@ -217,7 +216,6 @@
 		case AT_OLD_NCPUS:
 			ncpus = aux->a_un.a_val;
 			break;
->>>>>>> 41de5bca
 		}
 	}
 }
