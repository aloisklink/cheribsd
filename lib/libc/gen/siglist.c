--- conflicted
+++ resolved
@@ -36,81 +36,6 @@
 #include <signal.h>
 
 const char *const sys_signame[NSIG] = {
-<<<<<<< HEAD
-	"Signal 0",
-	"HUP",				/* SIGHUP */
-	"INT",				/* SIGINT */
-	"QUIT",				/* SIGQUIT */
-	"ILL",				/* SIGILL */
-	"TRAP",				/* SIGTRAP */
-	"ABRT",				/* SIGABRT */
-	"EMT",				/* SIGEMT */
-	"FPE",				/* SIGFPE */
-	"KILL",				/* SIGKILL */
-	"BUS",				/* SIGBUS */
-	"SEGV",				/* SIGSEGV */
-	"SYS",				/* SIGSYS */
-	"PIPE",				/* SIGPIPE */
-	"ALRM",				/* SIGALRM */
-	"TERM",				/* SIGTERM */
-	"URG",				/* SIGURG */
-	"STOP",				/* SIGSTOP */
-	"TSTP",				/* SIGTSTP */
-	"CONT",				/* SIGCONT */
-	"CHLD",				/* SIGCHLD */
-	"TTIN",				/* SIGTTIN */
-	"TTOU",				/* SIGTTOU */
-	"IO",				/* SIGIO */
-	"XCPU",				/* SIGXCPU */
-	"XFSZ",				/* SIGXFSZ */
-	"VTALRM",			/* SIGVTALRM */
-	"PROF",				/* SIGPROF */
-	"WINCH",			/* SIGWINCH */
-	"INFO",				/* SIGINFO */
-	"USR1",				/* SIGUSR1 */
-	"USR2",				/* SIGUSR2 */
-	"THR",				/* SIGTHR */
-	"LIBRT",			/* SIGLIBRT */
-	"PROT"				/* SIGPROT */
-};
-
-const char *const sys_siglist[NSIG] = {
-	"Signal 0",
-	"Hangup",			/* SIGHUP */
-	"Interrupt",			/* SIGINT */
-	"Quit",				/* SIGQUIT */
-	"Illegal instruction",		/* SIGILL */
-	"Trace/BPT trap",		/* SIGTRAP */
-	"Abort trap",			/* SIGABRT */
-	"EMT trap",			/* SIGEMT */
-	"Floating point exception",	/* SIGFPE */
-	"Killed",			/* SIGKILL */
-	"Bus error",			/* SIGBUS */
-	"Segmentation fault",		/* SIGSEGV */
-	"Bad system call",		/* SIGSYS */
-	"Broken pipe",			/* SIGPIPE */
-	"Alarm clock",			/* SIGALRM */
-	"Terminated",			/* SIGTERM */
-	"Urgent I/O condition",		/* SIGURG */
-	"Suspended (signal)",		/* SIGSTOP */
-	"Suspended",			/* SIGTSTP */
-	"Continued",			/* SIGCONT */
-	"Child exited",			/* SIGCHLD */
-	"Stopped (tty input)",		/* SIGTTIN */
-	"Stopped (tty output)",		/* SIGTTOU */
-	"I/O possible",			/* SIGIO */
-	"Cputime limit exceeded",	/* SIGXCPU */
-	"Filesize limit exceeded",	/* SIGXFSZ */
-	"Virtual timer expired",	/* SIGVTALRM */
-	"Profiling timer expired",	/* SIGPROF */
-	"Window size changes",		/* SIGWINCH */
-	"Information request",		/* SIGINFO */
-	"User defined signal 1",	/* SIGUSR1 */
-	"User defined signal 2",	/* SIGUSR2 */
-	"Reserved by thread library",		/* SIGTHR */
-	"Reserved by real-time library",	/* SIGLIBRT */
-	"In-address space security exception",	/* SIGPROT */
-=======
 	[0] =		"Signal 0",
 	[SIGHUP] =	"HUP",
 	[SIGINT] =	"INT",
@@ -143,6 +68,7 @@
 	[SIGINFO] =	"INFO",
 	[SIGUSR1] =	"USR1",
 	[SIGUSR2] =	"USR2",
+	[SIGPROT] =	"PROT",
 };
 
 const char *const sys_siglist[NSIG] = {
@@ -178,6 +104,6 @@
 	[SIGINFO] =	"Information request",
 	[SIGUSR1] =	"User defined signal 1",
 	[SIGUSR2] =	"User defined signal 2",
->>>>>>> 67157957
+	[SIGPROT] =	"In-address space security exception",
 };
 const int sys_nsig = sizeof(sys_siglist) / sizeof(sys_siglist[0]);