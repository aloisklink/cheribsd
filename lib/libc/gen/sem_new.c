/*
 * Copyright (C) 2010 David Xu <davidxu@freebsd.org>.
 * All rights reserved.
 * 
 * Redistribution and use in source and binary forms, with or without
 * modification, are permitted provided that the following conditions
 * are met:
 * 1. Redistributions of source code must retain the above copyright
 *    notice(s), this list of conditions and the following disclaimer as
 *    the first lines of this file unmodified other than the possible
 *    addition of one or more copyright notices.
 * 2. Redistributions in binary form must reproduce the above copyright
 *    notice(s), this list of conditions and the following disclaimer in
 *    the documentation and/or other materials provided with the
 *    distribution.
 * 
 * THIS SOFTWARE IS PROVIDED BY THE COPYRIGHT HOLDER(S) ``AS IS'' AND ANY
 * EXPRESS OR IMPLIED WARRANTIES, INCLUDING, BUT NOT LIMITED TO, THE
 * IMPLIED WARRANTIES OF MERCHANTABILITY AND FITNESS FOR A PARTICULAR
 * PURPOSE ARE DISCLAIMED.  IN NO EVENT SHALL THE COPYRIGHT HOLDER(S) BE
 * LIABLE FOR ANY DIRECT, INDIRECT, INCIDENTAL, SPECIAL, EXEMPLARY, OR
 * CONSEQUENTIAL DAMAGES (INCLUDING, BUT NOT LIMITED TO, PROCUREMENT OF
 * SUBSTITUTE GOODS OR SERVICES; LOSS OF USE, DATA, OR PROFITS; OR
 * BUSINESS INTERRUPTION) HOWEVER CAUSED AND ON ANY THEORY OF LIABILITY,
 * WHETHER IN CONTRACT, STRICT LIABILITY, OR TORT (INCLUDING NEGLIGENCE
 * OR OTHERWISE) ARISING IN ANY WAY OUT OF THE USE OF THIS SOFTWARE,
 * EVEN IF ADVISED OF THE POSSIBILITY OF SUCH DAMAGE.
 *
 * $FreeBSD$
 */

#include "namespace.h"
#include <sys/types.h>
#include <sys/queue.h>
#include <sys/mman.h>
#include <sys/stat.h>
#include <errno.h>
#include <machine/atomic.h>
#include <sys/umtx.h>
#include <limits.h>
#include <fcntl.h>
#include <pthread.h>
#include <stdarg.h>
#include <stdlib.h>
#include <string.h>
#include <time.h>
#include <semaphore.h>
#include <unistd.h>
#include "un-namespace.h"
#include "libc_private.h"

__weak_reference(_sem_close, sem_close);
__weak_reference(_sem_destroy, sem_destroy);
__weak_reference(_sem_getvalue, sem_getvalue);
__weak_reference(_sem_init, sem_init);
__weak_reference(_sem_open, sem_open);
__weak_reference(_sem_post, sem_post);
__weak_reference(_sem_timedwait, sem_timedwait);
__weak_reference(_sem_clockwait_np, sem_clockwait_np);
__weak_reference(_sem_trywait, sem_trywait);
__weak_reference(_sem_unlink, sem_unlink);
__weak_reference(_sem_wait, sem_wait);

#define SEM_PREFIX	"/tmp/SEMD"
#define SEM_MAGIC	((u_int32_t)0x73656d32)

_Static_assert(SEM_VALUE_MAX <= USEM_MAX_COUNT, "SEM_VALUE_MAX too large");

struct sem_nameinfo {
	int open_count;
	char *name;
	dev_t dev;
	ino_t ino;
	sem_t *sem;
	LIST_ENTRY(sem_nameinfo) next;
};

static pthread_once_t once = PTHREAD_ONCE_INIT;
static pthread_mutex_t sem_llock;
static LIST_HEAD(,sem_nameinfo) sem_list = LIST_HEAD_INITIALIZER(sem_list);

static void
sem_prefork()
{
	
	_pthread_mutex_lock(&sem_llock);
}

static void
sem_postfork()
{
	_pthread_mutex_unlock(&sem_llock);
}

static void
sem_child_postfork()
{
	_pthread_mutex_unlock(&sem_llock);
}

static void
sem_module_init(void)
{
	pthread_mutexattr_t ma;

	_pthread_mutexattr_init(&ma);
	_pthread_mutexattr_settype(&ma,  PTHREAD_MUTEX_RECURSIVE);
	_pthread_mutex_init(&sem_llock, &ma);
	_pthread_mutexattr_destroy(&ma);
	_pthread_atfork(sem_prefork, sem_postfork, sem_child_postfork);
}

static inline int
sem_check_validity(sem_t *sem)
{

	if (sem->_magic == SEM_MAGIC)
		return (0);
	else {
		errno = EINVAL;
		return (-1);
	}
}

int
_sem_init(sem_t *sem, int pshared, unsigned int value)
{

	if (value > SEM_VALUE_MAX) {
		errno = EINVAL;
		return (-1);
	}
 
	bzero(sem, sizeof(sem_t));
	sem->_magic = SEM_MAGIC;
	sem->_kern._count = (u_int32_t)value;
	sem->_kern._flags = pshared ? USYNC_PROCESS_SHARED : 0;
	return (0);
}

sem_t *
_sem_open(const char *name, int flags, ...)
{
	char path[PATH_MAX];

	struct stat sb;
	va_list ap;
	struct sem_nameinfo *ni = NULL;
	sem_t *sem = NULL;
	int fd = -1, mode, len, errsave;
	int value = 0;

	if (name[0] != '/') {
		errno = EINVAL;
		return (SEM_FAILED);
	}
	name++;
	strcpy(path, SEM_PREFIX);
	if (strlcat(path, name, sizeof(path)) >= sizeof(path)) {
		errno = ENAMETOOLONG;
		return (SEM_FAILED);
	}
	if (flags & ~(O_CREAT|O_EXCL)) {
		errno = EINVAL;
		return (SEM_FAILED);
	}
	if ((flags & O_CREAT) != 0) {
		va_start(ap, flags);
		mode = va_arg(ap, int);
		value = va_arg(ap, int);
		va_end(ap);
	}
	fd = -1;
	_pthread_once(&once, sem_module_init);

	_pthread_mutex_lock(&sem_llock);
	LIST_FOREACH(ni, &sem_list, next) {
		if (ni->name != NULL && strcmp(name, ni->name) == 0) {
			fd = _open(path, flags | O_RDWR | O_CLOEXEC |
			    O_EXLOCK, mode);
			if (fd == -1 || _fstat(fd, &sb) == -1) {
				ni = NULL;
				goto error;
			}
			if ((flags & (O_CREAT | O_EXCL)) == (O_CREAT |
			    O_EXCL) || ni->dev != sb.st_dev ||
			    ni->ino != sb.st_ino) {
				ni->name = NULL;
				ni = NULL;
				break;
			}
			ni->open_count++;
			sem = ni->sem;
			_pthread_mutex_unlock(&sem_llock);
			_close(fd);
			return (sem);
		}
	}

	len = sizeof(*ni) + strlen(name) + 1;
	ni = (struct sem_nameinfo *)malloc(len);
	if (ni == NULL) {
		errno = ENOSPC;
		goto error;
	}

	ni->name = (char *)(ni+1);
	strcpy(ni->name, name);

	if (fd == -1) {
		fd = _open(path, flags | O_RDWR | O_CLOEXEC | O_EXLOCK, mode);
		if (fd == -1 || _fstat(fd, &sb) == -1)
			goto error;
	}
	if (sb.st_size < sizeof(sem_t)) {
		sem_t tmp;

		tmp._magic = SEM_MAGIC;
		tmp._kern._count = value;
		tmp._kern._flags = USYNC_PROCESS_SHARED | SEM_NAMED;
		if (_write(fd, &tmp, sizeof(tmp)) != sizeof(tmp))
			goto error;
	}
	flock(fd, LOCK_UN);
	sem = (sem_t *)mmap(NULL, sizeof(sem_t), PROT_READ|PROT_WRITE,
		MAP_SHARED|MAP_NOSYNC, fd, 0);
	if (sem == MAP_FAILED) {
		sem = NULL;
		if (errno == ENOMEM)
			errno = ENOSPC;
		goto error;
	}
	if (sem->_magic != SEM_MAGIC) {
		errno = EINVAL;
		goto error;
	}
	ni->open_count = 1;
	ni->sem = sem;
	ni->dev = sb.st_dev;
	ni->ino = sb.st_ino;
	LIST_INSERT_HEAD(&sem_list, ni, next);
	_close(fd);
	_pthread_mutex_unlock(&sem_llock);
	return (sem);

error:
	errsave = errno;
	if (fd != -1)
		_close(fd);
	if (sem != NULL)
		munmap(sem, sizeof(sem_t));
	free(ni);
	_pthread_mutex_unlock(&sem_llock);
	errno = errsave;
	return (SEM_FAILED);
}

int
_sem_close(sem_t *sem)
{
	struct sem_nameinfo *ni;

	if (sem_check_validity(sem) != 0)
		return (-1);

	if (!(sem->_kern._flags & SEM_NAMED)) {
		errno = EINVAL;
		return (-1);
	}

	_pthread_once(&once, sem_module_init);

	_pthread_mutex_lock(&sem_llock);
	LIST_FOREACH(ni, &sem_list, next) {
		if (sem == ni->sem) {
			if (--ni->open_count > 0) {
				_pthread_mutex_unlock(&sem_llock);
				return (0);
			}
			else
				break;
		}
	}

	if (ni) {
		LIST_REMOVE(ni, next);
		_pthread_mutex_unlock(&sem_llock);
		munmap(sem, sizeof(*sem));
		free(ni);
		return (0);
	}
	_pthread_mutex_unlock(&sem_llock);
	errno = EINVAL;
	return (-1);
}

int
_sem_unlink(const char *name)
{
	char path[PATH_MAX];

	if (name[0] != '/') {
		errno = ENOENT;
		return -1;
	}
	name++;
	strcpy(path, SEM_PREFIX);
	if (strlcat(path, name, sizeof(path)) >= sizeof(path)) {
		errno = ENAMETOOLONG;
		return (-1);
	}

	return (unlink(path));
}

int
_sem_destroy(sem_t *sem)
{

	if (sem_check_validity(sem) != 0)
		return (-1);

	if (sem->_kern._flags & SEM_NAMED) {
		errno = EINVAL;
		return (-1);
	}
	sem->_magic = 0;
	return (0);
}

int
_sem_getvalue(sem_t * __restrict sem, int * __restrict sval)
{

	if (sem_check_validity(sem) != 0)
		return (-1);

	*sval = (int)USEM_COUNT(sem->_kern._count);
	return (0);
}

static __inline int
usem_wake(struct _usem2 *sem)
{
	return _umtx_op(sem, UMTX_OP_SEM2_WAKE, 0, NULL, NULL);
}

static __inline int
usem_wait(struct _usem2 *sem, clockid_t clock_id, int flags,
    const struct timespec *rqtp, struct timespec *rmtp)
{
	struct {
		struct _umtx_time timeout;
		struct timespec remain;
	} tms;
	void *tm_p;
	size_t tm_size;
	int retval;

	if (rqtp == NULL) {
		tm_p = NULL;
		tm_size = 0;
	} else {
		tms.timeout._clockid = clock_id;
		tms.timeout._flags = (flags & TIMER_ABSTIME) ? UMTX_ABSTIME : 0;
		tms.timeout._timeout = *rqtp;
		tm_p = &tms;
		tm_size = sizeof(tms);
	}
<<<<<<< HEAD
	return _umtx_op(sem, UMTX_OP_SEM2_WAIT, 0, 
		    (void *)(uintptr_t)tm_size, __DECONST(void*, tm_p));
=======
	retval = _umtx_op(sem, UMTX_OP_SEM2_WAIT, 0, (void *)tm_size, tm_p);
	if (retval == -1 && errno == EINTR && (flags & TIMER_ABSTIME) == 0 &&
	    rqtp != NULL && rmtp != NULL) {
		*rmtp = tms.remain;
	}

	return (retval);
>>>>>>> 179d5812
}

int
_sem_trywait(sem_t *sem)
{
	int val;

	if (sem_check_validity(sem) != 0)
		return (-1);

	while (USEM_COUNT(val = sem->_kern._count) > 0) {
		if (atomic_cmpset_acq_int(&sem->_kern._count, val, val - 1))
			return (0);
	}
	errno = EAGAIN;
	return (-1);
}

int
_sem_clockwait_np(sem_t * __restrict sem, clockid_t clock_id, int flags,
	const struct timespec *rqtp, struct timespec *rmtp)
{
	int val, retval;

	if (sem_check_validity(sem) != 0)
		return (-1);

	retval = 0;
	_pthread_testcancel();
	for (;;) {
		while (USEM_COUNT(val = sem->_kern._count) > 0) {
			if (atomic_cmpset_acq_int(&sem->_kern._count, val,
			    val - 1))
				return (0);
		}

		if (retval) {
			_pthread_testcancel();
			break;
		}

		/*
		 * The timeout argument is only supposed to
		 * be checked if the thread would have blocked.
		 */
		if (rqtp != NULL) {
			if (rqtp->tv_nsec >= 1000000000 || rqtp->tv_nsec < 0) {
				errno = EINVAL;
				return (-1);
			}
		}
		_pthread_cancel_enter(1);
		retval = usem_wait(&sem->_kern, clock_id, flags, rqtp, rmtp);
		_pthread_cancel_leave(0);
	}
	return (retval);
}

int
_sem_timedwait(sem_t * __restrict sem,
	const struct timespec * __restrict abstime)
{
	return (_sem_clockwait_np(sem, CLOCK_REALTIME, TIMER_ABSTIME, abstime,
	    NULL));
};

int
_sem_wait(sem_t *sem)
{
	return _sem_timedwait(sem, NULL);
}

/*
 * POSIX:
 * The sem_post() interface is reentrant with respect to signals and may be
 * invoked from a signal-catching function. 
 * The implementation does not use lock, so it should be safe.
 */
int
_sem_post(sem_t *sem)
{
	unsigned int count;

	if (sem_check_validity(sem) != 0)
		return (-1);

	do {
		count = sem->_kern._count;
		if (USEM_COUNT(count) + 1 > SEM_VALUE_MAX) {
			errno = EOVERFLOW;
			return (-1);
		}
	} while (!atomic_cmpset_rel_int(&sem->_kern._count, count, count + 1));
	if (count & USEM_HAS_WAITERS)
		usem_wake(&sem->_kern);
	return (0);
}<|MERGE_RESOLUTION|>--- conflicted
+++ resolved
@@ -367,18 +367,14 @@
 		tm_p = &tms;
 		tm_size = sizeof(tms);
 	}
-<<<<<<< HEAD
-	return _umtx_op(sem, UMTX_OP_SEM2_WAIT, 0, 
-		    (void *)(uintptr_t)tm_size, __DECONST(void*, tm_p));
-=======
-	retval = _umtx_op(sem, UMTX_OP_SEM2_WAIT, 0, (void *)tm_size, tm_p);
+	retval = _umtx_op(sem, UMTX_OP_SEM2_WAIT, 0,
+	    (void *)(uintptr_t)tm_size, tm_p);
 	if (retval == -1 && errno == EINTR && (flags & TIMER_ABSTIME) == 0 &&
 	    rqtp != NULL && rmtp != NULL) {
 		*rmtp = tms.remain;
 	}
 
 	return (retval);
->>>>>>> 179d5812
 }
 
 int
