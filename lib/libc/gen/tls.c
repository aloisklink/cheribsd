/*-
 * SPDX-License-Identifier: BSD-2-Clause-FreeBSD
 *
 * Copyright (c) 2004 Doug Rabson
 * All rights reserved.
 *
 * Redistribution and use in source and binary forms, with or without
 * modification, are permitted provided that the following conditions
 * are met:
 * 1. Redistributions of source code must retain the above copyright
 *    notice, this list of conditions and the following disclaimer.
 * 2. Redistributions in binary form must reproduce the above copyright
 *    notice, this list of conditions and the following disclaimer in the
 *    documentation and/or other materials provided with the distribution.
 *
 * THIS SOFTWARE IS PROVIDED BY THE AUTHOR AND CONTRIBUTORS ``AS IS'' AND
 * ANY EXPRESS OR IMPLIED WARRANTIES, INCLUDING, BUT NOT LIMITED TO, THE
 * IMPLIED WARRANTIES OF MERCHANTABILITY AND FITNESS FOR A PARTICULAR PURPOSE
 * ARE DISCLAIMED.  IN NO EVENT SHALL THE AUTHOR OR CONTRIBUTORS BE LIABLE
 * FOR ANY DIRECT, INDIRECT, INCIDENTAL, SPECIAL, EXEMPLARY, OR CONSEQUENTIAL
 * DAMAGES (INCLUDING, BUT NOT LIMITED TO, PROCUREMENT OF SUBSTITUTE GOODS
 * OR SERVICES; LOSS OF USE, DATA, OR PROFITS; OR BUSINESS INTERRUPTION)
 * HOWEVER CAUSED AND ON ANY THEORY OF LIABILITY, WHETHER IN CONTRACT, STRICT
 * LIABILITY, OR TORT (INCLUDING NEGLIGENCE OR OTHERWISE) ARISING IN ANY WAY
 * OUT OF THE USE OF THIS SOFTWARE, EVEN IF ADVISED OF THE POSSIBILITY OF
 * SUCH DAMAGE.
 *
 *	$FreeBSD$
 */
/*
 * CHERI CHANGES START
 * {
 *   "updated": 20180530,
 *   "changes": [
 *     "pointer_size"
 *   ],
 *   "change_comment": "TLS alignment"
 * }
 * CHERI CHANGES END
 */

/*
 * Define stubs for TLS internals so that programs and libraries can
 * link. These functions will be replaced by functional versions at
 * runtime from ld-elf.so.1.
 */

#include <sys/cdefs.h>
#include <sys/param.h>

#ifdef __CHERI_PURE_CAPABILITY__
#include <cheri/cheric.h>
#endif

#include <assert.h>
#include <stdlib.h>
#include <string.h>
#include <elf.h>
#include <unistd.h>

#include "libc_private.h"

#define	tls_assert(cond)	((cond) ? (void) 0 :			\
    (tls_msg(#cond ": assert failed: " __FILE__ ":"			\
      __XSTRING(__LINE__) "\n"), abort()))
#define	tls_msg(s)		write(STDOUT_FILENO, s, strlen(s))

__weak_reference(__libc_allocate_tls, _rtld_allocate_tls);
__weak_reference(__libc_free_tls, _rtld_free_tls);

#ifdef __i386__

__weak_reference(___libc_tls_get_addr, ___tls_get_addr);
__attribute__((__regparm__(1))) void * ___libc_tls_get_addr(void *);

#endif

void * __libc_tls_get_addr(void *);
__weak_reference(__libc_tls_get_addr, __tls_get_addr);

void *_rtld_allocate_tls(void *oldtls, size_t tcbsize, size_t tcbalign);
void _rtld_free_tls(void *tls, size_t tcbsize, size_t tcbalign);
void *__libc_allocate_tls(void *oldtls, size_t tcbsize, size_t tcbalign);
void __libc_free_tls(void *tls, size_t tcbsize, size_t tcbalign);

#if defined(__amd64__)
#define TLS_TCB_ALIGN 16
#elif __has_feature(capabilities)
#define	TLS_TCB_ALIGN	sizeof(void * __capability)
#elif defined(__aarch64__) || defined(__arm__) || defined(__i386__) || \
    defined(__mips__) || defined(__powerpc__) || defined(__riscv) || \
    defined(__sparc64__)
#define	TLS_TCB_ALIGN	sizeof(void *)
#else
#error TLS_TCB_ALIGN undefined for target architecture
#endif

#if defined(__aarch64__) || defined(__arm__) || defined(__mips__) || \
    defined(__powerpc__) || defined(__riscv)
#define TLS_VARIANT_I
#endif
#if defined(__i386__) || defined(__amd64__) || defined(__sparc64__)
#define TLS_VARIANT_II
#endif

#if defined(__mips__) || defined(__powerpc__) || defined(__riscv)
#define DTV_OFFSET 0x8000
#else
#define DTV_OFFSET 0
#endif

#ifndef PIC

static size_t tls_static_space;
static size_t tls_init_size;
static size_t tls_init_align;
static void *tls_init;
#endif

#ifdef __i386__

/* GNU ABI */

__attribute__((__regparm__(1)))
void *
___libc_tls_get_addr(void *ti __unused)
{
	return (0);
}

#endif

void *
__libc_tls_get_addr(void *ti __unused)
{
	return (0);
}

#ifndef PIC

#ifdef TLS_VARIANT_I

/*
 * There are two versions of variant I of TLS
 *
 * - ARM and aarch64 uses original variant I as is described in [1] and [2],
 *   where TP points to start of TCB followed by aligned TLS segment.
 *   Both TCB and TLS must be aligned to alignment of TLS section. The TCB[0]
 *   points to DTV vector and DTV values are real addresses (without bias).
 *   Note: for Local Exec TLS Model, the offsets from TP (TCB in this case) to
 *   TLS variables are computed by linker, so we cannot overalign TLS section.
 *
 * - MIPS, PowerPC and RISC-V use modified version of variant I,
 *   described in [3] where TP points (with bias) to TLS and TCB immediately
 *   precedes TLS without any alignment gap[4]. Only TLS should be aligned.
 *   The TCB[0] points to DTV vector and DTV values are biased by constant
 *   value (0x8000) from real addresses[5].
 *
 * [1] Ulrich Drepper: ELF Handling for Thread-Local Storage
 *     www.akkadia.org/drepper/tls.pdf
 *
 * [2] ARM IHI 0045E: Addenda to, and Errata in, the ABI for the ARM(r)
 *     Architecture
 *   infocenter.arm.com/help/topic/com.arm.doc.ihi0045e/IHI0045E_ABI_addenda.pdf
 *
 * [3] OpenPOWER: Power Architecture 64-Bit ELF V2 ABI Specification
 *     https://members.openpowerfoundation.org/document/dl/576
 *
 * [4] Its unclear if "without any alignment gap" is hard ABI requirement,
 *     but we must follow this rule due to suboptimal _set_tp()
 *     (aka <ARCH>_SET_TP) implementation. This function doesn't expect TP but
 *     TCB as argument.
 *
 * [5] I'm not able to validate "values are biased" assertions.
 */

#define	TLS_TCB_SIZE	(2 * sizeof(void *))

/*
 * Return pointer to allocated TLS block
 */
static void *
get_tls_block_ptr(void *tcb, size_t tcbsize)
{
	size_t extra_size, post_size, pre_size, tls_block_size;

	/* Compute fragments sizes. */
	extra_size = tcbsize - TLS_TCB_SIZE;
#if defined(__aarch64__) || defined(__arm__)
	post_size =  roundup2(TLS_TCB_SIZE, tls_init_align) - TLS_TCB_SIZE;
#else
	post_size = 0;
#endif
	tls_block_size = tcbsize + post_size;
	pre_size = roundup2(tls_block_size, tls_init_align) - tls_block_size;

	return ((char *)tcb - pre_size - extra_size);
}

/*
 * Free Static TLS using the Variant I method. The tcbsize
 * and tcbalign parameters must be the same as those used to allocate
 * the block.
 */
void
__libc_free_tls(void *tcb, size_t tcbsize, size_t tcbalign __unused)
{
	Elf_Addr *dtv;
	Elf_Addr **tls;
	size_t tcbextra, tcbshift;

	assert(tcbalign >= TLS_TCB_ALIGN);
	assert(tcbsize >= TLS_TCB_SIZE);
	tcbextra = tcbsize - TLS_TCB_SIZE;
	tcbshift = roundup2(TLS_TCB_SIZE + tcbextra, tcbalign) -
	    (TLS_TCB_SIZE + tcbextra);

	tls_free_aligned(tcb);
	tls = (Elf_Addr **)tcb;
	dtv = tls[0];
<<<<<<< HEAD
	tls_free(dtv);
	tls_free_aligned(tls);
=======
	__je_bootstrap_free(dtv);
	free_aligned(get_tls_block_ptr(tcb, tcbsize));
>>>>>>> 8cc706e7
}

/*
 * Allocate Static TLS using the Variant I method.
 *
 * To handle all above requirements, we setup the following layout for 
 * TLS block:
 * (whole memory block is aligned with MAX(TLS_TCB_ALIGN, tls_init_align))
 *
 * +----------+--------------+--------------+-----------+------------------+
 * | pre gap  | extended TCB |     TCB      | post gap  |    TLS segment   |
 * | pre_size |  extra_size  | TLS_TCB_SIZE | post_size | tls_static_space |
 * +----------+--------------+--------------+-----------+------------------+
 *
 * where:
 *  extra_size is tcbsize - TLS_TCB_SIZE
 *  post_size is used to adjust TCB to TLS aligment for first version of TLS
 *            layout and is always 0 for second version.
 *  pre_size  is used to adjust TCB aligment for first version and to adjust
 *            TLS alignment for second version.
 *
 */
void *
__libc_allocate_tls(void *oldtcb, size_t tcbsize, size_t tcbalign)
{
<<<<<<< HEAD
	char *dtv2;
	Elf_Addr *dtv;
	Elf_Addr **tls;
=======
	Elf_Addr *dtv, **tcb;
	char *tls_block, *tls;
	size_t extra_size, maxalign, post_size, pre_size, tls_block_size;
>>>>>>> 8cc706e7

	if (oldtcb != NULL && tcbsize == TLS_TCB_SIZE)
		return (oldtcb);

	tls_assert(tcbalign >= TLS_TCB_ALIGN);
	maxalign = MAX(tcbalign, tls_init_align);

<<<<<<< HEAD
	tcbsize = roundup2(tcbsize, tcbalign);
	tls = tls_malloc_aligned(tcbsize + tls_static_space, tcbalign);
	if (tls == NULL) {
=======
	/* Compute fragmets sizes. */
	extra_size = tcbsize - TLS_TCB_SIZE;
#if defined(__aarch64__) || defined(__arm__)
	post_size = roundup2(TLS_TCB_SIZE, tls_init_align) - TLS_TCB_SIZE;
#else
	post_size = 0;
#endif
	tls_block_size = tcbsize + post_size;
	pre_size = roundup2(tls_block_size, tls_init_align) - tls_block_size;
	tls_block_size += pre_size + tls_static_space;

	/* Allocate whole TLS block */
	tls_block = malloc_aligned(tls_block_size, maxalign);
	if (tls_block == NULL) {
>>>>>>> 8cc706e7
		tls_msg("__libc_allocate_tls: Out of memory.\n");
		abort();
	}
	memset(tls_block, 0, tls_block_size);
	tcb = (Elf_Addr **)(tls_block + pre_size + extra_size);
	tls = (char *)tcb + TLS_TCB_SIZE + post_size;

	if (oldtcb != NULL) {
<<<<<<< HEAD
		memcpy(tls, oldtcb, tcbsize + tls_static_space);
		tls_free(oldtcb);
=======
		memcpy(tls_block, get_tls_block_ptr(oldtcb, tcbsize),
		    tls_block_size);
		free_aligned(oldtcb);
>>>>>>> 8cc706e7

		/* Adjust the DTV. */
		dtv = tcb[0];
		dtv[2] = (Elf_Addr)(tls + DTV_OFFSET);
	} else {
		dtv = tls_malloc(3 * sizeof(Elf_Addr));
		if (dtv == NULL) {
			tls_msg("__libc_allocate_tls: Out of memory.\n");
			abort();
		}
		/* Build the DTV. */
		tcb[0] = dtv;
		dtv[0] = 1;		/* Generation. */
		dtv[1] = 1;		/* Segments count. */
<<<<<<< HEAD
		dtv2 = (char *)tls + tcbsize;
		dtv[2] = (Elf_Addr)dtv2;

		if (tls_init_size > 0)
			memcpy(dtv2, tls_init, tls_init_size);
=======
		dtv[2] = (Elf_Addr)(tls + DTV_OFFSET);

		if (tls_init_size > 0)
			memcpy(tls, tls_init, tls_init_size);
>>>>>>> 8cc706e7
	}

	return (tcb);
}

#endif

#ifdef TLS_VARIANT_II

#define	TLS_TCB_SIZE	(3 * sizeof(Elf_Addr))

/*
 * Free Static TLS using the Variant II method.
 */
void
__libc_free_tls(void *tcb, size_t tcbsize __unused, size_t tcbalign)
{
	size_t size;
	Elf_Addr* dtv;
	Elf_Addr tlsstart, tlsend;

	/*
	 * Figure out the size of the initial TLS block so that we can
	 * find stuff which ___tls_get_addr() allocated dynamically.
	 */
	tcbalign = MAX(tcbalign, tls_init_align);
	size = roundup2(tls_static_space, tcbalign);

	dtv = ((Elf_Addr**)tcb)[1];
	tlsend = (Elf_Addr) tcb;
	tlsstart = tlsend - size;
	tls_free_aligned((void*)tlsstart);
	tls_free(dtv);
}

/*
 * Allocate Static TLS using the Variant II method.
 */
void *
__libc_allocate_tls(void *oldtls, size_t tcbsize, size_t tcbalign)
{
	size_t size;
	char *tls;
	Elf_Addr *dtv;
	Elf_Addr segbase, oldsegbase;

	tcbalign = MAX(tcbalign, tls_init_align);
	size = roundup2(tls_static_space, tcbalign);

	if (tcbsize < 2 * sizeof(Elf_Addr))
		tcbsize = 2 * sizeof(Elf_Addr);
	tls = tls_calloc(1, size + tcbsize);
	if (tls == NULL) {
		tls_msg("__libc_allocate_tls: Out of memory.\n");
		abort();
	}
	dtv = tls_malloc(3 * sizeof(Elf_Addr));
	if (dtv == NULL) {
		tls_msg("__libc_allocate_tls: Out of memory.\n");
		abort();
	}

	segbase = (Elf_Addr)(tls + size);
	((Elf_Addr*)segbase)[0] = segbase;
	((Elf_Addr*)segbase)[1] = (Elf_Addr) dtv;

	dtv[0] = 1;
	dtv[1] = 1;
	dtv[2] = segbase - tls_static_space;

	if (oldtls) {
		/*
		 * Copy the static TLS block over whole.
		 */
		oldsegbase = (Elf_Addr) oldtls;
		memcpy((void *)(segbase - tls_static_space),
		    (const void *)(oldsegbase - tls_static_space),
		    tls_static_space);

		/*
		 * We assume that this block was the one we created with
		 * allocate_initial_tls().
		 */
		_rtld_free_tls(oldtls, 2*sizeof(Elf_Addr), sizeof(Elf_Addr));
	} else {
		memcpy((void *)(segbase - tls_static_space),
		    tls_init, tls_init_size);
		memset((void *)(segbase - tls_static_space + tls_init_size),
		    0, tls_static_space - tls_init_size);
	}

	return (void*) segbase;
}

#endif /* TLS_VARIANT_II */

#else

void *
__libc_allocate_tls(void *oldtls __unused, size_t tcbsize __unused,
	size_t tcbalign __unused)
{
	return (0);
}

void
__libc_free_tls(void *tcb __unused, size_t tcbsize __unused,
	size_t tcbalign __unused)
{
}

#endif /* PIC */

#ifndef __CHERI_PURE_CAPABILITY__
extern char **environ;
#else
extern Elf_Auxinfo *__auxargs;
#endif

void
_init_tls(void)
{
#ifndef PIC
#ifndef __CHERI_PURE_CAPABILITY__
	Elf_Addr *sp;
#endif
	Elf_Auxinfo *aux, *auxp;
	Elf_Phdr *phdr;
	size_t phent, phnum;
	int i;
	void *tls;

#ifndef __CHERI_PURE_CAPABILITY__
	sp = (Elf_Addr *) environ;
	while (*sp++ != 0)
		;
	aux = (Elf_Auxinfo *) sp;
#else
	aux = __auxargs;
#endif
	phdr = NULL;
	phent = phnum = 0;
	for (auxp = aux; auxp->a_type != AT_NULL; auxp++) {
		switch (auxp->a_type) {
		case AT_PHDR:
			phdr = auxp->a_un.a_ptr;
			break;

		case AT_PHENT:
			phent = auxp->a_un.a_val;
			break;

		case AT_PHNUM:
			phnum = auxp->a_un.a_val;
			break;
		}
	}
	if (phdr == NULL || phent != sizeof(Elf_Phdr) || phnum == 0)
		return;

	for (i = 0; (unsigned) i < phnum; i++) {
		if (phdr[i].p_type == PT_TLS) {
			tls_static_space = roundup2(phdr[i].p_memsz,
			    phdr[i].p_align);
			tls_init_size = phdr[i].p_filesz;
			tls_init_align = phdr[i].p_align;
#ifndef __CHERI_PURE_CAPABILITY__
			tls_init = (void*) phdr[i].p_vaddr;
#else
			tls_init = cheri_csetbounds(cheri_setoffset(
			    cheri_getdefault(), phdr[i].p_vaddr),
			    tls_init_size);
#endif
			break;
		}
	}
	tls = _rtld_allocate_tls(NULL, TLS_TCB_SIZE, TLS_TCB_ALIGN);

	_set_tp(tls);
#endif
}<|MERGE_RESOLUTION|>--- conflicted
+++ resolved
@@ -218,13 +218,8 @@
 	tls_free_aligned(tcb);
 	tls = (Elf_Addr **)tcb;
 	dtv = tls[0];
-<<<<<<< HEAD
 	tls_free(dtv);
-	tls_free_aligned(tls);
-=======
-	__je_bootstrap_free(dtv);
-	free_aligned(get_tls_block_ptr(tcb, tcbsize));
->>>>>>> 8cc706e7
+	tls_free_aligned(get_tls_block_ptr(tcb, tcbsize));
 }
 
 /*
@@ -250,15 +245,9 @@
 void *
 __libc_allocate_tls(void *oldtcb, size_t tcbsize, size_t tcbalign)
 {
-<<<<<<< HEAD
-	char *dtv2;
-	Elf_Addr *dtv;
-	Elf_Addr **tls;
-=======
 	Elf_Addr *dtv, **tcb;
 	char *tls_block, *tls;
 	size_t extra_size, maxalign, post_size, pre_size, tls_block_size;
->>>>>>> 8cc706e7
 
 	if (oldtcb != NULL && tcbsize == TLS_TCB_SIZE)
 		return (oldtcb);
@@ -266,11 +255,6 @@
 	tls_assert(tcbalign >= TLS_TCB_ALIGN);
 	maxalign = MAX(tcbalign, tls_init_align);
 
-<<<<<<< HEAD
-	tcbsize = roundup2(tcbsize, tcbalign);
-	tls = tls_malloc_aligned(tcbsize + tls_static_space, tcbalign);
-	if (tls == NULL) {
-=======
 	/* Compute fragmets sizes. */
 	extra_size = tcbsize - TLS_TCB_SIZE;
 #if defined(__aarch64__) || defined(__arm__)
@@ -283,9 +267,8 @@
 	tls_block_size += pre_size + tls_static_space;
 
 	/* Allocate whole TLS block */
-	tls_block = malloc_aligned(tls_block_size, maxalign);
+	tls_block = tls_malloc_aligned(tls_block_size, maxalign);
 	if (tls_block == NULL) {
->>>>>>> 8cc706e7
 		tls_msg("__libc_allocate_tls: Out of memory.\n");
 		abort();
 	}
@@ -294,14 +277,9 @@
 	tls = (char *)tcb + TLS_TCB_SIZE + post_size;
 
 	if (oldtcb != NULL) {
-<<<<<<< HEAD
-		memcpy(tls, oldtcb, tcbsize + tls_static_space);
-		tls_free(oldtcb);
-=======
 		memcpy(tls_block, get_tls_block_ptr(oldtcb, tcbsize),
 		    tls_block_size);
-		free_aligned(oldtcb);
->>>>>>> 8cc706e7
+		tls_free_aligned(oldtcb);
 
 		/* Adjust the DTV. */
 		dtv = tcb[0];
@@ -316,18 +294,10 @@
 		tcb[0] = dtv;
 		dtv[0] = 1;		/* Generation. */
 		dtv[1] = 1;		/* Segments count. */
-<<<<<<< HEAD
-		dtv2 = (char *)tls + tcbsize;
-		dtv[2] = (Elf_Addr)dtv2;
-
-		if (tls_init_size > 0)
-			memcpy(dtv2, tls_init, tls_init_size);
-=======
 		dtv[2] = (Elf_Addr)(tls + DTV_OFFSET);
 
 		if (tls_init_size > 0)
 			memcpy(tls, tls_init, tls_init_size);
->>>>>>> 8cc706e7
 	}
 
 	return (tcb);
