/*-
 * SPDX-License-Identifier: BSD-2-Clause-FreeBSD
 *
 * Copyright (c) 2004 Doug Rabson
 * All rights reserved.
 *
 * Redistribution and use in source and binary forms, with or without
 * modification, are permitted provided that the following conditions
 * are met:
 * 1. Redistributions of source code must retain the above copyright
 *    notice, this list of conditions and the following disclaimer.
 * 2. Redistributions in binary form must reproduce the above copyright
 *    notice, this list of conditions and the following disclaimer in the
 *    documentation and/or other materials provided with the distribution.
 *
 * THIS SOFTWARE IS PROVIDED BY THE AUTHOR AND CONTRIBUTORS ``AS IS'' AND
 * ANY EXPRESS OR IMPLIED WARRANTIES, INCLUDING, BUT NOT LIMITED TO, THE
 * IMPLIED WARRANTIES OF MERCHANTABILITY AND FITNESS FOR A PARTICULAR PURPOSE
 * ARE DISCLAIMED.  IN NO EVENT SHALL THE AUTHOR OR CONTRIBUTORS BE LIABLE
 * FOR ANY DIRECT, INDIRECT, INCIDENTAL, SPECIAL, EXEMPLARY, OR CONSEQUENTIAL
 * DAMAGES (INCLUDING, BUT NOT LIMITED TO, PROCUREMENT OF SUBSTITUTE GOODS
 * OR SERVICES; LOSS OF USE, DATA, OR PROFITS; OR BUSINESS INTERRUPTION)
 * HOWEVER CAUSED AND ON ANY THEORY OF LIABILITY, WHETHER IN CONTRACT, STRICT
 * LIABILITY, OR TORT (INCLUDING NEGLIGENCE OR OTHERWISE) ARISING IN ANY WAY
 * OUT OF THE USE OF THIS SOFTWARE, EVEN IF ADVISED OF THE POSSIBILITY OF
 * SUCH DAMAGE.
 *
 *	$FreeBSD$
 */
/*
 * CHERI CHANGES START
 * {
 *   "updated": 20181121,
 *   "target_type": "lib",
 *   "changes": [
 *     "pointer_shape"
 *   ],
 *   "change_comment": "TLS alignment"
 * }
 * CHERI CHANGES END
 */

/*
 * Define stubs for TLS internals so that programs and libraries can
 * link. These functions will be replaced by functional versions at
 * runtime from ld-elf.so.1.
 */

#include <sys/cdefs.h>
#include <sys/param.h>

#ifdef __CHERI_PURE_CAPABILITY__
#include <cheri/cheric.h>
#endif

#include <assert.h>
#include <stdlib.h>
#include <string.h>
#include <elf.h>
#include <unistd.h>

#include "rtld.h"
#include "libc_private.h"

#define	tls_assert(cond)	((cond) ? (void) 0 :			\
    (tls_msg(#cond ": assert failed: " __FILE__ ":"			\
      __XSTRING(__LINE__) "\n"), abort()))
#define	tls_msg(s)		write(STDOUT_FILENO, s, strlen(s))

__weak_reference(__libc_allocate_tls, _rtld_allocate_tls);
__weak_reference(__libc_free_tls, _rtld_free_tls);

#ifdef __i386__

__weak_reference(___libc_tls_get_addr, ___tls_get_addr);
__attribute__((__regparm__(1))) void * ___libc_tls_get_addr(void *);

#endif

void * __libc_tls_get_addr(void *);
__weak_reference(__libc_tls_get_addr, __tls_get_addr);

void *_rtld_allocate_tls(void *oldtls, size_t tcbsize, size_t tcbalign);
void _rtld_free_tls(void *tls, size_t tcbsize, size_t tcbalign);
void *__libc_allocate_tls(void *oldtls, size_t tcbsize, size_t tcbalign);
void __libc_free_tls(void *tls, size_t tcbsize, size_t tcbalign);

#if defined(__amd64__)
#define TLS_TCB_ALIGN 16
#elif __has_feature(capabilities)
#define TLS_TCB_ALIGN sizeof(void * __capability)
#elif defined(__aarch64__) || defined(__arm__) || defined(__i386__) || \
    defined(__mips__) || defined(__powerpc__) || defined(__riscv)
#define TLS_TCB_ALIGN sizeof(void *)
#else
#error TLS_TCB_ALIGN undefined for target architecture
#endif

<<<<<<< HEAD
#if defined(__mips__) || defined(__powerpc__) || defined(__riscv)
#ifndef __CHERI_PURE_CAPABILITY__
#define DTV_OFFSET 0x8000
#else
#define DTV_OFFSET 0
#endif
#else
#define DTV_OFFSET 0
#endif

=======
>>>>>>> 300e0893
#ifndef PIC

static size_t libc_tls_static_space;
static size_t libc_tls_init_size;
static size_t libc_tls_init_align = 1;
static void *libc_tls_init;
#endif

void *
__libc_tls_get_addr(void *vti)
{
	uintptr_t **dtvp, *dtv;
	tls_index *ti;

	dtvp = _get_tp();
	dtv = *dtvp;
	ti = vti;
	return ((char *)(dtv[ti->ti_module + 1] + ti->ti_offset) +
	    TLS_DTV_OFFSET);
}

#ifdef __i386__

/* GNU ABI */

__attribute__((__regparm__(1)))
void *
___libc_tls_get_addr(void *vti)
{
	return (__libc_tls_get_addr(vti));
}

#endif

#ifndef PIC

#ifdef TLS_VARIANT_I

/*
 * There are two versions of variant I of TLS
 *
 * - ARM and aarch64 uses original variant I as is described in [1] and [2],
 *   where TP points to start of TCB followed by aligned TLS segment.
 *   Both TCB and TLS must be aligned to alignment of TLS section. The TCB[0]
 *   points to DTV vector and DTV values are real addresses (without bias).
 *   Note: for Local Exec TLS Model, the offsets from TP (TCB in this case) to
 *   TLS variables are computed by linker, so we cannot overalign TLS section.
 *
 * - MIPS, PowerPC and RISC-V use modified version of variant I,
 *   described in [3] where TP points (with bias) to TLS and TCB immediately
 *   precedes TLS without any alignment gap[4]. Only TLS should be aligned.
 *   The TCB[0] points to DTV vector and DTV values are biased by constant
 *   value (0x8000) from real addresses[5].
 *
 * [1] Ulrich Drepper: ELF Handling for Thread-Local Storage
 *     www.akkadia.org/drepper/tls.pdf
 *
 * [2] ARM IHI 0045E: Addenda to, and Errata in, the ABI for the ARM(r)
 *     Architecture
 *   infocenter.arm.com/help/topic/com.arm.doc.ihi0045e/IHI0045E_ABI_addenda.pdf
 *
 * [3] OpenPOWER: Power Architecture 64-Bit ELF V2 ABI Specification
 *     https://members.openpowerfoundation.org/document/dl/576
 *
 * [4] Its unclear if "without any alignment gap" is hard ABI requirement,
 *     but we must follow this rule due to suboptimal _set_tp()
 *     (aka <ARCH>_SET_TP) implementation. This function doesn't expect TP but
 *     TCB as argument.
 *
 * [5] I'm not able to validate "values are biased" assertions.
 */

/*
 * Return pointer to allocated TLS block
 */
static void *
get_tls_block_ptr(void *tcb, size_t tcbsize)
{
	size_t extra_size, post_size, pre_size, tls_block_size;

	/* Compute fragments sizes. */
	extra_size = tcbsize - TLS_TCB_SIZE;
#if defined(__aarch64__) || defined(__arm__)
	post_size =  roundup2(TLS_TCB_SIZE, libc_tls_init_align) - TLS_TCB_SIZE;
#else
	post_size = 0;
#endif
	tls_block_size = tcbsize + post_size;
	pre_size = roundup2(tls_block_size, libc_tls_init_align) -
	    tls_block_size;

	return ((char *)tcb - pre_size - extra_size);
}

/*
 * Free Static TLS using the Variant I method. The tcbsize
 * and tcbalign parameters must be the same as those used to allocate
 * the block.
 */
void
__libc_free_tls(void *tcb, size_t tcbsize, size_t tcbalign __unused)
{
	intptr_t *dtv;
	intptr_t **tls;

	tls = (intptr_t **)tcb;
	dtv = tls[0];
	tls_free(dtv);
	tls_free_aligned(get_tls_block_ptr(tcb, tcbsize));
}

/*
 * Allocate Static TLS using the Variant I method.
 *
 * To handle all above requirements, we setup the following layout for 
 * TLS block:
 * (whole memory block is aligned with MAX(TLS_TCB_ALIGN, tls_init_align))
 *
 * +----------+--------------+--------------+-----------+------------------+
 * | pre gap  | extended TCB |     TCB      | post gap  |    TLS segment   |
 * | pre_size |  extra_size  | TLS_TCB_SIZE | post_size | tls_static_space |
 * +----------+--------------+--------------+-----------+------------------+
 *
 * where:
 *  extra_size is tcbsize - TLS_TCB_SIZE
 *  post_size is used to adjust TCB to TLS alignment for first version of TLS
 *            layout and is always 0 for second version.
 *  pre_size  is used to adjust TCB alignment for first version and to adjust
 *            TLS alignment for second version.
 *
 */
void *
__libc_allocate_tls(void *oldtcb, size_t tcbsize, size_t tcbalign)
{
	intptr_t *dtv, **tcb;
	char *tls_block, *tls;
	size_t extra_size, maxalign, post_size, pre_size, tls_block_size;

	if (oldtcb != NULL && tcbsize == TLS_TCB_SIZE)
		return (oldtcb);

	tls_assert(tcbalign >= TLS_TCB_ALIGN);
	maxalign = MAX(tcbalign, libc_tls_init_align);

	/* Compute fragmets sizes. */
	extra_size = tcbsize - TLS_TCB_SIZE;
#if defined(__aarch64__) || defined(__arm__)
	post_size = roundup2(TLS_TCB_SIZE, libc_tls_init_align) - TLS_TCB_SIZE;
#else
	post_size = 0;
#endif
	tls_block_size = tcbsize + post_size;
	pre_size = roundup2(tls_block_size, libc_tls_init_align) -
	    tls_block_size;
	tls_block_size += pre_size + libc_tls_static_space;

	/* Allocate whole TLS block */
	tls_block = tls_malloc_aligned(tls_block_size, maxalign);
	if (tls_block == NULL) {
		tls_msg("__libc_allocate_tls: Out of memory.\n");
		abort();
	}
	memset(tls_block, 0, tls_block_size);
	tcb = (intptr_t **)(tls_block + pre_size + extra_size);
	tls = (char *)tcb + TLS_TCB_SIZE + post_size;

	if (oldtcb != NULL) {
		memcpy(tls_block, get_tls_block_ptr(oldtcb, tcbsize),
		    tls_block_size);
		tls_free_aligned(oldtcb);

		/* Adjust the DTV. */
		dtv = tcb[0];
<<<<<<< HEAD
		dtv[2] = (intptr_t)(tls + DTV_OFFSET);
=======
		dtv[2] = (Elf_Addr)(tls + TLS_DTV_OFFSET);
>>>>>>> 300e0893
	} else {
		dtv = tls_malloc(3 * sizeof(void *));
		if (dtv == NULL) {
			tls_msg("__libc_allocate_tls: Out of memory.\n");
			abort();
		}
		/* Build the DTV. */
		tcb[0] = dtv;
		dtv[0] = 1;		/* Generation. */
		dtv[1] = 1;		/* Segments count. */
<<<<<<< HEAD
		dtv[2] = (intptr_t)(tls + DTV_OFFSET);
=======
		dtv[2] = (Elf_Addr)(tls + TLS_DTV_OFFSET);
>>>>>>> 300e0893

		if (libc_tls_init_size > 0)
			memcpy(tls, libc_tls_init, libc_tls_init_size);
	}

	return (tcb);
}

#endif

#ifdef TLS_VARIANT_II

#define	TLS_TCB_SIZE	(3 * sizeof(Elf_Addr))

/*
 * Free Static TLS using the Variant II method.
 */
void
__libc_free_tls(void *tcb, size_t tcbsize __unused, size_t tcbalign)
{
	size_t size;
	Elf_Addr* dtv;
	Elf_Addr tlsstart, tlsend;

	/*
	 * Figure out the size of the initial TLS block so that we can
	 * find stuff which ___tls_get_addr() allocated dynamically.
	 */
	tcbalign = MAX(tcbalign, libc_tls_init_align);
	size = roundup2(libc_tls_static_space, tcbalign);

	dtv = ((Elf_Addr**)tcb)[1];
	tlsend = (Elf_Addr) tcb;
	tlsstart = tlsend - size;
	tls_free_aligned((void*)tlsstart);
	tls_free(dtv);
}

/*
 * Allocate Static TLS using the Variant II method.
 */
void *
__libc_allocate_tls(void *oldtls, size_t tcbsize, size_t tcbalign)
{
	size_t size;
	char *tls;
	Elf_Addr *dtv;
	Elf_Addr segbase, oldsegbase;

	tcbalign = MAX(tcbalign, libc_tls_init_align);
	size = roundup2(libc_tls_static_space, tcbalign);

	if (tcbsize < 2 * sizeof(Elf_Addr))
		tcbsize = 2 * sizeof(Elf_Addr);
	tls = tls_calloc(1, size + tcbsize);
	if (tls == NULL) {
		tls_msg("__libc_allocate_tls: Out of memory.\n");
		abort();
	}
	dtv = tls_malloc(3 * sizeof(Elf_Addr));
	if (dtv == NULL) {
		tls_msg("__libc_allocate_tls: Out of memory.\n");
		abort();
	}

	segbase = (Elf_Addr)(tls + size);
	((Elf_Addr*)segbase)[0] = segbase;
	((Elf_Addr*)segbase)[1] = (Elf_Addr) dtv;

	dtv[0] = 1;
	dtv[1] = 1;
	dtv[2] = segbase - libc_tls_static_space;

	if (oldtls) {
		/*
		 * Copy the static TLS block over whole.
		 */
		oldsegbase = (Elf_Addr) oldtls;
		memcpy((void *)(segbase - libc_tls_static_space),
		    (const void *)(oldsegbase - libc_tls_static_space),
		    libc_tls_static_space);

		/*
		 * We assume that this block was the one we created with
		 * allocate_initial_tls().
		 */
		_rtld_free_tls(oldtls, 2*sizeof(Elf_Addr), sizeof(Elf_Addr));
	} else {
		memcpy((void *)(segbase - libc_tls_static_space),
		    libc_tls_init, libc_tls_init_size);
		memset((void *)(segbase - libc_tls_static_space +
		    libc_tls_init_size), 0,
		    libc_tls_static_space - libc_tls_init_size);
	}

	return (void*) segbase;
}

#endif /* TLS_VARIANT_II */

#else

void *
__libc_allocate_tls(void *oldtls __unused, size_t tcbsize __unused,
	size_t tcbalign __unused)
{
	return (0);
}

void
__libc_free_tls(void *tcb __unused, size_t tcbsize __unused,
	size_t tcbalign __unused)
{
}

#endif /* PIC */

#ifndef __CHERI_PURE_CAPABILITY__
extern char **environ;
#else
extern Elf_Auxinfo *__auxargs;
#endif

void
_init_tls(void)
{
#ifndef PIC
#ifndef __CHERI_PURE_CAPABILITY__
	Elf_Addr *sp;
#endif
	Elf_Auxinfo *aux, *auxp;
	Elf_Phdr *phdr;
	size_t phent, phnum;
	int i;
	void *tls;

#ifndef __CHERI_PURE_CAPABILITY__
	sp = (Elf_Addr *) environ;
	while (*sp++ != 0)
		;
	aux = (Elf_Auxinfo *) sp;
#else
	aux = __auxargs;
#endif
	phdr = NULL;
	phent = phnum = 0;
	for (auxp = aux; auxp->a_type != AT_NULL; auxp++) {
		switch (auxp->a_type) {
		case AT_PHDR:
			phdr = auxp->a_un.a_ptr;
			break;

		case AT_PHENT:
			phent = auxp->a_un.a_val;
			break;

		case AT_PHNUM:
			phnum = auxp->a_un.a_val;
			break;
		}
	}
	if (phdr == NULL || phent != sizeof(Elf_Phdr) || phnum == 0)
		return;

	for (i = 0; (unsigned) i < phnum; i++) {
		if (phdr[i].p_type == PT_TLS) {
			libc_tls_static_space = roundup2(phdr[i].p_memsz,
			    phdr[i].p_align);
			libc_tls_init_size = phdr[i].p_filesz;
			libc_tls_init_align = phdr[i].p_align;
#ifndef __CHERI_PURE_CAPABILITY__
			libc_tls_init = (void *)phdr[i].p_vaddr;
#else
			libc_tls_init = cheri_setbounds(cheri_setaddress(phdr,
			    phdr[i].p_vaddr), libc_tls_init_size);
#endif
			break;
		}
	}
	tls = _rtld_allocate_tls(NULL, TLS_TCB_SIZE, TLS_TCB_ALIGN);

	_set_tp(tls);
#endif
}<|MERGE_RESOLUTION|>--- conflicted
+++ resolved
@@ -96,19 +96,6 @@
 #error TLS_TCB_ALIGN undefined for target architecture
 #endif
 
-<<<<<<< HEAD
-#if defined(__mips__) || defined(__powerpc__) || defined(__riscv)
-#ifndef __CHERI_PURE_CAPABILITY__
-#define DTV_OFFSET 0x8000
-#else
-#define DTV_OFFSET 0
-#endif
-#else
-#define DTV_OFFSET 0
-#endif
-
-=======
->>>>>>> 300e0893
 #ifndef PIC
 
 static size_t libc_tls_static_space;
@@ -282,11 +269,7 @@
 
 		/* Adjust the DTV. */
 		dtv = tcb[0];
-<<<<<<< HEAD
-		dtv[2] = (intptr_t)(tls + DTV_OFFSET);
-=======
-		dtv[2] = (Elf_Addr)(tls + TLS_DTV_OFFSET);
->>>>>>> 300e0893
+		dtv[2] = (intptr_t)(tls + TLS_DTV_OFFSET);
 	} else {
 		dtv = tls_malloc(3 * sizeof(void *));
 		if (dtv == NULL) {
@@ -297,11 +280,7 @@
 		tcb[0] = dtv;
 		dtv[0] = 1;		/* Generation. */
 		dtv[1] = 1;		/* Segments count. */
-<<<<<<< HEAD
-		dtv[2] = (intptr_t)(tls + DTV_OFFSET);
-=======
-		dtv[2] = (Elf_Addr)(tls + TLS_DTV_OFFSET);
->>>>>>> 300e0893
+		dtv[2] = (intptr_t)(tls + TLS_DTV_OFFSET);
 
 		if (libc_tls_init_size > 0)
 			memcpy(tls, libc_tls_init, libc_tls_init_size);
