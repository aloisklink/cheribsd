--- conflicted
+++ resolved
@@ -116,17 +116,10 @@
 
 #ifndef PIC
 
-<<<<<<< HEAD
-static size_t tls_static_space;
-static size_t tls_init_size;
-static size_t tls_init_align = 1;
-static void *tls_init;
-=======
 static size_t libc_tls_static_space;
 static size_t libc_tls_init_size;
-static size_t libc_tls_init_align;
+static size_t libc_tls_init_align = 1;
 static void *libc_tls_init;
->>>>>>> 7f7489eb
 #endif
 
 #ifdef __i386__
@@ -150,38 +143,6 @@
 
 #ifndef PIC
 
-<<<<<<< HEAD
-=======
-static void *
-libc_malloc_aligned(size_t size, size_t align)
-{
-	void *mem, *res;
-
-	if (align < sizeof(void *))
-		align = sizeof(void *);
-
-	mem = __je_bootstrap_malloc(size + sizeof(void *) + align - 1);
-	res = (void *)roundup2((uintptr_t)mem + sizeof(void *), align);
-	*(void **)((uintptr_t)res - sizeof(void *)) = mem;
-	return (res);
-}
-
-static void
-libc_free_aligned(void *ptr)
-{
-	void *mem;
-	uintptr_t x;
-
-	if (ptr == NULL)
-		return;
-
-	x = (uintptr_t)ptr;
-	x -= sizeof(void *);
-	mem = *(void **)x;
-	__je_bootstrap_free(mem);
-}
-
->>>>>>> 7f7489eb
 #ifdef TLS_VARIANT_I
 
 /*
@@ -261,13 +222,8 @@
 	tls_free_aligned(tcb);
 	tls = (intptr_t **)tcb;
 	dtv = tls[0];
-<<<<<<< HEAD
 	tls_free(dtv);
 	tls_free_aligned(get_tls_block_ptr(tcb, tcbsize));
-=======
-	__je_bootstrap_free(dtv);
-	libc_free_aligned(get_tls_block_ptr(tcb, tcbsize));
->>>>>>> 7f7489eb
 }
 
 /*
@@ -316,11 +272,7 @@
 	tls_block_size += pre_size + libc_tls_static_space;
 
 	/* Allocate whole TLS block */
-<<<<<<< HEAD
 	tls_block = tls_malloc_aligned(tls_block_size, maxalign);
-=======
-	tls_block = libc_malloc_aligned(tls_block_size, maxalign);
->>>>>>> 7f7489eb
 	if (tls_block == NULL) {
 		tls_msg("__libc_allocate_tls: Out of memory.\n");
 		abort();
@@ -332,11 +284,7 @@
 	if (oldtcb != NULL) {
 		memcpy(tls_block, get_tls_block_ptr(oldtcb, tcbsize),
 		    tls_block_size);
-<<<<<<< HEAD
 		tls_free_aligned(oldtcb);
-=======
-		libc_free_aligned(oldtcb);
->>>>>>> 7f7489eb
 
 		/* Adjust the DTV. */
 		dtv = tcb[0];
@@ -386,13 +334,8 @@
 	dtv = ((Elf_Addr**)tcb)[1];
 	tlsend = (Elf_Addr) tcb;
 	tlsstart = tlsend - size;
-<<<<<<< HEAD
 	tls_free_aligned((void*)tlsstart);
 	tls_free(dtv);
-=======
-	libc_free_aligned((void*)tlsstart);
-	__je_bootstrap_free(dtv);
->>>>>>> 7f7489eb
 }
 
 /*
@@ -411,11 +354,7 @@
 
 	if (tcbsize < 2 * sizeof(Elf_Addr))
 		tcbsize = 2 * sizeof(Elf_Addr);
-<<<<<<< HEAD
 	tls = tls_calloc(1, size + tcbsize);
-=======
-	tls = libc_malloc_aligned(size + tcbsize, tcbalign);
->>>>>>> 7f7489eb
 	if (tls == NULL) {
 		tls_msg("__libc_allocate_tls: Out of memory.\n");
 		abort();
@@ -529,20 +468,14 @@
 		if (phdr[i].p_type == PT_TLS) {
 			libc_tls_static_space = roundup2(phdr[i].p_memsz,
 			    phdr[i].p_align);
-<<<<<<< HEAD
-			tls_init_size = phdr[i].p_filesz;
-			tls_init_align = phdr[i].p_align;
-#ifndef __CHERI_PURE_CAPABILITY__
-			tls_init = (void*) phdr[i].p_vaddr;
-#else
-			tls_init = cheri_setbounds(cheri_setaddress(phdr,
-			    phdr[i].p_vaddr), tls_init_size);
-#endif
-=======
 			libc_tls_init_size = phdr[i].p_filesz;
 			libc_tls_init_align = phdr[i].p_align;
+#ifndef __CHERI_PURE_CAPABILITY__
 			libc_tls_init = (void *)phdr[i].p_vaddr;
->>>>>>> 7f7489eb
+#else
+			libc_tls_init = cheri_setbounds(cheri_setaddress(phdr,
+			    phdr[i].p_vaddr), libc_tls_init_size);
+#endif
 			break;
 		}
 	}
