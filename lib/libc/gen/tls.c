--- conflicted
+++ resolved
@@ -87,20 +87,14 @@
 
 #if defined(__amd64__) || defined(__aarch64__) || defined(__riscv)
 #define TLS_TCB_ALIGN 16
-<<<<<<< HEAD
 #elif __has_feature(capabilities)
 #define TLS_TCB_ALIGN sizeof(void * __capability)
-#elif defined(__aarch64__) || defined(__arm__) || defined(__i386__) || \
-    defined(__mips__) || defined(__powerpc__) || defined(__riscv)
-#define TLS_TCB_ALIGN sizeof(void *)
-=======
 #elif defined(__arm__) || defined(__mips__)
 #define TLS_TCB_ALIGN 8
 #elif defined(__powerpc__)
 #define TLS_TCB_ALIGN TLS_TCB_SIZE
 #elif defined(__i386__)
 #define TLS_TCB_ALIGN 4
->>>>>>> 4c2f5bfb
 #else
 #error TLS_TCB_ALIGN undefined for target architecture
 #endif
