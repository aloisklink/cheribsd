/*-
 * SPDX-License-Identifier: BSD-2-Clause-FreeBSD
 *
 * Copyright (c) 2004 Doug Rabson
 * All rights reserved.
 *
 * Redistribution and use in source and binary forms, with or without
 * modification, are permitted provided that the following conditions
 * are met:
 * 1. Redistributions of source code must retain the above copyright
 *    notice, this list of conditions and the following disclaimer.
 * 2. Redistributions in binary form must reproduce the above copyright
 *    notice, this list of conditions and the following disclaimer in the
 *    documentation and/or other materials provided with the distribution.
 *
 * THIS SOFTWARE IS PROVIDED BY THE AUTHOR AND CONTRIBUTORS ``AS IS'' AND
 * ANY EXPRESS OR IMPLIED WARRANTIES, INCLUDING, BUT NOT LIMITED TO, THE
 * IMPLIED WARRANTIES OF MERCHANTABILITY AND FITNESS FOR A PARTICULAR PURPOSE
 * ARE DISCLAIMED.  IN NO EVENT SHALL THE AUTHOR OR CONTRIBUTORS BE LIABLE
 * FOR ANY DIRECT, INDIRECT, INCIDENTAL, SPECIAL, EXEMPLARY, OR CONSEQUENTIAL
 * DAMAGES (INCLUDING, BUT NOT LIMITED TO, PROCUREMENT OF SUBSTITUTE GOODS
 * OR SERVICES; LOSS OF USE, DATA, OR PROFITS; OR BUSINESS INTERRUPTION)
 * HOWEVER CAUSED AND ON ANY THEORY OF LIABILITY, WHETHER IN CONTRACT, STRICT
 * LIABILITY, OR TORT (INCLUDING NEGLIGENCE OR OTHERWISE) ARISING IN ANY WAY
 * OUT OF THE USE OF THIS SOFTWARE, EVEN IF ADVISED OF THE POSSIBILITY OF
 * SUCH DAMAGE.
 *
 *	$FreeBSD$
 */
/*
 * CHERI CHANGES START
 * {
 *   "updated": 20181121,
 *   "target_type": "lib",
 *   "changes": [
 *     "pointer_shape"
 *   ],
 *   "change_comment": "TLS alignment"
 * }
 * CHERI CHANGES END
 */

/*
 * Define stubs for TLS internals so that programs and libraries can
 * link. These functions will be replaced by functional versions at
 * runtime from ld-elf.so.1.
 */

#include <sys/cdefs.h>
#include <sys/param.h>

#ifdef __CHERI_PURE_CAPABILITY__
#include <cheri/cheric.h>
#endif

#include <assert.h>
#include <stdlib.h>
#include <string.h>
#include <elf.h>
#include <unistd.h>

#include "rtld.h"
#include "libc_private.h"

#define	tls_assert(cond)	((cond) ? (void) 0 :			\
    (tls_msg(#cond ": assert failed: " __FILE__ ":"			\
      __XSTRING(__LINE__) "\n"), abort()))
#define	tls_msg(s)		write(STDOUT_FILENO, s, strlen(s))

__weak_reference(__libc_allocate_tls, _rtld_allocate_tls);
__weak_reference(__libc_free_tls, _rtld_free_tls);

#ifdef __i386__

__weak_reference(___libc_tls_get_addr, ___tls_get_addr);
__attribute__((__regparm__(1))) void * ___libc_tls_get_addr(void *);

#endif

void * __libc_tls_get_addr(void *);
__weak_reference(__libc_tls_get_addr, __tls_get_addr);

void *_rtld_allocate_tls(void *oldtls, size_t tcbsize, size_t tcbalign);
void _rtld_free_tls(void *tls, size_t tcbsize, size_t tcbalign);
void *__libc_allocate_tls(void *oldtls, size_t tcbsize, size_t tcbalign);
void __libc_free_tls(void *tls, size_t tcbsize, size_t tcbalign);

<<<<<<< HEAD
#if defined(__amd64__) || defined(__aarch64__) || defined(__riscv)
#define TLS_TCB_ALIGN 16
#elif __has_feature(capabilities)
#define TLS_TCB_ALIGN sizeof(void * __capability)
#elif defined(__arm__) || defined(__mips__)
#define TLS_TCB_ALIGN 8
#elif defined(__powerpc__)
#define TLS_TCB_ALIGN TLS_TCB_SIZE
#elif defined(__i386__)
#define TLS_TCB_ALIGN 4
#else
#error TLS_TCB_ALIGN undefined for target architecture
#endif

=======
>>>>>>> 8bcdb144
#ifndef PIC

static size_t libc_tls_static_space;
static size_t libc_tls_init_size;
static size_t libc_tls_init_align = 1;
static void *libc_tls_init;
#endif

void *
__libc_tls_get_addr(void *vti)
{
<<<<<<< HEAD
	uintptr_t **dtvp, *dtv;
=======
	uintptr_t *dtv;
>>>>>>> 8bcdb144
	tls_index *ti;

	dtv = _tcb_get()->tcb_dtv;
	ti = vti;
	return ((char *)(dtv[ti->ti_module + 1] + ti->ti_offset) +
	    TLS_DTV_OFFSET);
}

#ifdef __i386__

/* GNU ABI */

__attribute__((__regparm__(1)))
void *
___libc_tls_get_addr(void *vti)
{
	return (__libc_tls_get_addr(vti));
}

#endif

#ifndef PIC

#ifdef TLS_VARIANT_I

/*
 * There are two versions of variant I of TLS
 *
 * - ARM and aarch64 uses original variant I as is described in [1] and [2],
 *   where TP points to start of TCB followed by aligned TLS segment.
 *   Both TCB and TLS must be aligned to alignment of TLS section. The TCB[0]
 *   points to DTV vector and DTV values are real addresses (without bias).
 *   Note: for Local Exec TLS Model, the offsets from TP (TCB in this case) to
 *   TLS variables are computed by linker, so we cannot overalign TLS section.
 *
 * - MIPS, PowerPC and RISC-V use modified version of variant I,
 *   described in [3] where TP points (with bias) to TLS and TCB immediately
 *   precedes TLS without any alignment gap[4]. Only TLS should be aligned.
 *   The TCB[0] points to DTV vector and DTV values are biased by constant
 *   value (TLS_DTV_OFFSET) from real addresses[5].
 *
 * [1] Ulrich Drepper: ELF Handling for Thread-Local Storage
 *     www.akkadia.org/drepper/tls.pdf
 *
 * [2] ARM IHI 0045E: Addenda to, and Errata in, the ABI for the ARM(r)
 *     Architecture
 *   infocenter.arm.com/help/topic/com.arm.doc.ihi0045e/IHI0045E_ABI_addenda.pdf
 *
 * [3] OpenPOWER: Power Architecture 64-Bit ELF V2 ABI Specification
 *     https://members.openpowerfoundation.org/document/dl/576
 *
 * [4] Its unclear if "without any alignment gap" is hard ABI requirement,
 *     but we must follow this rule due to suboptimal _tcb_set()
 *     (aka <ARCH>_SET_TP) implementation. This function doesn't expect TP but
 *     TCB as argument.
 *
 * [5] I'm not able to validate "values are biased" assertions.
 */

/*
 * Return pointer to allocated TLS block
 */
static void *
get_tls_block_ptr(void *tcb, size_t tcbsize)
{
	size_t extra_size, post_size, pre_size, tls_block_size;

	/* Compute fragments sizes. */
	extra_size = tcbsize - TLS_TCB_SIZE;
#if defined(__aarch64__) || defined(__arm__)
	post_size =  roundup2(TLS_TCB_SIZE, libc_tls_init_align) - TLS_TCB_SIZE;
#else
	post_size = 0;
#endif
	tls_block_size = tcbsize + post_size;
	pre_size = roundup2(tls_block_size, libc_tls_init_align) -
	    tls_block_size;

	return ((char *)tcb - pre_size - extra_size);
}

/*
 * Free Static TLS using the Variant I method. The tcbsize
 * and tcbalign parameters must be the same as those used to allocate
 * the block.
 */
void
__libc_free_tls(void *tcb, size_t tcbsize, size_t tcbalign __unused)
{
	intptr_t *dtv;
	intptr_t **tls;

	tls = (intptr_t **)tcb;
	dtv = tls[0];
	tls_free(dtv);
	tls_free_aligned(get_tls_block_ptr(tcb, tcbsize));
}

/*
 * Allocate Static TLS using the Variant I method.
 *
 * To handle all above requirements, we setup the following layout for 
 * TLS block:
 * (whole memory block is aligned with MAX(TLS_TCB_ALIGN, tls_init_align))
 *
 * +----------+--------------+--------------+-----------+------------------+
 * | pre gap  | extended TCB |     TCB      | post gap  |    TLS segment   |
 * | pre_size |  extra_size  | TLS_TCB_SIZE | post_size | tls_static_space |
 * +----------+--------------+--------------+-----------+------------------+
 *
 * where:
 *  extra_size is tcbsize - TLS_TCB_SIZE
 *  post_size is used to adjust TCB to TLS alignment for first version of TLS
 *            layout and is always 0 for second version.
 *  pre_size  is used to adjust TCB alignment for first version and to adjust
 *            TLS alignment for second version.
 *
 */
void *
__libc_allocate_tls(void *oldtcb, size_t tcbsize, size_t tcbalign)
{
	intptr_t *dtv, **tcb;
	char *tls_block, *tls;
	size_t extra_size, maxalign, post_size, pre_size, tls_block_size;

	if (oldtcb != NULL && tcbsize == TLS_TCB_SIZE)
		return (oldtcb);

	tls_assert(tcbalign >= TLS_TCB_ALIGN);
	maxalign = MAX(tcbalign, libc_tls_init_align);

	/* Compute fragmets sizes. */
	extra_size = tcbsize - TLS_TCB_SIZE;
#if defined(__aarch64__) || defined(__arm__)
	post_size = roundup2(TLS_TCB_SIZE, libc_tls_init_align) - TLS_TCB_SIZE;
#else
	post_size = 0;
#endif
	tls_block_size = tcbsize + post_size;
	pre_size = roundup2(tls_block_size, libc_tls_init_align) -
	    tls_block_size;
	tls_block_size += pre_size + libc_tls_static_space;

	/* Allocate whole TLS block */
	tls_block = tls_malloc_aligned(tls_block_size, maxalign);
	if (tls_block == NULL) {
		tls_msg("__libc_allocate_tls: Out of memory.\n");
		abort();
	}
	memset(tls_block, 0, tls_block_size);
	tcb = (intptr_t **)(tls_block + pre_size + extra_size);
	tls = (char *)tcb + TLS_TCB_SIZE + post_size;

	if (oldtcb != NULL) {
		memcpy(tls_block, get_tls_block_ptr(oldtcb, tcbsize),
		    tls_block_size);
		tls_free_aligned(oldtcb);

		/* Adjust the DTV. */
		dtv = tcb[0];
		dtv[2] = (intptr_t)(tls + TLS_DTV_OFFSET);
	} else {
		dtv = tls_malloc(3 * sizeof(void *));
		if (dtv == NULL) {
			tls_msg("__libc_allocate_tls: Out of memory.\n");
			abort();
		}
		/* Build the DTV. */
		tcb[0] = dtv;
		dtv[0] = 1;		/* Generation. */
		dtv[1] = 1;		/* Segments count. */
		dtv[2] = (intptr_t)(tls + TLS_DTV_OFFSET);

		if (libc_tls_init_size > 0)
			memcpy(tls, libc_tls_init, libc_tls_init_size);
	}

	return (tcb);
}

#endif

#ifdef TLS_VARIANT_II

/*
 * Free Static TLS using the Variant II method.
 */
void
__libc_free_tls(void *tcb, size_t tcbsize __unused, size_t tcbalign)
{
	size_t size;
	Elf_Addr* dtv;
	Elf_Addr tlsstart, tlsend;

	/*
	 * Figure out the size of the initial TLS block so that we can
	 * find stuff which ___tls_get_addr() allocated dynamically.
	 */
	tcbalign = MAX(tcbalign, libc_tls_init_align);
	size = roundup2(libc_tls_static_space, tcbalign);

	dtv = ((Elf_Addr**)tcb)[1];
	tlsend = (Elf_Addr) tcb;
	tlsstart = tlsend - size;
	tls_free_aligned((void*)tlsstart);
	tls_free(dtv);
}

/*
 * Allocate Static TLS using the Variant II method.
 */
void *
__libc_allocate_tls(void *oldtls, size_t tcbsize, size_t tcbalign)
{
	size_t size;
	char *tls;
	Elf_Addr *dtv;
	Elf_Addr segbase, oldsegbase;

	tcbalign = MAX(tcbalign, libc_tls_init_align);
	size = roundup2(libc_tls_static_space, tcbalign);

	if (tcbsize < 2 * sizeof(Elf_Addr))
		tcbsize = 2 * sizeof(Elf_Addr);
	tls = tls_calloc(1, size + tcbsize);
	if (tls == NULL) {
		tls_msg("__libc_allocate_tls: Out of memory.\n");
		abort();
	}
	dtv = tls_malloc(3 * sizeof(Elf_Addr));
	if (dtv == NULL) {
		tls_msg("__libc_allocate_tls: Out of memory.\n");
		abort();
	}

	segbase = (Elf_Addr)(tls + size);
	((Elf_Addr*)segbase)[0] = segbase;
	((Elf_Addr*)segbase)[1] = (Elf_Addr) dtv;

	dtv[0] = 1;
	dtv[1] = 1;
	dtv[2] = segbase - libc_tls_static_space;

	if (oldtls) {
		/*
		 * Copy the static TLS block over whole.
		 */
		oldsegbase = (Elf_Addr) oldtls;
		memcpy((void *)(segbase - libc_tls_static_space),
		    (const void *)(oldsegbase - libc_tls_static_space),
		    libc_tls_static_space);

		/*
		 * We assume that this block was the one we created with
		 * allocate_initial_tls().
		 */
		_rtld_free_tls(oldtls, 2*sizeof(Elf_Addr), sizeof(Elf_Addr));
	} else {
		memcpy((void *)(segbase - libc_tls_static_space),
		    libc_tls_init, libc_tls_init_size);
		memset((void *)(segbase - libc_tls_static_space +
		    libc_tls_init_size), 0,
		    libc_tls_static_space - libc_tls_init_size);
	}

	return (void*) segbase;
}

#endif /* TLS_VARIANT_II */

#else

void *
__libc_allocate_tls(void *oldtls __unused, size_t tcbsize __unused,
	size_t tcbalign __unused)
{
	return (0);
}

void
__libc_free_tls(void *tcb __unused, size_t tcbsize __unused,
	size_t tcbalign __unused)
{
}

#endif /* PIC */

#ifndef __CHERI_PURE_CAPABILITY__
extern char **environ;
#else
extern Elf_Auxinfo *__auxargs;
#endif

void
_init_tls(void)
{
#ifndef PIC
#ifndef __CHERI_PURE_CAPABILITY__
	Elf_Addr *sp;
#endif
	Elf_Auxinfo *aux, *auxp;
	Elf_Phdr *phdr;
	size_t phent, phnum;
	int i;
	void *tls;

#ifndef __CHERI_PURE_CAPABILITY__
	sp = (Elf_Addr *) environ;
	while (*sp++ != 0)
		;
	aux = (Elf_Auxinfo *) sp;
#else
	aux = __auxargs;
#endif
	phdr = NULL;
	phent = phnum = 0;
	for (auxp = aux; auxp->a_type != AT_NULL; auxp++) {
		switch (auxp->a_type) {
		case AT_PHDR:
			phdr = auxp->a_un.a_ptr;
			break;

		case AT_PHENT:
			phent = auxp->a_un.a_val;
			break;

		case AT_PHNUM:
			phnum = auxp->a_un.a_val;
			break;
		}
	}
	if (phdr == NULL || phent != sizeof(Elf_Phdr) || phnum == 0)
		return;

	for (i = 0; (unsigned) i < phnum; i++) {
		if (phdr[i].p_type == PT_TLS) {
			libc_tls_static_space = roundup2(phdr[i].p_memsz,
			    phdr[i].p_align);
			libc_tls_init_size = phdr[i].p_filesz;
			libc_tls_init_align = phdr[i].p_align;
#ifndef __CHERI_PURE_CAPABILITY__
			libc_tls_init = (void *)phdr[i].p_vaddr;
#else
			libc_tls_init = cheri_setbounds(cheri_setaddress(phdr,
			    phdr[i].p_vaddr), libc_tls_init_size);
#endif
			break;
		}
	}
	tls = _rtld_allocate_tls(NULL, TLS_TCB_SIZE, TLS_TCB_ALIGN);

	_tcb_set(tls);
#endif
}<|MERGE_RESOLUTION|>--- conflicted
+++ resolved
@@ -85,23 +85,6 @@
 void *__libc_allocate_tls(void *oldtls, size_t tcbsize, size_t tcbalign);
 void __libc_free_tls(void *tls, size_t tcbsize, size_t tcbalign);
 
-<<<<<<< HEAD
-#if defined(__amd64__) || defined(__aarch64__) || defined(__riscv)
-#define TLS_TCB_ALIGN 16
-#elif __has_feature(capabilities)
-#define TLS_TCB_ALIGN sizeof(void * __capability)
-#elif defined(__arm__) || defined(__mips__)
-#define TLS_TCB_ALIGN 8
-#elif defined(__powerpc__)
-#define TLS_TCB_ALIGN TLS_TCB_SIZE
-#elif defined(__i386__)
-#define TLS_TCB_ALIGN 4
-#else
-#error TLS_TCB_ALIGN undefined for target architecture
-#endif
-
-=======
->>>>>>> 8bcdb144
 #ifndef PIC
 
 static size_t libc_tls_static_space;
@@ -113,11 +96,7 @@
 void *
 __libc_tls_get_addr(void *vti)
 {
-<<<<<<< HEAD
-	uintptr_t **dtvp, *dtv;
-=======
 	uintptr_t *dtv;
->>>>>>> 8bcdb144
 	tls_index *ti;
 
 	dtv = _tcb_get()->tcb_dtv;
