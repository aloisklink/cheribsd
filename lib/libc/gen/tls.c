/*-
 * Copyright (c) 2004 Doug Rabson
 * All rights reserved.
 *
 * Redistribution and use in source and binary forms, with or without
 * modification, are permitted provided that the following conditions
 * are met:
 * 1. Redistributions of source code must retain the above copyright
 *    notice, this list of conditions and the following disclaimer.
 * 2. Redistributions in binary form must reproduce the above copyright
 *    notice, this list of conditions and the following disclaimer in the
 *    documentation and/or other materials provided with the distribution.
 *
 * THIS SOFTWARE IS PROVIDED BY THE AUTHOR AND CONTRIBUTORS ``AS IS'' AND
 * ANY EXPRESS OR IMPLIED WARRANTIES, INCLUDING, BUT NOT LIMITED TO, THE
 * IMPLIED WARRANTIES OF MERCHANTABILITY AND FITNESS FOR A PARTICULAR PURPOSE
 * ARE DISCLAIMED.  IN NO EVENT SHALL THE AUTHOR OR CONTRIBUTORS BE LIABLE
 * FOR ANY DIRECT, INDIRECT, INCIDENTAL, SPECIAL, EXEMPLARY, OR CONSEQUENTIAL
 * DAMAGES (INCLUDING, BUT NOT LIMITED TO, PROCUREMENT OF SUBSTITUTE GOODS
 * OR SERVICES; LOSS OF USE, DATA, OR PROFITS; OR BUSINESS INTERRUPTION)
 * HOWEVER CAUSED AND ON ANY THEORY OF LIABILITY, WHETHER IN CONTRACT, STRICT
 * LIABILITY, OR TORT (INCLUDING NEGLIGENCE OR OTHERWISE) ARISING IN ANY WAY
 * OUT OF THE USE OF THIS SOFTWARE, EVEN IF ADVISED OF THE POSSIBILITY OF
 * SUCH DAMAGE.
 *
 *	$FreeBSD$
 */
/*
 * CHERI CHANGES START
 * {
 *   "updated": 20180530,
 *   "changes": [
 *     "pointer_size"
 *   ],
 *   "change_comment": "TLS alignment"
 * }
 * CHERI CHANGES END
 */

/*
 * Define stubs for TLS internals so that programs and libraries can
 * link. These functions will be replaced by functional versions at
 * runtime from ld-elf.so.1.
 */

#include <sys/cdefs.h>
#include <sys/param.h>

#ifdef __CHERI_PURE_CAPABILITY__
#include <cheri/cheric.h>
#endif

#include <assert.h>
#include <stdlib.h>
#include <string.h>
#include <elf.h>
#include <unistd.h>

#include "libc_private.h"

<<<<<<< HEAD
=======
#define	tls_assert(cond)	((cond) ? (void) 0 :			\
    (tls_msg(#cond ": assert failed: " __FILE__ ":"			\
      __XSTRING(__LINE__) "\n"), abort()))
#define	tls_msg(s)		write(STDOUT_FILENO, s, strlen(s))

/* Provided by jemalloc to avoid bootstrapping issues. */
void	*__je_bootstrap_malloc(size_t size);
void	*__je_bootstrap_calloc(size_t num, size_t size);
void	__je_bootstrap_free(void *ptr);

>>>>>>> 81dbfd74
__weak_reference(__libc_allocate_tls, _rtld_allocate_tls);
__weak_reference(__libc_free_tls, _rtld_free_tls);

#ifdef __i386__

__weak_reference(___libc_tls_get_addr, ___tls_get_addr);
__attribute__((__regparm__(1))) void * ___libc_tls_get_addr(void *);

#endif

void * __libc_tls_get_addr(void *);
__weak_reference(__libc_tls_get_addr, __tls_get_addr);

void *_rtld_allocate_tls(void *oldtls, size_t tcbsize, size_t tcbalign);
void _rtld_free_tls(void *tls, size_t tcbsize, size_t tcbalign);
void *__libc_allocate_tls(void *oldtls, size_t tcbsize, size_t tcbalign);
void __libc_free_tls(void *tls, size_t tcbsize, size_t tcbalign);

#if defined(__amd64__)
#define TLS_TCB_ALIGN 16
#elif __has_feature(capabilities)
#define	TLS_TCB_ALIGN	sizeof(void * __capability)
#elif defined(__aarch64__) || defined(__arm__) || defined(__i386__) || \
    defined(__mips__) || defined(__powerpc__) || defined(__riscv) || \
    defined(__sparc64__)
#define	TLS_TCB_ALIGN	sizeof(void *)
#else
#error TLS_TCB_ALIGN undefined for target architecture
#endif

#if defined(__aarch64__) || defined(__arm__) || defined(__mips__) || \
    defined(__powerpc__) || defined(__riscv)
#define TLS_VARIANT_I
#endif
#if defined(__i386__) || defined(__amd64__) || defined(__sparc64__)
#define TLS_VARIANT_II
#endif

#ifndef PIC

static size_t tls_static_space;
static size_t tls_init_size;
static size_t tls_init_align;
static void *tls_init;
#endif

#ifdef __i386__

/* GNU ABI */

__attribute__((__regparm__(1)))
void *
___libc_tls_get_addr(void *ti __unused)
{
	return (0);
}

#endif

void *
__libc_tls_get_addr(void *ti __unused)
{
	return (0);
}

#ifndef PIC

static void *
malloc_aligned(size_t size, size_t align)
{
	void *mem, *res;

	if (align < sizeof(void *))
		align = sizeof(void *);

	mem = __je_bootstrap_malloc(size + sizeof(void *) + align - 1);
	res = (void *)roundup2((uintptr_t)mem + sizeof(void *), align);
	*(void **)((uintptr_t)res - sizeof(void *)) = mem;
	return (res);
}

static void
free_aligned(void *ptr)
{
	void *mem;
	uintptr_t x;

	if (ptr == NULL)
		return;

	x = (uintptr_t)ptr;
	x -= sizeof(void *);
	mem = *(void **)x;
	__je_bootstrap_free(mem);
}

#ifdef TLS_VARIANT_I

#define	TLS_TCB_SIZE	(2 * sizeof(void *))

/*
 * Free Static TLS using the Variant I method.
 */
void
<<<<<<< HEAD
__libc_free_tls(void *tcb, size_t tcbsize, size_t tcbalign)
=======
__libc_free_tls(void *tcb, size_t tcbsize __unused, size_t tcbalign __unused)
>>>>>>> 81dbfd74
{
	Elf_Addr *dtv;
	Elf_Addr **tls;
	size_t tcbextra, tcbshift;

	assert(tcbalign >= TLS_TCB_ALIGN);
	assert(tcbsize >= TLS_TCB_SIZE);
	tcbextra = tcbsize - TLS_TCB_SIZE;
	tcbshift = roundup2(TLS_TCB_SIZE + tcbextra, tcbalign) -
	    (TLS_TCB_SIZE + tcbextra);

<<<<<<< HEAD
	tcb = (void *)((uintptr_t)tcb - tcbshift);
	tls = (Elf_Addr **)((char *)tcb + tcbextra);
	dtv = tls[0];
	tls_free(dtv);
	tls_free_aligned(tcb);
=======
	tls = (Elf_Addr **)tcb;
	dtv = tls[0];
	__je_bootstrap_free(dtv);
	free_aligned(tls);
>>>>>>> 81dbfd74
}

/*
 * Allocate Static TLS using the Variant I method.
 */
void *
__libc_allocate_tls(void *oldtcb, size_t tcbsize, size_t tcbalign)
{
	Elf_Addr *dtv;
	Elf_Addr **tls;
<<<<<<< HEAD
	char *dtv2;
	char *tcb;
	size_t tcballocsize, tcbextra, tcbshift;
=======
>>>>>>> 81dbfd74

	if (oldtcb != NULL && tcbsize == TLS_TCB_SIZE)
		return (oldtcb);

<<<<<<< HEAD
	assert(tcbalign >= TLS_TCB_ALIGN);
	assert(tcbsize >= TLS_TCB_SIZE);
	tcbextra = tcbsize - TLS_TCB_SIZE;
	tcbshift = roundup2(TLS_TCB_SIZE + tcbextra, tcbalign) -
	    (TLS_TCB_SIZE + tcbextra);
	tcballocsize = tls_static_space + tcbextra + tcbshift;

	tcb = tls_malloc_aligned(tcballocsize, tcbalign);
	memset(tcb, 0, tcballocsize);
	tcb = (void *)((uintptr_t)tcb + tcbshift);
	tls = (Elf_Addr **)(tcb + tcbextra);

	if (oldtcb != NULL) {
		memcpy(tls, oldtcb, tls_static_space);
		tls_free(oldtcb);
=======
	tls_assert(tcbalign >= TLS_TCB_ALIGN);
	tls_assert(tcbsize == TLS_TCB_SIZE);

	tcbsize = roundup2(tcbsize, tcbalign);
	tls = malloc_aligned(tcbsize + tls_static_space, tcbalign);
	if (tls == NULL) {
		tls_msg("__libc_allocate_tls: Out of memory.\n");
		abort();
	}
	memset(tls, 0, tcbsize + tls_static_space);

	if (oldtcb != NULL) {
		memcpy(tls, oldtcb, tcbsize + tls_static_space);
		__je_bootstrap_free(oldtcb);
>>>>>>> 81dbfd74

		/* Adjust the DTV. */
		dtv = tls[0];
		dtv[2] = (Elf_Addr)tls + tcbsize;
	} else {
<<<<<<< HEAD
		dtv = tls_malloc(3 * sizeof(Elf_Addr));
		tls[0] = dtv;
		dtv[0] = 1;
		dtv[1] = 1;
		dtv2 = (char *)((intptr_t)tls + TLS_TCB_SIZE);
		dtv[2] = (Elf_Addr)dtv2;
=======
		dtv = __je_bootstrap_malloc(3 * sizeof(Elf_Addr));
		if (dtv == NULL) {
			tls_msg("__libc_allocate_tls: Out of memory.\n");
			abort();
		}
		tls[0] = dtv;
		dtv[0] = 1;		/* Generation. */
		dtv[1] = 1;		/* Segments count. */
		dtv[2] = (Elf_Addr)tls + tcbsize;
>>>>>>> 81dbfd74

		if (tls_init_size > 0)
			memcpy(dtv2, tls_init, tls_init_size);
	}

	return (tls);
}

#endif

#ifdef TLS_VARIANT_II

#define	TLS_TCB_SIZE	(3 * sizeof(Elf_Addr))

/*
 * Free Static TLS using the Variant II method.
 */
void
__libc_free_tls(void *tcb, size_t tcbsize __unused, size_t tcbalign)
{
	size_t size;
	Elf_Addr* dtv;
	Elf_Addr tlsstart, tlsend;

	/*
	 * Figure out the size of the initial TLS block so that we can
	 * find stuff which ___tls_get_addr() allocated dynamically.
	 */
	size = roundup2(tls_static_space, tcbalign);

	dtv = ((Elf_Addr**)tcb)[1];
	tlsend = (Elf_Addr) tcb;
	tlsstart = tlsend - size;
<<<<<<< HEAD
	tls_free((void*) tlsstart);
	tls_free(dtv);
=======
	free_aligned((void*)tlsstart);
	__je_bootstrap_free(dtv);
>>>>>>> 81dbfd74
}

/*
 * Allocate Static TLS using the Variant II method.
 */
void *
__libc_allocate_tls(void *oldtls, size_t tcbsize, size_t tcbalign)
{
	size_t size;
	char *tls;
	Elf_Addr *dtv;
	Elf_Addr segbase, oldsegbase;

	size = roundup2(tls_static_space, tcbalign);

	if (tcbsize < 2 * sizeof(Elf_Addr))
		tcbsize = 2 * sizeof(Elf_Addr);
<<<<<<< HEAD
	tls = tls_calloc(1, size + tcbsize);
	dtv = tls_malloc(3 * sizeof(Elf_Addr));
=======
	tls = malloc_aligned(size + tcbsize, tcbalign);
	if (tls == NULL) {
		tls_msg("__libc_allocate_tls: Out of memory.\n");
		abort();
	}
	memset(tls, 0, size + tcbsize);
	dtv = __je_bootstrap_malloc(3 * sizeof(Elf_Addr));
	if (dtv == NULL) {
		tls_msg("__libc_allocate_tls: Out of memory.\n");
		abort();
	}
>>>>>>> 81dbfd74

	segbase = (Elf_Addr)(tls + size);
	((Elf_Addr*)segbase)[0] = segbase;
	((Elf_Addr*)segbase)[1] = (Elf_Addr) dtv;

	dtv[0] = 1;
	dtv[1] = 1;
	dtv[2] = segbase - tls_static_space;

	if (oldtls) {
		/*
		 * Copy the static TLS block over whole.
		 */
		oldsegbase = (Elf_Addr) oldtls;
		memcpy((void *)(segbase - tls_static_space),
		    (const void *)(oldsegbase - tls_static_space),
		    tls_static_space);

		/*
		 * We assume that this block was the one we created with
		 * allocate_initial_tls().
		 */
		_rtld_free_tls(oldtls, 2*sizeof(Elf_Addr), sizeof(Elf_Addr));
	} else {
		memcpy((void *)(segbase - tls_static_space),
		    tls_init, tls_init_size);
		memset((void *)(segbase - tls_static_space + tls_init_size),
		    0, tls_static_space - tls_init_size);
	}

	return (void*) segbase;
}

#endif /* TLS_VARIANT_II */

#else

void *
__libc_allocate_tls(void *oldtls __unused, size_t tcbsize __unused,
	size_t tcbalign __unused)
{
	return (0);
}

void
__libc_free_tls(void *tcb __unused, size_t tcbsize __unused,
	size_t tcbalign __unused)
{
}

#endif /* PIC */

#ifndef __CHERI_PURE_CAPABILITY__
extern char **environ;
#else
extern Elf_Auxinfo *__auxargs;
#endif

void
_init_tls(void)
{
#ifndef PIC
#ifndef __CHERI_PURE_CAPABILITY__
	Elf_Addr *sp;
#endif
	Elf_Auxinfo *aux, *auxp;
	Elf_Phdr *phdr;
	size_t phent, phnum;
	int i;
	void *tls;

#ifndef __CHERI_PURE_CAPABILITY__
	sp = (Elf_Addr *) environ;
	while (*sp++ != 0)
		;
	aux = (Elf_Auxinfo *) sp;
#else
	aux = __auxargs;
#endif
	phdr = NULL;
	phent = phnum = 0;
	for (auxp = aux; auxp->a_type != AT_NULL; auxp++) {
		switch (auxp->a_type) {
		case AT_PHDR:
			phdr = auxp->a_un.a_ptr;
			break;

		case AT_PHENT:
			phent = auxp->a_un.a_val;
			break;

		case AT_PHNUM:
			phnum = auxp->a_un.a_val;
			break;
		}
	}
	if (phdr == NULL || phent != sizeof(Elf_Phdr) || phnum == 0)
		return;

	for (i = 0; (unsigned) i < phnum; i++) {
		if (phdr[i].p_type == PT_TLS) {
			tls_static_space = roundup2(phdr[i].p_memsz,
			    phdr[i].p_align);
			tls_init_size = phdr[i].p_filesz;
			tls_init_align = phdr[i].p_align;
<<<<<<< HEAD
#ifndef __CHERI_PURE_CAPABILITY__
			tls_init = (void*) phdr[i].p_vaddr;
#else
			tls_init = cheri_csetbounds(cheri_setoffset(
			    cheri_getdefault(), phdr[i].p_vaddr),
			    tls_init_size);
#endif
=======
			tls_init = (void*) phdr[i].p_vaddr;
>>>>>>> 81dbfd74
			break;
		}
	}

<<<<<<< HEAD
#ifdef TLS_VARIANT_I
	/*
	 * tls_static_space should include space for TLS structure
	 */
	tls_static_space += TLS_TCB_SIZE;
#endif

=======
>>>>>>> 81dbfd74
	tls = _rtld_allocate_tls(NULL, TLS_TCB_SIZE,
	    MAX(TLS_TCB_ALIGN, tls_init_align));

	_set_tp(tls);
#endif
}<|MERGE_RESOLUTION|>--- conflicted
+++ resolved
@@ -58,19 +58,11 @@
 
 #include "libc_private.h"
 
-<<<<<<< HEAD
-=======
 #define	tls_assert(cond)	((cond) ? (void) 0 :			\
     (tls_msg(#cond ": assert failed: " __FILE__ ":"			\
       __XSTRING(__LINE__) "\n"), abort()))
 #define	tls_msg(s)		write(STDOUT_FILENO, s, strlen(s))
 
-/* Provided by jemalloc to avoid bootstrapping issues. */
-void	*__je_bootstrap_malloc(size_t size);
-void	*__je_bootstrap_calloc(size_t num, size_t size);
-void	__je_bootstrap_free(void *ptr);
-
->>>>>>> 81dbfd74
 __weak_reference(__libc_allocate_tls, _rtld_allocate_tls);
 __weak_reference(__libc_free_tls, _rtld_free_tls);
 
@@ -138,35 +130,6 @@
 
 #ifndef PIC
 
-static void *
-malloc_aligned(size_t size, size_t align)
-{
-	void *mem, *res;
-
-	if (align < sizeof(void *))
-		align = sizeof(void *);
-
-	mem = __je_bootstrap_malloc(size + sizeof(void *) + align - 1);
-	res = (void *)roundup2((uintptr_t)mem + sizeof(void *), align);
-	*(void **)((uintptr_t)res - sizeof(void *)) = mem;
-	return (res);
-}
-
-static void
-free_aligned(void *ptr)
-{
-	void *mem;
-	uintptr_t x;
-
-	if (ptr == NULL)
-		return;
-
-	x = (uintptr_t)ptr;
-	x -= sizeof(void *);
-	mem = *(void **)x;
-	__je_bootstrap_free(mem);
-}
-
 #ifdef TLS_VARIANT_I
 
 #define	TLS_TCB_SIZE	(2 * sizeof(void *))
@@ -175,11 +138,7 @@
  * Free Static TLS using the Variant I method.
  */
 void
-<<<<<<< HEAD
-__libc_free_tls(void *tcb, size_t tcbsize, size_t tcbalign)
-=======
 __libc_free_tls(void *tcb, size_t tcbsize __unused, size_t tcbalign __unused)
->>>>>>> 81dbfd74
 {
 	Elf_Addr *dtv;
 	Elf_Addr **tls;
@@ -191,18 +150,11 @@
 	tcbshift = roundup2(TLS_TCB_SIZE + tcbextra, tcbalign) -
 	    (TLS_TCB_SIZE + tcbextra);
 
-<<<<<<< HEAD
-	tcb = (void *)((uintptr_t)tcb - tcbshift);
-	tls = (Elf_Addr **)((char *)tcb + tcbextra);
+	tls_free_aligned(tcb);
+	tls = (Elf_Addr **)tcb;
 	dtv = tls[0];
 	tls_free(dtv);
-	tls_free_aligned(tcb);
-=======
-	tls = (Elf_Addr **)tcb;
-	dtv = tls[0];
-	__je_bootstrap_free(dtv);
-	free_aligned(tls);
->>>>>>> 81dbfd74
+	tls_free_aligned(tls);
 }
 
 /*
@@ -211,40 +163,18 @@
 void *
 __libc_allocate_tls(void *oldtcb, size_t tcbsize, size_t tcbalign)
 {
+	char *dtv2;
 	Elf_Addr *dtv;
 	Elf_Addr **tls;
-<<<<<<< HEAD
-	char *dtv2;
-	char *tcb;
-	size_t tcballocsize, tcbextra, tcbshift;
-=======
->>>>>>> 81dbfd74
 
 	if (oldtcb != NULL && tcbsize == TLS_TCB_SIZE)
 		return (oldtcb);
 
-<<<<<<< HEAD
-	assert(tcbalign >= TLS_TCB_ALIGN);
-	assert(tcbsize >= TLS_TCB_SIZE);
-	tcbextra = tcbsize - TLS_TCB_SIZE;
-	tcbshift = roundup2(TLS_TCB_SIZE + tcbextra, tcbalign) -
-	    (TLS_TCB_SIZE + tcbextra);
-	tcballocsize = tls_static_space + tcbextra + tcbshift;
-
-	tcb = tls_malloc_aligned(tcballocsize, tcbalign);
-	memset(tcb, 0, tcballocsize);
-	tcb = (void *)((uintptr_t)tcb + tcbshift);
-	tls = (Elf_Addr **)(tcb + tcbextra);
-
-	if (oldtcb != NULL) {
-		memcpy(tls, oldtcb, tls_static_space);
-		tls_free(oldtcb);
-=======
 	tls_assert(tcbalign >= TLS_TCB_ALIGN);
 	tls_assert(tcbsize == TLS_TCB_SIZE);
 
 	tcbsize = roundup2(tcbsize, tcbalign);
-	tls = malloc_aligned(tcbsize + tls_static_space, tcbalign);
+	tls = tls_malloc_aligned(tcbsize + tls_static_space, tcbalign);
 	if (tls == NULL) {
 		tls_msg("__libc_allocate_tls: Out of memory.\n");
 		abort();
@@ -253,22 +183,13 @@
 
 	if (oldtcb != NULL) {
 		memcpy(tls, oldtcb, tcbsize + tls_static_space);
-		__je_bootstrap_free(oldtcb);
->>>>>>> 81dbfd74
+		tls_free(oldtcb);
 
 		/* Adjust the DTV. */
 		dtv = tls[0];
 		dtv[2] = (Elf_Addr)tls + tcbsize;
 	} else {
-<<<<<<< HEAD
 		dtv = tls_malloc(3 * sizeof(Elf_Addr));
-		tls[0] = dtv;
-		dtv[0] = 1;
-		dtv[1] = 1;
-		dtv2 = (char *)((intptr_t)tls + TLS_TCB_SIZE);
-		dtv[2] = (Elf_Addr)dtv2;
-=======
-		dtv = __je_bootstrap_malloc(3 * sizeof(Elf_Addr));
 		if (dtv == NULL) {
 			tls_msg("__libc_allocate_tls: Out of memory.\n");
 			abort();
@@ -276,8 +197,8 @@
 		tls[0] = dtv;
 		dtv[0] = 1;		/* Generation. */
 		dtv[1] = 1;		/* Segments count. */
-		dtv[2] = (Elf_Addr)tls + tcbsize;
->>>>>>> 81dbfd74
+		dtv2 = (char *)tls + tcbsize;
+		dtv[2] = (Elf_Addr)dtv2;
 
 		if (tls_init_size > 0)
 			memcpy(dtv2, tls_init, tls_init_size);
@@ -311,13 +232,8 @@
 	dtv = ((Elf_Addr**)tcb)[1];
 	tlsend = (Elf_Addr) tcb;
 	tlsstart = tlsend - size;
-<<<<<<< HEAD
-	tls_free((void*) tlsstart);
+	tls_free_aligned((void*)tlsstart);
 	tls_free(dtv);
-=======
-	free_aligned((void*)tlsstart);
-	__je_bootstrap_free(dtv);
->>>>>>> 81dbfd74
 }
 
 /*
@@ -335,22 +251,16 @@
 
 	if (tcbsize < 2 * sizeof(Elf_Addr))
 		tcbsize = 2 * sizeof(Elf_Addr);
-<<<<<<< HEAD
 	tls = tls_calloc(1, size + tcbsize);
-	dtv = tls_malloc(3 * sizeof(Elf_Addr));
-=======
-	tls = malloc_aligned(size + tcbsize, tcbalign);
 	if (tls == NULL) {
 		tls_msg("__libc_allocate_tls: Out of memory.\n");
 		abort();
 	}
-	memset(tls, 0, size + tcbsize);
-	dtv = __je_bootstrap_malloc(3 * sizeof(Elf_Addr));
+	dtv = tls_malloc(3 * sizeof(Elf_Addr));
 	if (dtv == NULL) {
 		tls_msg("__libc_allocate_tls: Out of memory.\n");
 		abort();
 	}
->>>>>>> 81dbfd74
 
 	segbase = (Elf_Addr)(tls + size);
 	((Elf_Addr*)segbase)[0] = segbase;
@@ -456,7 +366,6 @@
 			    phdr[i].p_align);
 			tls_init_size = phdr[i].p_filesz;
 			tls_init_align = phdr[i].p_align;
-<<<<<<< HEAD
 #ifndef __CHERI_PURE_CAPABILITY__
 			tls_init = (void*) phdr[i].p_vaddr;
 #else
@@ -464,23 +373,10 @@
 			    cheri_getdefault(), phdr[i].p_vaddr),
 			    tls_init_size);
 #endif
-=======
-			tls_init = (void*) phdr[i].p_vaddr;
->>>>>>> 81dbfd74
 			break;
 		}
 	}
 
-<<<<<<< HEAD
-#ifdef TLS_VARIANT_I
-	/*
-	 * tls_static_space should include space for TLS structure
-	 */
-	tls_static_space += TLS_TCB_SIZE;
-#endif
-
-=======
->>>>>>> 81dbfd74
 	tls = _rtld_allocate_tls(NULL, TLS_TCB_SIZE,
 	    MAX(TLS_TCB_ALIGN, tls_init_align));
 
