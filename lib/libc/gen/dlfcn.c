--- conflicted
+++ resolved
@@ -87,28 +87,18 @@
 int
 dladdr(const void *addr __unused, Dl_info *dlip __unused)
 {
-<<<<<<< HEAD
-	PRINT_FUNCTION_NOT_AVAILABLE();
-	return 0;
-=======
-
-	_rtld_error(sorry);
-	return (0);
->>>>>>> 9c007eb7
+
+	PRINT_FUNCTION_NOT_AVAILABLE();
+	return (0);
 }
 
 #pragma weak dlclose
 int
 dlclose(void *handle __unused)
 {
-<<<<<<< HEAD
-	PRINT_FUNCTION_NOT_AVAILABLE();
-	return -1;
-=======
-
-	_rtld_error(sorry);
+
+	PRINT_FUNCTION_NOT_AVAILABLE();
 	return (-1);
->>>>>>> 9c007eb7
 }
 
 #pragma weak dlerror
@@ -138,42 +128,27 @@
 void *
 dlopen(const char *name __unused, int mode __unused)
 {
-<<<<<<< HEAD
-	PRINT_FUNCTION_NOT_AVAILABLE();
-	return NULL;
-=======
-
-	_rtld_error(sorry);
-	return (NULL);
->>>>>>> 9c007eb7
+
+	PRINT_FUNCTION_NOT_AVAILABLE();
+	return (NULL);
 }
 
 #pragma weak dlsym
 void *
 dlsym(void * __restrict handle __unused, const char * __restrict name __unused)
 {
-<<<<<<< HEAD
-	PRINT_FUNCTION_NOT_AVAILABLE();
-	return NULL;
-=======
-
-	_rtld_error(sorry);
-	return (NULL);
->>>>>>> 9c007eb7
+
+	PRINT_FUNCTION_NOT_AVAILABLE();
+	return (NULL);
 }
 
 #pragma weak dlfunc
 dlfunc_t
 dlfunc(void * __restrict handle __unused, const char * __restrict name __unused)
 {
-<<<<<<< HEAD
-	PRINT_FUNCTION_NOT_AVAILABLE();
-	return NULL;
-=======
-
-	_rtld_error(sorry);
-	return (NULL);
->>>>>>> 9c007eb7
+
+	PRINT_FUNCTION_NOT_AVAILABLE();
+	return (NULL);
 }
 
 #pragma weak dlvsym
@@ -181,14 +156,9 @@
 dlvsym(void * __restrict handle __unused, const char * __restrict name __unused,
     const char * __restrict version __unused)
 {
-<<<<<<< HEAD
-	PRINT_FUNCTION_NOT_AVAILABLE();
-	return NULL;
-=======
-
-	_rtld_error(sorry);
-	return (NULL);
->>>>>>> 9c007eb7
+
+	PRINT_FUNCTION_NOT_AVAILABLE();
+	return (NULL);
 }
 
 #pragma weak dlinfo
@@ -196,26 +166,17 @@
 dlinfo(void * __restrict handle __unused, int request __unused,
     void * __restrict p __unused)
 {
-<<<<<<< HEAD
-	PRINT_FUNCTION_NOT_AVAILABLE();
-	return 0;
-=======
-
-	_rtld_error(sorry);
-	return (0);
->>>>>>> 9c007eb7
+
+	PRINT_FUNCTION_NOT_AVAILABLE();
+	return (0);
 }
 
 #pragma weak _rtld_thread_init
 void
 _rtld_thread_init(void *li __unused)
 {
-<<<<<<< HEAD
-	PRINT_FUNCTION_NOT_AVAILABLE();
-=======
-
-	_rtld_error(sorry);
->>>>>>> 9c007eb7
+
+	PRINT_FUNCTION_NOT_AVAILABLE();
 }
 
 static pthread_once_t dl_phdr_info_once = PTHREAD_ONCE_INIT;
@@ -279,13 +240,8 @@
 fdlopen(int fd __unused, int mode __unused)
 {
 
-<<<<<<< HEAD
-	PRINT_FUNCTION_NOT_AVAILABLE();
-	return NULL;
-=======
-	_rtld_error(sorry);
-	return (NULL);
->>>>>>> 9c007eb7
+	PRINT_FUNCTION_NOT_AVAILABLE();
+	return (NULL);
 }
 
 #pragma weak _rtld_atfork_pre
