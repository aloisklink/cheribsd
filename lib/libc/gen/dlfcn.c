--- conflicted
+++ resolved
@@ -236,19 +236,6 @@
 	for (i = 0; i < phdr_info.dlpi_phnum; i++) {
 		if (phdr_info.dlpi_phdr[i].p_type == PT_TLS) {
 			phdr_info.dlpi_tls_modid = 1;
-<<<<<<< HEAD
-			phdr_info.dlpi_tls_data =
-#ifndef __CHERI_PURE_CAPABILITY__
-			    (void*)phdr_info.dlpi_phdr[i].p_vaddr;
-#else
-			    cheri_setbounds(
-				cheri_setaddress(
-				    __DECONST(void *, phdr_info.dlpi_phdr),
-				    phdr_info.dlpi_phdr[i].p_vaddr),
-				phdr_info.dlpi_phdr[i].p_memsz);
-#endif
-=======
->>>>>>> dbd20530
 		}
 	}
 	phdr_info.dlpi_adds = 1;
