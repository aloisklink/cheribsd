--- conflicted
+++ resolved
@@ -47,14 +47,10 @@
 _set_tp(void *tp)
 {
 
-<<<<<<< HEAD
 #ifdef __CHERI_PURE_CAPABILITY__
 #pragma message("FIXME: is the 0x10 correct?")
 	__asm __volatile("cmove ctp, %0" :: "C"((char*)tp + 0x10));
 #else
-	__asm __volatile("mv  tp, %0" :: "r"((char*)tp + 0x10));
+	__asm __volatile("addi  tp, %0, %1" :: "r" (tp), "I" (TP_OFFSET));
 #endif
-=======
-	__asm __volatile("addi  tp, %0, %1" :: "r" (tp), "I" (TP_OFFSET));
->>>>>>> 2eae6e64
 }