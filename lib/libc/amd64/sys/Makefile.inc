--- conflicted
+++ resolved
@@ -4,15 +4,5 @@
 SRCS+=	amd64_get_fsbase.c amd64_get_gsbase.c amd64_set_fsbase.c \
 	amd64_set_gsbase.c
 
-<<<<<<< HEAD
-MDASM=	vfork.S brk.S cerror.S exect.S getcontext.S ptrace.S \
-	sbrk.S setlogin.S sigreturn.S
-=======
 MDASM=	vfork.S brk.S cerror.S exect.S getcontext.S \
-	sbrk.S setlogin.S sigreturn.S
-
-# Don't generate default code for these syscalls:
-NOASM=	break.o exit.o getlogin.o sstk.o vfork.o yield.o
-
-PSEUDO=	_getlogin.o _exit.o
->>>>>>> fffac290
+	sbrk.S setlogin.S sigreturn.S