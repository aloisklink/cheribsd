#	@(#)Makefile	8.2 (Berkeley) 2/3/94
# $FreeBSD$

PACKAGE=	clibs
SHLIBDIR?= /lib

.include <src.opts.mk>

# Force building of libc_pic.a
MK_TOOLCHAIN=	yes

LIBC_SRCTOP?= ${.CURDIR}

# Pick the current architecture directory for libc. In general, this is
# named MACHINE_CPUARCH, but some ABIs are different enough to require
# their own libc, so allow a directory named MACHINE_ARCH to override this.

.if exists(${LIBC_SRCTOP}/${MACHINE_ARCH:S/powerpc64le/powerpc64/})
LIBC_ARCH=${MACHINE_ARCH:S/powerpc64le/powerpc64/}
.else
LIBC_ARCH=${MACHINE_CPUARCH}
.endif
.if empty(LIBC_ARCH)
.error LIBC_ARCH is empty
.endif

# All library objects contain FreeBSD revision strings by default; they may be
# excluded as a space-saving measure.  To produce a library that does
# not contain these strings, add -DSTRIP_FBSDID (see <sys/cdefs.h>) to CFLAGS
# below.  Note: there are no IDs for syscall stubs whose sources are generated.
# To include legacy CSRG SCCS ID strings, remove -DNO__SCCSID from CFLAGS.
# To include RCS ID strings from other BSD projects, remove -DNO__RCSID from CFLAGS.
CFLAGS+=-DNO__SCCSID -DNO__RCSID

LIB?=c
SHLIB_MAJOR= 7
<<<<<<< HEAD
.if ${MK_SSP} != "no" && !${MACHINE_ABI:Mpurecap} && \
    (${LIBC_ARCH} == "i386" || ${MACHINE_ARCH:Mpower*} != "")
=======
.if ${MK_SSP} != "no" && \
    (${LIBC_ARCH} == "i386" || ${LIBC_ARCH:Mpowerpc*} != "")
>>>>>>> 884ba431
SHLIB_LDSCRIPT=libc.ldscript
.else
SHLIB_LDSCRIPT=libc_nossp.ldscript
.endif
SHLIB_LDSCRIPT_LINKS=libxnet.so
WARNS?=	2
CFLAGS+=-I${LIBC_SRCTOP}/include -I${SRCTOP}/include
CFLAGS+=-I${LIBC_SRCTOP}/${LIBC_ARCH}
.if ${MK_NLS} != "no"
CFLAGS+=-DNLS
.endif
CLEANFILES+=tags
INSTALL_PIC_ARCHIVE=
BUILD_NOSSP_PIC_ARCHIVE=
PRECIOUSLIB=

.ifndef NO_THREAD_STACK_UNWIND
CANCELPOINTS_CFLAGS=-fexceptions
CFLAGS+=${CANCELPOINTS_CFLAGS}
.endif

# Use a more efficient TLS model for libc since we can reasonably assume that
# it will be loaded during program startup.
.if ${LIBC_ARCH} == "aarch64" || ${LIBC_ARCH} == "amd64" || \
    ${LIBC_ARCH} == "i386" || ${LIBC_ARCH} == "riscv" || \
    ${LIBC_ARCH:Mpowerpc*} != ""
CFLAGS+= -ftls-model=initial-exec
.endif

#
# Link with static libcompiler_rt.a.
#
LDFLAGS+= -nodefaultlibs
LIBADD+=	compiler_rt

<<<<<<< HEAD
.if ${MK_SSP} != "no" && !${MACHINE_ABI:Mpurecap} && \
    (${LIBC_ARCH} == "i386" || ${MACHINE_ARCH:Mpower*} != "")
=======
.if ${MK_SSP} != "no" && \
    (${LIBC_ARCH} == "i386" || ${LIBC_ARCH:Mpowerpc*} != "")
>>>>>>> 884ba431
LIBADD+=	ssp_nonshared
.endif

# Extras that live in either libc.a or libc_nonshared.a
LIBC_NONSHARED_SRCS=

RTLD_ELF_DIR=${SRCTOP}/libexec/rtld-elf
.if exists(${RTLD_ELF_DIR}/${MACHINE_ARCH:S/powerpc64le/powerpc64/})
RTLD_ARCH=	${MACHINE_ARCH:S/powerpc64le/powerpc64/}
.else
RTLD_ARCH=	${MACHINE_CPUARCH}
.endif
RTLD_HDRS= -I${RTLD_ELF_DIR}/${RTLD_ARCH} -I${RTLD_ELF_DIR}

# Define (empty) variables so that make doesn't give substitution
# errors if the included makefiles don't change these:
MDSRCS=
MISRCS=
MDASM=
MIASM=
NOASM=

.include "${LIBC_SRCTOP}/${LIBC_ARCH}/Makefile.inc"
.include "${LIBC_SRCTOP}/db/Makefile.inc"
.if ${MACHINE_CPU:Mcheri}
.include "${LIBC_SRCTOP}/cheri/Makefile.inc"
.endif
.include "${LIBC_SRCTOP}/compat-43/Makefile.inc"
.include "${LIBC_SRCTOP}/gdtoa/Makefile.inc"
.include "${LIBC_SRCTOP}/gen/Makefile.inc"
.include "${LIBC_SRCTOP}/gmon/Makefile.inc"
.if ${MK_ICONV} != "no"
.include "${LIBC_SRCTOP}/iconv/Makefile.inc"
.endif
.include "${LIBC_SRCTOP}/inet/Makefile.inc"
.include "${LIBC_SRCTOP}/isc/Makefile.inc"
.include "${LIBC_SRCTOP}/locale/Makefile.inc"
.include "${LIBC_SRCTOP}/md/Makefile.inc"
.include "${LIBC_SRCTOP}/nameser/Makefile.inc"
.include "${LIBC_SRCTOP}/net/Makefile.inc"
.include "${LIBC_SRCTOP}/nls/Makefile.inc"
.include "${LIBC_SRCTOP}/posix1e/Makefile.inc"
.if ${LIBC_ARCH} != "aarch64" && \
    ${LIBC_ARCH} != "amd64" && \
    ${LIBC_ARCH} != "powerpc64" && \
    ${LIBC_ARCH} != "riscv"
.include "${LIBC_SRCTOP}/quad/Makefile.inc"
.endif
.include "${LIBC_SRCTOP}/regex/Makefile.inc"
.include "${LIBC_SRCTOP}/resolv/Makefile.inc"
.include "${LIBC_SRCTOP}/stdio/Makefile.inc"
.include "${LIBC_SRCTOP}/stdlib/Makefile.inc"
.include "${LIBC_SRCTOP}/stdlib/jemalloc/Makefile.inc"
.include "${LIBC_SRCTOP}/stdtime/Makefile.inc"
.include "${LIBC_SRCTOP}/string/Makefile.inc"
.if !defined(NO_SYSCALLS)
.include "${LIBC_SRCTOP}/sys/Makefile.inc"
.else
.PATH: ${LIBC_SRCTOP}/sys
SRCS+=	interposing_table.c
CFLAGS+=	-DNO_SYSCALLS
.endif

.if ${MK_SSP} != "no" && !${MACHINE_ABI:Mpurecap}
.include "${LIBC_SRCTOP}/secure/Makefile.inc"
.endif
.include "${LIBC_SRCTOP}/rpc/Makefile.inc"
.include "${LIBC_SRCTOP}/uuid/Makefile.inc"
.include "${LIBC_SRCTOP}/xdr/Makefile.inc"
.if (${LIBC_ARCH} == "arm" && \
	(${MACHINE_ARCH:Marmv[67]*} == "" || (defined(CPUTYPE) && ${CPUTYPE:M*soft*}))) || \
    (${LIBC_ARCH} == "riscv" && ${MACHINE_ARCH:Mriscv*sf} != "")
.include "${LIBC_SRCTOP}/softfloat/Makefile.inc"
.endif
.if ${LIBC_ARCH} == "i386" || ${LIBC_ARCH} == "amd64"
.include "${LIBC_SRCTOP}/x86/sys/Makefile.inc"
.include "${LIBC_SRCTOP}/x86/gen/Makefile.inc"
.endif
.if ${MK_NIS} != "no"
CFLAGS+= -DYP
.include "${LIBC_SRCTOP}/yp/Makefile.inc"
.endif
.include "${LIBC_SRCTOP}/capability/Makefile.inc"
.if ${MK_HESIOD} != "no"
CFLAGS+= -DHESIOD
.endif
.if ${MK_FP_LIBC} == "no"
CFLAGS+= -DNO_FLOATING_POINT
.endif
.if ${MK_NS_CACHING} != "no"
CFLAGS+= -DNS_CACHING
.endif
.if defined(_FREEFALL_CONFIG)
CFLAGS+=-D_FREEFALL_CONFIG
.endif

STATICOBJS+=${LIBC_NONSHARED_SRCS:S/.c$/.o/}

VERSION_DEF=${LIBC_SRCTOP}/Versions.def
SYMBOL_MAPS=${SYM_MAPS}
CFLAGS+= -DSYMBOL_VERSIONING

# If there are no machine dependent sources, append all the
# machine-independent sources:
.if empty(MDSRCS)
SRCS+=	${MISRCS}
.else
# Append machine-dependent sources, then append machine-independent sources
# for which there is no machine-dependent variant.
SRCS+=	${MDSRCS}
.for _src in ${MISRCS}
.if ${MDSRCS:R:M${_src:R}} == ""
SRCS+=	${_src}
.endif
.endfor
.endif

KQSRCS=	adddi3.c anddi3.c ashldi3.c ashrdi3.c cmpdi2.c divdi3.c iordi3.c \
	lshldi3.c lshrdi3.c moddi3.c muldi3.c negdi2.c notdi2.c qdivrem.c \
	subdi3.c ucmpdi2.c udivdi3.c umoddi3.c xordi3.c
KSRCS=	bcmp.c ffs.c ffsl.c fls.c flsl.c mcount.c strcat.c strchr.c \
	strcmp.c strcpy.c strlen.c strncpy.c strrchr.c

libkern: libkern.gen libkern.${LIBC_ARCH}

libkern.gen: ${KQSRCS} ${KSRCS}
	${CP} ${LIBC_SRCTOP}/quad/quad.h ${.ALLSRC} ${DESTDIR}/sys/libkern

libkern.${LIBC_ARCH}:: ${KMSRCS}
.if defined(KMSRCS) && !empty(KMSRCS)
	${CP} ${.ALLSRC} ${DESTDIR}/sys/libkern/${LIBC_ARCH}
.endif

.if !defined(NO_SYSCALLS)
HAS_TESTS=
SUBDIR.${MK_TESTS}+= tests
.endif

.if defined(NO_SYSCALLS)
MAN:=
MLINKS:=
NLS:=
.endif

.include <bsd.lib.mk>

.if (${LIBC_ARCH} == amd64 || ${LIBC_ARCH} == i386) && \
    ${.TARGETS:Mall} == all && \
    defined(LINKER_FEATURES) && ${LINKER_FEATURES:Mifunc} == ""
.error ${LIBC_ARCH} libc requires linker ifunc support
.endif

.if !defined(_SKIP_BUILD)
# We need libutil.h, get it directly to avoid
# recording a build dependency
CFLAGS+= -I${SRCTOP}/lib/libutil
# Same issue with libm
MSUN_ARCH_SUBDIR != ${MAKE} -B -C ${SRCTOP}/lib/msun -V ARCH_SUBDIR
# unfortunately msun/src contains both private and public headers
CFLAGS+= -I${SRCTOP}/lib/msun/${MSUN_ARCH_SUBDIR}
.if ${MACHINE_CPUARCH} == "i386" || ${MACHINE_CPUARCH} == "amd64"
CFLAGS+= -I${SRCTOP}/lib/msun/x86
.endif
CFLAGS+= -I${SRCTOP}/lib/msun/src
# and we do not want to record a dependency on msun
.if ${.MAKE.LEVEL} > 0
GENDIRDEPS_FILTER+= N${RELDIR:H}/msun
.endif
.endif

# Disable warnings in contributed sources.
CWARNFLAGS:=	${.IMPSRC:Ngdtoa_*.c:C/^.+$/${CWARNFLAGS}/:C/^$/-w/}
# Disable stack protection for SSP symbols.
SSP_CFLAGS:=	${.IMPSRC:N*/stack_protector.c:C/^.+$/${SSP_CFLAGS}/}
# Generate stack unwinding tables for cancellation points
CANCELPOINTS_CFLAGS:=	${.IMPSRC:Mcancelpoints_*:C/^.+$/${CANCELPOINTS_CFLAGS}/:C/^$//}<|MERGE_RESOLUTION|>--- conflicted
+++ resolved
@@ -34,13 +34,8 @@
 
 LIB?=c
 SHLIB_MAJOR= 7
-<<<<<<< HEAD
 .if ${MK_SSP} != "no" && !${MACHINE_ABI:Mpurecap} && \
-    (${LIBC_ARCH} == "i386" || ${MACHINE_ARCH:Mpower*} != "")
-=======
-.if ${MK_SSP} != "no" && \
     (${LIBC_ARCH} == "i386" || ${LIBC_ARCH:Mpowerpc*} != "")
->>>>>>> 884ba431
 SHLIB_LDSCRIPT=libc.ldscript
 .else
 SHLIB_LDSCRIPT=libc_nossp.ldscript
@@ -76,13 +71,8 @@
 LDFLAGS+= -nodefaultlibs
 LIBADD+=	compiler_rt
 
-<<<<<<< HEAD
 .if ${MK_SSP} != "no" && !${MACHINE_ABI:Mpurecap} && \
-    (${LIBC_ARCH} == "i386" || ${MACHINE_ARCH:Mpower*} != "")
-=======
-.if ${MK_SSP} != "no" && \
     (${LIBC_ARCH} == "i386" || ${LIBC_ARCH:Mpowerpc*} != "")
->>>>>>> 884ba431
 LIBADD+=	ssp_nonshared
 .endif
 
