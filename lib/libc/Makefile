--- conflicted
+++ resolved
@@ -1,17 +1,9 @@
 #	@(#)Makefile	8.2 (Berkeley) 2/3/94
 # $FreeBSD$
 
-<<<<<<< HEAD
-.if defined(LIBCHERI)
 SHLIBDIR?= /lib
-.else
-SHLIBDIR= /lib
-.endif
 WANT_DUMP=	yes
 WANT_CHERI=	variables
-=======
-SHLIBDIR?= /lib
->>>>>>> 594e07bd
 
 .include <src.opts.mk>
 
