#	@(#)Makefile	8.2 (Berkeley) 2/3/94
# $FreeBSD$

PACKAGE=	clibs
SHLIBDIR?= /lib
WANT_DUMP=	yes
WANT_CHERI=	variables

.include <src.opts.mk>

# Force building of libc_pic.a
MK_TOOLCHAIN=	yes

LIBC_SRCTOP?= ${.CURDIR}

# Pick the current architecture directory for libc. In general, this is
# named MACHINE_CPUARCH, but some ABIs are different enough to require
# their own libc, so allow a directory named MACHINE_ARCH to override this.

.if exists(${LIBC_SRCTOP}/${MACHINE_ARCH})
LIBC_ARCH=${MACHINE_ARCH}
.else
LIBC_ARCH=${MACHINE_CPUARCH}
.endif

# All library objects contain FreeBSD revision strings by default; they may be
# excluded as a space-saving measure.  To produce a library that does
# not contain these strings, add -DSTRIP_FBSDID (see <sys/cdefs.h>) to CFLAGS
# below.  Note: there are no IDs for syscall stubs whose sources are generated.
<<<<<<< HEAD
# To include legacy CSRG sccsid strings, add -DLIBC_SCCS and -DSYSLIBC_SCCS
# to CFLAGS below.  -DSYSLIBC_SCCS affects just the system call stubs.
LIB?=c
=======
# To include legacy CSRG SCCS ID strings, remove -DNO__SCCSID from CFLAGS.
# To include RCS ID strings from other BSD projects, remove -DNO__RCSID from CFLAGS.
CFLAGS+=-DNO__SCCSID -DNO__RCSID

LIB=c
>>>>>>> 7b757d1f
SHLIB_MAJOR= 7
.ifdef LIBCHERI
SHLIB_LDSCRIPT=libc-cheri.ldscript
.else
.if ${MK_SSP} != "no"
SHLIB_LDSCRIPT=libc.ldscript
.else
SHLIB_LDSCRIPT=libc_nossp.ldscript
.endif
.endif
SHLIB_LDSCRIPT_LINKS=libxnet.so
WARNS?=	2
CFLAGS+=-I${LIBC_SRCTOP}/include -I${SRCTOP}/include
CFLAGS+=-I${LIBC_SRCTOP}/${LIBC_ARCH}
.if ${MK_NLS} != "no"
CFLAGS+=-DNLS
.endif
CLEANFILES+=tags
INSTALL_PIC_ARCHIVE=
BUILD_NOSSP_PIC_ARCHIVE=
PRECIOUSLIB=

.ifndef NO_THREAD_STACK_UNWIND
CANCELPOINTS_CFLAGS=-fexceptions
CFLAGS+=${CANCELPOINTS_CFLAGS}
.endif

#
# Link with static libcompiler_rt.a.
#
LDFLAGS+= -nodefaultlibs
LIBADD+=	compiler_rt

.if ${MK_SSP} != "no"
LIBADD+=	ssp_nonshared
.endif

# Extras that live in either libc.a or libc_nonshared.a
LIBC_NONSHARED_SRCS=

# Define (empty) variables so that make doesn't give substitution
# errors if the included makefiles don't change these:
MDSRCS=
MISRCS=
MDASM=
MIASM=
NOASM=

.include "${LIBC_SRCTOP}/${LIBC_ARCH}/Makefile.inc"
.include "${LIBC_SRCTOP}/db/Makefile.inc"
.include "${LIBC_SRCTOP}/compat-43/Makefile.inc"
.include "${LIBC_SRCTOP}/gdtoa/Makefile.inc"
.include "${LIBC_SRCTOP}/gen/Makefile.inc"
.include "${LIBC_SRCTOP}/gmon/Makefile.inc"
.if ${MK_ICONV} != "no"
.include "${LIBC_SRCTOP}/iconv/Makefile.inc"
.endif
.include "${LIBC_SRCTOP}/inet/Makefile.inc"
.include "${LIBC_SRCTOP}/isc/Makefile.inc"
.include "${LIBC_SRCTOP}/locale/Makefile.inc"
.include "${LIBC_SRCTOP}/md/Makefile.inc"
.include "${LIBC_SRCTOP}/nameser/Makefile.inc"
.include "${LIBC_SRCTOP}/net/Makefile.inc"
.include "${LIBC_SRCTOP}/nls/Makefile.inc"
.include "${LIBC_SRCTOP}/posix1e/Makefile.inc"
.if ${LIBC_ARCH} != "aarch64" && \
    ${LIBC_ARCH} != "amd64" && \
    ${LIBC_ARCH} != "powerpc64" && \
    ${LIBC_ARCH} != "riscv" && \
    ${LIBC_ARCH} != "sparc64" && \
    ${MACHINE_ARCH:Mmipsn32*} == "" && \
    ${MACHINE_ARCH:Mmips64*} == ""
.include "${LIBC_SRCTOP}/quad/Makefile.inc"
.endif
.include "${LIBC_SRCTOP}/regex/Makefile.inc"
.include "${LIBC_SRCTOP}/resolv/Makefile.inc"
.include "${LIBC_SRCTOP}/stdio/Makefile.inc"
.include "${LIBC_SRCTOP}/stdlib/Makefile.inc"
.include "${LIBC_SRCTOP}/stdlib/jemalloc/Makefile.inc"
.include "${LIBC_SRCTOP}/stdtime/Makefile.inc"
.include "${LIBC_SRCTOP}/string/Makefile.inc"
.if !defined(NO_SYSCALLS)
.include "${LIBC_SRCTOP}/sys/Makefile.inc"
.else
.PATH: ${LIBC_SRCTOP}/sys
SRCS+=	interposing_table.c
CFLAGS+=	-DNO_SYSCALLS
.endif
.include "${LIBC_SRCTOP}/secure/Makefile.inc"
.include "${LIBC_SRCTOP}/rpc/Makefile.inc"
.include "${LIBC_SRCTOP}/uuid/Makefile.inc"
.include "${LIBC_SRCTOP}/xdr/Makefile.inc"
.if (${LIBC_ARCH} == "arm" && \
	(${MACHINE_ARCH:Marmv[67]*} == "" || (defined(CPUTYPE) && ${CPUTYPE:M*soft*}))) || \
    (${LIBC_ARCH} == "mips" && ${MACHINE_ARCH:Mmips*hf} == "") || \
    (${LIBC_ARCH} == "riscv" && ${MACHINE_ARCH:Mriscv*sf} != "")
.include "${LIBC_SRCTOP}/softfloat/Makefile.inc"
.endif
.if ${LIBC_ARCH} == "i386" || ${LIBC_ARCH} == "amd64"
.include "${LIBC_SRCTOP}/x86/sys/Makefile.inc"
.endif
.if ${MK_NIS} != "no"
CFLAGS+= -DYP
.include "${LIBC_SRCTOP}/yp/Makefile.inc"
.endif
.include "${LIBC_SRCTOP}/capability/Makefile.inc"
.if ${MK_HESIOD} != "no"
CFLAGS+= -DHESIOD
.endif
.if ${MK_FP_LIBC} == "no"
CFLAGS+= -DNO_FLOATING_POINT
.endif
.if ${MK_NS_CACHING} != "no"
CFLAGS+= -DNS_CACHING
.endif
.if defined(_FREEFALL_CONFIG)
CFLAGS+=-D_FREEFALL_CONFIG
.endif

STATICOBJS+=${LIBC_NONSHARED_SRCS:S/.c$/.o/}

VERSION_DEF=${LIBC_SRCTOP}/Versions.def
SYMBOL_MAPS=${SYM_MAPS}
CFLAGS+= -DSYMBOL_VERSIONING

# If there are no machine dependent sources, append all the
# machine-independent sources:
.if empty(MDSRCS)
SRCS+=	${MISRCS}
.else
# Append machine-dependent sources, then append machine-independent sources
# for which there is no machine-dependent variant.
SRCS+=	${MDSRCS}
.for _src in ${MISRCS}
.if ${MDSRCS:R:M${_src:R}} == ""
SRCS+=	${_src}
.endif
.endfor
.endif

KQSRCS=	adddi3.c anddi3.c ashldi3.c ashrdi3.c cmpdi2.c divdi3.c iordi3.c \
	lshldi3.c lshrdi3.c moddi3.c muldi3.c negdi2.c notdi2.c qdivrem.c \
	subdi3.c ucmpdi2.c udivdi3.c umoddi3.c xordi3.c
KSRCS=	bcmp.c ffs.c ffsl.c fls.c flsl.c mcount.c strcat.c strchr.c \
	strcmp.c strcpy.c strlen.c strncpy.c strrchr.c

libkern: libkern.gen libkern.${LIBC_ARCH}

libkern.gen: ${KQSRCS} ${KSRCS}
	${CP} ${LIBC_SRCTOP}/quad/quad.h ${.ALLSRC} ${DESTDIR}/sys/libkern

libkern.${LIBC_ARCH}:: ${KMSRCS}
.if defined(KMSRCS) && !empty(KMSRCS)
	${CP} ${.ALLSRC} ${DESTDIR}/sys/libkern/${LIBC_ARCH}
.endif

.if !defined(NO_SYSCALLS)
HAS_TESTS=
SUBDIR.${MK_TESTS}+= tests
.endif

.if defined(NO_SYSCALLS)
MAN:=
MLINKS:=
NLS:=
.endif

.include <bsd.lib.mk>

.if !defined(_SKIP_BUILD)
# We need libutil.h, get it directly to avoid
# recording a build dependency
CFLAGS+= -I${SRCTOP}/lib/libutil
# Same issue with libm
MSUN_ARCH_SUBDIR != ${MAKE} -B -C ${SRCTOP}/lib/msun -V ARCH_SUBDIR
# unfortunately msun/src contains both private and public headers
CFLAGS+= -I${SRCTOP}/lib/msun/${MSUN_ARCH_SUBDIR}
.if ${MACHINE_CPUARCH} == "i386" || ${MACHINE_CPUARCH} == "amd64"
CFLAGS+= -I${SRCTOP}/lib/msun/x86
.endif
CFLAGS+= -I${SRCTOP}/lib/msun/src
# and we do not want to record a dependency on msun
.if ${.MAKE.LEVEL} > 0
GENDIRDEPS_FILTER+= N${RELDIR:H}/msun
.endif
.endif

CFLAGS+=     ${CFLAGS.${.IMPSRC:T}}

# Disable warnings in contributed sources.
CWARNFLAGS:=	${.IMPSRC:Ngdtoa_*.c:C/^.+$/${CWARNFLAGS}/:C/^$/-w/}
# Disable stack protection for SSP symbols.
SSP_CFLAGS:=	${.IMPSRC:N*/stack_protector.c:C/^.+$/${SSP_CFLAGS}/}
# Generate stack unwinding tables for cancellation points
CANCELPOINTS_CFLAGS:=	${.IMPSRC:Mcancelpoints_*:C/^.+$/${CANCELPOINTS_CFLAGS}/:C/^$//}<|MERGE_RESOLUTION|>--- conflicted
+++ resolved
@@ -27,17 +27,11 @@
 # excluded as a space-saving measure.  To produce a library that does
 # not contain these strings, add -DSTRIP_FBSDID (see <sys/cdefs.h>) to CFLAGS
 # below.  Note: there are no IDs for syscall stubs whose sources are generated.
-<<<<<<< HEAD
-# To include legacy CSRG sccsid strings, add -DLIBC_SCCS and -DSYSLIBC_SCCS
-# to CFLAGS below.  -DSYSLIBC_SCCS affects just the system call stubs.
-LIB?=c
-=======
 # To include legacy CSRG SCCS ID strings, remove -DNO__SCCSID from CFLAGS.
 # To include RCS ID strings from other BSD projects, remove -DNO__RCSID from CFLAGS.
 CFLAGS+=-DNO__SCCSID -DNO__RCSID
 
-LIB=c
->>>>>>> 7b757d1f
+LIB?=c
 SHLIB_MAJOR= 7
 .ifdef LIBCHERI
 SHLIB_LDSCRIPT=libc-cheri.ldscript
