--- conflicted
+++ resolved
@@ -454,13 +454,10 @@
 	int nextarg;		/* 1-based argument index */
 	va_list orgap;		/* original argument pointer */
 	wchar_t *convbuf;	/* multibyte to wide conversion result */
-<<<<<<< HEAD
+	int savserr;
 #ifdef __CHERI_PURE_CAPABILITY__
 	void *pointer;
 #endif
-=======
-	int savserr;
->>>>>>> 81af3103
 
 	static const char xdigs_lower[16] = "0123456789abcdef";
 	static const char xdigs_upper[16] = "0123456789ABCDEF";
