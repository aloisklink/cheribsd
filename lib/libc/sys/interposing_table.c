--- conflicted
+++ resolved
@@ -48,6 +48,8 @@
 int __wrap_aio_suspend(const struct aiocb *const iocbs[], int niocb,
      const struct timespec *timeout);
 int __wrap_close(int fd);
+int __wrap_clock_nanosleep(clockid_t clock_id, int flags,
+    const struct timespec *rqtp, struct timespec *rmtp)
 int __wrap_connect(int s, const struct sockaddr *name, __socklen_t namelen);
 int __wrap_fcntl(int fd, int cmd, intptr_t arg);
 int __wrap_fdatasync(int fd);
@@ -118,6 +120,14 @@
 }
 
 int
+__wrap_clock_nanosleep(clockid_t clock_id, int flags,
+    const struct timespec *rqtp, struct timespec *rmtp)
+{
+
+	return (__sys_clock_nanosleep(clock_id, flags, rqtp, rmtp));
+}
+
+int
 __wrap_connect(int s, const struct sockaddr *name, __socklen_t namelen)
 {
 
@@ -380,7 +390,6 @@
 #define SLOT_LIBC(s) \
 	[INTERPOS_##s] = (interpos_func_t)__libc_##s,
 interpos_func_t __libc_interposing[INTERPOS_MAX] = {
-<<<<<<< HEAD
 	SLOT_SYS(accept)
 	SLOT_SYS(accept4)
 	SLOT_SYS(aio_suspend)
@@ -422,50 +431,7 @@
 	SLOT_SYS(ppoll)
 	SLOT_LIBC(map_stacks_exec)
 	SLOT_SYS(fdatasync)
-=======
-	SLOT(accept, __sys_accept),
-	SLOT(accept4, __sys_accept4),
-	SLOT(aio_suspend, __sys_aio_suspend),
-	SLOT(close, __sys_close),
-	SLOT(connect, __sys_connect),
-	SLOT(fcntl, __sys_fcntl),
-	SLOT(fsync, __sys_fsync),
-	SLOT(fork, __sys_fork),
-	SLOT(msync, __sys_msync),
-	SLOT(nanosleep, __sys_nanosleep),
-	SLOT(openat, __sys_openat),
-	SLOT(poll, __sys_poll),
-	SLOT(pselect, __sys_pselect),
-	SLOT(read, __sys_read),
-	SLOT(readv, __sys_readv),
-	SLOT(recvfrom, __sys_recvfrom),
-	SLOT(recvmsg, __sys_recvmsg),
-	SLOT(select, __sys_select),
-	SLOT(sendmsg, __sys_sendmsg),
-	SLOT(sendto, __sys_sendto),
-	SLOT(setcontext, __sys_setcontext),
-	SLOT(sigaction, __sys_sigaction),
-	SLOT(sigprocmask, __sys_sigprocmask),
-	SLOT(sigsuspend, __sys_sigsuspend),
-	SLOT(sigwait, __libc_sigwait),
-	SLOT(sigtimedwait, __sys_sigtimedwait),
-	SLOT(sigwaitinfo, __sys_sigwaitinfo),
-	SLOT(swapcontext, __sys_swapcontext),
-	SLOT(system, __libc_system),
-	SLOT(tcdrain, __libc_tcdrain),
-	SLOT(wait4, __sys_wait4),
-	SLOT(write, __sys_write),
-	SLOT(writev, __sys_writev),
-	SLOT(_pthread_mutex_init_calloc_cb, _pthread_mutex_init_calloc_cb_stub),
-	SLOT(spinlock, __libc_spinlock_stub),
-	SLOT(spinunlock, __libc_spinunlock_stub),
-	SLOT(kevent, __sys_kevent),
-	SLOT(wait6, __sys_wait6),
-	SLOT(ppoll, __sys_ppoll),
-	SLOT(map_stacks_exec, __libc_map_stacks_exec),
-	SLOT(fdatasync, __sys_fdatasync),
-	SLOT(clock_nanosleep, __sys_clock_nanosleep),
->>>>>>> d6de2542
+	SLOT_SYS(clock_nanosleep)
 };
 #undef SLOT
 #undef SLOT_SYS
