--- conflicted
+++ resolved
@@ -472,12 +472,6 @@
 The state protected by a robust mutex is not recoverable.
 .It Er 96 EOWNERDEAD Em "Previous owner died" .
 The owner of a robust mutex terminated while holding the mutex lock.
-<<<<<<< HEAD
-.It Er 97 EPROT Em "Memory protection violation" .
-A memory protection error occurred.
-.It Er 98 ENOMETHOD Em "Object-capability method not defined" .
-A method invoked on an object capability was undefined.
-=======
 .It Er 97 EINTEGRITY Em "Integrity check failed" .
 An integrity check such as a check-hash or a cross-correlation failed.
 The integrity error falls between
@@ -492,7 +486,10 @@
 command to return a different exit value to automate the running of
 .Xr fsck 8
 during a system boot.
->>>>>>> 72a21ba0
+.It Er 98 EPROT Em "Memory protection violation" .
+A memory protection error occurred.
+.It Er 99 ENOMETHOD Em "Object-capability method not defined" .
+A method invoked on an object capability was undefined.
 .El
 .Sh DEFINITIONS
 .Bl -tag -width Ds
