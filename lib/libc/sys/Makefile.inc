#	@(#)Makefile.inc	8.3 (Berkeley) 10/24/94
# $FreeBSD$

# sys sources
.PATH: ${LIBC_SRCTOP}/${LIBC_ARCH}/sys ${LIBC_SRCTOP}/sys

# Include the generated makefile containing the *complete* list
# of syscall names in MIASM.
.include "${SRCTOP}/sys/sys/syscall.mk"

# Include machine dependent definitions.
#
# MDASM names override the default syscall names in MIASM.
# NOASM will prevent the default syscall code from being generated.
# PSEUDO generates _<sys>() and __sys_<sys>() symbols, but not <sys>().
#
# While historically machine dependent, all architectures have the following
# declarations in common:
#
NOASM=	exit.o \
	flag_captured.o \
	getlogin.o \
	sstk.o \
	yield.o
PSEUDO=	_exit.o \
	_getlogin.o
.sinclude "${LIBC_SRCTOP}/${LIBC_ARCH}/sys/Makefile.inc"

SRCS+= clock_gettime.c gettimeofday.c __vdso_gettimeofday.c
PSEUDO+= _clock_gettime.o _gettimeofday.o

# Sources common to both syscall interfaces:
SRCS+=	\
	__error.c \
	interposing_table.c

SRCS+= getdents.c lstat.c mknod.c stat.c

<<<<<<< HEAD
.if !${MACHINE_ABI:Mpurecap}
=======
NOASM+=  sched_getcpu.o
PSEUDO+= _sched_getcpu.o

SRCS+= fstat.c fstatat.c fstatfs.c getfsstat.c statfs.c
NOASM+= fstat.o fstatat.o fstatfs.o getfsstat.o statfs.o
PSEUDO+= _fstat.o _fstatat.o _fstatfs.o _getfsstat.o _statfs.o

SRCS+= getdirentries.c
NOASM+= getdirentries.o
PSEUDO+= _getdirentries.o

>>>>>>> 77b2c2f8
SRCS+= brk.c
.endif
SRCS+= closefrom.c
SRCS+= pipe.c
SRCS+= shm_open.c
SRCS+= vadvise.c
SRCS+= POSIX2x_Fork.c

SRCS+=	compat-stub.c

INTERPOSED = \
	accept \
	accept4 \
	aio_suspend \
	clock_nanosleep \
	close \
	connect \
	fcntl \
	fdatasync \
	fsync \
	fork \
	kevent \
	msync \
	nanosleep \
	open \
	openat \
	poll \
	ppoll \
	pselect \
	ptrace \
	read \
	readv \
	recvfrom \
	recvmsg \
	select \
	sendmsg \
	sendto \
	setcontext \
	sigaction \
	sigprocmask \
	sigsuspend \
	sigtimedwait \
	sigwait \
	sigwaitinfo \
	swapcontext \
	wait4 \
	wait6 \
	write \
	writev

.if ${MACHINE_ABI:Mpurecap}
# Var-args calling convention different for purecap
NO_UNDERSCORE=	fcntl ioctl open openat
.for _nu in ${NO_UNDERSCORE}
INTERPOSED:=	${INTERPOSED:N${_nu}}
.endfor
S_NU+=		${NO_UNDERSCORE:C/^.*$/_&.S/}
SRCS+=		${NO_UNDERSCORE:S/$/.c/} ${S_NU}
NOASM+=		${NO_UNDERSCORE:S/$/.o/}
.endif

SRCS+=	${INTERPOSED:S/$/.c/}
PSEUDO+=	${INTERPOSED:C/^.*$/_&.o/}

# Don't generate default assembly for PSEUDOs
NOASM+=	${PSEUDO:S/^_//}

# Add machine dependent asm sources:
SRCS+=${MDASM}

# Look though the complete list of syscalls (MIASM) for names that are
# not defined with machine dependent implementations (MDASM) and are
# not declared for no generation of default code (NOASM).  Add each
# syscall that satisfies these conditions to the ASM list.
.for _asm in ${MIASM}
.if (${MDASM:R:M${_asm:R}} == "")
.if (${NOASM:R:M${_asm:R}} == "")
ASM+=$(_asm)
.endif
.endif
.endfor

SASM=	${ASM:S/.o/.S/}

SPSEUDO= ${PSEUDO:S/.o/.S/}

SRCS+=	${SASM} ${SPSEUDO}

SYM_MAPS+=	${LIBC_SRCTOP}/sys/Symbol.map

# Generated files
CLEANFILES+=	${SASM} ${SPSEUDO}

.if ${MACHINE_CPUARCH} == "amd64" || ${MACHINE_CPUARCH} == "i386" || \
    ${MACHINE_CPUARCH} == "powerpc" || ${MACHINE_ARCH:Marmv[67]*}
NOTE_GNU_STACK='\t.section .note.GNU-stack,"",%%progbits\n'
.else
NOTE_GNU_STACK=''
.endif

${SASM}:
	printf '/* %sgenerated by libc/sys/Makefile.inc */\n' @ > ${.TARGET}
	printf '#include "compat.h"\n' >> ${.TARGET}
	printf '#include "SYS.h"\nRSYSCALL(${.PREFIX})\n' >> ${.TARGET}
	printf  ${NOTE_GNU_STACK} >>${.TARGET}

${SPSEUDO}:
	printf '/* %sgenerated by libc/sys/Makefile.inc */\n' @ > ${.TARGET}
	printf '#include "compat.h"\n' >> ${.TARGET}
	printf '#include "SYS.h"\nPSEUDO(${.PREFIX:S/_//})\n' \
	    >> ${.TARGET}
	printf ${NOTE_GNU_STACK} >>${.TARGET}

${S_NU}:
	printf '#include "compat.h"\n' > ${.TARGET}
	printf '#include "SYS.h"\nNO_UNDERSCORE(${.PREFIX:S/_//})\n' \
	    >> ${.TARGET}
	printf ${NOTE_GNU_STACK} >>${.TARGET}

MAN+=	abort2.2 \
	accept.2 \
	access.2 \
	acct.2 \
	adjtime.2 \
	aio_cancel.2 \
	aio_error.2 \
	aio_fsync.2 \
	aio_mlock.2 \
	aio_read.2 \
	aio_return.2 \
	aio_suspend.2 \
	aio_waitcomplete.2 \
	aio_write.2 \
	bind.2 \
	bindat.2 \
	brk.2 \
	cap_enter.2 \
	cap_fcntls_limit.2 \
	cap_ioctls_limit.2 \
	cap_rights_limit.2 \
	chdir.2 \
	chflags.2 \
	chmod.2 \
	chown.2 \
	chroot.2 \
	clock_gettime.2 \
	close.2 \
	closefrom.2 \
	connect.2 \
	connectat.2 \
	copy_file_range.2 \
	cpuset.2 \
	cpuset_getaffinity.2 \
	cpuset_getdomain.2 \
	dup.2 \
	eventfd.2 \
	execve.2 \
	_exit.2 \
	extattr_get_file.2 \
	fcntl.2 \
	ffclock.2 \
	fhlink.2 \
	fhopen.2 \
	fhreadlink.2 \
	flag_captured.2 \
	flock.2 \
	fork.2 \
	fspacectl.2 \
	fsync.2 \
	getdirentries.2 \
	getdtablesize.2 \
	getfh.2 \
	getfsstat.2 \
	getgid.2 \
	getgroups.2 \
	getitimer.2 \
	getlogin.2 \
	getloginclass.2 \
	getpeername.2 \
	getpgrp.2 \
	getpid.2 \
	getpriority.2 \
	getrandom.2 \
	getrlimit.2 \
	getrusage.2 \
	getsid.2 \
	getsockname.2 \
	getsockopt.2 \
	gettimeofday.2 \
	getuid.2 \
	intro.2 \
	ioctl.2 \
	issetugid.2 \
	jail.2 \
	kenv.2 \
	kill.2 \
	kldfind.2 \
	kldfirstmod.2 \
	kldload.2 \
	kldnext.2 \
	kldstat.2 \
	kldsym.2 \
	kldunload.2 \
	kqueue.2 \
	ktrace.2 \
	link.2 \
	lio_listio.2 \
	listen.2 \
	lseek.2 \
	madvise.2 \
	mincore.2 \
	minherit.2 \
	mkdir.2 \
	mkfifo.2 \
	mknod.2 \
	mlock.2 \
	mlockall.2 \
	mmap.2 \
	modfind.2 \
	modnext.2 \
	modstat.2 \
	mount.2 \
	mprotect.2 \
	mq_close.2 \
	mq_getattr.2 \
	mq_notify.2 \
	mq_open.2 \
	mq_receive.2 \
	mq_send.2 \
	mq_setattr.2 \
	mq_unlink.2 \
	msgctl.2 \
	msgget.2 \
	msgrcv.2 \
	msgsnd.2 \
	msync.2 \
	munmap.2 \
	nanosleep.2 \
	nfssvc.2 \
	ntp_adjtime.2 \
	open.2 \
	pathconf.2 \
	pdfork.2 \
	pipe.2 \
	poll.2 \
	posix_fadvise.2 \
	posix_fallocate.2 \
	posix_openpt.2 \
	procctl.2 \
	profil.2 \
	pselect.2 \
	ptrace.2 \
	quotactl.2 \
	rctl_add_rule.2 \
	read.2 \
	readlink.2 \
	reboot.2 \
	recv.2 \
	rename.2 \
	revoke.2 \
	rfork.2 \
	rmdir.2 \
	rtprio.2
.if !defined(NO_P1003_1B)
MAN+=	sched_get_priority_max.2 \
	sched_setparam.2 \
	sched_setscheduler.2 \
	sched_yield.2
.endif
MAN+=	sctp_generic_recvmsg.2 \
	sctp_generic_sendmsg.2 \
	sctp_peeloff.2 \
	select.2 \
	semctl.2 \
	semget.2 \
	semop.2 \
	send.2 \
	setfib.2 \
	sendfile.2 \
	setgroups.2 \
	setpgid.2 \
	setregid.2 \
	setresuid.2 \
	setreuid.2 \
	setsid.2 \
	setuid.2 \
	shmat.2 \
	shmctl.2 \
	shmget.2 \
	shm_open.2 \
	shutdown.2 \
	sigaction.2 \
	sigaltstack.2 \
	sigfastblock.2 \
	sigpending.2 \
	sigprocmask.2 \
	sigqueue.2 \
	sigreturn.2 \
	sigstack.2 \
	sigsuspend.2 \
	sigwait.2 \
	sigwaitinfo.2 \
	socket.2 \
	socketpair.2 \
	stat.2 \
	statfs.2 \
	swapon.2 \
	symlink.2 \
	sync.2 \
	sysarch.2 \
	syscall.2 \
	thr_exit.2 \
	thr_kill.2 \
	thr_new.2 \
	thr_self.2 \
	thr_set_name.2 \
	thr_suspend.2 \
	thr_wake.2 \
	timer_create.2 \
	timer_delete.2 \
	timer_settime.2 \
	truncate.2 \
	umask.2 \
	undelete.2 \
	unlink.2 \
	utimensat.2 \
	utimes.2 \
	utrace.2 \
	uuidgen.2 \
	vfork.2 \
	wait.2 \
	write.2 \
	_umtx_op.2

MLINKS+=aio_read.2 aio_readv.2
MLINKS+=aio_write.2 aio_writev.2
MLINKS+=accept.2 accept4.2
MLINKS+=access.2 eaccess.2 \
	access.2 faccessat.2
MLINKS+=brk.2 sbrk.2
MLINKS+=cap_enter.2 cap_getmode.2
MLINKS+=cap_fcntls_limit.2 cap_fcntls_get.2
MLINKS+=cap_ioctls_limit.2 cap_ioctls_get.2
MLINKS+=chdir.2 fchdir.2
MLINKS+=chflags.2 chflagsat.2 \
	chflags.2 fchflags.2 \
	chflags.2 lchflags.2
MLINKS+=chmod.2 fchmod.2 \
	chmod.2 fchmodat.2 \
	chmod.2 lchmod.2
MLINKS+=chown.2 fchown.2 \
	chown.2 fchownat.2 \
	chown.2 lchown.2
MLINKS+=clock_gettime.2 clock_getres.2 \
	clock_gettime.2 clock_settime.2
MLINKS+=closefrom.2 close_range.2
MLINKS+=nanosleep.2 clock_nanosleep.2
MLINKS+=cpuset.2 cpuset_getid.2 \
	cpuset.2 cpuset_setid.2
MLINKS+=cpuset_getaffinity.2 cpuset_setaffinity.2
MLINKS+=cpuset_getdomain.2 cpuset_setdomain.2
MLINKS+=dup.2 dup2.2
MLINKS+=eventfd.2 eventfd_read.3 \
	eventfd.2 eventfd_write.3
MLINKS+=execve.2 fexecve.2
MLINKS+=extattr_get_file.2 extattr.2 \
	extattr_get_file.2 extattr_delete_fd.2 \
	extattr_get_file.2 extattr_delete_file.2 \
	extattr_get_file.2 extattr_delete_link.2 \
	extattr_get_file.2 extattr_get_fd.2 \
	extattr_get_file.2 extattr_get_link.2 \
	extattr_get_file.2 extattr_list_fd.2 \
	extattr_get_file.2 extattr_list_file.2 \
	extattr_get_file.2 extattr_list_link.2 \
	extattr_get_file.2 extattr_set_fd.2 \
	extattr_get_file.2 extattr_set_file.2 \
	extattr_get_file.2 extattr_set_link.2
MLINKS+=ffclock.2 ffclock_getcounter.2 \
	ffclock.2 ffclock_getestimate.2 \
	ffclock.2 ffclock_setestimate.2
MLINKS+=fhlink.2 fhlinkat.2
MLINKS+=fhopen.2 fhstat.2 fhopen.2 fhstatfs.2
MLINKS+=fsync.2 fdatasync.2
MLINKS+=getdirentries.2 getdents.2
MLINKS+=getfh.2 lgetfh.2 \
	getfh.2 getfhat.2
MLINKS+=getgid.2 getegid.2
MLINKS+=getitimer.2 setitimer.2
MLINKS+=getlogin.2 getlogin_r.3
MLINKS+=getlogin.2 setlogin.2
MLINKS+=getloginclass.2 setloginclass.2
MLINKS+=getpgrp.2 getpgid.2
MLINKS+=getpid.2 getppid.2
MLINKS+=getpriority.2 setpriority.2
MLINKS+=getrlimit.2 setrlimit.2
MLINKS+=getsockopt.2 setsockopt.2
MLINKS+=gettimeofday.2 settimeofday.2
MLINKS+=getuid.2 geteuid.2
MLINKS+=intro.2 errno.2
MLINKS+=jail.2 jail_attach.2 \
	jail.2 jail_get.2 \
	jail.2 jail_remove.2 \
	jail.2 jail_set.2
MLINKS+=kldunload.2 kldunloadf.2
MLINKS+=kqueue.2 kevent.2 \
	kqueue.2 EV_SET.3
MLINKS+=link.2 linkat.2
MLINKS+=madvise.2 posix_madvise.2
MLINKS+=mkdir.2 mkdirat.2
MLINKS+=mkfifo.2 mkfifoat.2
MLINKS+=mknod.2 mknodat.2
MLINKS+=mlock.2 munlock.2
MLINKS+=mlockall.2 munlockall.2
MLINKS+=modnext.2 modfnext.2
MLINKS+=mount.2 nmount.2 \
	mount.2 unmount.2
MLINKS+=mq_receive.2 mq_timedreceive.2
MLINKS+=mq_send.2 mq_timedsend.2
MLINKS+=ntp_adjtime.2 ntp_gettime.2
MLINKS+=open.2 openat.2
MLINKS+=pathconf.2 fpathconf.2
MLINKS+=pathconf.2 lpathconf.2
MLINKS+=pdfork.2 pdgetpid.2\
	pdfork.2 pdkill.2
MLINKS+=pipe.2 pipe2.2
MLINKS+=poll.2 ppoll.2
MLINKS+=rctl_add_rule.2 rctl_get_limits.2 \
	rctl_add_rule.2 rctl_get_racct.2 \
	rctl_add_rule.2 rctl_get_rules.2 \
	rctl_add_rule.2 rctl_remove_rule.2
MLINKS+=read.2 pread.2 \
	read.2 preadv.2 \
	read.2 readv.2
MLINKS+=readlink.2 readlinkat.2
MLINKS+=recv.2 recvfrom.2 \
	recv.2 recvmsg.2
MLINKS+=rename.2 renameat.2
MLINKS+=rtprio.2 rtprio_thread.2
.if !defined(NO_P1003_1B)
MLINKS+=sched_get_priority_max.2 sched_get_priority_min.2 \
	sched_get_priority_max.2 sched_rr_get_interval.2
MLINKS+=sched_setparam.2 sched_getparam.2
MLINKS+=sched_setscheduler.2 sched_getscheduler.2
.endif
MLINKS+=select.2 FD_CLR.3 \
	select.2 FD_ISSET.3 \
	select.2 FD_SET.3 \
	select.2 FD_ZERO.3
MLINKS+=send.2 sendmsg.2 \
	send.2 sendto.2
MLINKS+=setpgid.2 setpgrp.2
MLINKS+=setresuid.2 getresgid.2 \
	setresuid.2 getresuid.2 \
	setresuid.2 setresgid.2
MLINKS+=setuid.2 setegid.2 \
	setuid.2 seteuid.2 \
	setuid.2 setgid.2
MLINKS+=shmat.2 shmdt.2
MLINKS+=shm_open.2 memfd_create.3 \
	shm_open.2 shm_unlink.2 \
	shm_open.2 shm_rename.2
MLINKS+=sigwaitinfo.2 sigtimedwait.2
MLINKS+=stat.2 fstat.2 \
	stat.2 fstatat.2 \
	stat.2 lstat.2
MLINKS+=statfs.2 fstatfs.2
MLINKS+=swapon.2 swapoff.2
MLINKS+=symlink.2 symlinkat.2
MLINKS+=syscall.2 __syscall.2
MLINKS+=timer_settime.2 timer_getoverrun.2 \
	timer_settime.2 timer_gettime.2
MLINKS+=thr_kill.2 thr_kill2.2
MLINKS+=truncate.2 ftruncate.2
MLINKS+=unlink.2 unlinkat.2
MLINKS+=unlink.2 funlinkat.2
MLINKS+=utimensat.2 futimens.2
MLINKS+=utimes.2 futimes.2 \
	utimes.2 futimesat.2 \
	utimes.2 lutimes.2
MLINKS+=wait.2 wait3.2 \
	wait.2 wait4.2 \
	wait.2 waitpid.2 \
	wait.2 waitid.2 \
	wait.2 wait6.2
MLINKS+=write.2 pwrite.2 \
	write.2 pwritev.2 \
	write.2 writev.2<|MERGE_RESOLUTION|>--- conflicted
+++ resolved
@@ -36,21 +36,9 @@
 
 SRCS+= getdents.c lstat.c mknod.c stat.c
 
-<<<<<<< HEAD
+PSEUDO+= _sched_getcpu.o
+
 .if !${MACHINE_ABI:Mpurecap}
-=======
-NOASM+=  sched_getcpu.o
-PSEUDO+= _sched_getcpu.o
-
-SRCS+= fstat.c fstatat.c fstatfs.c getfsstat.c statfs.c
-NOASM+= fstat.o fstatat.o fstatfs.o getfsstat.o statfs.o
-PSEUDO+= _fstat.o _fstatat.o _fstatfs.o _getfsstat.o _statfs.o
-
-SRCS+= getdirentries.c
-NOASM+= getdirentries.o
-PSEUDO+= _getdirentries.o
-
->>>>>>> 77b2c2f8
 SRCS+= brk.c
 .endif
 SRCS+= closefrom.c
