#	@(#)Makefile.inc	8.3 (Berkeley) 10/24/94
# $FreeBSD$

# sys sources
.PATH: ${LIBC_SRCTOP}/${LIBC_ARCH}/sys ${LIBC_SRCTOP}/sys

# Include the generated makefile containing the *complete* list
# of syscall names in MIASM.
.ifndef LIBCHERI
.include "${SRCTOP}/sys/sys/syscall.mk"
.else
.include "${SRCTOP}/sys/compat/cheriabi/cheriabi_syscall.mk"
MIASM:=	${MIASM:S/^cheriabi_//}
.endif

# Include machine dependent definitions.
#
# MDASM names override the default syscall names in MIASM.
# NOASM will prevent the default syscall code from being generated.
# PSEUDO generates _<sys>() and __sys_<sys>() symbols, but not <sys>().
#
# While historically machine dependent, all architectures have the following
# declarations in common:
#
NOASM=	break.o \
	exit.o \
	getlogin.o \
	sstk.o \
	yield.o
PSEUDO=	_exit.o \
	_getlogin.o
.sinclude "${LIBC_SRCTOP}/${LIBC_ARCH}/sys/Makefile.inc"

SRCS+= clock_gettime.c gettimeofday.c __vdso_gettimeofday.c
PSEUDO+= _clock_gettime.o _gettimeofday.o

# Sources common to both syscall interfaces:
SRCS+=	\
	__error.c \
	interposing_table.c

SRCS+= getdents.c lstat.c mknod.c stat.c

<<<<<<< HEAD
SRCS+= futimens.c utimensat.c
PSEUDO+= _futimens.o _utimensat.o

=======
>>>>>>> 05d289b7
SRCS+= pipe.c

INTERPOSED = \
	accept \
	accept4 \
	aio_suspend \
	clock_nanosleep \
	close \
	connect \
	fcntl \
	fdatasync \
	fsync \
	fork \
	kevent \
	msync \
	nanosleep \
	open \
	openat \
	poll \
	ppoll \
	pselect \
	ptrace \
	read \
	readv \
	recvfrom \
	recvmsg \
	select \
	sendmsg \
	sendto \
	setcontext \
	sigprocmask \
	sigsuspend \
	sigtimedwait \
	sigwait \
	sigwaitinfo \
	swapcontext \
	wait4 \
	wait6 \
	write \
	writev

.if ${MACHINE_CPUARCH} == "sparc64"
SRCS+=	sigaction.c
NOASM+=	sigaction.o
.else
INTERPOSED+= sigaction
.endif

.if defined(LIBCHERI)
NO_UNDERSCORE=	fcntl ioctl open
.for _nu in ${NO_UNDERSCORE}
INTERPOSED:=	${INTERPOSED:N${_nu}}
.endfor
S_NU+=		${NO_UNDERSCORE:C/^.*$/_&.S/}
SRCS+=		${NO_UNDERSCORE:S/$/.c/} ${S_NU}
NOASM+=		${NO_UNDERSCORE:S/$/.o/}
OBJS+=		${S_NU:S/.S$/.o/}
.endif

SRCS+=	${INTERPOSED:S/$/.c/}
PSEUDO+=	${INTERPOSED:C/^.*$/_&.o/}

# Don't generate default assembly for PSEUDOs
NOASM+=	${PSEUDO:S/^_//}

# Add machine dependent asm sources:
SRCS+=${MDASM}

# Look though the complete list of syscalls (MIASM) for names that are
# not defined with machine dependent implementations (MDASM) and are
# not declared for no generation of default code (NOASM).  Add each
# syscall that satisfies these conditions to the ASM list.
.for _asm in ${MIASM}
.if (${MDASM:R:M${_asm:R}} == "")
.if (${NOASM:R:M${_asm:R}} == "")
ASM+=$(_asm)
.endif
.endif
.endfor

SASM=	${ASM:S/.o/.S/}

SPSEUDO= ${PSEUDO:S/.o/.S/}

SRCS+=	${SASM} ${SPSEUDO}

SYM_MAPS+=	${LIBC_SRCTOP}/sys/Symbol.map

# Generated files
CLEANFILES+=	${SASM} ${SPSEUDO}

.if ${MACHINE_CPUARCH} == "amd64" || ${MACHINE_CPUARCH} == "i386" || \
    ${MACHINE_CPUARCH} == "powerpc" || ${MACHINE_ARCH:Marmv6*}
NOTE_GNU_STACK='\t.section .note.GNU-stack,"",%%progbits\n'
.else
NOTE_GNU_STACK=''
.endif

${SASM}:
	printf '#include "compat.h"\n' > ${.TARGET}
	printf '#include "SYS.h"\nRSYSCALL(${.PREFIX})\n' >> ${.TARGET}
	printf  ${NOTE_GNU_STACK} >>${.TARGET}

${SPSEUDO}:
	printf '#include "compat.h"\n' > ${.TARGET}
	printf '#include "SYS.h"\nPSEUDO(${.PREFIX:S/_//})\n' \
	    >> ${.TARGET}
	printf ${NOTE_GNU_STACK} >>${.TARGET}

${S_NU}:
	printf '#include "compat.h"\n' > ${.TARGET}
	printf '#include "SYS.h"\nNO_UNDERSCORE(${.PREFIX:S/_//})\n' \
	    >> ${.TARGET}
	printf ${NOTE_GNU_STACK} >>${.TARGET}

MAN+=	abort2.2 \
	accept.2 \
	access.2 \
	acct.2 \
	adjtime.2 \
	aio_cancel.2 \
	aio_error.2 \
	aio_fsync.2 \
	aio_mlock.2 \
	aio_read.2 \
	aio_return.2 \
	aio_suspend.2 \
	aio_waitcomplete.2 \
	aio_write.2 \
	bind.2 \
	bindat.2 \
	brk.2 \
	cap_enter.2 \
	cap_fcntls_limit.2 \
	cap_ioctls_limit.2 \
	cap_rights_limit.2 \
	chdir.2 \
	chflags.2 \
	chmod.2 \
	chown.2 \
	chroot.2 \
	clock_gettime.2 \
	close.2 \
	closefrom.2 \
	connect.2 \
	connectat.2 \
	cpuset.2 \
	cpuset_getaffinity.2 \
	dup.2 \
	execve.2 \
	_exit.2 \
	extattr_get_file.2 \
	fcntl.2 \
	ffclock.2 \
	fhopen.2 \
	flock.2 \
	fork.2 \
	fsync.2 \
	getdirentries.2 \
	getdtablesize.2 \
	getfh.2 \
	getfsstat.2 \
	getgid.2 \
	getgroups.2 \
	getitimer.2 \
	getlogin.2 \
	getloginclass.2 \
	getpeername.2 \
	getpgrp.2 \
	getpid.2 \
	getpriority.2 \
	getrlimit.2 \
	getrusage.2 \
	getsid.2 \
	getsockname.2 \
	getsockopt.2 \
	gettimeofday.2 \
	getuid.2 \
	intro.2 \
	ioctl.2 \
	issetugid.2 \
	jail.2 \
	kenv.2 \
	kill.2 \
	kldfind.2 \
	kldfirstmod.2 \
	kldload.2 \
	kldnext.2 \
	kldstat.2 \
	kldsym.2 \
	kldunload.2 \
	kqueue.2 \
	ktrace.2 \
	link.2 \
	lio_listio.2 \
	listen.2 \
	lseek.2 \
	madvise.2 \
	mincore.2 \
	minherit.2 \
	mkdir.2 \
	mkfifo.2 \
	mknod.2 \
	mlock.2 \
	mlockall.2 \
	mmap.2 \
	modfind.2 \
	modnext.2 \
	modstat.2 \
	mount.2 \
	mprotect.2 \
	mq_close.2 \
	mq_getattr.2 \
	mq_notify.2 \
	mq_open.2 \
	mq_receive.2 \
	mq_send.2 \
	mq_setattr.2 \
	msgctl.2 \
	msgget.2 \
	msgrcv.2 \
	msgsnd.2 \
	msync.2 \
	munmap.2 \
	nanosleep.2 \
	nfssvc.2 \
	ntp_adjtime.2 \
	numa_getaffinity.2 \
	open.2 \
	pathconf.2 \
	pdfork.2 \
	pipe.2 \
	poll.2 \
	posix_fadvise.2 \
	posix_fallocate.2 \
	posix_openpt.2 \
	procctl.2 \
	profil.2 \
	pselect.2 \
	ptrace.2 \
	quotactl.2 \
	rctl_add_rule.2 \
	read.2 \
	readlink.2 \
	reboot.2 \
	recv.2 \
	rename.2 \
	revoke.2 \
	rfork.2 \
	rmdir.2 \
	rtprio.2
.if !defined(NO_P1003_1B)
MAN+=	sched_get_priority_max.2 \
	sched_setparam.2 \
	sched_setscheduler.2 \
	sched_yield.2
.endif
MAN+=	sctp_generic_recvmsg.2 \
	sctp_generic_sendmsg.2 \
	sctp_peeloff.2 \
	select.2 \
	semctl.2 \
	semget.2 \
	semop.2 \
	send.2 \
	setfib.2 \
	sendfile.2 \
	setgroups.2 \
	setpgid.2 \
	setregid.2 \
	setresuid.2 \
	setreuid.2 \
	setsid.2 \
	setuid.2 \
	shmat.2 \
	shmctl.2 \
	shmget.2 \
	shm_open.2 \
	shutdown.2 \
	sigaction.2 \
	sigaltstack.2 \
	sigpending.2 \
	sigprocmask.2 \
	sigqueue.2 \
	sigreturn.2 \
	sigstack.2 \
	sigsuspend.2 \
	sigwait.2 \
	sigwaitinfo.2 \
	socket.2 \
	socketpair.2 \
	stat.2 \
	statfs.2 \
	swapon.2 \
	symlink.2 \
	sync.2 \
	sysarch.2 \
	syscall.2 \
	thr_exit.2 \
	thr_kill.2 \
	thr_new.2 \
	thr_self.2 \
	thr_set_name.2 \
	thr_suspend.2 \
	thr_wake.2 \
	timer_create.2 \
	timer_delete.2 \
	timer_settime.2 \
	truncate.2 \
	umask.2 \
	undelete.2 \
	unlink.2 \
	utimensat.2 \
	utimes.2 \
	utrace.2 \
	uuidgen.2 \
	vfork.2 \
	wait.2 \
	write.2 \
	_umtx_op.2

MLINKS+=accept.2 accept4.2
MLINKS+=access.2 eaccess.2 \
	access.2 faccessat.2
MLINKS+=brk.2 sbrk.2
MLINKS+=cap_enter.2 cap_getmode.2
MLINKS+=cap_fcntls_limit.2 cap_fcntls_get.2
MLINKS+=cap_ioctls_limit.2 cap_ioctls_get.2
MLINKS+=chdir.2 fchdir.2
MLINKS+=chflags.2 chflagsat.2 \
	chflags.2 fchflags.2 \
	chflags.2 lchflags.2
MLINKS+=chmod.2 fchmod.2 \
	chmod.2 fchmodat.2 \
	chmod.2 lchmod.2
MLINKS+=chown.2 fchown.2 \
	chown.2 fchownat.2 \
	chown.2 lchown.2
MLINKS+=clock_gettime.2 clock_getres.2 \
	clock_gettime.2 clock_settime.2
MLINKS+=nanosleep.2 clock_nanosleep.2
MLINKS+=cpuset.2 cpuset_getid.2 \
	cpuset.2 cpuset_setid.2
MLINKS+=cpuset_getaffinity.2 cpuset_setaffinity.2
MLINKS+=dup.2 dup2.2
MLINKS+=execve.2 fexecve.2
MLINKS+=extattr_get_file.2 extattr.2 \
	extattr_get_file.2 extattr_delete_fd.2 \
	extattr_get_file.2 extattr_delete_file.2 \
	extattr_get_file.2 extattr_delete_link.2 \
	extattr_get_file.2 extattr_get_fd.2 \
	extattr_get_file.2 extattr_get_link.2 \
	extattr_get_file.2 extattr_list_fd.2 \
	extattr_get_file.2 extattr_list_file.2 \
	extattr_get_file.2 extattr_list_link.2 \
	extattr_get_file.2 extattr_set_fd.2 \
	extattr_get_file.2 extattr_set_file.2 \
	extattr_get_file.2 extattr_set_link.2
MLINKS+=ffclock.2 ffclock_getcounter.2 \
	ffclock.2 ffclock_getestimate.2 \
	ffclock.2 ffclock_setestimate.2
MLINKS+=fhopen.2 fhstat.2 fhopen.2 fhstatfs.2
MLINKS+=fsync.2 fdatasync.2
MLINKS+=getdirentries.2 getdents.2
MLINKS+=getfh.2 lgetfh.2
MLINKS+=getgid.2 getegid.2
MLINKS+=getitimer.2 setitimer.2
MLINKS+=getlogin.2 getlogin_r.3
MLINKS+=getlogin.2 setlogin.2
MLINKS+=getloginclass.2 setloginclass.2
MLINKS+=getpgrp.2 getpgid.2
MLINKS+=getpid.2 getppid.2
MLINKS+=getpriority.2 setpriority.2
MLINKS+=getrlimit.2 setrlimit.2
MLINKS+=getsockopt.2 setsockopt.2
MLINKS+=gettimeofday.2 settimeofday.2
MLINKS+=getuid.2 geteuid.2
MLINKS+=intro.2 errno.2
MLINKS+=jail.2 jail_attach.2 \
	jail.2 jail_get.2 \
	jail.2 jail_remove.2 \
	jail.2 jail_set.2
MLINKS+=kldunload.2 kldunloadf.2
MLINKS+=kqueue.2 kevent.2 \
	kqueue.2 EV_SET.3
MLINKS+=link.2 linkat.2
MLINKS+=madvise.2 posix_madvise.2
MLINKS+=mkdir.2 mkdirat.2
MLINKS+=mkfifo.2 mkfifoat.2
MLINKS+=mknod.2 mknodat.2
MLINKS+=mlock.2 munlock.2
MLINKS+=mlockall.2 munlockall.2
MLINKS+=modnext.2 modfnext.2
MLINKS+=mount.2 nmount.2 \
	mount.2 unmount.2
MLINKS+=mq_receive.2 mq_timedreceive.2
MLINKS+=mq_send.2 mq_timedsend.2
MLINKS+=ntp_adjtime.2 ntp_gettime.2
MLINKS+=numa_getaffinity.2 numa_setaffinity.2
MLINKS+=open.2 openat.2
MLINKS+=pathconf.2 fpathconf.2
MLINKS+=pathconf.2 lpathconf.2
MLINKS+=pdfork.2 pdgetpid.2\
	pdfork.2 pdkill.2 \
	pdfork.2 pdwait4.2
MLINKS+=pipe.2 pipe2.2
MLINKS+=poll.2 ppoll.2
MLINKS+=rctl_add_rule.2 rctl_get_limits.2 \
	rctl_add_rule.2 rctl_get_racct.2 \
	rctl_add_rule.2 rctl_get_rules.2 \
	rctl_add_rule.2 rctl_remove_rule.2
MLINKS+=read.2 pread.2 \
	read.2 preadv.2 \
	read.2 readv.2
MLINKS+=readlink.2 readlinkat.2
MLINKS+=recv.2 recvfrom.2 \
	recv.2 recvmsg.2
MLINKS+=rename.2 renameat.2
MLINKS+=rtprio.2 rtprio_thread.2
.if !defined(NO_P1003_1B)
MLINKS+=sched_get_priority_max.2 sched_get_priority_min.2 \
	sched_get_priority_max.2 sched_rr_get_interval.2
MLINKS+=sched_setparam.2 sched_getparam.2
MLINKS+=sched_setscheduler.2 sched_getscheduler.2
.endif
MLINKS+=select.2 FD_CLR.3 \
	select.2 FD_ISSET.3 \
	select.2 FD_SET.3 \
	select.2 FD_ZERO.3
MLINKS+=send.2 sendmsg.2 \
	send.2 sendto.2
MLINKS+=setpgid.2 setpgrp.2
MLINKS+=setresuid.2 getresgid.2 \
	setresuid.2 getresuid.2 \
	setresuid.2 setresgid.2
MLINKS+=setuid.2 setegid.2 \
	setuid.2 seteuid.2 \
	setuid.2 setgid.2
MLINKS+=shmat.2 shmdt.2
MLINKS+=shm_open.2 shm_unlink.2
MLINKS+=sigwaitinfo.2 sigtimedwait.2
MLINKS+=stat.2 fstat.2 \
	stat.2 fstatat.2 \
	stat.2 lstat.2
MLINKS+=statfs.2 fstatfs.2
MLINKS+=swapon.2 swapoff.2
MLINKS+=symlink.2 symlinkat.2
MLINKS+=syscall.2 __syscall.2
MLINKS+=timer_settime.2 timer_getoverrun.2 \
	timer_settime.2 timer_gettime.2
MLINKS+=thr_kill.2 thr_kill2.2
MLINKS+=truncate.2 ftruncate.2
MLINKS+=unlink.2 unlinkat.2
MLINKS+=utimensat.2 futimens.2
MLINKS+=utimes.2 futimes.2 \
	utimes.2 futimesat.2 \
	utimes.2 lutimes.2
MLINKS+=wait.2 wait3.2 \
	wait.2 wait4.2 \
	wait.2 waitpid.2 \
	wait.2 waitid.2 \
	wait.2 wait6.2
MLINKS+=write.2 pwrite.2 \
	write.2 pwritev.2 \
	write.2 writev.2<|MERGE_RESOLUTION|>--- conflicted
+++ resolved
@@ -41,12 +41,6 @@
 
 SRCS+= getdents.c lstat.c mknod.c stat.c
 
-<<<<<<< HEAD
-SRCS+= futimens.c utimensat.c
-PSEUDO+= _futimens.o _utimensat.o
-
-=======
->>>>>>> 05d289b7
 SRCS+= pipe.c
 
 INTERPOSED = \
