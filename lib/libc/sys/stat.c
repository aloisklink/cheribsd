/*-
<<<<<<< HEAD
 * Copyright (c) 2012 Gleb Kurtsou <gleb@FreeBSD.org>
 * All rights reserved.
=======
 * Copyright (c) 2012 Gleb Kurtsou <gleb@FreeBSD.org> All rights reserved.
 * Copyright (c) 2017 M. Warner Losh <imp@FreeBSD.org>
>>>>>>> a476ba06
 *
 * Redistribution and use in source and binary forms, with or without
 * modification, are permitted provided that the following conditions
 * are met:
 * 1. Redistributions of source code must retain the above copyright
 *    notice, this list of conditions and the following disclaimer.
 * 2. Redistributions in binary form must reproduce the above copyright
 *    notice, this list of conditions and the following disclaimer in the
 *    documentation and/or other materials provided with the distribution.
 *
 * THIS SOFTWARE IS PROVIDED BY THE AUTHOR AND CONTRIBUTORS ``AS IS'' AND
 * ANY EXPRESS OR IMPLIED WARRANTIES, INCLUDING, BUT NOT LIMITED TO, THE
 * IMPLIED WARRANTIES OF MERCHANTABILITY AND FITNESS FOR A PARTICULAR PURPOSE
 * ARE DISCLAIMED.  IN NO EVENT SHALL THE AUTHOR OR CONTRIBUTORS BE LIABLE
 * FOR ANY DIRECT, INDIRECT, INCIDENTAL, SPECIAL, EXEMPLARY, OR CONSEQUENTIAL
 * DAMAGES (INCLUDING, BUT NOT LIMITED TO, PROCUREMENT OF SUBSTITUTE GOODS
 * OR SERVICES; LOSS OF USE, DATA, OR PROFITS; OR BUSINESS INTERRUPTION)
 * HOWEVER CAUSED AND ON ANY THEORY OF LIABILITY, WHETHER IN CONTRACT, STRICT
 * LIABILITY, OR TORT (INCLUDING NEGLIGENCE OR OTHERWISE) ARISING IN ANY WAY
 * OUT OF THE USE OF THIS SOFTWARE, EVEN IF ADVISED OF THE POSSIBILITY OF
 * SUCH DAMAGE.
 */

#include <sys/cdefs.h>
__FBSDID("$FreeBSD$");

#include "namespace.h"
#include <sys/param.h>
#include <sys/fcntl.h>
#include <sys/syscall.h>
#include <sys/stat.h>
#include <unistd.h>
#include "libc_private.h"

int
stat(const char *path, struct stat *sb)
{

	return (__sys_fstatat(AT_FDCWD, path, sb, 0));
}<|MERGE_RESOLUTION|>--- conflicted
+++ resolved
@@ -1,11 +1,6 @@
 /*-
-<<<<<<< HEAD
- * Copyright (c) 2012 Gleb Kurtsou <gleb@FreeBSD.org>
- * All rights reserved.
-=======
  * Copyright (c) 2012 Gleb Kurtsou <gleb@FreeBSD.org> All rights reserved.
  * Copyright (c) 2017 M. Warner Losh <imp@FreeBSD.org>
->>>>>>> a476ba06
  *
  * Redistribution and use in source and binary forms, with or without
  * modification, are permitted provided that the following conditions
