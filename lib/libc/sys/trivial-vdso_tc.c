--- conflicted
+++ resolved
@@ -32,13 +32,8 @@
 #include <errno.h>
 
 #pragma weak __vdso_gettc
-<<<<<<< HEAD
-u_int
-__vdso_gettc(const struct vdso_timehands *th __unused)
-=======
 int
-__vdso_gettc(const struct vdso_timehands *th, u_int *tc)
->>>>>>> e56264ca
+__vdso_gettc(const struct vdso_timehands *th __unused, u_int *tc __unused)
 {
 
 	return (ENOSYS);
