--- conflicted
+++ resolved
@@ -133,13 +133,9 @@
 	char *p;
 	char **alias;
 
-<<<<<<< HEAD
 	buffer = __builtin_assume_aligned(buffer, _Alignof(struct netent));
 
-	switch ((enum nss_lookup_type)cache_mdata) {
-=======
 	switch ((enum nss_lookup_type)(uintptr_t)cache_mdata) {
->>>>>>> 2423c967
 	case nss_lt_name:
 		name = va_arg(ap, char *);
 		break;
@@ -227,13 +223,9 @@
 	char *p;
 	char **alias;
 
-<<<<<<< HEAD
 	buffer = __builtin_assume_aligned(buffer, _Alignof(struct netent));
 
-	switch ((enum nss_lookup_type)cache_mdata) {
-=======
 	switch ((enum nss_lookup_type)(uintptr_t)cache_mdata) {
->>>>>>> 2423c967
 	case nss_lt_name:
 		name = va_arg(ap, char *);
 		break;
