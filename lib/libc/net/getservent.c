/*-
 * SPDX-License-Identifier: BSD-3-Clause
 *
 * Copyright (c) 1983, 1993
 *	The Regents of the University of California.  All rights reserved.
 *
 * Redistribution and use in source and binary forms, with or without
 * modification, are permitted provided that the following conditions
 * are met:
 * 1. Redistributions of source code must retain the above copyright
 *    notice, this list of conditions and the following disclaimer.
 * 2. Redistributions in binary form must reproduce the above copyright
 *    notice, this list of conditions and the following disclaimer in the
 *    documentation and/or other materials provided with the distribution.
 * 3. Neither the name of the University nor the names of its contributors
 *    may be used to endorse or promote products derived from this software
 *    without specific prior written permission.
 *
 * THIS SOFTWARE IS PROVIDED BY THE REGENTS AND CONTRIBUTORS ``AS IS'' AND
 * ANY EXPRESS OR IMPLIED WARRANTIES, INCLUDING, BUT NOT LIMITED TO, THE
 * IMPLIED WARRANTIES OF MERCHANTABILITY AND FITNESS FOR A PARTICULAR PURPOSE
 * ARE DISCLAIMED.  IN NO EVENT SHALL THE REGENTS OR CONTRIBUTORS BE LIABLE
 * FOR ANY DIRECT, INDIRECT, INCIDENTAL, SPECIAL, EXEMPLARY, OR CONSEQUENTIAL
 * DAMAGES (INCLUDING, BUT NOT LIMITED TO, PROCUREMENT OF SUBSTITUTE GOODS
 * OR SERVICES; LOSS OF USE, DATA, OR PROFITS; OR BUSINESS INTERRUPTION)
 * HOWEVER CAUSED AND ON ANY THEORY OF LIABILITY, WHETHER IN CONTRACT, STRICT
 * LIABILITY, OR TORT (INCLUDING NEGLIGENCE OR OTHERWISE) ARISING IN ANY WAY
 * OUT OF THE USE OF THIS SOFTWARE, EVEN IF ADVISED OF THE POSSIBILITY OF
 * SUCH DAMAGE.
 */
/*
 * CHERI CHANGES START
 * {
 *   "updated": 20180629,
 *   "target_type": "lib",
 *   "changes": [
 *     "pointer_as_integer"
 *   ]
 * }
 * CHERI CHANGES END
 */

#if defined(LIBC_SCCS) && !defined(lint)
static char sccsid[] = "@(#)getservent.c	8.1 (Berkeley) 6/4/93";
#endif /* LIBC_SCCS and not lint */
#include <sys/cdefs.h>
__FBSDID("$FreeBSD$");

#include <sys/param.h>
#include <sys/socket.h>
#include <arpa/inet.h>
#include <db.h>
#include <errno.h>
#include <fcntl.h>
#include <limits.h>
#include <netdb.h>
#include <nsswitch.h>
#include <stdio.h>
#include <string.h>
#include <stdlib.h>
#include <unistd.h>
#ifdef YP
#include <rpc/rpc.h>
#include <rpcsvc/yp_prot.h>
#include <rpcsvc/ypclnt.h>
#endif
#include "namespace.h"
#include "reentrant.h"
#include "un-namespace.h"
#include "netdb_private.h"
#ifdef NS_CACHING
#include "nscache.h"
#endif
#include "nss_tls.h"

enum constants
{
	SETSERVENT		= 1,
	ENDSERVENT		= 2,
	SERVENT_STORAGE_INITIAL	= 1 << 10, /* 1 KByte */
	SERVENT_STORAGE_MAX	= 1 << 20, /* 1 MByte */
};

struct servent_mdata
{
	enum nss_lookup_type how;
	int compat_mode;
};

static const ns_src defaultsrc[] = {
	{ NSSRC_COMPAT, NS_SUCCESS },
	{ NULL, 0 }
};

static int servent_unpack(char *, struct servent *, char **, size_t, int *);

/* files backend declarations */
struct files_state
{
	FILE *fp;
	int stayopen;

	int compat_mode_active;
};
static void files_endstate(void *);
NSS_TLS_HANDLING(files);

static int files_servent(void *, void *, va_list);
static int files_setservent(void *, void *, va_list);

/* db backend declarations */
struct db_state
{
        DB *db;
	int stayopen;
	int keynum;
};
static void db_endstate(void *);
NSS_TLS_HANDLING(db);

static int db_servent(void *, void *, va_list);
static int db_setservent(void *, void *, va_list);

#ifdef YP
/* nis backend declarations */
static 	int 	nis_servent(void *, void *, va_list);
static 	int 	nis_setservent(void *, void *, va_list);

struct nis_state
{
	int yp_stepping;
	char yp_domain[MAXHOSTNAMELEN];
	char *yp_key;
	int yp_keylen;
};
static void nis_endstate(void *);
NSS_TLS_HANDLING(nis);

static int nis_servent(void *, void *, va_list);
static int nis_setservent(void *, void *, va_list);
#endif

/* compat backend declarations */
static int compat_setservent(void *, void *, va_list);

/* get** wrappers for get**_r functions declarations */
struct servent_state {
	struct servent serv;
	char *buffer;
	size_t bufsize;
};
static	void	servent_endstate(void *);
NSS_TLS_HANDLING(servent);

struct key {
	const char *proto;
	union {
		const char *name;
		int port;
	};
};

static int wrap_getservbyname_r(struct key, struct servent *, char *, size_t,
    struct servent **);
static int wrap_getservbyport_r(struct key, struct servent *, char *, size_t,
    struct servent **);
static int wrap_getservent_r(struct key, struct servent *, char *, size_t,
    struct servent **);
static struct servent *getserv(int (*fn)(struct key, struct servent *, char *,
    size_t, struct servent **), struct key);

#ifdef NS_CACHING
static int serv_id_func(char *, size_t *, va_list, void *);
static int serv_marshal_func(char *, size_t *, void *, va_list, void *);
static int serv_unmarshal_func(char *, size_t, void *, va_list, void *);
#endif

static int
servent_unpack(char *p, struct servent *serv, char **aliases,
    size_t aliases_size, int *errnop)
{
	char *cp, **q, *endp;
	long l;

	if (*p == '#')
		return -1;

	memset(serv, 0, sizeof(struct servent));

	cp = strpbrk(p, "#\n");
	if (cp != NULL)
		*cp = '\0';
	serv->s_name = p;

	p = strpbrk(p, " \t");
	if (p == NULL)
		return -1;
	*p++ = '\0';
	while (*p == ' ' || *p == '\t')
		p++;
	cp = strpbrk(p, ",/");
	if (cp == NULL)
		return -1;

	*cp++ = '\0';
	l = strtol(p, &endp, 10);
	if (endp == p || *endp != '\0' || l < 0 || l > USHRT_MAX)
		return -1;
	serv->s_port = htons((in_port_t)l);
	serv->s_proto = cp;

	q = serv->s_aliases = aliases;
	cp = strpbrk(cp, " \t");
	if (cp != NULL)
		*cp++ = '\0';
	while (cp && *cp) {
		if (*cp == ' ' || *cp == '\t') {
			cp++;
			continue;
		}
		if (q < &aliases[aliases_size - 1]) {
			*q++ = cp;
		} else {
			*q = NULL;
			*errnop = ERANGE;
			return -1;
		}
		cp = strpbrk(cp, " \t");
		if (cp != NULL)
			*cp++ = '\0';
	}
	*q = NULL;

	return 0;
}

static int
parse_result(struct servent *serv, char *buffer, size_t bufsize,
    char *resultbuf, size_t resultbuflen, int *errnop)
{
	char **aliases;
	int aliases_size;

	if (bufsize <= resultbuflen + _ALIGNBYTES + sizeof(char *)) {
		*errnop = ERANGE;
		return (NS_RETURN);
	}
	aliases = (char **)_ALIGN(&buffer[resultbuflen + 1]);
	aliases_size = (buffer + bufsize - (char *)aliases) / sizeof(char *);
	if (aliases_size < 1) {
		*errnop = ERANGE;
		return (NS_RETURN);
	}

	memcpy(buffer, resultbuf, resultbuflen);
	buffer[resultbuflen] = '\0';

	if (servent_unpack(buffer, serv, aliases, aliases_size, errnop) != 0)
		return ((*errnop == 0) ? NS_NOTFOUND : NS_RETURN);
	return (NS_SUCCESS);
}

/* files backend implementation */
static	void
files_endstate(void *p)
{
	FILE * f;

	if (p == NULL)
		return;

	f = ((struct files_state *)p)->fp;
	if (f != NULL)
		fclose(f);

	free(p);
}

/*
 * compat structures. compat and files sources functionalities are almost
 * equal, so they all are managed by files_servent function
 */
static int
files_servent(void *retval, void *mdata, va_list ap)
{
	static const ns_src compat_src[] = {
#ifdef YP
		{ NSSRC_NIS, NS_SUCCESS },
#endif
		{ NULL, 0 }
	};
	ns_dtab compat_dtab[] = {
		{ NSSRC_DB, db_servent,
			(void *)(intptr_t)((struct servent_mdata *)mdata)->how },
#ifdef YP
		{ NSSRC_NIS, nis_servent,
			(void *)(intptr_t)((struct servent_mdata *)mdata)->how },
#endif
		{ NULL, NULL, NULL }
	};

	struct files_state *st;
	int rv;
	int stayopen;

	struct servent_mdata *serv_mdata;
	char *name;
	char *proto;
	int port;

	struct servent *serv;
	char *buffer;
	size_t bufsize;
	int *errnop;

	size_t linesize;
	char *line;
	char **cp;

	name = NULL;
	proto = NULL;
	serv_mdata = (struct servent_mdata *)mdata;
	switch (serv_mdata->how) {
	case nss_lt_name:
		name = va_arg(ap, char *);
		proto = va_arg(ap, char *);
		break;
	case nss_lt_id:
		port = va_arg(ap, int);
		proto = va_arg(ap, char *);
		break;
	case nss_lt_all:
		break;
	default:
		return NS_NOTFOUND;
	}

	serv = va_arg(ap, struct servent *);
	buffer  = va_arg(ap, char *);
	bufsize = va_arg(ap, size_t);
	errnop = va_arg(ap,int *);

	*errnop = files_getstate(&st);
	if (*errnop != 0)
		return (NS_UNAVAIL);

	if (st->fp == NULL)
		st->compat_mode_active = 0;

	if (st->fp == NULL && (st->fp = fopen(_PATH_SERVICES, "re")) == NULL) {
		*errnop = errno;
		return (NS_UNAVAIL);
	}

	if (serv_mdata->how == nss_lt_all)
		stayopen = 1;
	else {
		rewind(st->fp);
		stayopen = st->stayopen;
	}

	rv = NS_NOTFOUND;
	do {
		if (!st->compat_mode_active) {
			if ((line = fgetln(st->fp, &linesize)) == NULL) {
				*errnop = errno;
				rv = NS_RETURN;
				break;
			}

			if (*line=='+' && serv_mdata->compat_mode != 0)
				st->compat_mode_active = 1;
		}

		if (st->compat_mode_active != 0) {
			switch (serv_mdata->how) {
			case nss_lt_name:
				rv = nsdispatch(retval, compat_dtab,
				    NSDB_SERVICES_COMPAT, "getservbyname_r",
				    compat_src, name, proto, serv, buffer,
				    bufsize, errnop);
				break;
			case nss_lt_id:
				rv = nsdispatch(retval, compat_dtab,
				    NSDB_SERVICES_COMPAT, "getservbyport_r",
				    compat_src, port, proto, serv, buffer,
					bufsize, errnop);
				break;
			case nss_lt_all:
				rv = nsdispatch(retval, compat_dtab,
				    NSDB_SERVICES_COMPAT, "getservent_r",
				    compat_src, serv, buffer, bufsize, errnop);
				break;
			}

			if (!(rv & NS_TERMINATE) ||
			    serv_mdata->how != nss_lt_all)
				st->compat_mode_active = 0;

			continue;
		}

		rv = parse_result(serv, buffer, bufsize, line, linesize,
		    errnop);
		if (rv == NS_NOTFOUND)
			continue;
		if (rv == NS_RETURN)
			break;

		rv = NS_NOTFOUND;
		switch (serv_mdata->how) {
		case nss_lt_name:
			if (strcmp(name, serv->s_name) == 0)
				goto gotname;
			for (cp = serv->s_aliases; *cp; cp++)
				if (strcmp(name, *cp) == 0)
					goto gotname;

			continue;
		gotname:
			if (proto == NULL || strcmp(serv->s_proto, proto) == 0)
				rv = NS_SUCCESS;
			break;
		case nss_lt_id:
			if (port != serv->s_port)
				continue;

			if (proto == NULL || strcmp(serv->s_proto, proto) == 0)
				rv = NS_SUCCESS;
			break;
		case nss_lt_all:
			rv = NS_SUCCESS;
			break;
		}

	} while (!(rv & NS_TERMINATE));

	if (!stayopen && st->fp != NULL) {
		fclose(st->fp);
		st->fp = NULL;
	}

	if ((rv == NS_SUCCESS) && (retval != NULL))
		*(struct servent **)retval=serv;

	return (rv);
}

static int
files_setservent(void *retval, void *mdata, va_list ap)
{
	struct files_state *st;
	int rv;
	int f;

	rv = files_getstate(&st);
	if (rv != 0)
		return (NS_UNAVAIL);

	switch ((enum constants)(uintptr_t)mdata) {
	case SETSERVENT:
		f = va_arg(ap,int);
		if (st->fp == NULL)
			st->fp = fopen(_PATH_SERVICES, "re");
		else
			rewind(st->fp);
		st->stayopen |= f;
		break;
	case ENDSERVENT:
		if (st->fp != NULL) {
			fclose(st->fp);
			st->fp = NULL;
		}
		st->stayopen = 0;
		break;
	default:
		break;
	}

	st->compat_mode_active = 0;
	return (NS_UNAVAIL);
}

/* db backend implementation */
static	void
db_endstate(void *p)
{
	DB *db;

	if (p == NULL)
		return;

	db = ((struct db_state *)p)->db;
	if (db != NULL)
		db->close(db);

	free(p);
}

static int
db_servent(void *retval, void *mdata, va_list ap)
{
	char buf[BUFSIZ];
	DBT key, data, *result;
	DB *db;

	struct db_state *st;
	int rv;
	int stayopen;

	enum nss_lookup_type how;
	char *name;
	char *proto;
	int port;

	struct servent *serv;
	char *buffer;
	size_t bufsize;
	int *errnop;

	name = NULL;
	proto = NULL;
	how = (enum nss_lookup_type)(uintptr_t)mdata;
	switch (how) {
	case nss_lt_name:
		name = va_arg(ap, char *);
		proto = va_arg(ap, char *);
		break;
	case nss_lt_id:
		port = va_arg(ap, int);
		proto = va_arg(ap, char *);
		break;
	case nss_lt_all:
		break;
	default:
		return NS_NOTFOUND;
	}

	serv = va_arg(ap, struct servent *);
	buffer  = va_arg(ap, char *);
	bufsize = va_arg(ap, size_t);
	errnop = va_arg(ap,int *);

	*errnop = db_getstate(&st);
	if (*errnop != 0)
		return (NS_UNAVAIL);

	if (how == nss_lt_all && st->keynum < 0)
		return (NS_NOTFOUND);

	if (st->db == NULL) {
		st->db = dbopen(_PATH_SERVICES_DB, O_RDONLY, 0, DB_HASH, NULL);
		if (st->db == NULL) {
			*errnop = errno;
			return (NS_UNAVAIL);
		}
	}

	stayopen = (how == nss_lt_all) ? 1 : st->stayopen;
	db = st->db;

	do {
		switch (how) {
		case nss_lt_name:
			key.data = buf;
			if (proto == NULL)
				key.size = snprintf(buf, sizeof(buf),
				    "\376%s", name);
			else
				key.size = snprintf(buf, sizeof(buf),
				    "\376%s/%s", name, proto);
			key.size++;
			if (db->get(db, &key, &data, 0) != 0 ||
			    db->get(db, &data, &key, 0) != 0) {
				rv = NS_NOTFOUND;
				goto db_fin;
			}
			result = &key;
			break;
		case nss_lt_id:
			key.data = buf;
			port = htons(port);
			if (proto == NULL)
				key.size = snprintf(buf, sizeof(buf),
				    "\377%d", port);
			else
				key.size = snprintf(buf, sizeof(buf),
				    "\377%d/%s", port, proto);
			key.size++;
			if (db->get(db, &key, &data, 0) != 0 ||
			    db->get(db, &data, &key, 0) != 0) {
				rv = NS_NOTFOUND;
				goto db_fin;
			}
			result = &key;
			break;
		case nss_lt_all:
			key.data = buf;
			key.size = snprintf(buf, sizeof(buf), "%d",
			    st->keynum++);
			key.size++;
			if (db->get(db, &key, &data, 0) != 0) {
				st->keynum = -1;
				rv = NS_NOTFOUND;
				goto db_fin;
			}
			result = &data;
			break;
		}

		rv = parse_result(serv, buffer, bufsize, result->data,
		    result->size - 1, errnop);

	} while (!(rv & NS_TERMINATE) && how == nss_lt_all);

db_fin:
	if (!stayopen && st->db != NULL) {
		db->close(db);
		st->db = NULL;
	}

	if (rv == NS_SUCCESS && retval != NULL)
		*(struct servent **)retval = serv;

	return (rv);
}

static int
db_setservent(void *retval, void *mdata, va_list ap)
{
	DB *db;
	struct db_state *st;
	int rv;
	int f;

	rv = db_getstate(&st);
	if (rv != 0)
		return (NS_UNAVAIL);

	switch ((enum constants)(uintptr_t)mdata) {
	case SETSERVENT:
		f = va_arg(ap, int);
		st->stayopen |= f;
		st->keynum = 0;
		break;
	case ENDSERVENT:
		db = st->db;
		if (db != NULL) {
			db->close(db);
			st->db = NULL;
		}
		st->stayopen = 0;
		break;
	default:
		break;
	}

	return (NS_UNAVAIL);
}

/* nis backend implementation */
#ifdef YP
static 	void
nis_endstate(void *p)
{
	if (p == NULL)
		return;

	free(((struct nis_state *)p)->yp_key);
	free(p);
}

static int
nis_servent(void *retval, void *mdata, va_list ap)
{
	char *resultbuf, *lastkey;
	int resultbuflen;
	char *buf;

	struct nis_state *st;
	int rv;

	enum nss_lookup_type how;
	char *name;
	char *proto;
	int port;

	struct servent *serv;
	char *buffer;
	size_t bufsize;
	int *errnop;

	name = NULL;
	proto = NULL;
	buf = NULL;
	how = (enum nss_lookup_type)(uintptr_t)mdata;
	switch (how) {
	case nss_lt_name:
		name = va_arg(ap, char *);
		proto = va_arg(ap, char *);
		break;
	case nss_lt_id:
		port = va_arg(ap, int);
		proto = va_arg(ap, char *);
		break;
	case nss_lt_all:
		break;
	default:
		return NS_NOTFOUND;
	}

	serv = va_arg(ap, struct servent *);
	buffer  = va_arg(ap, char *);
	bufsize = va_arg(ap, size_t);
	errnop = va_arg(ap, int *);

	*errnop = nis_getstate(&st);
	if (*errnop != 0)
		return (NS_UNAVAIL);

	if (st->yp_domain[0] == '\0') {
		if (getdomainname(st->yp_domain, sizeof st->yp_domain)) {
			*errnop = errno;
			return (NS_UNAVAIL);
		}
	}

	do {
		switch (how) {
		case nss_lt_name:
			free(buf);
			asprintf(&buf, "%s/%s", name, proto);
			if (buf == NULL)
				return (NS_TRYAGAIN);
			if (yp_match(st->yp_domain, "services.byname", buf,
			    strlen(buf), &resultbuf, &resultbuflen)) {
				rv = NS_NOTFOUND;
				goto fin;
			}
			break;
		case nss_lt_id:
			free(buf);
			asprintf(&buf, "%d/%s", ntohs(port), proto);
			if (buf == NULL)
				return (NS_TRYAGAIN);

			/*
			 * We have to be a little flexible
			 * here. Ideally you're supposed to have both
			 * a services.byname and a services.byport
			 * map, but some systems have only
			 * services.byname. FreeBSD cheats a little by
			 * putting the services.byport information in
			 * the same map as services.byname so that
			 * either case will work. We allow for both
			 * possibilities here: if there is no
			 * services.byport map, we try services.byname
			 * instead.
			 */
			rv = yp_match(st->yp_domain, "services.byport", buf,
			    strlen(buf), &resultbuf, &resultbuflen);
			if (rv) {
				if (rv == YPERR_MAP) {
					if (yp_match(st->yp_domain,
					    "services.byname", buf,
					    strlen(buf), &resultbuf,
					    &resultbuflen)) {
						rv = NS_NOTFOUND;
						goto fin;
					}
				} else {
					rv = NS_NOTFOUND;
					goto fin;
				}
			}

			break;
		case nss_lt_all:
			if (!st->yp_stepping) {
				free(st->yp_key);
				rv = yp_first(st->yp_domain, "services.byname",
				    &st->yp_key, &st->yp_keylen, &resultbuf,
				    &resultbuflen);
				if (rv) {
					rv = NS_NOTFOUND;
					goto fin;
				}
				st->yp_stepping = 1;
			} else {
				lastkey = st->yp_key;
				rv = yp_next(st->yp_domain, "services.byname",
				    st->yp_key, st->yp_keylen, &st->yp_key,
				    &st->yp_keylen, &resultbuf, &resultbuflen);
				free(lastkey);
				if (rv) {
					st->yp_stepping = 0;
					rv = NS_NOTFOUND;
					goto fin;
				}
			}
			break;
		}

		rv = parse_result(serv, buffer, bufsize, resultbuf,
		    resultbuflen, errnop);
		free(resultbuf);

	} while (!(rv & NS_TERMINATE) && how == nss_lt_all);

fin:
	free(buf);
	if (rv == NS_SUCCESS && retval != NULL)
		*(struct servent **)retval = serv;

	return (rv);
}

static int
nis_setservent(void *result, void *mdata, va_list ap)
{
	struct nis_state *st;
	int rv;

	rv = nis_getstate(&st);
	if (rv != 0)
		return (NS_UNAVAIL);

	switch ((enum constants)(uintptr_t)mdata) {
	case SETSERVENT:
	case ENDSERVENT:
		free(st->yp_key);
		st->yp_key = NULL;
		st->yp_stepping = 0;
		break;
	default:
		break;
	}

	return (NS_UNAVAIL);
}
#endif

/* compat backend implementation */
static int
compat_setservent(void *retval, void *mdata, va_list ap)
{
	static const ns_src compat_src[] = {
#ifdef YP
		{ NSSRC_NIS, NS_SUCCESS },
#endif
		{ NULL, 0 }
	};
	ns_dtab compat_dtab[] = {
		{ NSSRC_DB, db_setservent, mdata },
#ifdef YP
		{ NSSRC_NIS, nis_setservent, mdata },
#endif
		{ NULL, NULL, NULL }
	};
	int f;

	(void)files_setservent(retval, mdata, ap);

	switch ((enum constants)(uintptr_t)mdata) {
	case SETSERVENT:
		f = va_arg(ap,int);
		(void)nsdispatch(retval, compat_dtab, NSDB_SERVICES_COMPAT,
		    "setservent", compat_src, f);
		break;
	case ENDSERVENT:
		(void)nsdispatch(retval, compat_dtab, NSDB_SERVICES_COMPAT,
		    "endservent", compat_src);
		break;
	default:
		break;
	}

	return (NS_UNAVAIL);
}

#ifdef NS_CACHING
static int
serv_id_func(char *buffer, size_t *buffer_size, va_list ap, void *cache_mdata)
{
	char *name;
	char *proto;
	int port;

	size_t desired_size, size, size2;
	enum nss_lookup_type lookup_type;
	int res = NS_UNAVAIL;

	lookup_type = (enum nss_lookup_type)(uintptr_t)cache_mdata;
	switch (lookup_type) {
	case nss_lt_name:
		name = va_arg(ap, char *);
		proto = va_arg(ap, char *);

		size = strlen(name);
		desired_size = sizeof(enum nss_lookup_type) + size + 1;
		if (proto != NULL) {
			size2 = strlen(proto);
			desired_size += size2 + 1;
		} else
			size2 = 0;

		if (desired_size > *buffer_size) {
			res = NS_RETURN;
			goto fin;
		}

		memcpy(buffer, &lookup_type, sizeof(enum nss_lookup_type));
		memcpy(buffer + sizeof(enum nss_lookup_type), name, size + 1);

		if (proto != NULL)
			memcpy(buffer + sizeof(enum nss_lookup_type) + size + 1,
			    proto, size2 + 1);

		res = NS_SUCCESS;
		break;
	case nss_lt_id:
		port = va_arg(ap, int);
		proto = va_arg(ap, char *);

		desired_size = sizeof(enum nss_lookup_type) + sizeof(int);
		if (proto != NULL) {
			size = strlen(proto);
			desired_size += size + 1;
		} else
			size = 0;

		if (desired_size > *buffer_size) {
			res = NS_RETURN;
			goto fin;
		}

		memcpy(buffer, &lookup_type, sizeof(enum nss_lookup_type));
		memcpy(buffer + sizeof(enum nss_lookup_type), &port,
		    sizeof(int));

		if (proto != NULL)
			memcpy(buffer + sizeof(enum nss_lookup_type) +
			    sizeof(int), proto, size + 1);

		res = NS_SUCCESS;
		break;
	default:
		/* should be unreachable */
		return (NS_UNAVAIL);
	}

fin:
	*buffer_size = desired_size;
	return (res);
}

int
serv_marshal_func(char *buffer, size_t *buffer_size, void *retval, va_list ap,
    void *cache_mdata)
{
	char *name;
	char *proto;
	int port;
	struct servent *serv;
	char *orig_buf;
	size_t orig_buf_size;

	struct servent new_serv;
	size_t desired_size;
	char **alias;
	char *p;
	size_t size;
	size_t aliases_size;

<<<<<<< HEAD
	buffer = __builtin_assume_aligned(buffer, _Alignof(struct servent));

	switch ((enum nss_lookup_type)cache_mdata) {
=======
	switch ((enum nss_lookup_type)(uintptr_t)cache_mdata) {
>>>>>>> 2423c967
	case nss_lt_name:
		name = va_arg(ap, char *);
		proto = va_arg(ap, char *);
		break;
	case nss_lt_id:
		port = va_arg(ap, int);
		proto = va_arg(ap, char *);
		break;
	case nss_lt_all:
		break;
	default:
		/* should be unreachable */
		return (NS_UNAVAIL);
	}

	serv = va_arg(ap, struct servent *);
	orig_buf = va_arg(ap, char *);
	orig_buf_size = va_arg(ap, size_t);

	desired_size = _ALIGNBYTES + sizeof(struct servent) + sizeof(char *);
	if (serv->s_name != NULL)
		desired_size += strlen(serv->s_name) + 1;
	if (serv->s_proto != NULL)
		desired_size += strlen(serv->s_proto) + 1;

	aliases_size = 0;
	if (serv->s_aliases != NULL) {
		for (alias = serv->s_aliases; *alias; ++alias) {
			desired_size += strlen(*alias) + 1;
			++aliases_size;
		}

		desired_size += _ALIGNBYTES +
		    sizeof(char *) * (aliases_size + 1);
	}

	if (*buffer_size < desired_size) {
		/* this assignment is here for future use */
		*buffer_size = desired_size;
		return (NS_RETURN);
	}

	memcpy(&new_serv, serv, sizeof(struct servent));
	memset(buffer, 0, desired_size);

	*buffer_size = desired_size;
	p = buffer + sizeof(struct servent) + sizeof(char *);
	memcpy(buffer + sizeof(struct servent), &p, sizeof(char *));
	p = (char *)_ALIGN(p);

	if (new_serv.s_name != NULL) {
		size = strlen(new_serv.s_name);
		memcpy(p, new_serv.s_name, size);
		new_serv.s_name = p;
		p += size + 1;
	}

	if (new_serv.s_proto != NULL) {
		size = strlen(new_serv.s_proto);
		memcpy(p, new_serv.s_proto, size);
		new_serv.s_proto = p;
		p += size + 1;
	}

	if (new_serv.s_aliases != NULL) {
		p = (char *)_ALIGN(p);
		memcpy(p, new_serv.s_aliases, sizeof(char *) * aliases_size);
		new_serv.s_aliases = (char **)p;
		p += sizeof(char *) * (aliases_size + 1);

		for (alias = new_serv.s_aliases; *alias; ++alias) {
			size = strlen(*alias);
			memcpy(p, *alias, size);
			*alias = p;
			p += size + 1;
		}
	}

	memcpy(buffer, &new_serv, sizeof(struct servent));
	return (NS_SUCCESS);
}

int
serv_unmarshal_func(char *buffer, size_t buffer_size, void *retval, va_list ap,
    void *cache_mdata)
{
	char *name;
	char *proto;
	int port;
	struct servent *serv;
	char *orig_buf;
	char *p;
	char **alias;
	size_t orig_buf_size;
	int *ret_errno;

<<<<<<< HEAD
	buffer = __builtin_assume_aligned(buffer, _Alignof(struct servent));

	switch ((enum nss_lookup_type)cache_mdata) {
=======
	switch ((enum nss_lookup_type)(uintptr_t)cache_mdata) {
>>>>>>> 2423c967
	case nss_lt_name:
		name = va_arg(ap, char *);
		proto = va_arg(ap, char *);
		break;
	case nss_lt_id:
		port = va_arg(ap, int);
		proto = va_arg(ap, char *);
		break;
	case nss_lt_all:
		break;
	default:
		/* should be unreachable */
		return (NS_UNAVAIL);
	}

	serv = va_arg(ap, struct servent *);
	orig_buf = va_arg(ap, char *);
	orig_buf_size = va_arg(ap, size_t);
	ret_errno = va_arg(ap, int *);

	if (orig_buf_size <
	    buffer_size - sizeof(struct servent) - sizeof(char *)) {
		*ret_errno = ERANGE;
		return (NS_RETURN);
	}

	memcpy(serv, buffer, sizeof(struct servent));
	memcpy(&p, buffer + sizeof(struct servent), sizeof(char *));

	orig_buf = (char *)_ALIGN(orig_buf);
	memcpy(orig_buf, buffer + sizeof(struct servent) + sizeof(char *) +
	    ((vaddr_t)_ALIGN(p) - (vaddr_t)p),
	    buffer_size - sizeof(struct servent) - sizeof(char *) -
	    ((vaddr_t)_ALIGN(p) - (vaddr_t)p));
	p = (char *)_ALIGN(p);

	NS_APPLY_OFFSET(serv->s_name, orig_buf, p, char *);
	NS_APPLY_OFFSET(serv->s_proto, orig_buf, p, char *);
	if (serv->s_aliases != NULL) {
		NS_APPLY_OFFSET(serv->s_aliases, orig_buf, p, char **);

		for (alias = serv->s_aliases; *alias; ++alias)
			NS_APPLY_OFFSET(*alias, orig_buf, p, char *);
	}

	if (retval != NULL)
		*((struct servent **)retval) = serv;
	return (NS_SUCCESS);
}

NSS_MP_CACHE_HANDLING(services);
#endif /* NS_CACHING */

/* get**_r functions implementation */
int
getservbyname_r(const char *name, const char *proto, struct servent *serv,
    char *buffer, size_t bufsize, struct servent **result)
{
	static const struct servent_mdata mdata = { nss_lt_name, 0 };
	static const struct servent_mdata compat_mdata = { nss_lt_name, 1 };
#ifdef NS_CACHING
	static const nss_cache_info cache_info =
	NS_COMMON_CACHE_INFO_INITIALIZER(
		services, (void *)nss_lt_name,
		serv_id_func, serv_marshal_func, serv_unmarshal_func);
#endif /* NS_CACHING */
	static const ns_dtab dtab[] = {
		{ NSSRC_FILES, files_servent, (void *)&mdata },
		{ NSSRC_DB, db_servent, (void *)nss_lt_name },
#ifdef YP
		{ NSSRC_NIS, nis_servent, (void *)nss_lt_name },
#endif
		{ NSSRC_COMPAT, files_servent, (void *)&compat_mdata },
#ifdef NS_CACHING
		NS_CACHE_CB(&cache_info)
#endif
		{ NULL, NULL, NULL }
	};
	int	rv, ret_errno;

	ret_errno = 0;
	*result = NULL;
	rv = nsdispatch(result, dtab, NSDB_SERVICES, "getservbyname_r",
	    defaultsrc, name, proto, serv, buffer, bufsize, &ret_errno);

	if (rv == NS_SUCCESS)
		return (0);
	else
		return (ret_errno);
}

int
getservbyport_r(int port, const char *proto, struct servent *serv,
    char *buffer, size_t bufsize, struct servent **result)
{
	static const struct servent_mdata mdata = { nss_lt_id, 0 };
	static const struct servent_mdata compat_mdata = { nss_lt_id, 1 };
#ifdef NS_CACHING
	static const nss_cache_info cache_info =
	NS_COMMON_CACHE_INFO_INITIALIZER(
		services, (void *)nss_lt_id,
		serv_id_func, serv_marshal_func, serv_unmarshal_func);
#endif
	static const ns_dtab dtab[] = {
		{ NSSRC_FILES, files_servent, (void *)&mdata },
		{ NSSRC_DB, db_servent, (void *)nss_lt_id },
#ifdef YP
		{ NSSRC_NIS, nis_servent, (void *)nss_lt_id },
#endif
		{ NSSRC_COMPAT, files_servent, (void *)&compat_mdata },
#ifdef NS_CACHING
		NS_CACHE_CB(&cache_info)
#endif
		{ NULL, NULL, NULL }
	};
	int rv, ret_errno;

	ret_errno = 0;
	*result = NULL;
	rv = nsdispatch(result, dtab, NSDB_SERVICES, "getservbyport_r",
	    defaultsrc, port, proto, serv, buffer, bufsize, &ret_errno);

	if (rv == NS_SUCCESS)
		return (0);
	else
		return (ret_errno);
}

int
getservent_r(struct servent *serv, char *buffer, size_t bufsize,
    struct servent **result)
{
	static const struct servent_mdata mdata = { nss_lt_all, 0 };
	static const struct servent_mdata compat_mdata = { nss_lt_all, 1 };
#ifdef NS_CACHING
	static const nss_cache_info cache_info = NS_MP_CACHE_INFO_INITIALIZER(
		services, (void *)nss_lt_all,
		serv_marshal_func, serv_unmarshal_func);
#endif
	static const ns_dtab dtab[] = {
		{ NSSRC_FILES, files_servent, (void *)&mdata },
		{ NSSRC_DB, db_servent, (void *)nss_lt_all },
#ifdef YP
		{ NSSRC_NIS, nis_servent, (void *)nss_lt_all },
#endif
		{ NSSRC_COMPAT, files_servent, (void *)&compat_mdata },
#ifdef NS_CACHING
		NS_CACHE_CB(&cache_info)
#endif
		{ NULL, NULL, NULL }
	};
	int rv, ret_errno;

	ret_errno = 0;
	*result = NULL;
	rv = nsdispatch(result, dtab, NSDB_SERVICES, "getservent_r",
	    defaultsrc, serv, buffer, bufsize, &ret_errno);

	if (rv == NS_SUCCESS)
		return (0);
	else
		return (ret_errno);
}

void
setservent(int stayopen)
{
#ifdef NS_CACHING
	static const nss_cache_info cache_info = NS_MP_CACHE_INFO_INITIALIZER(
		services, (void *)nss_lt_all,
		NULL, NULL);
#endif
	static const ns_dtab dtab[] = {
		{ NSSRC_FILES, files_setservent, (void *)SETSERVENT },
		{ NSSRC_DB, db_setservent, (void *)SETSERVENT },
#ifdef YP
		{ NSSRC_NIS, nis_setservent, (void *)SETSERVENT },
#endif
		{ NSSRC_COMPAT, compat_setservent, (void *)SETSERVENT },
#ifdef NS_CACHING
		NS_CACHE_CB(&cache_info)
#endif
		{ NULL, NULL, NULL }
	};

	(void)nsdispatch(NULL, dtab, NSDB_SERVICES, "setservent", defaultsrc,
	    stayopen);
}

void
endservent(void)
{
#ifdef NS_CACHING
	static const nss_cache_info cache_info = NS_MP_CACHE_INFO_INITIALIZER(
		services, (void *)nss_lt_all,
		NULL, NULL);
#endif
	static const ns_dtab dtab[] = {
		{ NSSRC_FILES, files_setservent, (void *)ENDSERVENT },
		{ NSSRC_DB, db_setservent, (void *)ENDSERVENT },
#ifdef YP
		{ NSSRC_NIS, nis_setservent, (void *)ENDSERVENT },
#endif
		{ NSSRC_COMPAT, compat_setservent, (void *)ENDSERVENT },
#ifdef NS_CACHING
		NS_CACHE_CB(&cache_info)
#endif
		{ NULL, NULL, NULL }
	};

	(void)nsdispatch(NULL, dtab, NSDB_SERVICES, "endservent", defaultsrc);
}

/* get** wrappers for get**_r functions implementation */
static void
servent_endstate(void *p)
{
	if (p == NULL)
		return;

	free(((struct servent_state *)p)->buffer);
	free(p);
}

static int
wrap_getservbyname_r(struct key key, struct servent *serv, char *buffer,
    size_t bufsize, struct servent **res)
{
	return (getservbyname_r(key.name, key.proto, serv, buffer, bufsize,
	    res));
}

static int
wrap_getservbyport_r(struct key key, struct servent *serv, char *buffer,
    size_t bufsize, struct servent **res)
{
	return (getservbyport_r(key.port, key.proto, serv, buffer, bufsize,
	    res));
}

static	int
wrap_getservent_r(struct key key, struct servent *serv, char *buffer,
    size_t bufsize, struct servent **res)
{
	return (getservent_r(serv, buffer, bufsize, res));
}

static struct servent *
getserv(int (*fn)(struct key, struct servent *, char *, size_t,
    struct servent **), struct key key)
{
	int rv;
	struct servent *res;
	struct servent_state * st;

	rv = servent_getstate(&st);
	if (rv != 0) {
		errno = rv;
		return NULL;
	}

	if (st->buffer == NULL) {
		st->buffer = malloc(SERVENT_STORAGE_INITIAL);
		if (st->buffer == NULL)
			return (NULL);
		st->bufsize = SERVENT_STORAGE_INITIAL;
	}
	do {
		rv = fn(key, &st->serv, st->buffer, st->bufsize, &res);
		if (res == NULL && rv == ERANGE) {
			free(st->buffer);
			if ((st->bufsize << 1) > SERVENT_STORAGE_MAX) {
				st->buffer = NULL;
				errno = ERANGE;
				return (NULL);
			}
			st->bufsize <<= 1;
			st->buffer = malloc(st->bufsize);
			if (st->buffer == NULL)
				return (NULL);
		}
	} while (res == NULL && rv == ERANGE);
	if (rv != 0)
		errno = rv;

	return (res);
}

struct servent *
getservbyname(const char *name, const char *proto)
{
	struct key key;

	key.name = name;
	key.proto = proto;

	return (getserv(wrap_getservbyname_r, key));
}

struct servent *
getservbyport(int port, const char *proto)
{
	struct key key;

	key.port = port;
	key.proto = proto;

	return (getserv(wrap_getservbyport_r, key));
}

struct servent *
getservent(void)
{
	struct key key;

	key.proto = NULL;
	key.port = 0;

	return (getserv(wrap_getservent_r, key));
}<|MERGE_RESOLUTION|>--- conflicted
+++ resolved
@@ -972,13 +972,9 @@
 	size_t size;
 	size_t aliases_size;
 
-<<<<<<< HEAD
 	buffer = __builtin_assume_aligned(buffer, _Alignof(struct servent));
 
-	switch ((enum nss_lookup_type)cache_mdata) {
-=======
 	switch ((enum nss_lookup_type)(uintptr_t)cache_mdata) {
->>>>>>> 2423c967
 	case nss_lt_name:
 		name = va_arg(ap, char *);
 		proto = va_arg(ap, char *);
@@ -1075,13 +1071,9 @@
 	size_t orig_buf_size;
 	int *ret_errno;
 
-<<<<<<< HEAD
 	buffer = __builtin_assume_aligned(buffer, _Alignof(struct servent));
 
-	switch ((enum nss_lookup_type)cache_mdata) {
-=======
 	switch ((enum nss_lookup_type)(uintptr_t)cache_mdata) {
->>>>>>> 2423c967
 	case nss_lt_name:
 		name = va_arg(ap, char *);
 		proto = va_arg(ap, char *);
