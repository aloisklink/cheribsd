#	$NetBSD: Makefile.inc,v 1.27 2005/10/07 17:16:40 tsutsui Exp $
# $FreeBSD$

SRCS+=	infinity.c fabs.c ldexp.c flt_rounds.c

# SRCS+=	flt_rounds.c fpgetmask.c fpgetround.c fpgetsticky.c fpsetmask.c \
#	fpsetround.c fpsetsticky.c

SRCS+=	_ctx_start.S _set_tp.c makecontext.c \
	signalcontext.c sigsetjmp.S \
	trivial-getcontextx.c

.if ${MACHINE_ARCH:Mmips*c128} || ${MACHINE_ARCH:Mmips*c256}
SRCS+=	_setjmp_c.S setjmp_c.S cheriabi_pic_wrappers.c
.else
SRCS+=	_setjmp.S setjmp.S
<<<<<<< HEAD
.endif

.if ${MK_CHERI} == "yes"
SRCS+=	coaccept.S cocall.S
# XXX-BD: clang currently miscompiles these.  See CHERI-LLVM bug #125.
#CC.setjmp.S=      ${_CHERI_CC}
#CC._setjmp.S=      ${_CHERI_CC}
=======
>>>>>>> 1798f64c
.endif<|MERGE_RESOLUTION|>--- conflicted
+++ resolved
@@ -14,7 +14,6 @@
 SRCS+=	_setjmp_c.S setjmp_c.S cheriabi_pic_wrappers.c
 .else
 SRCS+=	_setjmp.S setjmp.S
-<<<<<<< HEAD
 .endif
 
 .if ${MK_CHERI} == "yes"
@@ -22,6 +21,4 @@
 # XXX-BD: clang currently miscompiles these.  See CHERI-LLVM bug #125.
 #CC.setjmp.S=      ${_CHERI_CC}
 #CC._setjmp.S=      ${_CHERI_CC}
-=======
->>>>>>> 1798f64c
 .endif