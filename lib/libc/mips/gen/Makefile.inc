#	$NetBSD: Makefile.inc,v 1.27 2005/10/07 17:16:40 tsutsui Exp $
# $FreeBSD$

SRCS+=	infinity.c fabs.c ldexp.c flt_rounds.c

# SRCS+=	flt_rounds.c fpgetmask.c fpgetround.c fpgetsticky.c fpsetmask.c \
#	fpsetround.c fpsetsticky.c

<<<<<<< HEAD
SRCS+=	_ctx_start.S _get_tp.c _set_tp.c makecontext.c \
	signalcontext.c sigsetjmp.S \
	trivial-getcontextx.c

.if ${MACHINE_ABI:Mpurecap}
SRCS+=	_setjmp_c.S setjmp_c.S
.else
SRCS+=	_setjmp.S setjmp.S
.endif
=======
SRCS+=	_ctx_start.S _setjmp.S makecontext.c \
	setjmp.S signalcontext.c sigsetjmp.S \
	trivial-getcontextx.c
>>>>>>> ae67737a
<|MERGE_RESOLUTION|>--- conflicted
+++ resolved
@@ -6,8 +6,7 @@
 # SRCS+=	flt_rounds.c fpgetmask.c fpgetround.c fpgetsticky.c fpsetmask.c \
 #	fpsetround.c fpsetsticky.c
 
-<<<<<<< HEAD
-SRCS+=	_ctx_start.S _get_tp.c _set_tp.c makecontext.c \
+SRCS+=	_ctx_start.S makecontext.c \
 	signalcontext.c sigsetjmp.S \
 	trivial-getcontextx.c
 
@@ -15,9 +14,4 @@
 SRCS+=	_setjmp_c.S setjmp_c.S
 .else
 SRCS+=	_setjmp.S setjmp.S
-.endif
-=======
-SRCS+=	_ctx_start.S _setjmp.S makecontext.c \
-	setjmp.S signalcontext.c sigsetjmp.S \
-	trivial-getcontextx.c
->>>>>>> ae67737a
+.endif