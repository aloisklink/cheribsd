--- conflicted
+++ resolved
@@ -37,25 +37,6 @@
 	signalcontext;
 	_signalcontext;
 	__siglongjmp;
-<<<<<<< HEAD
-
-	/* softfloat */
-	__addsf3;
-	__adddf3;
-	__subsf3;
-	__subdf3;
-	__mulsf3;
-	__muldf3;
-	__divsf3;
-	__divdf3;
-	__floatsisf;
-	__floatsidf;
-	__fixsfsi;
-	__fixdfsi;
-	__fixunssfsi;
-	__fixunsdfsi;
-	__extendsfdf2;
-	__truncdfsf2;
 
 	/*
 	 * XXX-BD: Export .size.<var> symbols for <var>'s that are undefined
@@ -63,11 +44,4 @@
 	 * with linker support.
 	 */
 	.size.*;
-=======
-	__sys_vfork;
-	_vfork;
-	_end;
-	_brk;
-	_sbrk;
->>>>>>> 3e5749ac
 };