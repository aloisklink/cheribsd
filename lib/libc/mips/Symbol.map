/*
 * $FreeBSD$
 */

/*
 * This only needs to contain symbols that are not listed in
 * symbol maps from other parts of libc (i.e., not found in
 * stdlib/Symbol.map, string/Symbol.map, sys/Symbol.map, ...).
 */
FBSD_1.0 {
	_setjmp;
	_longjmp;
	alloca;
	fabs;
	__infinity;
	__nan;
	makecontext;
	setjmp;
	longjmp;
	sigsetjmp;
	siglongjmp;
	htonl;
	htons;
	ntohl;
	ntohs;
};

FBSD_1.3 {
	__flt_rounds;
};

FBSDprivate_1.0 {
<<<<<<< HEAD
=======
	/* PSEUDO syscalls */
	_getlogin;

>>>>>>> b9525e27
	_set_tp;
	___longjmp;
	__makecontext;
	__longjmp;
	signalcontext;
	_signalcontext;
	__siglongjmp;
	_vfork;
	_brk;
	_sbrk;

	/*
	 * XXX-BD: Export .size.<var> symbols for <var>'s that are undefined
	 * so rtld can update them.  This is a hack and should be replaced
	 * with linker support.
	 */
	.size.*;
};<|MERGE_RESOLUTION|>--- conflicted
+++ resolved
@@ -30,12 +30,6 @@
 };
 
 FBSDprivate_1.0 {
-<<<<<<< HEAD
-=======
-	/* PSEUDO syscalls */
-	_getlogin;
-
->>>>>>> b9525e27
 	_set_tp;
 	___longjmp;
 	__makecontext;
