/*
 * $FreeBSD$
 */

/*
 * This only needs to contain symbols that are not listed in
 * symbol maps from other parts of libc (i.e., not found in
 * stdlib/Symbol.map, string/Symbol.map, sys/Symbol.map, ...).
 */
FBSD_1.0 {
	_setjmp;
	_longjmp;
	alloca;
	fabs;
	__infinity;
	__nan;
	makecontext;
	setjmp;
	longjmp;
	sigsetjmp;
	siglongjmp;
	htonl;
	htons;
	ntohl;
	ntohs;
};

FBSD_1.3 {
	__flt_rounds;
};

FBSDprivate_1.0 {
	_set_tp;
	___longjmp;
	__makecontext;
	__longjmp;
	signalcontext;
	_signalcontext;
	__siglongjmp;
<<<<<<< HEAD

	/*
	 * XXX-BD: Export .size.<var> symbols for <var>'s that are undefined
	 * so rtld can update them.  This is a hack and should be replaced
	 * with linker support.
	 */
	.size.*;
=======
	__sys_vfork;
	_vfork;
	_brk;
	_sbrk;
>>>>>>> 9d9fd255
};<|MERGE_RESOLUTION|>--- conflicted
+++ resolved
@@ -37,7 +37,10 @@
 	signalcontext;
 	_signalcontext;
 	__siglongjmp;
-<<<<<<< HEAD
+	__sys_vfork;
+	_vfork;
+	_brk;
+	_sbrk;
 
 	/*
 	 * XXX-BD: Export .size.<var> symbols for <var>'s that are undefined
@@ -45,10 +48,4 @@
 	 * with linker support.
 	 */
 	.size.*;
-=======
-	__sys_vfork;
-	_vfork;
-	_brk;
-	_sbrk;
->>>>>>> 9d9fd255
 };