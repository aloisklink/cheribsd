--- conflicted
+++ resolved
@@ -1,7 +1,6 @@
 # $FreeBSD$
 
 MDSRCS+= \
-<<<<<<< HEAD
 	ffs.S \
 	strlen.S
 
@@ -45,16 +44,4 @@
 .endfor
 
 SYM_MAPS+=	${LIBC_SRCTOP}/mips/string/Symbol.map
-.endif
-=======
-	bcmp.S \
-	bcopy.S \
-	bzero.S \
-	ffs.S \
-	memcpy.S \
-	memmove.S \
-	strchr.S \
-	strcmp.S \
-	strlen.S \
-	strrchr.S
->>>>>>> 94f539fc
+.endif