--- conflicted
+++ resolved
@@ -2,21 +2,10 @@
 
 SRCS+=	trivial-vdso_tc.c
 
-<<<<<<< HEAD
 MDASM=	Ovfork.S cerror.S syscall.S
-
-.if !defined(LIBCHERI)
-MDASM+=	brk.S sbrk.S
-.endif
 
 # Don't generate default code for these syscalls:
 NOASM+=	vfork.o
 
 # This is needed to export _exit from libsyscalls
-SYM_MAPS+= ${LIBC_SRCTOP}/mips/sys/Symbol.map
-=======
-MDASM=  Ovfork.S cerror.S syscall.S
-
-# Don't generate default code for these syscalls:
-NOASM+=	sbrk.o vfork.o
->>>>>>> 9d9fd255
+SYM_MAPS+= ${LIBC_SRCTOP}/mips/sys/Symbol.map