--- conflicted
+++ resolved
@@ -324,13 +324,9 @@
 		    const struct timespec *, struct timespec *);
 int		__sys_close(int);
 int		__sys_connect(int, const struct sockaddr *, __socklen_t);
-<<<<<<< HEAD
+__ssize_t	__sys_getdirentries(int, char *, __size_t, __off_t *);
 		/* fcntl declared to match the kernel so we can call directly */
 int		__sys_fcntl(int, int, __intptr_t);
-=======
-__ssize_t	__sys_getdirentries(int, char *, __size_t, __off_t *);
-int		__sys_fcntl(int, int, ...);
->>>>>>> e75ba1d5
 int		__sys_fdatasync(int);
 int		__sys_fstatat(int, const char *, struct stat *, int);
 int		__sys_fsync(int);
