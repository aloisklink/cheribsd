--- conflicted
+++ resolved
@@ -361,14 +361,9 @@
 void	       *__sys_mmap(void *, __size_t, int, int, int, __off_t);
 int		__sys_msync(void *, __size_t, int);
 int		__sys_nanosleep(const struct timespec *, struct timespec *);
-<<<<<<< HEAD
 		/* openat declared to match the kernel so we can call directly */
 int		__sys_openat(int, const char *, int, int);
-=======
-int		__sys_open(const char *, int, ...);
-int		__sys_openat(int, const char *, int, ...);
 int		__sys_pdfork(int *, int);
->>>>>>> 21f749da
 int		__sys_pselect(int, struct fd_set *, struct fd_set *,
 		    struct fd_set *, const struct timespec *,
 		    const __sigset_t *);
