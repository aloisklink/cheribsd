--- conflicted
+++ resolved
@@ -52,19 +52,11 @@
 #include <sys/types.h>
 #include "cheri_private.h"
 
-<<<<<<< HEAD
-/*
- * sizeof(word) MUST BE A POWER OF TWO
- * SO THAT wmask BELOW IS ALL ONES
- */
 #if __has_feature(capabilities)
-typedef	__intcap_t word;		/* "word" used for optimal copy speed */
+typedef	__intcap_t word;	/* "word" used for optimal copy speed */
 #else
-typedef	int word;		/* "word" used for optimal copy speed */
+typedef	intptr_t word;		/* "word" used for optimal copy speed */
 #endif
-=======
-typedef	intptr_t word;		/* "word" used for optimal copy speed */
->>>>>>> 0b4ad01d
 
 #define	wsize	sizeof(word)
 #define	wmask	(wsize - 1)
@@ -128,12 +120,9 @@
 		 * Copy whole words, then mop up any trailing bytes.
 		 */
 		t = length / wsize;
-<<<<<<< HEAD
-		TLOOP(*(word * __CAP)dst = *(const word * __CAP)src; src += wsize; dst += wsize);
-=======
-		TLOOP(*(word *)(void *)dst = *(const word *)(const void *)src;
+		TLOOP(*(word * __CAP)(void * __CAP)dst =
+		    *(const word * __CAP)(const void * __CAP)src;
 		    src += wsize; dst += wsize);
->>>>>>> 0b4ad01d
 		t = length & wmask;
 		TLOOP(*dst++ = *src++);
 	} else {
@@ -154,12 +143,9 @@
 			TLOOP1(*--dst = *--src);
 		}
 		t = length / wsize;
-<<<<<<< HEAD
-		TLOOP(src -= wsize; dst -= wsize; *(word * __CAP)dst = *(const word * __CAP)src);
-=======
 		TLOOP(src -= wsize; dst -= wsize;
-		    *(word *)(void *)dst = *(const word *)(const void *)src);
->>>>>>> 0b4ad01d
+		    *(word * __CAP)(void * __CAP)dst =
+		    *(const word * __CAP)(const void * __CAP)src);
 		t = length & wmask;
 		TLOOP(*--dst = *--src);
 	}
