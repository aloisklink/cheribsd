/*-
 * SPDX-License-Identifier: MIT
 *
 * Copyright (c) 2005-2014 Rich Felker, et al.
 *
 * Permission is hereby granted, free of charge, to any person obtaining
 * a copy of this software and associated documentation files (the
 * "Software"), to deal in the Software without restriction, including
 * without limitation the rights to use, copy, modify, merge, publish,
 * distribute, sublicense, and/or sell copies of the Software, and to
 * permit persons to whom the Software is furnished to do so, subject to
 * the following conditions:
 *
 * The above copyright notice and this permission notice shall be
 * included in all copies or substantial portions of the Software.
 *
 * THE SOFTWARE IS PROVIDED "AS IS", WITHOUT WARRANTY OF ANY KIND,
 * EXPRESS OR IMPLIED, INCLUDING BUT NOT LIMITED TO THE WARRANTIES OF
 * MERCHANTABILITY, FITNESS FOR A PARTICULAR PURPOSE AND NONINFRINGEMENT.
 * IN NO EVENT SHALL THE AUTHORS OR COPYRIGHT HOLDERS BE LIABLE FOR ANY
 * CLAIM, DAMAGES OR OTHER LIABILITY, WHETHER IN AN ACTION OF CONTRACT,
 * TORT OR OTHERWISE, ARISING FROM, OUT OF OR IN CONNECTION WITH THE
 * SOFTWARE OR THE USE OR OTHER DEALINGS IN THE SOFTWARE.
 */
#include <sys/cdefs.h>
__FBSDID("$FreeBSD$");

#include <limits.h>
#include <stdint.h>
#include <string.h>

#define SS (sizeof(size_t))
<<<<<<< HEAD
#define ONES ((size_t)-1/UCHAR_MAX)
#define HIGHS (ONES * (UCHAR_MAX/2+1))
#define HASZERO(x) (((x)-ONES) & ~(x) & HIGHS)
=======
#define ALIGN (sizeof(size_t) - 1)
#define ONES ((size_t)-1 / UCHAR_MAX)
#define HIGHS (ONES * (UCHAR_MAX / 2 + 1))
#define HASZERO(x) (((x)-ONES) & ~(x)&HIGHS)
>>>>>>> ce62a77e

void *
memchr(const void *src, int c, size_t n)
{
	const unsigned char *s = src;
	c = (unsigned char)c;
<<<<<<< HEAD
// XXX-BD: this path produces out of bounds cld's on CHERI-mips.
#if defined(__GNUC__) && !defined(__CHERI_PURE_CAPABILITY__) && !defined(CAPABILITY_VERSION)
	for (; !__builtin_is_aligned(s, SS) && n && *s != c; s++, n--);
=======
#ifdef __GNUC__
	for (; ((uintptr_t)s & ALIGN) && n && *s != c; s++, n--)
		;
>>>>>>> ce62a77e
	if (n && *s != c) {
		typedef size_t __attribute__((__may_alias__)) word;
		const word *w;
		size_t k = ONES * c;
		for (w = (const void *)s; n >= SS && !HASZERO(*w ^ k);
		     w++, n -= SS)
			;
		s = (const void *)w;
	}
#endif
	for (; n && *s != c; s++, n--)
		;
	return n ? (void *)s : 0;
}<|MERGE_RESOLUTION|>--- conflicted
+++ resolved
@@ -30,31 +30,19 @@
 #include <string.h>
 
 #define SS (sizeof(size_t))
-<<<<<<< HEAD
-#define ONES ((size_t)-1/UCHAR_MAX)
-#define HIGHS (ONES * (UCHAR_MAX/2+1))
-#define HASZERO(x) (((x)-ONES) & ~(x) & HIGHS)
-=======
-#define ALIGN (sizeof(size_t) - 1)
 #define ONES ((size_t)-1 / UCHAR_MAX)
 #define HIGHS (ONES * (UCHAR_MAX / 2 + 1))
 #define HASZERO(x) (((x)-ONES) & ~(x)&HIGHS)
->>>>>>> ce62a77e
 
 void *
 memchr(const void *src, int c, size_t n)
 {
 	const unsigned char *s = src;
 	c = (unsigned char)c;
-<<<<<<< HEAD
 // XXX-BD: this path produces out of bounds cld's on CHERI-mips.
 #if defined(__GNUC__) && !defined(__CHERI_PURE_CAPABILITY__) && !defined(CAPABILITY_VERSION)
-	for (; !__builtin_is_aligned(s, SS) && n && *s != c; s++, n--);
-=======
-#ifdef __GNUC__
-	for (; ((uintptr_t)s & ALIGN) && n && *s != c; s++, n--)
+	for (; !__builtin_is_aligned(s, SS) && n && *s != c; s++, n--)
 		;
->>>>>>> ce62a77e
 	if (n && *s != c) {
 		typedef size_t __attribute__((__may_alias__)) word;
 		const word *w;
