/*-
 * SPDX-License-Identifier: MIT
 *
 * Copyright (c) 2005-2014 Rich Felker, et al.
 *
 * Permission is hereby granted, free of charge, to any person obtaining
 * a copy of this software and associated documentation files (the
 * "Software"), to deal in the Software without restriction, including
 * without limitation the rights to use, copy, modify, merge, publish,
 * distribute, sublicense, and/or sell copies of the Software, and to
 * permit persons to whom the Software is furnished to do so, subject to
 * the following conditions:
 *
 * The above copyright notice and this permission notice shall be
 * included in all copies or substantial portions of the Software.
 *
 * THE SOFTWARE IS PROVIDED "AS IS", WITHOUT WARRANTY OF ANY KIND,
 * EXPRESS OR IMPLIED, INCLUDING BUT NOT LIMITED TO THE WARRANTIES OF
 * MERCHANTABILITY, FITNESS FOR A PARTICULAR PURPOSE AND NONINFRINGEMENT.
 * IN NO EVENT SHALL THE AUTHORS OR COPYRIGHT HOLDERS BE LIABLE FOR ANY
 * CLAIM, DAMAGES OR OTHER LIABILITY, WHETHER IN AN ACTION OF CONTRACT,
 * TORT OR OTHERWISE, ARISING FROM, OUT OF OR IN CONNECTION WITH THE
 * SOFTWARE OR THE USE OR OTHER DEALINGS IN THE SOFTWARE.
 */
#include <sys/cdefs.h>
__FBSDID("$FreeBSD$");

#include <string.h>
<<<<<<< HEAD
#include "cheri_private.h"

void * __CAP
__CAPSUFFIX(memchr)(const void * __CAP s, int c, size_t n)
{
	if (n != 0) {
		const unsigned char * __CAP p = s;

		do {
			if (*p == (unsigned char)c)
				return ((void * __CAP)p);
			else
				p++;
		} while (--n != 0);
=======
#include <stdint.h>
#include <limits.h>

#define SS (sizeof(size_t))
#define ALIGN (sizeof(size_t)-1)
#define ONES ((size_t)-1/UCHAR_MAX)
#define HIGHS (ONES * (UCHAR_MAX/2+1))
#define HASZERO(x) (((x)-ONES) & ~(x) & HIGHS)

void *memchr(const void *src, int c, size_t n)
{
	const unsigned char *s = src;
	c = (unsigned char)c;
#ifdef __GNUC__
	for (; ((uintptr_t)s & ALIGN) && n && *s != c; s++, n--);
	if (n && *s != c) {
		typedef size_t __attribute__((__may_alias__)) word;
		const word *w;
		size_t k = ONES * c;
		for (w = (const void *)s; n>=SS && !HASZERO(*w^k); w++, n-=SS);
		s = (const void *)w;
>>>>>>> 8126dc55
	}
#endif
	for (; n && *s != c; s++, n--);
	return n ? (void *)s : 0;
}<|MERGE_RESOLUTION|>--- conflicted
+++ resolved
@@ -26,46 +26,30 @@
 __FBSDID("$FreeBSD$");
 
 #include <string.h>
-<<<<<<< HEAD
+#include <stdint.h>
+#include <limits.h>
 #include "cheri_private.h"
 
-void * __CAP
-__CAPSUFFIX(memchr)(const void * __CAP s, int c, size_t n)
-{
-	if (n != 0) {
-		const unsigned char * __CAP p = s;
-
-		do {
-			if (*p == (unsigned char)c)
-				return ((void * __CAP)p);
-			else
-				p++;
-		} while (--n != 0);
-=======
-#include <stdint.h>
-#include <limits.h>
-
 #define SS (sizeof(size_t))
-#define ALIGN (sizeof(size_t)-1)
 #define ONES ((size_t)-1/UCHAR_MAX)
 #define HIGHS (ONES * (UCHAR_MAX/2+1))
 #define HASZERO(x) (((x)-ONES) & ~(x) & HIGHS)
 
-void *memchr(const void *src, int c, size_t n)
+void * __CAP __CAPSUFFIX(memchr)(const void * __CAP src, int c, size_t n)
 {
-	const unsigned char *s = src;
+	const unsigned char * __CAP s = src;
 	c = (unsigned char)c;
-#ifdef __GNUC__
-	for (; ((uintptr_t)s & ALIGN) && n && *s != c; s++, n--);
+// XXX-BD: this path produces out of bounds cld's on CHERI-mips.
+#if defined(__GNUC__) && !defined(__CHERI_PURE_CAPABILITY__) && !defined(CAPABILITY_VERSION)
+	for (; !__builtin_is_aligned(s, SS) && n && *s != c; s++, n--);
 	if (n && *s != c) {
 		typedef size_t __attribute__((__may_alias__)) word;
-		const word *w;
+		const word * __CAP w;
 		size_t k = ONES * c;
-		for (w = (const void *)s; n>=SS && !HASZERO(*w^k); w++, n-=SS);
-		s = (const void *)w;
->>>>>>> 8126dc55
+		for (w = (const void * __CAP )s; n>=SS && !HASZERO(*w^k); w++, n-=SS);
+		s = (const void * __CAP )w;
 	}
 #endif
 	for (; n && *s != c; s++, n--);
-	return n ? (void *)s : 0;
+	return n ? (void * __CAP)s : 0;
 }