--- conflicted
+++ resolved
@@ -120,11 +120,7 @@
 	/* Fill words.  Length was >= 2*words so we know t >= 1 here. */
 	t = length / wsize;
 	do {
-<<<<<<< HEAD
-		*(u_int * __CAP)(void * __CAP)dst = WIDEVAL;
-=======
-		*(u_long *)(void *)dst = WIDEVAL;
->>>>>>> ab147542
+		*(u_long * __CAP)(void * __CAP)dst = WIDEVAL;
 		dst += wsize;
 	} while (--t != 0);
 
