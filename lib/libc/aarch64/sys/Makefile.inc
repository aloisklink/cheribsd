--- conflicted
+++ resolved
@@ -8,12 +8,8 @@
 	shmat.S \
 	sigreturn.S \
 	syscall.S \
-<<<<<<< HEAD
-	vfork.S
-=======
 	vfork.S
 
 # Don't generate default code for these syscalls:
 NOASM+=	sbrk.o \
-	vfork.o
->>>>>>> dc591d96
+	vfork.o