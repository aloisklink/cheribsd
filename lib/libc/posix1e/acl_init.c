--- conflicted
+++ resolved
@@ -76,16 +76,13 @@
 	if (error) {
 		errno = error;
 		return (NULL);
-<<<<<<< HEAD
+	}
 #else
 	acl = mmap(NULL, sizeof(struct acl_t_struct), PROT_READ|PROT_WRITE,
 	    MAP_ANON|MAP_ALIGNED(_ACL_T_ALIGNMENT_BITS), -1, 0);
 	if (acl == NULL)
 		return (NULL);
 #endif
-=======
-	}
->>>>>>> 81554346
 
 	bzero(acl, sizeof(struct acl_t_struct));
 	acl->ats_brand = ACL_BRAND_UNKNOWN;
