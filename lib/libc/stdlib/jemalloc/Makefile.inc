# $FreeBSD$

.PATH: ${LIBC_SRCTOP}/stdlib/jemalloc

JEMALLOCSRCS:= jemalloc.c arena.c background_thread.c base.c bin.c bitmap.c \
	ckh.c ctl.c div.c extent.c extent_dss.c extent_mmap.c hash.c hook.c \
	large.c log.c malloc_io.c mutex.c mutex_pool.c nstime.c pages.c \
	prng.c prof.c rtree.c safety_check.c sc.c stats.c sz.c tcache.c \
	test_hooks.c ticker.c tsd.c witness.c

SYM_MAPS+=${LIBC_SRCTOP}/stdlib/jemalloc/Symbol.map

CFLAGS+=-I${SRCTOP}/contrib/jemalloc/include

.for src in ${JEMALLOCSRCS}
MISRCS+=jemalloc_${src}
CLEANFILES+=jemalloc_${src}
jemalloc_${src}: ${SRCTOP}/contrib/jemalloc/src/${src} .NOMETA
	ln -sf ${.ALLSRC} ${.TARGET}
.if ${MACHINE_ABI:Mpurecap}
CFLAGS.jemalloc_${src}+=	-Werror=cheri-bitwise-operations -Werror=cheri
.endif
.endfor

MAN+=jemalloc.3
CLEANFILES+=jemalloc.3
jemalloc.3: ${SRCTOP}/contrib/jemalloc/doc/jemalloc.3 .NOMETA
	ln -sf ${.ALLSRC} ${.TARGET}

MLINKS+= \
	jemalloc.3 malloc.3 \
	jemalloc.3 calloc.3 \
	jemalloc.3 posix_memalign.3 \
	jemalloc.3 aligned_alloc.3 \
	jemalloc.3 realloc.3 \
	jemalloc.3 free.3 \
	jemalloc.3 malloc_usable_size.3 \
	jemalloc.3 malloc_stats_print.3 \
	jemalloc.3 mallctl.3 \
	jemalloc.3 mallctlnametomib.3 \
	jemalloc.3 mallctlbymib.3 \
	jemalloc.3 mallocx.3 \
	jemalloc.3 rallocx.3 \
	jemalloc.3 xallocx.3 \
	jemalloc.3 sallocx.3 \
	jemalloc.3 dallocx.3 \
	jemalloc.3 sdallocx.3 \
	jemalloc.3 nallocx.3 \
	jemalloc.3 malloc.conf.5

<<<<<<< HEAD
.if defined(MALLOC_DEBUG)
CFLAGS+=	-DMALLOC_DEBUG
.elif ${MK_MALLOC_PRODUCTION} != "no"
=======
.if ${MK_MALLOC_PRODUCTION} != "no" || defined(MALLOC_PRODUCTION)
>>>>>>> 24f28126
CFLAGS+=	-DMALLOC_PRODUCTION
.endif<|MERGE_RESOLUTION|>--- conflicted
+++ resolved
@@ -48,12 +48,8 @@
 	jemalloc.3 nallocx.3 \
 	jemalloc.3 malloc.conf.5
 
-<<<<<<< HEAD
 .if defined(MALLOC_DEBUG)
 CFLAGS+=	-DMALLOC_DEBUG
-.elif ${MK_MALLOC_PRODUCTION} != "no"
-=======
-.if ${MK_MALLOC_PRODUCTION} != "no" || defined(MALLOC_PRODUCTION)
->>>>>>> 24f28126
+.elif ${MK_MALLOC_PRODUCTION} != "no" || defined(MALLOC_PRODUCTION)
 CFLAGS+=	-DMALLOC_PRODUCTION
 .endif