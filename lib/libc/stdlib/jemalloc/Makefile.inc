# $FreeBSD$

.PATH: ${LIBC_SRCTOP}/stdlib/jemalloc

JEMALLOCSRCS:= jemalloc.c arena.c background_thread.c base.c bin.c bitmap.c \
	ckh.c ctl.c div.c extent.c extent_dss.c extent_mmap.c hash.c hook.c \
	large.c log.c malloc_io.c mutex.c mutex_pool.c nstime.c pages.c \
	prng.c prof.c rtree.c safety_check.c sc.c stats.c sz.c tcache.c \
	test_hooks.c ticker.c tsd.c witness.c

SYM_MAPS+=${LIBC_SRCTOP}/stdlib/jemalloc/Symbol.map

CFLAGS+=-I${SRCTOP}/contrib/jemalloc/include

.for src in ${JEMALLOCSRCS}
MISRCS+=jemalloc_${src}
CLEANFILES+=jemalloc_${src}
jemalloc_${src}: ${SRCTOP}/contrib/jemalloc/src/${src} .NOMETA
	ln -sf ${.ALLSRC} ${.TARGET}
.if ${MACHINE_ABI:Mpurecap}
CFLAGS.jemalloc_${src}+=	-Werror=cheri-bitwise-operations -Werror=cheri
.endif
.endfor

MAN+=jemalloc.3
CLEANFILES+=jemalloc.3
jemalloc.3: ${SRCTOP}/contrib/jemalloc/doc/jemalloc.3 .NOMETA
	ln -sf ${.ALLSRC} ${.TARGET}

MLINKS+= \
	jemalloc.3 malloc.3 \
	jemalloc.3 calloc.3 \
	jemalloc.3 posix_memalign.3 \
	jemalloc.3 aligned_alloc.3 \
	jemalloc.3 realloc.3 \
	jemalloc.3 free.3 \
	jemalloc.3 malloc_usable_size.3 \
	jemalloc.3 malloc_stats_print.3 \
	jemalloc.3 mallctl.3 \
	jemalloc.3 mallctlnametomib.3 \
	jemalloc.3 mallctlbymib.3 \
	jemalloc.3 mallocx.3 \
	jemalloc.3 rallocx.3 \
	jemalloc.3 xallocx.3 \
	jemalloc.3 sallocx.3 \
	jemalloc.3 dallocx.3 \
	jemalloc.3 sdallocx.3 \
	jemalloc.3 nallocx.3 \
	jemalloc.3 malloc.conf.5

<<<<<<< HEAD
.if defined(MALLOC_DEBUG)
CFLAGS+=	-DMALLOC_DEBUG
.elif defined(MALLOC_PRODUCTION)
=======
.if ${MK_MALLOC_PRODUCTION} != "no"
>>>>>>> a51f86b6
CFLAGS+=	-DMALLOC_PRODUCTION
.endif<|MERGE_RESOLUTION|>--- conflicted
+++ resolved
@@ -48,12 +48,8 @@
 	jemalloc.3 nallocx.3 \
 	jemalloc.3 malloc.conf.5
 
-<<<<<<< HEAD
 .if defined(MALLOC_DEBUG)
 CFLAGS+=	-DMALLOC_DEBUG
-.elif defined(MALLOC_PRODUCTION)
-=======
-.if ${MK_MALLOC_PRODUCTION} != "no"
->>>>>>> a51f86b6
+.elif ${MK_MALLOC_PRODUCTION} != "no"
 CFLAGS+=	-DMALLOC_PRODUCTION
 .endif