--- conflicted
+++ resolved
@@ -151,24 +151,6 @@
 	int cmp_result;
 	int swaptype_big_primitive_type, swaptype_int, swap_cnt;
 
-#ifdef I_AM_QSORT_S
-	if (n > RSIZE_MAX) {
-		__throw_constraint_handler_s("qsort_s : n > RSIZE_MAX", EINVAL);
-		return (EINVAL);
-	} else if (es > RSIZE_MAX) {
-		__throw_constraint_handler_s("qsort_s : es > RSIZE_MAX", EINVAL);
-		return (EINVAL);
-	} else if (n != 0) {
-		if (a == NULL) {
-			__throw_constraint_handler_s("qsort_s : a == NULL", EINVAL);
-			return (EINVAL);
-		} else if (cmp == NULL) {
-			__throw_constraint_handler_s("qsort_s : cmp == NULL", EINVAL);
-			return (EINVAL);
-		}
-	}
-#endif
-
 loop:
 	SWAPINIT(big_primitive_type, a, es);
 	SWAPINIT(int, a, es);
@@ -178,14 +160,7 @@
 			for (pl = pm; 
 			     pl > (char *)a && CMP(thunk, pl - es, pl) > 0;
 			     pl -= es)
-<<<<<<< HEAD
 				swap(pl, pl - es);
-#ifdef I_AM_QSORT_S
-		return (0);
-#else
-=======
-				swapfunc(pl, pl - es, es);
->>>>>>> cbcfe28f
 		return;
 	}
 	pm = (char *)a + (n / 2) * es;
@@ -234,14 +209,7 @@
 			for (pl = pm; 
 			     pl > (char *)a && CMP(thunk, pl - es, pl) > 0;
 			     pl -= es)
-<<<<<<< HEAD
 				swap(pl, pl - es);
-#ifdef I_AM_QSORT_S
-		return (0);
-#else
-=======
-				swapfunc(pl, pl - es, es);
->>>>>>> cbcfe28f
 		return;
 	}
 
