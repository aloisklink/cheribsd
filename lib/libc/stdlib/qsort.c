/*-
 * SPDX-License-Identifier: BSD-3-Clause
 *
 * Copyright (c) 1992, 1993
 *	The Regents of the University of California.  All rights reserved.
 *
 * Redistribution and use in source and binary forms, with or without
 * modification, are permitted provided that the following conditions
 * are met:
 * 1. Redistributions of source code must retain the above copyright
 *    notice, this list of conditions and the following disclaimer.
 * 2. Redistributions in binary form must reproduce the above copyright
 *    notice, this list of conditions and the following disclaimer in the
 *    documentation and/or other materials provided with the distribution.
 * 3. Neither the name of the University nor the names of its contributors
 *    may be used to endorse or promote products derived from this software
 *    without specific prior written permission.
 *
 * THIS SOFTWARE IS PROVIDED BY THE REGENTS AND CONTRIBUTORS ``AS IS'' AND
 * ANY EXPRESS OR IMPLIED WARRANTIES, INCLUDING, BUT NOT LIMITED TO, THE
 * IMPLIED WARRANTIES OF MERCHANTABILITY AND FITNESS FOR A PARTICULAR PURPOSE
 * ARE DISCLAIMED.  IN NO EVENT SHALL THE REGENTS OR CONTRIBUTORS BE LIABLE
 * FOR ANY DIRECT, INDIRECT, INCIDENTAL, SPECIAL, EXEMPLARY, OR CONSEQUENTIAL
 * DAMAGES (INCLUDING, BUT NOT LIMITED TO, PROCUREMENT OF SUBSTITUTE GOODS
 * OR SERVICES; LOSS OF USE, DATA, OR PROFITS; OR BUSINESS INTERRUPTION)
 * HOWEVER CAUSED AND ON ANY THEORY OF LIABILITY, WHETHER IN CONTRACT, STRICT
 * LIABILITY, OR TORT (INCLUDING NEGLIGENCE OR OTHERWISE) ARISING IN ANY WAY
 * OUT OF THE USE OF THIS SOFTWARE, EVEN IF ADVISED OF THE POSSIBILITY OF
 * SUCH DAMAGE.
 */
/*
 * CHERI CHANGES START
 * {
 *   "updated": 20181121,
 *   "target_type": "lib",
 *   "changes": [
 *     "integer_provenance"
 *   ],
 *   "change_comment": "memswap"
 * }
 * CHERI CHANGES END
 */

#if defined(LIBC_SCCS) && !defined(lint)
static char sccsid[] = "@(#)qsort.c	8.1 (Berkeley) 6/4/93";
#endif /* LIBC_SCCS and not lint */
#include <sys/cdefs.h>
__FBSDID("$FreeBSD$");

#include <errno.h>
#include <stdint.h>
#include <stdlib.h>
#include <string.h>
#include "libc_private.h"

<<<<<<< HEAD
#if __has_feature(capabilities)
typedef __uintcap_t big_primitive_type;
#else
typedef long big_primitive_type;
#endif
=======
>>>>>>> f79f69fa
#if defined(I_AM_QSORT_R)
typedef int		 cmp_t(void *, const void *, const void *);
#elif defined(I_AM_QSORT_S)
typedef int		 cmp_t(const void *, const void *, void *);
#else
typedef int		 cmp_t(const void *, const void *);
#endif
static inline char	*med3(char *, char *, char *, cmp_t *, void *);
static inline void	 swapfunc(char *, char *, size_t, int, int);

#define	MIN(a, b)	((a) < (b) ? a : b)

/*
 * Qsort routine from Bentley & McIlroy's "Engineering a Sort Function".
 */
#define	swapcode(TYPE, parmi, parmj, n) {		\
	size_t i = (n) / sizeof (TYPE);			\
	TYPE *pi = (TYPE *) (parmi);		\
	TYPE *pj = (TYPE *) (parmj);		\
	do { 						\
		TYPE	t = *pi;		\
		*pi++ = *pj;				\
		*pj++ = t;				\
	} while (--i > 0);				\
}

#define	SWAPINIT(TYPE, a, es) swaptype_ ## TYPE =	\
	((char *)a - (char *)0) % sizeof(TYPE) ||	\
	es % sizeof(TYPE) ? 2 : es == sizeof(TYPE) ? 0 : 1;

static inline void
swapfunc( char *a, char *b, size_t n, int swaptype_big_primitive_type, int swaptype_int)
{
	if (swaptype_big_primitive_type <= 1)
		swapcode(big_primitive_type, a, b, n)
	else if (swaptype_int <= 1)
		swapcode(int, a, b, n)
	else
		swapcode(char, a, b, n)
}

#define	swap(a, b)					\
	if (swaptype_big_primitive_type == 0) {			\
		big_primitive_type t = *(big_primitive_type *)(a);			\
		*(big_primitive_type *)(a) = *(big_primitive_type *)(b);		\
		*(big_primitive_type *)(b) = t;			\
	} else if (swaptype_int == 0) {			\
		int t = *(int *)(a);			\
		*(int *)(a) = *(int *)(b);		\
		*(int *)(b) = t;			\
	} else						\
		swapfunc(a, b, es, swaptype_big_primitive_type, swaptype_int)

#define	vecswap(a, b, n)				\
	if ((n) > 0) swapfunc(a, b, n, swaptype_big_primitive_type, swaptype_int)

#if defined(I_AM_QSORT_R)
#define	CMP(t, x, y) (cmp((t), (x), (y)))
#elif defined(I_AM_QSORT_S)
#define	CMP(t, x, y) (cmp((x), (y), (t)))
#else
#define	CMP(t, x, y) (cmp((x), (y)))
#endif

static inline char *
med3(char *a, char *b, char *c, cmp_t *cmp, void *thunk
#if !defined(I_AM_QSORT_R) && !defined(I_AM_QSORT_S)
__unused
#endif
)
{
	return CMP(thunk, a, b) < 0 ?
	       (CMP(thunk, b, c) < 0 ? b : (CMP(thunk, a, c) < 0 ? c : a ))
	      :(CMP(thunk, b, c) > 0 ? b : (CMP(thunk, a, c) < 0 ? a : c ));
}

#if defined(I_AM_QSORT_R)
void
qsort_r(void *a, size_t n, size_t es, void *thunk, cmp_t *cmp)
#elif defined(I_AM_QSORT_S)
errno_t
qsort_s(void *a, rsize_t n, rsize_t es, cmp_t *cmp, void *thunk)
#else
#define	thunk NULL
void
qsort(void *a, size_t n, size_t es, cmp_t *cmp)
#endif
{
	char *pa, *pb, *pc, *pd, *pl, *pm, *pn;
	size_t d1, d2;
	int cmp_result;
	int swaptype_big_primitive_type, swaptype_int, swap_cnt;

#ifdef I_AM_QSORT_S
	if (n > RSIZE_MAX) {
		__throw_constraint_handler_s("qsort_s : n > RSIZE_MAX", EINVAL);
		return (EINVAL);
	} else if (es > RSIZE_MAX) {
		__throw_constraint_handler_s("qsort_s : es > RSIZE_MAX", EINVAL);
		return (EINVAL);
	} else if (n != 0) {
		if (a == NULL) {
			__throw_constraint_handler_s("qsort_s : a == NULL", EINVAL);
			return (EINVAL);
		} else if (cmp == NULL) {
			__throw_constraint_handler_s("qsort_s : cmp == NULL", EINVAL);
			return (EINVAL);
		}
	}
#endif

#ifdef I_AM_QSORT_S
	if (n > RSIZE_MAX) {
		__throw_constraint_handler_s("qsort_s : n > RSIZE_MAX", EINVAL);
		return (EINVAL);
	} else if (es > RSIZE_MAX) {
		__throw_constraint_handler_s("qsort_s : es > RSIZE_MAX", EINVAL);
		return (EINVAL);
	} else if (n != 0) {
		if (a == NULL) {
			__throw_constraint_handler_s("qsort_s : a == NULL", EINVAL);
			return (EINVAL);
		} else if (cmp == NULL) {
			__throw_constraint_handler_s("qsort_s : cmp == NULL", EINVAL);
			return (EINVAL);
		}
	}
#endif

loop:
	SWAPINIT(big_primitive_type, a, es);
	SWAPINIT(int, a, es);
	swap_cnt = 0;
	if (n < 7) {
		for (pm = (char *)a + es; pm < (char *)a + n * es; pm += es)
			for (pl = pm; 
			     pl > (char *)a && CMP(thunk, pl - es, pl) > 0;
			     pl -= es)
<<<<<<< HEAD
				swap(pl, pl - es);
=======
				swapfunc(pl, pl - es, es);
>>>>>>> f79f69fa
#ifdef I_AM_QSORT_S
		return (0);
#else
		return;
#endif
	}
	pm = (char *)a + (n / 2) * es;
	if (n > 7) {
		pl = a;
		pn = (char *)a + (n - 1) * es;
		if (n > 40) {
			size_t d = (n / 8) * es;

			pl = med3(pl, pl + d, pl + 2 * d, cmp, thunk);
			pm = med3(pm - d, pm, pm + d, cmp, thunk);
			pn = med3(pn - 2 * d, pn - d, pn, cmp, thunk);
		}
		pm = med3(pl, pm, pn, cmp, thunk);
	}
	swap(a, pm);
	pa = pb = (char *)a + es;

	pc = pd = (char *)a + (n - 1) * es;
	for (;;) {
		while (pb <= pc && (cmp_result = CMP(thunk, pb, a)) <= 0) {
			if (cmp_result == 0) {
				swap_cnt = 1;
				swap(pa, pb);
				pa += es;
			}
			pb += es;
		}
		while (pb <= pc && (cmp_result = CMP(thunk, pc, a)) >= 0) {
			if (cmp_result == 0) {
				swap_cnt = 1;
				swap(pc, pd);
				pd -= es;
			}
			pc -= es;
		}
		if (pb > pc)
			break;
		swap(pb, pc);
		swap_cnt = 1;
		pb += es;
		pc -= es;
	}
	if (swap_cnt == 0) {  /* Switch to insertion sort */
		for (pm = (char *)a + es; pm < (char *)a + n * es; pm += es)
			for (pl = pm; 
			     pl > (char *)a && CMP(thunk, pl - es, pl) > 0;
			     pl -= es)
<<<<<<< HEAD
				swap(pl, pl - es);
=======
				swapfunc(pl, pl - es, es);
>>>>>>> f79f69fa
#ifdef I_AM_QSORT_S
		return (0);
#else
		return;
#endif
	}

	pn = (char *)a + n * es;
	d1 = MIN(pa - (char *)a, pb - pa);
	vecswap(a, pb - d1, d1);
	d1 = MIN(pd - pc, pn - pd - es);
	vecswap(pb, pn - d1, d1);

	d1 = pb - pa;
	d2 = pd - pc;
	if (d1 <= d2) {
		/* Recurse on left partition, then iterate on right partition */
		if (d1 > es) {
#if defined(I_AM_QSORT_R)
			qsort_r(a, d1 / es, es, thunk, cmp);
#elif defined(I_AM_QSORT_S)
			qsort_s(a, d1 / es, es, cmp, thunk);
#else
			qsort(a, d1 / es, es, cmp);
#endif
		}
		if (d2 > es) {
			/* Iterate rather than recurse to save stack space */
			/* qsort(pn - d2, d2 / es, es, cmp); */
			a = pn - d2;
			n = d2 / es;
			goto loop;
		}
	} else {
		/* Recurse on right partition, then iterate on left partition */
		if (d2 > es) {
#if defined(I_AM_QSORT_R)
			qsort_r(pn - d2, d2 / es, es, thunk, cmp);
#elif defined(I_AM_QSORT_S)
			qsort_s(pn - d2, d2 / es, es, cmp, thunk);
#else
			qsort(pn - d2, d2 / es, es, cmp);
#endif
		}
		if (d1 > es) {
			/* Iterate rather than recurse to save stack space */
			/* qsort(a, d1 / es, es, cmp); */
			n = d1 / es;
			goto loop;
		}
	}

#ifdef I_AM_QSORT_S
	return (0);
#endif
}<|MERGE_RESOLUTION|>--- conflicted
+++ resolved
@@ -53,14 +53,11 @@
 #include <string.h>
 #include "libc_private.h"
 
-<<<<<<< HEAD
 #if __has_feature(capabilities)
 typedef __uintcap_t big_primitive_type;
 #else
 typedef long big_primitive_type;
 #endif
-=======
->>>>>>> f79f69fa
 #if defined(I_AM_QSORT_R)
 typedef int		 cmp_t(void *, const void *, const void *);
 #elif defined(I_AM_QSORT_S)
@@ -199,11 +196,7 @@
 			for (pl = pm; 
 			     pl > (char *)a && CMP(thunk, pl - es, pl) > 0;
 			     pl -= es)
-<<<<<<< HEAD
 				swap(pl, pl - es);
-=======
-				swapfunc(pl, pl - es, es);
->>>>>>> f79f69fa
 #ifdef I_AM_QSORT_S
 		return (0);
 #else
@@ -256,11 +249,7 @@
 			for (pl = pm; 
 			     pl > (char *)a && CMP(thunk, pl - es, pl) > 0;
 			     pl -= es)
-<<<<<<< HEAD
 				swap(pl, pl - es);
-=======
-				swapfunc(pl, pl - es, es);
->>>>>>> f79f69fa
 #ifdef I_AM_QSORT_S
 		return (0);
 #else
