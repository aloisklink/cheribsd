--- conflicted
+++ resolved
@@ -160,17 +160,5 @@
 		    char * __CAP * __CAP __restrict endptr,
 		    int base)
 {
-<<<<<<< HEAD
 	return __CAPSUFFIX(strtol_l)(nptr, endptr, base, __get_locale());
-}
-#ifndef CAPABILITY_VERSION
-long double
-strtold(const char * __restrict nptr, char ** __restrict endptr)
-{
-	return strtold_l(nptr, endptr, __get_locale());
-}
-#endif
-=======
-	return strtol_l(nptr, endptr, base, __get_locale());
-}
->>>>>>> d7c2501a
+}