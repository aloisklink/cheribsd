--- conflicted
+++ resolved
@@ -1,12 +1,3 @@
 # $FreeBSD$
 
-<<<<<<< HEAD
-MDASM+=	brk.S cerror.S exect.S pipe.S ptrace.S sbrk.S setlogin.S
-=======
-MDASM+=	brk.S cerror.S exect.S ptrace.S sbrk.S setlogin.S
-
-# Don't generate default code for these syscalls:
-NOASM=	break.o exit.o getlogin.o openbsd_poll.o sstk.o yield.o
-
-PSEUDO=	_getlogin.o _exit.o
->>>>>>> ecead64b
+MDASM+=	brk.S cerror.S exect.S ptrace.S sbrk.S setlogin.S