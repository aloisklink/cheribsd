--- conflicted
+++ resolved
@@ -668,13 +668,9 @@
 	char *p;
 	char **alias;
 
-<<<<<<< HEAD
 	buffer = __builtin_assume_aligned(buffer, _Alignof(struct rpcent));
 
-	switch ((enum nss_lookup_type)cache_mdata) {
-=======
 	switch ((enum nss_lookup_type)(uintptr_t)cache_mdata) {
->>>>>>> 2423c967
 	case nss_lt_name:
 		name = va_arg(ap, char *);
 		break;
@@ -760,13 +756,9 @@
 	char *p;
 	char **alias;
 
-<<<<<<< HEAD
 	buffer = __builtin_assume_aligned(buffer, _Alignof(struct rpcent));
 
-	switch ((enum nss_lookup_type)cache_mdata) {
-=======
 	switch ((enum nss_lookup_type)(uintptr_t)cache_mdata) {
->>>>>>> 2423c967
 	case nss_lt_name:
 		name = va_arg(ap, char *);
 		break;
