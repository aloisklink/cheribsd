/*
 * Copyright (c) 1996 - 2002 FreeBSD Project
 * Copyright (c) 1991, 1993
 *	The Regents of the University of California.  All rights reserved.
 *
 * This code is derived from software contributed to Berkeley by
 * Paul Borman at Krystal Technologies.
 *
 * Redistribution and use in source and binary forms, with or without
 * modification, are permitted provided that the following conditions
 * are met:
 * 1. Redistributions of source code must retain the above copyright
 *    notice, this list of conditions and the following disclaimer.
 * 2. Redistributions in binary form must reproduce the above copyright
 *    notice, this list of conditions and the following disclaimer in the
 *    documentation and/or other materials provided with the distribution.
 * 3. Neither the name of the University nor the names of its contributors
 *    may be used to endorse or promote products derived from this software
 *    without specific prior written permission.
 *
 * THIS SOFTWARE IS PROVIDED BY THE REGENTS AND CONTRIBUTORS ``AS IS'' AND
 * ANY EXPRESS OR IMPLIED WARRANTIES, INCLUDING, BUT NOT LIMITED TO, THE
 * IMPLIED WARRANTIES OF MERCHANTABILITY AND FITNESS FOR A PARTICULAR PURPOSE
 * ARE DISCLAIMED.  IN NO EVENT SHALL THE REGENTS OR CONTRIBUTORS BE LIABLE
 * FOR ANY DIRECT, INDIRECT, INCIDENTAL, SPECIAL, EXEMPLARY, OR CONSEQUENTIAL
 * DAMAGES (INCLUDING, BUT NOT LIMITED TO, PROCUREMENT OF SUBSTITUTE GOODS
 * OR SERVICES; LOSS OF USE, DATA, OR PROFITS; OR BUSINESS INTERRUPTION)
 * HOWEVER CAUSED AND ON ANY THEORY OF LIABILITY, WHETHER IN CONTRACT, STRICT
 * LIABILITY, OR TORT (INCLUDING NEGLIGENCE OR OTHERWISE) ARISING IN ANY WAY
 * OUT OF THE USE OF THIS SOFTWARE, EVEN IF ADVISED OF THE POSSIBILITY OF
 * SUCH DAMAGE.
 */

#if defined(LIBC_SCCS) && !defined(lint)
static char sccsid[] = "@(#)setlocale.c	8.1 (Berkeley) 7/4/93";
#endif /* LIBC_SCCS and not lint */
#include <sys/cdefs.h>
__FBSDID("$FreeBSD$");

#include <sys/types.h>
#include <sys/stat.h>
#include <errno.h>
#include <limits.h>
#include <locale.h>
#include <paths.h>			/* for _PATH_LOCALE */
#include <stdlib.h>
#include <string.h>
#include <unistd.h>
#include "collate.h"
#include "lmonetary.h"			/* for __monetary_load_locale() */
#include "lnumeric.h"			/* for __numeric_load_locale() */
#include "lmessages.h"			/* for __messages_load_locale() */
#include "setlocale.h"
#include "ldpart.h"
#include "../stdtime/timelocal.h"	/* for __time_load_locale() */

/*
 * Category names for getenv()
 */
static const char categories[_LC_LAST][12] = {
	"LC_ALL",
	"LC_COLLATE",
	"LC_CTYPE",
	"LC_MONETARY",
	"LC_NUMERIC",
	"LC_TIME",
	"LC_MESSAGES",
};

/*
 * Current locales for each category
 */
static char current_categories[_LC_LAST][ENCODING_LEN + 1] = {
	"C",
	"C",
	"C",
	"C",
	"C",
	"C",
	"C",
};

/*
 * Path to locale storage directory
 */
char   *_PathLocale;

/*
 * The locales we are going to try and load
 */
static char new_categories[_LC_LAST][ENCODING_LEN + 1];
static char saved_categories[_LC_LAST][ENCODING_LEN + 1];

static char current_locale_string[_LC_LAST * (ENCODING_LEN + 1/*"/"*/ + 1)];

static char *currentlocale(void);
static char *loadlocale(int);
const char *__get_locale_env(int);

char *
setlocale(int category, const char *locale)
{
#ifndef FORCE_C_LOCALE
	int i, j, len, saverr;
	const char *env, *r;

	if (category < LC_ALL || category >= _LC_LAST) {
		errno = EINVAL;
		return (NULL);
	}
	if (locale == NULL)
		return (category != LC_ALL ?
		    current_categories[category] : currentlocale());

	/*
	 * Default to the current locale for everything.
	 */
	for (i = 1; i < _LC_LAST; ++i)
		(void)strcpy(new_categories[i], current_categories[i]);

	/*
	 * Now go fill up new_categories from the locale argument
	 */
	if (!*locale) {
		if (category == LC_ALL) {
			for (i = 1; i < _LC_LAST; ++i) {
				env = __get_locale_env(i);
				if (strlen(env) > ENCODING_LEN) {
					errno = EINVAL;
					return (NULL);
				}
				(void)strcpy(new_categories[i], env);
			}
		} else {
			env = __get_locale_env(category);
			if (strlen(env) > ENCODING_LEN) {
				errno = EINVAL;
				return (NULL);
			}
			(void)strcpy(new_categories[category], env);
		}
	} else if (category != LC_ALL) {
		if (strlen(locale) > ENCODING_LEN) {
			errno = EINVAL;
			return (NULL);
		}
		(void)strcpy(new_categories[category], locale);
	} else {
		if ((r = strchr(locale, '/')) == NULL) {
			if (strlen(locale) > ENCODING_LEN) {
				errno = EINVAL;
				return (NULL);
			}
			for (i = 1; i < _LC_LAST; ++i)
				(void)strcpy(new_categories[i], locale);
		} else {
			for (i = 1; r[1] == '/'; ++r)
				;
			if (!r[1]) {
				errno = EINVAL;
				return (NULL);	/* Hmm, just slashes... */
			}
			do {
				if (i == _LC_LAST)
					break;	/* Too many slashes... */
				if ((len = r - locale) > ENCODING_LEN) {
					errno = EINVAL;
					return (NULL);
				}
				(void)strlcpy(new_categories[i], locale,
				    len + 1);
				i++;
				while (*r == '/')
					r++;
				locale = r;
				while (*r && *r != '/')
					r++;
			} while (*locale);
			while (i < _LC_LAST) {
				(void)strcpy(new_categories[i],
				    new_categories[i - 1]);
				i++;
			}
		}
	}

	if (category != LC_ALL)
		return (loadlocale(category));

	for (i = 1; i < _LC_LAST; ++i) {
		(void)strcpy(saved_categories[i], current_categories[i]);
		if (loadlocale(i) == NULL) {
			saverr = errno;
			for (j = 1; j < i; j++) {
				(void)strcpy(new_categories[j],
				    saved_categories[j]);
				if (loadlocale(j) == NULL) {
					(void)strcpy(new_categories[j], "C");
					(void)loadlocale(j);
				}
			}
			errno = saverr;
			return (NULL);
		}
	}
#endif
	return (currentlocale());
}

static char *
currentlocale(void)
{
	int i;

	(void)strcpy(current_locale_string, current_categories[1]);

	for (i = 2; i < _LC_LAST; ++i)
		if (strcmp(current_categories[1], current_categories[i])) {
			for (i = 2; i < _LC_LAST; ++i) {
				(void)strcat(current_locale_string, "/");
				(void)strcat(current_locale_string,
				    current_categories[i]);
			}
			break;
		}
	return (current_locale_string);
}

static char *
loadlocale(int category)
{
	char *new = new_categories[category];
	char *old = current_categories[category];
	int (*func) (const char *);
	int saved_errno;

	if ((new[0] == '.' &&
	    (new[1] == '\0' || (new[1] == '.' && new[2] == '\0'))) ||
	    strchr(new, '/') != NULL) {
		errno = EINVAL;
		return (NULL);
	}
	saved_errno = errno;
	errno = __detect_path_locale();
	if (errno != 0)
		return (NULL);
	errno = saved_errno;

	switch (category) {
	case LC_CTYPE:
		func = __wrap_setrunelocale;
		break;
	case LC_COLLATE:
		func = __collate_load_tables;
		break;
	case LC_TIME:
		func = __time_load_locale;
		break;
	case LC_NUMERIC:
		func = __numeric_load_locale;
		break;
	case LC_MONETARY:
		func = __monetary_load_locale;
		break;
	case LC_MESSAGES:
		func = __messages_load_locale;
		break;
	default:
		errno = EINVAL;
		return (NULL);
	}

	if (strcmp(new, old) == 0)
		return (old);

	if (func(new) != _LDP_ERROR) {
		(void)strcpy(old, new);
		(void)strcpy(__xlocale_global_locale.components[category-1]->locale, new);
		return (old);
	}

	return (NULL);
}

const char *
__get_locale_env(int category)
{
	const char *env;

<<<<<<< HEAD
#ifdef FORCE_C_LOCALE
	env = "C";
#else
        /* 1. check LC_ALL. */
        env = getenv(categories[0]);
=======
	/* 1. check LC_ALL. */
	env = getenv(categories[0]);
>>>>>>> ff804a52

	/* 2. check LC_* */
	if (env == NULL || !*env)
		env = getenv(categories[category]);

	/* 3. check LANG */
	if (env == NULL || !*env)
		env = getenv("LANG");

	/* 4. if none is set, fall to "C" */
	if (env == NULL || !*env)
<<<<<<< HEAD
                env = "C";
#endif
=======
		env = "C";
>>>>>>> ff804a52

	return (env);
}

/*
 * Detect locale storage location and store its value to _PathLocale variable
 */
int
__detect_path_locale(void)
{

#ifdef FORCE_C_LOCALE
	_PathLocale = NULL;
	return (EINVAL);
#else
	if (_PathLocale == NULL) {
		char *p = getenv("PATH_LOCALE");

		if (p != NULL && !issetugid()) {
			if (strlen(p) + 1/*"/"*/ + ENCODING_LEN +
			    1/*"/"*/ + CATEGORY_LEN >= PATH_MAX)
				return (ENAMETOOLONG);
			_PathLocale = strdup(p);
			if (_PathLocale == NULL)
				return (errno == 0 ? ENOMEM : errno);
		} else
			_PathLocale = _PATH_LOCALE;
	}
	return (0);
<<<<<<< HEAD
#endif
}
=======
}
>>>>>>> ff804a52
<|MERGE_RESOLUTION|>--- conflicted
+++ resolved
@@ -287,16 +287,11 @@
 {
 	const char *env;
 
-<<<<<<< HEAD
 #ifdef FORCE_C_LOCALE
 	env = "C";
 #else
-        /* 1. check LC_ALL. */
-        env = getenv(categories[0]);
-=======
 	/* 1. check LC_ALL. */
 	env = getenv(categories[0]);
->>>>>>> ff804a52
 
 	/* 2. check LC_* */
 	if (env == NULL || !*env)
@@ -308,12 +303,8 @@
 
 	/* 4. if none is set, fall to "C" */
 	if (env == NULL || !*env)
-<<<<<<< HEAD
-                env = "C";
+		env = "C";
 #endif
-=======
-		env = "C";
->>>>>>> ff804a52
 
 	return (env);
 }
@@ -343,9 +334,5 @@
 			_PathLocale = _PATH_LOCALE;
 	}
 	return (0);
-<<<<<<< HEAD
 #endif
-}
-=======
-}
->>>>>>> ff804a52
+}