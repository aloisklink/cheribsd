--- conflicted
+++ resolved
@@ -142,22 +142,6 @@
 		pthread_getspecific(locale_info_key));
 }
 
-<<<<<<< HEAD
-#ifdef __NO_TLS
-locale_t
-__get_locale(void)
-{
-#ifndef FORCE_C_LOCALE
-	locale_t l = get_thread_locale();
-	return (l ? l : &__xlocale_global_locale);
-#else
-	return (&__xlocale_global_locale);
-#endif
-}
-#endif
-
-=======
->>>>>>> 3ae8d83d
 static void
 set_thread_locale(locale_t loc)
 {
