--- conflicted
+++ resolved
@@ -511,11 +511,7 @@
 		return (NULL);
 	}
 	haspwd = false;
-<<<<<<< HEAD
-	pwd_addr = (uintptr_t)(FILEDESC_KVM_LOAD_PWD(&filed));
-=======
-	pwd_addr = (unsigned long)(PWDDESC_KVM_LOAD_PWD(&pathsd));
->>>>>>> f0d3db34
+	pwd_addr = (unitptr_t)(PWDDESC_KVM_LOAD_PWD(&pathsd));
 	if (pwd_addr != 0) {
 		if (!kvm_read_all(kd, pwd_addr, &pwd, sizeof(pwd))) {
 			warnx("can't read fd_pwd at %p", (void *)pwd_addr);
