--- conflicted
+++ resolved
@@ -73,19 +73,15 @@
 #include "libc_private.h"
 #include "thr_private.h"
 
-<<<<<<< HEAD
-/*
- * The variable _usrstack is the address of the main thread's stack. It
- * is not a valid pointer on CHERIABI, as sysctl kern.usrstack returns a
+/*
+ * The variable _stacktop is the address of the main thread's stack. It
+ * is not a valid pointer on CHERIABI, as sysctl kern.stacktop returns a
  * virtual address and not a capability. However, we don't need to use
  * it as a pointer anyway as there is no need to group stacks together
- * and add guard pages on CHERABI. In CHERIABI _usrstack is only used to
+ * and add guard pages on CHERIABI. In CHERIABI _stacktop is only used to
  * initialize stackaddr_attr for the main thread.
  */
-vaddr_t		_usrstack;
-=======
-char		*_stacktop;
->>>>>>> 78df56cc
+vaddr_t		_stacktop;
 struct pthread	*_thr_initial;
 int		_libthr_debug;
 int		_thread_event_mask;
@@ -412,7 +408,7 @@
 	 * protected through the use of capabilities.
 	 *
 	 * XXX-AR: If we decide to add it we will need to derive the correct
-	 * capability from somewhere else because _usrstack not a valid
+	 * capability from somewhere else because _stacktop not a valid
 	 * capability.
 	 */
 #ifndef __CHERI_PURE_CAPABILITY__
@@ -425,14 +421,9 @@
 	 * resource limits, so this stack needs an explicitly mapped
 	 * red zone to protect the thread stack that is just beyond.
 	 */
-<<<<<<< HEAD
 	/* XXX-AR: use PROT_NONE here */
-	if (mmap((void*)(_usrstack - _thr_stack_initial -
+	if (mmap((void*)(_stacktop - _thr_stack_initial -
 	    _thr_guard_default), _thr_guard_default, 0, MAP_ANON,
-=======
-	if (mmap(_stacktop - _thr_stack_initial -
-	    _thr_guard_default, _thr_guard_default, 0, MAP_ANON,
->>>>>>> 78df56cc
 	    -1, 0) == MAP_FAILED)
 		PANIC("Cannot allocate red zone for initial thread");
 #endif
@@ -446,18 +437,13 @@
 	 *       actually free() it; it just puts it in the free
 	 *       stack queue for later reuse.
 	 */
-<<<<<<< HEAD
-
-	thread->attr.stackaddr_attr = (void*)(uintptr_t)(_usrstack -
+	thread->attr.stackaddr_attr = (void*)(uintptr_t)(_stacktop -
 	    _thr_stack_initial);
 #ifdef __CHERI_PURE_CAPABILITY__
 	/* In CHERIABI stackaddr_attr can't be dereferenced */
 	THR_ASSERT(cheri_gettag(thread->attr.stackaddr_attr) == 0,
 	    "thread->attr.stackaddr_attr should not be a capability");
 #endif
-=======
-	thread->attr.stackaddr_attr = _stacktop - _thr_stack_initial;
->>>>>>> 78df56cc
 	thread->attr.stacksize_attr = _thr_stack_initial;
 	thread->attr.guardsize_attr = _thr_guard_default;
 	thread->attr.flags |= THR_STACK_USER;
@@ -482,11 +468,7 @@
 	thread->attr.prio = sched_param.sched_priority;
 
 #ifdef _PTHREAD_FORCED_UNWIND
-<<<<<<< HEAD
-	thread->unwind_stackend = (void*)(uintptr_t)_usrstack;
-=======
-	thread->unwind_stackend = _stacktop;
->>>>>>> 78df56cc
+	thread->unwind_stackend = (void *)(uintptr_t)_stacktop;
 #endif
 
 	/* Others cleared to zero by thr_alloc() */
@@ -527,24 +509,17 @@
 		/* Find the stack top */
 #ifndef __CHERI_PURE_CAPABILITY__
 		mib[0] = CTL_KERN;
-<<<<<<< HEAD
-		mib[1] = KERN_USRSTACK;
+		mib[1] = KERN_STACKTOP;
 		/*
-		 * The sysctl returns a vaddr_t and not a pointer so _usrstack
+		 * The sysctl returns a vaddr_t and not a pointer so _stacktop
 		 * must not be a pointer on CHERIABI
 		 */
-		len = sizeof (_usrstack);
-		if (sysctl(mib, 2, &_usrstack, &len, NULL, 0) == -1)
-			PANIC("Cannot get kern.usrstack from sysctl");
-=======
-		mib[1] = KERN_STACKTOP;
 		len = sizeof (_stacktop);
 		if (sysctl(mib, 2, &_stacktop, &len, NULL, 0) == -1) {
 			mib[1] = KERN_USRSTACK;
 			if (sysctl(mib, 2, &_stacktop, &len, NULL, 0) == -1)
 				PANIC("Cannot get kern.usrstack from sysctl");
 		}
->>>>>>> 78df56cc
 		env_bigstack = getenv("LIBPTHREAD_BIGSTACK_MAIN");
 		env_splitstack = getenv("LIBPTHREAD_SPLITSTACK_MAIN");
 		if (env_bigstack != NULL || env_splitstack == NULL) {
@@ -561,7 +536,7 @@
 		 * thread and take our values from there.
 		 */
 		_thr_stack_initial = cheri_getlen(cheri_getstack());
-		_usrstack = cheri_getbase(cheri_getstack()) +
+		_stacktop = cheri_getbase(cheri_getstack()) +
 		    _thr_stack_initial;
 #endif
 		_thr_is_smp = sysconf(_SC_NPROCESSORS_CONF);
