/*-
 * SPDX-License-Identifier: BSD-2-Clause-FreeBSD
 *
 * Copyright (c) 2001 Daniel Eischen <deischen@freebsd.org>
 * Copyright (c) 2000-2001 Jason Evans <jasone@freebsd.org>
 * All rights reserved.
 *
 * Redistribution and use in source and binary forms, with or without
 * modification, are permitted provided that the following conditions
 * are met:
 * 1. Redistributions of source code must retain the above copyright
 *    notice, this list of conditions and the following disclaimer.
 * 2. Redistributions in binary form must reproduce the above copyright
 *    notice, this list of conditions and the following disclaimer in the
 *    documentation and/or other materials provided with the distribution.
 *
 * THIS SOFTWARE IS PROVIDED BY THE AUTHORS AND CONTRIBUTORS ``AS IS'' AND
 * ANY EXPRESS OR IMPLIED WARRANTIES, INCLUDING, BUT NOT LIMITED TO, THE
 * IMPLIED WARRANTIES OF MERCHANTABILITY AND FITNESS FOR A PARTICULAR PURPOSE
 * ARE DISCLAIMED.  IN NO EVENT SHALL THE AUTHORS OR CONTRIBUTORS BE LIABLE
 * FOR ANY DIRECT, INDIRECT, INCIDENTAL, SPECIAL, EXEMPLARY, OR CONSEQUENTIAL
 * DAMAGES (INCLUDING, BUT NOT LIMITED TO, PROCUREMENT OF SUBSTITUTE GOODS
 * OR SERVICES; LOSS OF USE, DATA, OR PROFITS; OR BUSINESS INTERRUPTION)
 * HOWEVER CAUSED AND ON ANY THEORY OF LIABILITY, WHETHER IN CONTRACT, STRICT
 * LIABILITY, OR TORT (INCLUDING NEGLIGENCE OR OTHERWISE) ARISING IN ANY WAY
 * OUT OF THE USE OF THIS SOFTWARE, EVEN IF ADVISED OF THE POSSIBILITY OF
 * SUCH DAMAGE.
 */
/*
 * CHERI CHANGES START
 * {
 *   "updated": 20180629,
 *   "target_type": "lib",
 *   "changes": [
 *     "support",
 *     "unsupported"
 *   ],
 *   "change_comment": "don't group stacks or add guard pages",
 *   "hybrid_specific": false
 * }
 * CHERI CHANGES END
 */

#include <sys/cdefs.h>
__FBSDID("$FreeBSD$");

#include <sys/types.h>
#include <sys/mman.h>
#include <sys/queue.h>
#include <sys/resource.h>
#include <sys/sysctl.h>
#include <stdlib.h>
#include <pthread.h>
#include <link.h>

#include "thr_private.h"

/* Spare thread stack. */
struct stack {
	LIST_ENTRY(stack)	qe;		/* Stack queue linkage. */
	size_t			stacksize;	/* Stack size (rounded up). */
	size_t			guardsize;	/* Guard size. */
	void			*stackaddr;	/* Stack address. */
};

/*
 * Default sized (stack and guard) spare stack queue.  Stacks are cached
 * to avoid additional complexity managing mmap()ed stack regions.  Spare
 * stacks are used in LIFO order to increase cache locality.
 */
static LIST_HEAD(, stack)	dstackq = LIST_HEAD_INITIALIZER(dstackq);

/*
 * Miscellaneous sized (non-default stack and/or guard) spare stack queue.
 * Stacks are cached to avoid additional complexity managing mmap()ed
 * stack regions.  This list is unordered, since ordering on both stack
 * size and guard size would be more trouble than it's worth.  Stacks are
 * allocated from this cache on a first size match basis.
 */
static LIST_HEAD(, stack)	mstackq = LIST_HEAD_INITIALIZER(mstackq);

#ifndef __CHERI_PURE_CAPABILITY__
/**
 * Base address of the last stack allocated (including its red zone, if
 * there is one).  Stacks are allocated contiguously, starting beyond the
 * top of the main stack.  When a new stack is created, a red zone is
 * typically created (actually, the red zone is mapped with PROT_NONE) above
 * the top of the stack, such that the stack will not be able to grow all
 * the way to the bottom of the next stack.  This isn't fool-proof.  It is
 * possible for a stack to grow by a large amount, such that it grows into
 * the next stack, and as long as the memory within the red zone is never
 * accessed, nothing will prevent one thread stack from trouncing all over
 * the next.
 *
 * low memory
 *     . . . . . . . . . . . . . . . . . . 
 *    |                                   |
 *    |             stack 3               | start of 3rd thread stack
 *    +-----------------------------------+
 *    |                                   |
 *    |       Red Zone (guard page)       | red zone for 2nd thread
 *    |                                   |
 *    +-----------------------------------+
 *    |  stack 2 - _thr_stack_default     | top of 2nd thread stack
 *    |                                   |
 *    |                                   |
 *    |                                   |
 *    |                                   |
 *    |             stack 2               |
 *    +-----------------------------------+ <-- start of 2nd thread stack
 *    |                                   |
 *    |       Red Zone                    | red zone for 1st thread
 *    |                                   |
 *    +-----------------------------------+
 *    |  stack 1 - _thr_stack_default     | top of 1st thread stack
 *    |                                   |
 *    |                                   |
 *    |                                   |
 *    |                                   |
 *    |             stack 1               |
 *    +-----------------------------------+ <-- start of 1st thread stack
 *    |                                   |   (initial value of last_stack)
 *    |       Red Zone                    |
 *    |                                   | red zone for main thread
 *    +-----------------------------------+
 *    | USRSTACK - _thr_stack_initial     | top of main thread stack
 *    |                                   | ^
 *    |                                   | |
 *    |                                   | |
 *    |                                   | | stack growth
 *    |                                   |
 *    +-----------------------------------+ <-- start of main thread stack
 *                                              (USRSTACK)
 * high memory
 *
 * This is not used in CHERIABI, instead we let mmap() decide where to place the
 * stacks for each of the threads as we do not need red zones here.
 *
 * XXX-AR: would it make sense to group the stacks together so that they can
 * be found more easily by the debugger?
 *
 */
static char *last_stack = NULL;
#endif /* !defined(__CHERI_PURE_CAPABILITY__) */

/*
 * Round size up to the nearest multiple of
 * _thr_page_size.
 */
static inline size_t
round_up(size_t size)
{
	if (size % _thr_page_size != 0)
		size = ((size / _thr_page_size) + 1) *
		    _thr_page_size;
	return size;
}

void
_thr_stack_fix_protection(struct pthread *thrd)
{

	mprotect((char *)thrd->attr.stackaddr_attr +
	    round_up(thrd->attr.guardsize_attr),
	    round_up(thrd->attr.stacksize_attr),
	    _rtld_get_stack_prot());
}

static void
singlethread_map_stacks_exec(void)
{
	int mib[2];
	struct rlimit rlim;
	u_long stacktop;
	size_t len;

	mib[0] = CTL_KERN;
	mib[1] = KERN_STACKTOP;
	len = sizeof(stacktop);
	if (sysctl(mib, nitems(mib), &stacktop, &len, NULL, 0) == -1) {
		mib[1] = KERN_USRSTACK;
		if (sysctl(mib, nitems(mib), &stacktop, &len, NULL, 0) == -1)
			return;
	}
	if (getrlimit(RLIMIT_STACK, &rlim) == -1)
		return;
	mprotect((void *)(uintptr_t)(stacktop - rlim.rlim_cur),
	    rlim.rlim_cur, _rtld_get_stack_prot());
}

void
__thr_map_stacks_exec(void)
{
	struct pthread *curthread, *thrd;
	struct stack *st;

	if (!_thr_is_inited()) {
		singlethread_map_stacks_exec();
		return;
	}
	curthread = _get_curthread();
	THREAD_LIST_RDLOCK(curthread);
	LIST_FOREACH(st, &mstackq, qe)
		mprotect((char *)st->stackaddr + st->guardsize, st->stacksize,
		    _rtld_get_stack_prot());
	LIST_FOREACH(st, &dstackq, qe)
		mprotect((char *)st->stackaddr + st->guardsize, st->stacksize,
		    _rtld_get_stack_prot());
	TAILQ_FOREACH(thrd, &_thread_gc_list, gcle)
		_thr_stack_fix_protection(thrd);
	TAILQ_FOREACH(thrd, &_thread_list, tle)
		_thr_stack_fix_protection(thrd);
	THREAD_LIST_UNLOCK(curthread);
}

int
_thr_stack_alloc(struct pthread_attr *attr)
{
	struct pthread *curthread = _get_curthread();
	struct stack *spare_stack;
	size_t stacksize;
	size_t guardsize;
	char *stackaddr;

	/*
	 * Round up stack size to nearest multiple of _thr_page_size so
	 * that mmap() * will work.  If the stack size is not an even
	 * multiple, we end up initializing things such that there is
	 * unused space above the beginning of the stack, so the stack
	 * sits snugly against its guard.
	 */
	stacksize = round_up(attr->stacksize_attr);
	guardsize = round_up(attr->guardsize_attr);

	attr->stackaddr_attr = NULL;
	attr->flags &= ~THR_STACK_USER;

	/*
	 * Use the garbage collector lock for synchronization of the
	 * spare stack lists and allocations from stacktop.
	 */
	THREAD_LIST_WRLOCK(curthread);
	/*
	 * If the stack and guard sizes are default, try to allocate a stack
	 * from the default-size stack cache:
	 */
	if ((stacksize == THR_STACK_DEFAULT) &&
	    (guardsize == _thr_guard_default)) {
		if ((spare_stack = LIST_FIRST(&dstackq)) != NULL) {
			/* Use the spare stack. */
			LIST_REMOVE(spare_stack, qe);
			attr->stackaddr_attr = spare_stack->stackaddr;
		}
	}
	/*
	 * The user specified a non-default stack and/or guard size, so try to
	 * allocate a stack from the non-default size stack cache, using the
	 * rounded up stack size (stack_size) in the search:
	 */
	else {
		LIST_FOREACH(spare_stack, &mstackq, qe) {
			if (spare_stack->stacksize == stacksize &&
			    spare_stack->guardsize == guardsize) {
				LIST_REMOVE(spare_stack, qe);
				attr->stackaddr_attr = spare_stack->stackaddr;
				break;
			}
		}
	}
	if (attr->stackaddr_attr != NULL) {
		/* A cached stack was found.  Release the lock. */
		THREAD_LIST_UNLOCK(curthread);
	}
	else {
#ifdef __CHERI_PURE_CAPABILITY__
		/*
		 * Grouping stacks together is not useful on CHERIABI, we let
		 * let mmap() decide where to allocate
		 */
		stackaddr = NULL;
#else /* !defined(__CHERI_PURE_CAPABILITY__) */
		/*
		 * Allocate a stack from or below stacktop, depending
		 * on the LIBPTHREAD_BIGSTACK_MAIN env variable.
		 */
		if (last_stack == NULL)
<<<<<<< HEAD
			last_stack = (void*)(_usrstack - _thr_stack_initial -
			    _thr_guard_default);
=======
			last_stack = _stacktop - _thr_stack_initial -
			    _thr_guard_default;
>>>>>>> 78df56cc

		/* Allocate a new stack. */
		stackaddr = last_stack - stacksize - guardsize;

		/*
		 * Even if stack allocation fails, we don't want to try to
		 * use this location again, so unconditionally decrement
		 * last_stack.  Under normal operating conditions, the most
		 * likely reason for an mmap() error is a stack overflow of
		 * the adjacent thread stack.
		 */
		last_stack -= (stacksize + guardsize);
#endif /* !defined(__CHERI_PURE_CAPABILITY__) */

		/* Release the lock before mmap'ing it. */
		THREAD_LIST_UNLOCK(curthread);

		/* Map the stack and guard page together, and split guard
		   page from allocated space: */
		stackaddr = mmap(stackaddr, stacksize + guardsize,
		     _rtld_get_stack_prot(), MAP_STACK, -1, 0);
		if (stackaddr == MAP_FAILED) {
			stackaddr = NULL;
		} else if (guardsize > 0) {
#ifdef __CHERI_PURE_CAPABILITY__
			stderr_debug("Requesting guard size of 0%lx bytes, this"
			    "is not required on CHERIABI\n", guardsize);
#endif
			if (mprotect(stackaddr, guardsize, PROT_NONE) == 0) {
				stackaddr += guardsize;
			} else {
				/* XXX-AR: add munmup return value check? */
				munmap(stackaddr, stacksize + guardsize);
				stackaddr = NULL;
			}
		}
		attr->stackaddr_attr = stackaddr;
	}
	if (attr->stackaddr_attr != NULL)
		return (0);
	else
		return (-1);
}

/* This function must be called with _thread_list_lock held. */
void
_thr_stack_free(struct pthread_attr *attr)
{
	struct stack *spare_stack;

	if ((attr != NULL) && ((attr->flags & THR_STACK_USER) == 0)
	    && (attr->stackaddr_attr != NULL)) {
		spare_stack = (struct stack *)
			((char *)attr->stackaddr_attr +
			attr->stacksize_attr - sizeof(struct stack));
		spare_stack->stacksize = round_up(attr->stacksize_attr);
		spare_stack->guardsize = round_up(attr->guardsize_attr);
		spare_stack->stackaddr = attr->stackaddr_attr;

		if (spare_stack->stacksize == THR_STACK_DEFAULT &&
		    spare_stack->guardsize == _thr_guard_default) {
			/* Default stack/guard size. */
			LIST_INSERT_HEAD(&dstackq, spare_stack, qe);
		} else {
			/* Non-default stack/guard size. */
			LIST_INSERT_HEAD(&mstackq, spare_stack, qe);
		}
		attr->stackaddr_attr = NULL;
	}
}<|MERGE_RESOLUTION|>--- conflicted
+++ resolved
@@ -284,13 +284,8 @@
 		 * on the LIBPTHREAD_BIGSTACK_MAIN env variable.
 		 */
 		if (last_stack == NULL)
-<<<<<<< HEAD
-			last_stack = (void*)(_usrstack - _thr_stack_initial -
+			last_stack = (void *)(_stacktop - _thr_stack_initial -
 			    _thr_guard_default);
-=======
-			last_stack = _stacktop - _thr_stack_initial -
-			    _thr_guard_default;
->>>>>>> 78df56cc
 
 		/* Allocate a new stack. */
 		stackaddr = last_stack - stacksize - guardsize;
