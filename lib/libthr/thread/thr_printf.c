/*-
 * Copyright (c) 2002 Jonathan Mini <mini@freebsd.org>
 * All rights reserved.
 *
 * Redistribution and use in source and binary forms, with or without
 * modification, are permitted provided that the following conditions
 * are met:
 * 1. Redistributions of source code must retain the above copyright
 *    notice, this list of conditions and the following disclaimer.
 * 2. Redistributions in binary form must reproduce the above copyright
 *    notice, this list of conditions and the following disclaimer in the
 *    documentation and/or other materials provided with the distribution.
 *
 * THIS SOFTWARE IS PROVIDED BY THE AUTHOR AND CONTRIBUTORS ``AS IS'' AND
 * ANY EXPRESS OR IMPLIED WARRANTIES, INCLUDING, BUT NOT LIMITED TO, THE
 * IMPLIED WARRANTIES OF MERCHANTABILITY AND FITNESS FOR A PARTICULAR PURPOSE
 * ARE DISCLAIMED.  IN NO EVENT SHALL THE AUTHOR OR CONTRIBUTORS BE LIABLE
 * FOR ANY DIRECT, INDIRECT, INCIDENTAL, SPECIAL, EXEMPLARY, OR CONSEQUENTIAL
 * DAMAGES (INCLUDING, BUT NOT LIMITED TO, PROCUREMENT OF SUBSTITUTE GOODS
 * OR SERVICES; LOSS OF USE, DATA, OR PROFITS; OR BUSINESS INTERRUPTION)
 * HOWEVER CAUSED AND ON ANY THEORY OF LIABILITY, WHETHER IN CONTRACT, STRICT
 * LIABILITY, OR TORT (INCLUDING NEGLIGENCE OR OTHERWISE) ARISING IN ANY WAY
 * OUT OF THE USE OF THIS SOFTWARE, EVEN IF ADVISED OF THE POSSIBILITY OF
 * SUCH DAMAGE.
 */

#include <sys/cdefs.h>
__FBSDID("$FreeBSD$");

#include <stdarg.h>
#include <string.h>
#include <unistd.h>
#include <pthread.h>

#include "libc_private.h"
#include "thr_private.h"

static void	pchar(int fd, char c);
static void	pstr(int fd, const char *s);

/*
 * Write formatted output to stdout, in a thread-safe manner.
 *
 * Recognises the following conversions:
 *	%c	-> char
 *	%d	-> signed int (base 10)
 *	%s	-> string
 *	%u	-> unsigned int (base 10)
 *	%x	-> unsigned int (base 16)
 *	%p	-> unsigned int (base 16)
 */
void
_thread_printf(int fd, const char *fmt, ...)
{
	va_list	ap;

	va_start(ap, fmt);
	_thread_vprintf(fd, fmt, ap);
	va_end(ap);
}

void
_thread_vprintf(int fd, const char *fmt, va_list ap)
{
	static const char digits[16] = "0123456789abcdef";
<<<<<<< HEAD
	va_list	 ap;
	/* XXX_AR: we should print capabilities not vaddr_t -> increase size */
	char buf[40];
=======
	char buf[20];
>>>>>>> d29b3612
	char *s;
	uint64_t r, u;
	int c;
	int64_t d;
	int islong;
	int isptr;
	void* pointer;

	while ((c = *fmt++)) {
		islong = 0;
		isptr = 0;
		if (c == '%') {
next:			c = *fmt++;
			if (c == '\0')
				return;
			switch (c) {
			case 'c':
				pchar(fd, va_arg(ap, int));
				continue;
			case 's':
				pstr(fd, va_arg(ap, char *));
				continue;
			case 'l':
				islong = 1;
				goto next;
			case 'p':
				isptr = 1;
			case 'd':
			case 'u':
			case 'x':
				r = ((c == 'u') || (c == 'd')) ? 10 : 16;
				if (c == 'd') {
					if (islong)
						d = va_arg(ap, int64_t);
					else
						d = va_arg(ap, int);
					if (d < 0) {
						pchar(fd, '-');
						u = (uint64_t)(d * -1);
					} else
						u = (uint64_t)d;
				} else {
					if (isptr) {
						pointer = va_arg(ap, void*);
						u = (vaddr_t)pointer;
					} else if (islong) {
						u = va_arg(ap, uint64_t);
					} else {
						u = va_arg(ap, unsigned);
					}
				}
				s = buf;
				do {
					*s++ = digits[u % r];
				} while (u /= r);
				while (--s >= buf)
					pchar(fd, *s);
				continue;
			}
		}
		pchar(fd, c);
	}
}

/*
 * Write a single character to stdout, in a thread-safe manner.
 */
static void
pchar(int fd, char c)
{

	__sys_write(fd, &c, 1);
}

/*
 * Write a string to stdout, in a thread-safe manner.
 */
static void
pstr(int fd, const char *s)
{

	__sys_write(fd, s, strlen(s));
}
<|MERGE_RESOLUTION|>--- conflicted
+++ resolved
@@ -63,13 +63,8 @@
 _thread_vprintf(int fd, const char *fmt, va_list ap)
 {
 	static const char digits[16] = "0123456789abcdef";
-<<<<<<< HEAD
-	va_list	 ap;
 	/* XXX_AR: we should print capabilities not vaddr_t -> increase size */
 	char buf[40];
-=======
-	char buf[20];
->>>>>>> d29b3612
 	char *s;
 	uint64_t r, u;
 	int c;
