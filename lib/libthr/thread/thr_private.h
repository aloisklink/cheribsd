/*-
 * SPDX-License-Identifier: BSD-2-Clause-FreeBSD
 *
 * Copyright (C) 2005 Daniel M. Eischen <deischen@freebsd.org>
 * Copyright (c) 2005 David Xu <davidxu@freebsd.org>
 * Copyright (c) 1995-1998 John Birrell <jb@cimlogic.com.au>.
 *
 * All rights reserved.
 *
 * Redistribution and use in source and binary forms, with or without
 * modification, are permitted provided that the following conditions
 * are met:
 * 1. Redistributions of source code must retain the above copyright
 *    notice unmodified, this list of conditions, and the following
 *    disclaimer.
 * 2. Redistributions in binary form must reproduce the above copyright
 *    notice, this list of conditions and the following disclaimer in the
 *    documentation and/or other materials provided with the distribution.
 *
 * THIS SOFTWARE IS PROVIDED BY THE AUTHOR ``AS IS'' AND ANY EXPRESS OR
 * IMPLIED WARRANTIES, INCLUDING, BUT NOT LIMITED TO, THE IMPLIED WARRANTIES
 * OF MERCHANTABILITY AND FITNESS FOR A PARTICULAR PURPOSE ARE DISCLAIMED.
 * IN NO EVENT SHALL THE AUTHOR BE LIABLE FOR ANY DIRECT, INDIRECT,
 * INCIDENTAL, SPECIAL, EXEMPLARY, OR CONSEQUENTIAL DAMAGES (INCLUDING, BUT
 * NOT LIMITED TO, PROCUREMENT OF SUBSTITUTE GOODS OR SERVICES; LOSS OF USE,
 * DATA, OR PROFITS; OR BUSINESS INTERRUPTION) HOWEVER CAUSED AND ON ANY
 * THEORY OF LIABILITY, WHETHER IN CONTRACT, STRICT LIABILITY, OR TORT
 * (INCLUDING NEGLIGENCE OR OTHERWISE) ARISING IN ANY WAY OUT OF THE USE OF
 * THIS SOFTWARE, EVEN IF ADVISED OF THE POSSIBILITY OF SUCH DAMAGE.
 *
 * $FreeBSD$
 */
/*
 * CHERI CHANGES START
 * {
 *   "updated": 20181121,
 *   "target_type": "lib",
 *   "changes": [
 *     "calling_convention",
 *     "unsupported"
 *   ],
 *   "change_comment": "stack pointer"
 * }
 * CHERI CHANGES END
 */

#ifndef _THR_PRIVATE_H
#define _THR_PRIVATE_H

/*
 * Include files.
 */
#include <sys/types.h>
#include <sys/time.h>
#include <sys/cdefs.h>
#include <sys/queue.h>
#include <sys/param.h>
#include <sys/cpuset.h>
#include <machine/atomic.h>
#include <errno.h>
#include <limits.h>
#include <signal.h>
#include <stdbool.h>
#include <stddef.h>
#include <stdio.h>
#include <unistd.h>
#include <ucontext.h>
#include <sys/thr.h>
#include <pthread.h>
#ifdef __CHERI_PURE_CAPABILITY__
#include <cheri/cheric.h>
#endif

__NULLABILITY_PRAGMA_PUSH

#define	SYM_FB10(sym)			__CONCAT(sym, _fb10)
#define	SYM_FBP10(sym)			__CONCAT(sym, _fbp10)
#define	WEAK_REF(sym, alias)		__weak_reference(sym, alias)
#define	SYM_COMPAT(sym, impl, ver)	__sym_compat(sym, impl, ver)
#define	SYM_DEFAULT(sym, impl, ver)	__sym_default(sym, impl, ver)

#define	FB10_COMPAT(func, sym)				\
	WEAK_REF(func, SYM_FB10(sym));			\
	SYM_COMPAT(sym, SYM_FB10(sym), FBSD_1.0)

#define	FB10_COMPAT_PRIVATE(func, sym)			\
	WEAK_REF(func, SYM_FBP10(sym));			\
	SYM_DEFAULT(sym, SYM_FBP10(sym), FBSDprivate_1.0)

struct pthread;
extern struct pthread	*_thr_initial __hidden;

#include "pthread_md.h"
#include "thr_umtx.h"
#include "thread_db.h"
#include "simple_printf.h"
#ifdef _PTHREAD_FORCED_UNWIND
#define _BSD_SOURCE
#include <unwind.h>
#endif

typedef TAILQ_HEAD(pthreadlist, pthread) pthreadlist;
typedef TAILQ_HEAD(atfork_head, pthread_atfork) atfork_head;
TAILQ_HEAD(mutex_queue, pthread_mutex);

/* Signal to do cancellation */
#define	SIGCANCEL		SIGTHR

/*
 * Kernel fatal error handler macro.
 */
#define PANIC(args...)		_thread_exitf(__FILE__, __LINE__, ##args)

/* Output debug messages like this: */
#define stdout_debug(args...)	_thread_fdprintf(STDOUT_FILENO, ##args)
#define stderr_debug(args...)	_thread_fdprintf(STDERR_FILENO, ##args)

#ifdef _PTHREADS_INVARIANTS
#define THR_ASSERT(cond, msg) do {	\
	if (__predict_false(!(cond)))	\
		PANIC(msg);		\
} while (0)
#else
#define THR_ASSERT(cond, msg)
#endif

#ifdef PIC
# define STATIC_LIB_REQUIRE(name)
#else
# define STATIC_LIB_REQUIRE(name) __asm (".globl " #name)
#endif

#define	TIMESPEC_ADD(dst, src, val)				\
	do { 							\
		(dst)->tv_sec = (src)->tv_sec + (val)->tv_sec;	\
		(dst)->tv_nsec = (src)->tv_nsec + (val)->tv_nsec; \
		if ((dst)->tv_nsec >= 1000000000) {		\
			(dst)->tv_sec++;			\
			(dst)->tv_nsec -= 1000000000;		\
		}						\
	} while (0)

#define	TIMESPEC_SUB(dst, src, val)				\
	do { 							\
		(dst)->tv_sec = (src)->tv_sec - (val)->tv_sec;	\
		(dst)->tv_nsec = (src)->tv_nsec - (val)->tv_nsec; \
		if ((dst)->tv_nsec < 0) {			\
			(dst)->tv_sec--;			\
			(dst)->tv_nsec += 1000000000;		\
		}						\
	} while (0)

/* Magic cookie set for shared pthread locks and cv's pointers */
#define	THR_PSHARED_PTR						\
    ((void *)(uintptr_t)((1ULL << (NBBY * sizeof(long) - 1)) | 1))

/* XXX These values should be same as those defined in pthread.h */
#define	THR_MUTEX_INITIALIZER		((struct pthread_mutex *)NULL)
#define	THR_ADAPTIVE_MUTEX_INITIALIZER	((struct pthread_mutex *)1)
#define	THR_MUTEX_DESTROYED		((struct pthread_mutex *)2)
#define	THR_COND_INITIALIZER		((struct pthread_cond *)NULL)
#define	THR_COND_DESTROYED		((struct pthread_cond *)1)
#define	THR_RWLOCK_INITIALIZER		((struct pthread_rwlock *)NULL)
#define	THR_RWLOCK_DESTROYED		((struct pthread_rwlock *)1)

#define PMUTEX_FLAG_TYPE_MASK	0x0ff
#define PMUTEX_FLAG_PRIVATE	0x100
#define PMUTEX_FLAG_DEFERRED	0x200
#define PMUTEX_TYPE(mtxflags)	((mtxflags) & PMUTEX_FLAG_TYPE_MASK)

#define	PMUTEX_OWNER_ID(m)	((m)->m_lock.m_owner & ~UMUTEX_CONTESTED)

#define MAX_DEFER_WAITERS       50

/*
 * Values for pthread_mutex m_ps indicator.
 */
#define	PMUTEX_INITSTAGE_ALLOC	0
#define	PMUTEX_INITSTAGE_BUSY	1
#define	PMUTEX_INITSTAGE_DONE	2

struct pthread_mutex {
	/*
	 * Lock for accesses to this structure.
	 */
	struct umutex			m_lock __subobject_use_container_bounds;
	int				m_flags;
	int				m_count;
	int				m_spinloops;
	int				m_yieldloops;
	int				m_ps;	/* pshared init stage */
	/*
	 * Link for all mutexes a thread currently owns, of the same
	 * prio type.
	 */
	TAILQ_ENTRY(pthread_mutex)	m_qe;
	/* Link for all private mutexes a thread currently owns. */
	TAILQ_ENTRY(pthread_mutex)	m_pqe;
	struct pthread_mutex		*m_rb_prev;
};

struct pthread_mutex_attr {
	enum pthread_mutextype	m_type;
	int			m_protocol;
	int			m_ceiling;
	int			m_pshared;
	int			m_robust;
};

#define PTHREAD_MUTEXATTR_STATIC_INITIALIZER \
	{ PTHREAD_MUTEX_DEFAULT, PTHREAD_PRIO_NONE, 0, MUTEX_FLAGS_PRIVATE, \
	    PTHREAD_MUTEX_STALLED }

struct pthread_cond {
	__uint32_t	__has_user_waiters;
	struct ucond	kcond;
};

struct pthread_cond_attr {
	int		c_pshared;
	int		c_clockid;
};

struct pthread_barrier {
	struct umutex		b_lock;
	struct ucond		b_cv;
	int64_t			b_cycle;
	int			b_count;
	int			b_waiters;
	int			b_refcount;
	int			b_destroying;
};

struct pthread_barrierattr {
	int		pshared;
};

struct pthread_spinlock {
	struct umutex	s_lock;
};

/*
 * Flags for condition variables.
 */
#define COND_FLAGS_PRIVATE	0x01
#define COND_FLAGS_INITED	0x02
#define COND_FLAGS_BUSY		0x04

/*
 * Cleanup definitions.
 */
struct pthread_cleanup {
	struct pthread_cleanup	*prev;
	void			(*routine)(void *);
	void			*routine_arg;
	int			onheap;
};

#define	THR_CLEANUP_PUSH(td, func, arg) {		\
	struct pthread_cleanup __cup;			\
							\
	__cup.routine = func;				\
	__cup.routine_arg = arg;			\
	__cup.onheap = 0;				\
	__cup.prev = (td)->cleanup;			\
	(td)->cleanup = &__cup;

#define	THR_CLEANUP_POP(td, exec)			\
	(td)->cleanup = __cup.prev;			\
	if ((exec) != 0)				\
		__cup.routine(__cup.routine_arg);	\
}

struct pthread_atfork {
	TAILQ_ENTRY(pthread_atfork) qe;
	void (*prepare)(void);
	void (*parent)(void);
	void (*child)(void);
};

struct pthread_attr {
#define pthread_attr_start_copy	sched_policy
	int	sched_policy;
	int	sched_inherit;
	int	prio;
	int	suspend;
#define	THR_STACK_USER		0x100	/* 0xFF reserved for <pthread.h> */
	int	flags;
	void	*stackaddr_attr;
	size_t	stacksize_attr;
	size_t	guardsize_attr;
#define pthread_attr_end_copy	cpuset
	cpuset_t	*cpuset;
	size_t	cpusetsize;
};

struct wake_addr {
	struct wake_addr *link;
	unsigned int	value;
	char		pad[12];
};

struct sleepqueue {
	TAILQ_HEAD(, pthread)    sq_blocked;
	SLIST_HEAD(, sleepqueue) sq_freeq;
	LIST_ENTRY(sleepqueue)   sq_hash;
	SLIST_ENTRY(sleepqueue)  sq_flink;
	void			 *sq_wchan;
	int			 sq_type;
};

/*
 * Thread creation state attributes.
 */
#define THR_CREATE_RUNNING		0
#define THR_CREATE_SUSPENDED		1

/*
 * Miscellaneous definitions.
 */
#define THR_STACK_DEFAULT		(sizeof(void *) / 4 * 1024 * 1024)

/*
 * Maximum size of initial thread's stack.  This perhaps deserves to be larger
 * than the stacks of other threads, since many applications are likely to run
 * almost entirely on this stack.
 */
#define THR_STACK_INITIAL		(THR_STACK_DEFAULT * 2)

/*
 * Define priorities returned by kernel.
 */
#define THR_MIN_PRIORITY		(_thr_priorities[SCHED_OTHER-1].pri_min)
#define THR_MAX_PRIORITY		(_thr_priorities[SCHED_OTHER-1].pri_max)
#define THR_DEF_PRIORITY		(_thr_priorities[SCHED_OTHER-1].pri_default)

#define THR_MIN_RR_PRIORITY		(_thr_priorities[SCHED_RR-1].pri_min)
#define THR_MAX_RR_PRIORITY		(_thr_priorities[SCHED_RR-1].pri_max)
#define THR_DEF_RR_PRIORITY		(_thr_priorities[SCHED_RR-1].pri_default)

/* XXX The SCHED_FIFO should have same priority range as SCHED_RR */
#define THR_MIN_FIFO_PRIORITY		(_thr_priorities[SCHED_FIFO_1].pri_min)
#define THR_MAX_FIFO_PRIORITY		(_thr_priorities[SCHED_FIFO-1].pri_max)
#define THR_DEF_FIFO_PRIORITY		(_thr_priorities[SCHED_FIFO-1].pri_default)

struct pthread_prio {
	int	pri_min;
	int	pri_max;
	int	pri_default;
};

struct pthread_rwlockattr {
	int		pshared;
};

struct pthread_rwlock {
	struct urwlock 	lock;
	uint32_t	owner;
};

/*
 * Thread states.
 */
enum pthread_state {
	PS_RUNNING,
	PS_DEAD
};

struct pthread_specific_elem {
	const void	*data;
	int		seqno;
};

struct pthread_key {
	volatile int	allocated;
	int		seqno;
	void            (*destructor)(void *);
};

/*
 * lwpid_t is 32bit but kernel thr API exports tid as long type
 * to preserve the ABI for M:N model in very early date (r131431).
 */
#define TID(thread)	((uint32_t) ((thread)->tid))

/*
 * Thread structure.
 */
struct pthread {
#define _pthread_startzero	tid
	/* Kernel thread id. */
	long			tid;
#define	TID_TERMINATED		1

	/*
	 * Lock for accesses to this thread structure.
	 */
	struct umutex		lock;

	/* Internal condition variable cycle number. */
	uint32_t		cycle;

	/* How many low level locks the thread held. */
	int			locklevel;

	/*
	 * Set to non-zero when this thread has entered a critical
	 * region.  We allow for recursive entries into critical regions.
	 */
	int			critical_count;

	/* Signal blocked counter. */
	int			sigblock;

	/* Fast sigblock var. */
	uint32_t		fsigblock;

	/* Queue entry for list of all threads. */
	TAILQ_ENTRY(pthread)	tle;	/* link for all threads in process */

	/* Queue entry for GC lists. */
	TAILQ_ENTRY(pthread)	gcle;

	/* Hash queue entry. */
	LIST_ENTRY(pthread)	hle;

	/* Sleep queue entry */
	TAILQ_ENTRY(pthread)    wle;

	/* Threads reference count. */
	int			refcount;

	/*
	 * Thread start routine, argument, stack pointer and thread
	 * attributes.
	 */
	void			*(*start_routine)(void *);
	void			*arg;
	struct pthread_attr	attr;

#define	SHOULD_CANCEL(thr)					\
	((thr)->cancel_pending && (thr)->cancel_enable &&	\
	 (thr)->no_cancel == 0)

	/* Cancellation is enabled */
	int			cancel_enable;

	/* Cancellation request is pending */
	int			cancel_pending;

	/* Thread is at cancellation point */
	int			cancel_point;

	/* Cancellation is temporarily disabled */
	int			no_cancel;

	/* Asynchronouse cancellation is enabled */
	int			cancel_async;

	/* Cancellation is in progress */
	int			cancelling;

	/* Thread temporary signal mask. */
	sigset_t		sigmask;

	/* Thread should unblock SIGCANCEL. */
	int			unblock_sigcancel;

	/* In sigsuspend state */
	int			in_sigsuspend;

	/* deferred signal info	*/
	siginfo_t		deferred_siginfo;

	/* signal mask to restore. */
	sigset_t		deferred_sigmask;

	/* the sigaction should be used for deferred signal. */
	struct sigaction	deferred_sigact;

	/* deferred signal delivery is performed, do not reenter. */
	int			deferred_run;

	/* Force new thread to exit. */
	int			force_exit;

	/* Thread state: */
	enum pthread_state 	state;

	/*
	 * Error variable used instead of errno. The function __error()
	 * returns a pointer to this. 
	 */
	int			error;

	/*
	 * The joiner is the thread that is joining to this thread.  The
	 * join status keeps track of a join operation to another thread.
	 */
	struct pthread		*joiner;

	/* Miscellaneous flags; only set with scheduling lock held. */
	int			flags;
#define THR_FLAGS_PRIVATE	0x0001
#define	THR_FLAGS_NEED_SUSPEND	0x0002	/* thread should be suspended */
#define	THR_FLAGS_SUSPENDED	0x0004	/* thread is suspended */
#define	THR_FLAGS_DETACHED	0x0008	/* thread is detached */

	/* Thread list flags; only set with thread list lock held. */
	int			tlflags;
#define	TLFLAGS_GC_SAFE		0x0001	/* thread safe for cleaning */
#define	TLFLAGS_IN_TDLIST	0x0002	/* thread in all thread list */
#define	TLFLAGS_IN_GCLIST	0x0004	/* thread in gc list */

	/*
	 * Queues of the owned mutexes.  Private queue must have index
	 * + 1 of the corresponding full queue.
	 */
#define	TMQ_NORM		0	/* NORMAL or PRIO_INHERIT normal */
#define	TMQ_NORM_PRIV		1	/* NORMAL or PRIO_INHERIT normal priv */
#define	TMQ_NORM_PP		2	/* PRIO_PROTECT normal mutexes */
#define	TMQ_NORM_PP_PRIV	3	/* PRIO_PROTECT normal priv */
#define	TMQ_ROBUST_PP		4	/* PRIO_PROTECT robust mutexes */
#define	TMQ_ROBUST_PP_PRIV	5	/* PRIO_PROTECT robust priv */	
#define	TMQ_NITEMS		6
	struct mutex_queue	mq[TMQ_NITEMS];

	void				*ret;
	struct pthread_specific_elem	*specific;
	int				specific_data_count;

	/* Number rwlocks rdlocks held. */
	int			rdlock_count;

	/*
	 * Current locks bitmap for rtld. */
	int			rtld_bits;

	/* Thread control block */
	struct tcb		*tcb;

	/* Cleanup handlers Link List */
	struct pthread_cleanup	*cleanup;

#ifdef _PTHREAD_FORCED_UNWIND
	struct _Unwind_Exception	ex;
	void			*unwind_stackend;
	int			unwind_disabled;
#endif

	/*
	 * Magic value to help recognize a valid thread structure
	 * from an invalid one:
	 */
#define	THR_MAGIC		((u_int32_t) 0xd09ba115)
	u_int32_t		magic;

	/* Enable event reporting */
	int			report_events;

	/* Event mask */
	int			event_mask;

	/* Event */
	td_event_msg_t		event_buf;

	/* Wait channel */
	void			*wchan;

	/* Referenced mutex. */
	struct pthread_mutex	*mutex_obj;

	/* Thread will sleep. */
	int			will_sleep;

	/* Number of threads deferred. */
	int			nwaiter_defer;

	int			robust_inited;
	uintptr_t		robust_list;
	uintptr_t		priv_robust_list;
	uintptr_t		inact_mtx;

	/* Deferred threads from pthread_cond_signal. */
	unsigned int 		*defer_waiters[MAX_DEFER_WAITERS];
#define _pthread_endzero	wake_addr

	struct wake_addr	*wake_addr;
#define WAKE_ADDR(td)           ((td)->wake_addr)

	/* Sleep queue */
	struct	sleepqueue	*sleepqueue;

	/* pthread_set/get_name_np */
	char			*name;

	/* rtld thread-local dlerror message and seen control */
	char			dlerror_msg[512];
	int			dlerror_seen;
};

#define THR_SHOULD_GC(thrd) 						\
	((thrd)->refcount == 0 && (thrd)->state == PS_DEAD &&		\
	 ((thrd)->flags & THR_FLAGS_DETACHED) != 0)

#define	THR_IN_CRITICAL(thrd)				\
	(((thrd)->locklevel > 0) ||			\
	((thrd)->critical_count > 0))

#define	THR_CRITICAL_ENTER(thrd)			\
	(thrd)->critical_count++

#define	THR_CRITICAL_LEAVE(thrd)			\
	do {						\
		(thrd)->critical_count--;		\
		_thr_ast(thrd);				\
	} while (0)

#define THR_UMUTEX_TRYLOCK(thrd, lck)			\
	_thr_umutex_trylock((lck), TID(thrd))

#define	THR_UMUTEX_LOCK(thrd, lck)			\
	_thr_umutex_lock((lck), TID(thrd))

#define	THR_UMUTEX_TIMEDLOCK(thrd, lck, timo)		\
	_thr_umutex_timedlock((lck), TID(thrd), (timo))

#define	THR_UMUTEX_UNLOCK(thrd, lck)			\
	_thr_umutex_unlock((lck), TID(thrd))

#define	THR_LOCK_ACQUIRE(thrd, lck)			\
do {							\
	(thrd)->locklevel++;				\
	_thr_umutex_lock(lck, TID(thrd));		\
} while (0)

#define	THR_LOCK_ACQUIRE_SPIN(thrd, lck)		\
do {							\
	(thrd)->locklevel++;				\
	_thr_umutex_lock_spin(lck, TID(thrd));		\
} while (0)

#ifdef	_PTHREADS_INVARIANTS
#define	THR_ASSERT_LOCKLEVEL(thrd)			\
do {							\
	if (__predict_false((thrd)->locklevel <= 0))	\
		_thr_assert_lock_level();		\
} while (0)
#else
#define THR_ASSERT_LOCKLEVEL(thrd)
#endif

#define	THR_LOCK_RELEASE(thrd, lck)			\
do {							\
	THR_ASSERT_LOCKLEVEL(thrd);			\
	_thr_umutex_unlock((lck), TID(thrd));		\
	(thrd)->locklevel--;				\
	_thr_ast(thrd);					\
} while (0)

#define	THR_LOCK(curthrd)		THR_LOCK_ACQUIRE(curthrd, &(curthrd)->lock)
#define	THR_UNLOCK(curthrd)		THR_LOCK_RELEASE(curthrd, &(curthrd)->lock)
#define	THR_THREAD_LOCK(curthrd, thr)	THR_LOCK_ACQUIRE(curthrd, &(thr)->lock)
#define	THR_THREAD_UNLOCK(curthrd, thr)	THR_LOCK_RELEASE(curthrd, &(thr)->lock)

#define	THREAD_LIST_RDLOCK(curthrd)				\
do {								\
	(curthrd)->locklevel++;					\
	_thr_rwl_rdlock(&_thr_list_lock);			\
} while (0)

#define	THREAD_LIST_WRLOCK(curthrd)				\
do {								\
	(curthrd)->locklevel++;					\
	_thr_rwl_wrlock(&_thr_list_lock);			\
} while (0)

#define	THREAD_LIST_UNLOCK(curthrd)				\
do {								\
	_thr_rwl_unlock(&_thr_list_lock);			\
	(curthrd)->locklevel--;					\
	_thr_ast(curthrd);					\
} while (0)

/*
 * Macros to insert/remove threads to the all thread list and
 * the gc list.
 */
#define	THR_LIST_ADD(thrd) do {					\
	if (((thrd)->tlflags & TLFLAGS_IN_TDLIST) == 0) {	\
		TAILQ_INSERT_HEAD(&_thread_list, thrd, tle);	\
		_thr_hash_add(thrd);				\
		(thrd)->tlflags |= TLFLAGS_IN_TDLIST;		\
	}							\
} while (0)
#define	THR_LIST_REMOVE(thrd) do {				\
	if (((thrd)->tlflags & TLFLAGS_IN_TDLIST) != 0) {	\
		TAILQ_REMOVE(&_thread_list, thrd, tle);		\
		_thr_hash_remove(thrd);				\
		(thrd)->tlflags &= ~TLFLAGS_IN_TDLIST;		\
	}							\
} while (0)
#define	THR_GCLIST_ADD(thrd) do {				\
	if (((thrd)->tlflags & TLFLAGS_IN_GCLIST) == 0) {	\
		TAILQ_INSERT_HEAD(&_thread_gc_list, thrd, gcle);\
		(thrd)->tlflags |= TLFLAGS_IN_GCLIST;		\
		_gc_count++;					\
	}							\
} while (0)
#define	THR_GCLIST_REMOVE(thrd) do {				\
	if (((thrd)->tlflags & TLFLAGS_IN_GCLIST) != 0) {	\
		TAILQ_REMOVE(&_thread_gc_list, thrd, gcle);	\
		(thrd)->tlflags &= ~TLFLAGS_IN_GCLIST;		\
		_gc_count--;					\
	}							\
} while (0)

#define THR_REF_ADD(curthread, pthread) {			\
	THR_CRITICAL_ENTER(curthread);				\
	pthread->refcount++;					\
} while (0)

#define THR_REF_DEL(curthread, pthread) {			\
	pthread->refcount--;					\
	THR_CRITICAL_LEAVE(curthread);				\
} while (0)

#define GC_NEEDED()	(_gc_count >= 5)

#define SHOULD_REPORT_EVENT(curthr, e)			\
	(curthr->report_events && 			\
	 (((curthr)->event_mask | _thread_event_mask ) & e) != 0)

#ifndef __LIBC_ISTHREADED_DECLARED
#define __LIBC_ISTHREADED_DECLARED
extern int __isthreaded;
#endif

/*
 * Global variables for the pthread kernel.
 */

<<<<<<< HEAD
extern vaddr_t		_stacktop __hidden;
=======
extern char		*_usrstack __hidden;
>>>>>>> f75b1ff6

/* For debugger */
extern int		_libthr_debug;
extern int		_thread_event_mask;
extern struct pthread	*_thread_last_event;
/* Used in symbol lookup of libthread_db */
extern struct pthread_key	_thread_keytable[];

/* List of all threads: */
extern pthreadlist	_thread_list;

/* List of threads needing GC: */
extern pthreadlist	_thread_gc_list __hidden;

extern int		_thread_active_threads;
extern atfork_head	_thr_atfork_list __hidden;
extern struct urwlock	_thr_atfork_lock __hidden;

/* Default thread attributes: */
extern struct pthread_attr _pthread_attr_default __hidden;

/* Default mutex attributes: */
extern struct pthread_mutex_attr _pthread_mutexattr_default __hidden;
extern struct pthread_mutex_attr _pthread_mutexattr_adaptive_default __hidden;

/* Default condition variable attributes: */
extern struct pthread_cond_attr _pthread_condattr_default __hidden;

extern struct pthread_prio _thr_priorities[] __hidden;

extern int	_thr_is_smp __hidden;

extern size_t	_thr_guard_default __hidden;
extern size_t	_thr_stack_default __hidden;
extern size_t	_thr_stack_initial __hidden;
extern int	_thr_page_size __hidden;
extern int	_thr_spinloops __hidden;
extern int	_thr_yieldloops __hidden;
extern int	_thr_queuefifo __hidden;

/* Garbage thread count. */
extern int	_gc_count __hidden;

extern struct umutex	_mutex_static_lock __hidden;
extern struct umutex	_cond_static_lock __hidden;
extern struct umutex	_rwlock_static_lock __hidden;
extern struct umutex	_keytable_lock __hidden;
extern struct urwlock	_thr_list_lock __hidden;
extern struct umutex	_thr_event_lock __hidden;
extern struct umutex	_suspend_all_lock __hidden;
extern int		_suspend_all_waiters __hidden;
extern int		_suspend_all_cycle __hidden;
extern struct pthread	*_single_thread __hidden;

/*
 * Function prototype definitions.
 */
__BEGIN_DECLS
void	_thr_setthreaded(int) __hidden;
int	_mutex_cv_lock(struct pthread_mutex *, int, bool) __hidden;
int	_mutex_cv_unlock(struct pthread_mutex *, int *, int *) __hidden;
int     _mutex_cv_attach(struct pthread_mutex *, int) __hidden;
int     _mutex_cv_detach(struct pthread_mutex *, int *) __hidden;
int     _mutex_owned(struct pthread *, const struct pthread_mutex *) __hidden;
int	_mutex_reinit(pthread_mutex_t *) __hidden;
void	_mutex_fork(struct pthread *curthread) __hidden;
int	_mutex_enter_robust(struct pthread *curthread, struct pthread_mutex *m)
	    __hidden;
void	_mutex_leave_robust(struct pthread *curthread, struct pthread_mutex *m)
	    __hidden;
void	_libpthread_init(struct pthread *) __hidden;
struct pthread *_thr_alloc(struct pthread *) __hidden;
void	_thread_exit(const char *, int, const char *) __hidden __dead2;
void	_thread_exitf(const char *, int, const char *, ...) __hidden __dead2
	    __printflike(3, 4);
int	_thr_ref_add(struct pthread *, struct pthread *, int) __hidden;
void	_thr_ref_delete(struct pthread *, struct pthread *) __hidden;
void	_thr_ref_delete_unlocked(struct pthread *, struct pthread *) __hidden;
int	_thr_find_thread(struct pthread *, struct pthread *, int) __hidden;
void	_thr_rtld_init(void) __hidden;
void	_thr_rtld_postfork_child(void) __hidden;
int	_thr_stack_alloc(struct pthread_attr *) __hidden;
void	_thr_stack_free(struct pthread_attr *) __hidden;
void	_thr_free(struct pthread *, struct pthread *) __hidden;
void	_thr_gc(struct pthread *) __hidden;
void    _thread_cleanupspecific(void) __hidden;
void	_thr_spinlock_init(void) __hidden;
void	_thr_cancel_enter(struct pthread *) __hidden;
void	_thr_cancel_enter2(struct pthread *, int) __hidden;
void	_thr_cancel_leave(struct pthread *, int) __hidden;
void	_thr_testcancel(struct pthread *) __hidden;
void	_thr_signal_block(struct pthread *) __hidden;
void	_thr_signal_unblock(struct pthread *) __hidden;
void	_thr_signal_block_check_fast(void) __hidden;
void	_thr_signal_block_setup(struct pthread *) __hidden;
void	_thr_signal_init(int) __hidden;
void	_thr_signal_deinit(void) __hidden;
int	_thr_send_sig(struct pthread *, int sig) __hidden;
void	_thr_list_init(void) __hidden;
void	_thr_hash_add(struct pthread *) __hidden;
void	_thr_hash_remove(struct pthread *) __hidden;
struct pthread *_thr_hash_find(struct pthread *) __hidden;
void	_thr_link(struct pthread *, struct pthread *) __hidden;
void	_thr_unlink(struct pthread *, struct pthread *) __hidden;
void	_thr_assert_lock_level(void) __hidden __dead2;
void	_thr_ast(struct pthread *) __hidden;
void	_thr_report_creation(struct pthread *curthread,
	    struct pthread *newthread) __hidden;
void	_thr_report_death(struct pthread *curthread) __hidden;
int	_thr_getscheduler(lwpid_t, int *, struct sched_param *) __hidden;
int	_thr_setscheduler(lwpid_t, int, const struct sched_param *) __hidden;
void	_thr_signal_prefork(void) __hidden;
void	_thr_signal_postfork(void) __hidden;
void	_thr_signal_postfork_child(void) __hidden;
void	_thr_suspend_all_lock(struct pthread *) __hidden;
void	_thr_suspend_all_unlock(struct pthread *) __hidden;
void	_thr_try_gc(struct pthread *, struct pthread *) __hidden;
int	_rtp_to_schedparam(const struct rtprio *rtp, int *policy,
		struct sched_param *param) __hidden;
int	_schedparam_to_rtp(int policy, const struct sched_param *param,
		struct rtprio *rtp) __hidden;
void	_thread_bp_create(void);
void	_thread_bp_death(void);
int	_sched_yield(void);

void	_pthread_cleanup_push(void (*)(void *), void *);
void	_pthread_cleanup_pop(int);
void	_pthread_exit_mask(void *status, sigset_t *mask) __dead2 __hidden;
#ifndef _LIBC_PRIVATE_H_
void	_pthread_cancel_enter(int maycancel);
void 	_pthread_cancel_leave(int maycancel);
#endif
int	_pthread_mutex_consistent(pthread_mutex_t * _Nonnull);
int	_pthread_mutexattr_getrobust(pthread_mutexattr_t * _Nonnull __restrict,
	    int * _Nonnull __restrict);
int	_pthread_mutexattr_setrobust(pthread_mutexattr_t * _Nonnull, int);

/* #include <fcntl.h> */
#ifdef  _SYS_FCNTL_H_
#ifndef _LIBC_PRIVATE_H_
int     __sys_fcntl(int, int, __intptr_t);
int     __sys_openat(int, const char *, int, int);
#endif /* _LIBC_PRIVATE_H_ */
#endif /* _SYS_FCNTL_H_ */

/* #include <signal.h> */
#ifdef _SIGNAL_H_
#ifndef _LIBC_PRIVATE_H_
int     __sys_sigaction(int, const struct sigaction *, struct sigaction *);
int     __sys_sigprocmask(int, const sigset_t *, sigset_t *);
int     __sys_sigsuspend(const sigset_t *);
int	__sys_sigtimedwait(const sigset_t *, siginfo_t *,
		const struct timespec *);
int	__sys_sigwait(const sigset_t *, int *);
int	__sys_sigwaitinfo(const sigset_t *set, siginfo_t *info);
#endif /* _LIBC_PRIVATE_H_ */
#endif /* _SYS_FCNTL_H_ */

/* #include <time.h> */
#ifdef	_TIME_H_
#ifndef _LIBC_PRIVATE_H_
int	__sys_clock_nanosleep(clockid_t, int, const struct timespec *,
	    struct timespec *);
int	__sys_nanosleep(const struct timespec *, struct timespec *);
#endif /* _LIBC_PRIVATE_H_ */
#endif /* _SYS_FCNTL_H_ */

/* #include <sys/ucontext.h> */
#ifdef _SYS_UCONTEXT_H_
#ifndef _LIBC_PRIVATE_H_
int	__sys_setcontext(const ucontext_t *ucp);
int	__sys_swapcontext(ucontext_t *oucp, const ucontext_t *ucp);
#endif /* _LIBC_PRIVATE_H_ */
#endif /* _SYS_FCNTL_H_ */

/* #include <unistd.h> */
#ifdef  _UNISTD_H_
#ifndef _LIBC_PRIVATE_H_
int     __sys_close(int);
int	__sys_fork(void);
ssize_t __sys_read(int, void *, size_t);
#endif /* _LIBC_PRIVATE_H_ */
#endif /* _SYS_FCNTL_H_ */

static inline int
_thr_isthreaded(void)
{
	return (__isthreaded != 0);
}

static inline int
_thr_is_inited(void)
{
	return (_thr_initial != NULL);
}

static inline void
_thr_check_init(void)
{
	if (_thr_initial == NULL)
		_libpthread_init(NULL);
}

struct wake_addr *_thr_alloc_wake_addr(void);
void	_thr_release_wake_addr(struct wake_addr *);
int	_thr_sleep(struct pthread *, int, const struct timespec *);

void _thr_wake_addr_init(void) __hidden;

static inline void
_thr_clear_wake(struct pthread *td)
{
	td->wake_addr->value = 0;
}

static inline int
_thr_is_woken(struct pthread *td)
{
	return td->wake_addr->value != 0;
}

static inline void
_thr_set_wake(unsigned int *waddr)
{
	*waddr = 1;
	_thr_umtx_wake(waddr, INT_MAX, 0);
}

void _thr_wake_all(unsigned int *waddrs[], int) __hidden;

static inline struct pthread *
_sleepq_first(struct sleepqueue *sq)
{
	return TAILQ_FIRST(&sq->sq_blocked);
}

void	_sleepq_init(void) __hidden;
struct sleepqueue *_sleepq_alloc(void) __hidden;
void	_sleepq_free(struct sleepqueue *) __hidden;
void	_sleepq_lock(void *) __hidden;
void	_sleepq_unlock(void *) __hidden;
struct sleepqueue *_sleepq_lookup(void *) __hidden;
void	_sleepq_add(void *, struct pthread *) __hidden;
int	_sleepq_remove(struct sleepqueue *, struct pthread *) __hidden;
void	_sleepq_drop(struct sleepqueue *,
		void (*cb)(struct pthread *, void *arg), void *) __hidden;

int	_pthread_mutex_init_calloc_cb(pthread_mutex_t *mutex,
	    void *(calloc_cb)(size_t, size_t));

struct dl_phdr_info;
void __pthread_cxa_finalize(struct dl_phdr_info *phdr_info);
void _thr_tsd_unload(struct dl_phdr_info *phdr_info) __hidden;
void _thr_sigact_unload(struct dl_phdr_info *phdr_info) __hidden;
void _thr_stack_fix_protection(struct pthread *thrd);
void __pthread_distribute_static_tls(size_t offset, void *src, size_t len,
    size_t total_len);

int *__error_threaded(void) __hidden;
void __thr_interpose_libc(void) __hidden;
pid_t __thr_fork(void);
pid_t __thr_pdfork(int *, int);
int __thr_setcontext(const ucontext_t *ucp);
int __thr_sigaction(int sig, const struct sigaction *act,
    struct sigaction *oact) __hidden;
int __thr_sigprocmask(int how, const sigset_t *set, sigset_t *oset);
int __thr_sigsuspend(const sigset_t * set);
int __thr_sigtimedwait(const sigset_t *set, siginfo_t *info,
    const struct timespec * timeout);
int __thr_sigwait(const sigset_t *set, int *sig);
int __thr_sigwaitinfo(const sigset_t *set, siginfo_t *info);
int __thr_swapcontext(ucontext_t *oucp, const ucontext_t *ucp);

void __thr_map_stacks_exec(void);

struct _spinlock;
void __thr_spinunlock(struct _spinlock *lck);
void __thr_spinlock(struct _spinlock *lck);

struct tcb *_tcb_ctor(struct pthread *, int);
void	_tcb_dtor(struct tcb *);

void __thr_pshared_init(void) __hidden;
void *__thr_pshared_offpage(void *key, int doalloc) __hidden;
void __thr_pshared_destroy(void *key) __hidden;
void __thr_pshared_atfork_pre(void) __hidden;
void __thr_pshared_atfork_post(void) __hidden;

void *__thr_calloc(size_t num, size_t size);
void __thr_free(void *cp);
void *__thr_malloc(size_t nbytes);
void *__thr_realloc(void *cp, size_t nbytes);
void __thr_malloc_init(void);
void __thr_malloc_prefork(struct pthread *curthread);
void __thr_malloc_postfork(struct pthread *curthread);

int _thr_join(pthread_t, void **);
int _Tthr_kill(pthread_t, int);
int _thr_getthreadid_np(void);
void __thr_cleanup_push_imp(void (*)(void *), void *,
    struct _pthread_cleanup_info *);
void __thr_cleanup_pop_imp(int);
void _thr_cleanup_push(void (*)(void *), void *);
void _thr_cleanup_pop(int);
void _Tthr_testcancel(void);
void _Tthr_cancel_enter(int);
void _Tthr_cancel_leave(int);
int _thr_cancel(pthread_t);
int _thr_atfork(void (*)(void), void (*)(void), void (*)(void));
int _thr_attr_destroy(pthread_attr_t *);
int _thr_attr_get_np(pthread_t, pthread_attr_t *);
int _thr_attr_getdetachstate(const pthread_attr_t *, int *);
int _thr_attr_getguardsize(const pthread_attr_t * __restrict,
    size_t * __restrict);
int _thr_attr_getinheritsched(const pthread_attr_t * __restrict,
    int * __restrict);
int _thr_attr_getschedparam(const pthread_attr_t * __restrict,
    struct sched_param * __restrict);
int _thr_attr_getschedpolicy(const pthread_attr_t * __restrict,
    int * __restrict);
int _thr_attr_getscope(const pthread_attr_t * __restrict, int * __restrict);
int _thr_attr_getstackaddr(const pthread_attr_t *, void **);
int _thr_attr_getstacksize(const pthread_attr_t * __restrict,
    size_t * __restrict);
int _thr_attr_init(pthread_attr_t *);
int _thr_attr_setdetachstate(pthread_attr_t *, int);
int _thr_attr_setguardsize(pthread_attr_t *, size_t);
int _thr_attr_setinheritsched(pthread_attr_t *, int);
int _thr_attr_setschedparam(pthread_attr_t * __restrict,
    const struct sched_param * __restrict);
int _thr_attr_setschedpolicy(pthread_attr_t *, int);
int _thr_attr_setscope(pthread_attr_t *, int);
int _thr_attr_setstackaddr(pthread_attr_t *, void *);
int _thr_attr_setstacksize(pthread_attr_t *, size_t);
int _thr_cond_init(pthread_cond_t * __restrict,
    const pthread_condattr_t * __restrict);
int _thr_cond_destroy(pthread_cond_t *);
int _thr_cond_timedwait(pthread_cond_t * __restrict,
    pthread_mutex_t * __restrict, const struct timespec * __restrict);
int _thr_cond_signal(pthread_cond_t * cond);
int _thr_cond_broadcast(pthread_cond_t * cond);
int __thr_cond_wait(pthread_cond_t *, pthread_mutex_t *);
int _thr_cond_wait(pthread_cond_t *, pthread_mutex_t *);
int _thr_detach(pthread_t);
int _thr_equal(pthread_t, pthread_t);
void _Tthr_exit(void *);
int _thr_key_create(pthread_key_t *, void (*)(void *));
int _thr_key_delete(pthread_key_t);
int _thr_setspecific(pthread_key_t, const void *);
void *_thr_getspecific(pthread_key_t);
int _thr_setcancelstate(int, int *);
int _thr_setcanceltype(int, int *);
pthread_t _Tthr_self(void);
int _thr_rwlock_init(pthread_rwlock_t *, const pthread_rwlockattr_t *);
int _thr_rwlock_destroy(pthread_rwlock_t *);
int _Tthr_rwlock_rdlock(pthread_rwlock_t *);
int _Tthr_rwlock_tryrdlock(pthread_rwlock_t *);
int _Tthr_rwlock_trywrlock(pthread_rwlock_t *);
int _Tthr_rwlock_wrlock(pthread_rwlock_t *);
int _Tthr_rwlock_unlock(pthread_rwlock_t *);
int _thr_once(pthread_once_t *, void (*)(void));
int _thr_sigmask(int, const sigset_t *, sigset_t *);
int _thr_main_np(void);
int _thr_mutexattr_init(pthread_mutexattr_t *);
int _thr_mutexattr_destroy(pthread_mutexattr_t *);
int _thr_mutexattr_settype(pthread_mutexattr_t *, int);
int _thr_mutexattr_getrobust(pthread_mutexattr_t *, int *);
int _thr_mutexattr_setrobust(pthread_mutexattr_t *, int);
int __Tthr_mutex_init(pthread_mutex_t * __restrict,
    const pthread_mutexattr_t * __restrict);
int _Tthr_mutex_consistent(pthread_mutex_t *);
int _thr_mutex_destroy(pthread_mutex_t *);
int _thr_mutex_unlock(pthread_mutex_t *);
int __Tthr_mutex_lock(pthread_mutex_t *);
int __Tthr_mutex_trylock(pthread_mutex_t *);

__END_DECLS
__NULLABILITY_PRAGMA_POP

#endif  /* !_THR_PRIVATE_H */<|MERGE_RESOLUTION|>--- conflicted
+++ resolved
@@ -740,11 +740,7 @@
  * Global variables for the pthread kernel.
  */
 
-<<<<<<< HEAD
-extern vaddr_t		_stacktop __hidden;
-=======
-extern char		*_usrstack __hidden;
->>>>>>> f75b1ff6
+extern vaddr_t		_usrstack __hidden;
 
 /* For debugger */
 extern int		_libthr_debug;
