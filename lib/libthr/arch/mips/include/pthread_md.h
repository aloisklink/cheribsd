/*-
 * SPDX-License-Identifier: BSD-2-Clause-FreeBSD
 *
 * Copyright (c) 2005 David Xu <davidxu@freebsd.org>.
 * All rights reserved.
 *
 * Redistribution and use in source and binary forms, with or without
 * modification, are permitted provided that the following conditions
 * are met:
 *
 * 1. Redistributions of source code must retain the above copyright
 *    notice, this list of conditions and the following disclaimer.
 * 2. Redistributions in binary form must reproduce the above copyright
 *    notice, this list of conditions and the following disclaimer in the
 *    documentation and/or other materials provided with the distribution.
 *
 * THIS SOFTWARE IS PROVIDED BY THE AUTHOR ``AS IS'' AND ANY EXPRESS OR
 * IMPLIED WARRANTIES, INCLUDING, BUT NOT LIMITED TO, THE IMPLIED WARRANTIES
 * OF MERCHANTABILITY AND FITNESS FOR A PARTICULAR PURPOSE ARE DISCLAIMED.
 * IN NO EVENT SHALL THE AUTHOR BE LIABLE FOR ANY DIRECT, INDIRECT,
 * INCIDENTAL, SPECIAL, EXEMPLARY, OR CONSEQUENTIAL DAMAGES (INCLUDING, BUT
 * NOT LIMITED TO, PROCUREMENT OF SUBSTITUTE GOODS OR SERVICES; LOSS OF USE,
 * DATA, OR PROFITS; OR BUSINESS INTERRUPTION) HOWEVER CAUSED AND ON ANY
 * THEORY OF LIABILITY, WHETHER IN CONTRACT, STRICT LIABILITY, OR TORT
 * (INCLUDING NEGLIGENCE OR OTHERWISE) ARISING IN ANY WAY OUT OF THE USE OF
 * THIS SOFTWARE, EVEN IF ADVISED OF THE POSSIBILITY OF SUCH DAMAGE.
 *
 * from: src/lib/libthr/arch/arm/include/pthread_md.h,v 1.3 2005/10/29 13:40:31 davidxu
 * $FreeBSD$
 */
/*
 * CHERI CHANGES START
 * {
 *   "updated": 20181121,
 *   "target_type": "lib",
 *   "changes": [
 *     "pointer_shape",
 *     "support"
 *   ],
 *   "change_comment": "TLS alignment, capability based TLS interface"
 * }
 * CHERI CHANGES END
 */

/*
 * Machine-dependent thread prototypes/definitions.
 */
#ifndef _PTHREAD_MD_H_
#define	_PTHREAD_MD_H_

#include <sys/types.h>
#include <machine/sysarch.h>
#include <machine/tls.h>

#define	CPU_SPINWAIT
<<<<<<< HEAD
#define	DTV_OFFSET		offsetof(struct tcb, tcb_dtv)
#ifdef __CHERI_PURE_CAPABILITY__
#define TCB_ALIGN (CHERICAP_SIZE)
#else
#define TCB_ALIGN (16)
#endif

=======
>>>>>>> 5d817633

/*
 * Variant I tcb. The structure layout is fixed, don't blindly
 * change it!
 */
struct tcb {
	void			*tcb_dtv;
	struct pthread		*tcb_thread;
} __packed __aligned(TCB_ALIGN);

/* Called from the thread to set its private data. */
static __inline void
_tcb_set(struct tcb *tcb)
{

	sysarch(MIPS_SET_TLS, tcb);
}

/*
 * Get the current tcb.
 */
#ifdef TLS_USE_SYSARCH
static __inline struct tcb *
_tcb_get(void)
{
	struct tcb *tcb;

	sysarch(MIPS_GET_TLS, &tcb);
	return tcb;
}

#else /* ! TLS_USE_SYSARCH */

#  if defined(__mips_n64)
static __inline struct tcb *
_tcb_get(void)
{
#ifdef __CHERI_PURE_CAPABILITY__
	uintcap_t _rv;

	__asm__ __volatile__ (
	    "creadhwr\t%0, $chwr_userlocal"
	    : "=C" (_rv));
#else
	uint64_t _rv;

	__asm__ __volatile__ (
	    ".set\tpush\n\t"
	    ".set\tmips64r2\n\t"
	    "rdhwr\t%0, $29\n\t"
	    ".set\tpop"
	    : "=r" (_rv));
#endif

	/*
	 * XXXSS See 'git show c6be4f4d2d1b71c04de5d3bbb6933ce2dbcdb317'
	 *
	 * Remove the offset since this really a request to get the TLS
	 * pointer via sysarch() (in theory).  Of course, this may go away
	 * once the TLS code is rewritten.
	 */
	return (struct tcb *)(_rv - TLS_TP_OFFSET - TLS_TCB_SIZE);
}
#  else /* mips 32 */
static __inline struct tcb *
_tcb_get(void)
{
	uint32_t _rv;

	__asm__ __volatile__ (
	    ".set\tpush\n\t"
	    ".set\tmips32r2\n\t"
	    "rdhwr\t%0, $29\n\t"
	    ".set\tpop"
	    : "=r" (_rv));

	/*
	 * XXXSS See 'git show c6be4f4d2d1b71c04de5d3bbb6933ce2dbcdb317'
	 *
	 * Remove the offset since this really a request to get the TLS
	 * pointer via sysarch() (in theory).  Of course, this may go away
	 * once the TLS code is rewritten.
	 */
	return (struct tcb *)(_rv - TLS_TP_OFFSET - TLS_TCB_SIZE);
}
#  endif /* ! __mips_n64 */
#endif /* ! TLS_USE_SYSARCH */

static __inline struct pthread *
_get_curthread(void)
{
	if (_thr_initial)
		return (_tcb_get()->tcb_thread);
	return (NULL);
}

#endif /* _PTHREAD_MD_H_ */<|MERGE_RESOLUTION|>--- conflicted
+++ resolved
@@ -53,16 +53,12 @@
 #include <machine/tls.h>
 
 #define	CPU_SPINWAIT
-<<<<<<< HEAD
-#define	DTV_OFFSET		offsetof(struct tcb, tcb_dtv)
 #ifdef __CHERI_PURE_CAPABILITY__
 #define TCB_ALIGN (CHERICAP_SIZE)
 #else
 #define TCB_ALIGN (16)
 #endif
 
-=======
->>>>>>> 5d817633
 
 /*
  * Variant I tcb. The structure layout is fixed, don't blindly
