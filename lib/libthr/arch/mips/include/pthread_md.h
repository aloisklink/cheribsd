--- conflicted
+++ resolved
@@ -93,11 +93,7 @@
 	    ".set\tmips64r2\n\t"
 	    "rdhwr\t%0, $29\n\t"
 	    ".set\tpop"
-<<<<<<< HEAD
 	    : "=r" (_rv));
-=======
-	    : "=v" (_rv));
->>>>>>> c7b25f35
 
 	/*
 	 * XXXSS See 'git show c6be4f4d2d1b71c04de5d3bbb6933ce2dbcdb317'
@@ -106,16 +102,12 @@
 	 * pointer via sysarch() (in theory).  Of course, this may go away
 	 * once the TLS code is rewritten.
 	 */
-<<<<<<< HEAD
 #ifndef __CHERI_PURE_CAPABILITY__
 	return (struct tcb *)(_rv - TLS_TP_OFFSET - TLS_TCB_SIZE);
 #else
 	return (struct tcb *)cheri_setoffset(cheri_getdefault(),
 	    _rv - TLS_TP_OFFSET - TLS_TCB_SIZE);
 #endif
-=======
-	return (struct tcb *)(_rv - TLS_TP_OFFSET - TLS_TCB_SIZE);
->>>>>>> c7b25f35
 }
 #  else /* mips 32 */
 static __inline struct tcb *
@@ -128,11 +120,7 @@
 	    ".set\tmips32r2\n\t"
 	    "rdhwr\t%0, $29\n\t"
 	    ".set\tpop"
-<<<<<<< HEAD
 	    : "=r" (_rv));
-=======
-	    : "=v" (_rv));
->>>>>>> c7b25f35
 
 	/*
 	 * XXXSS See 'git show c6be4f4d2d1b71c04de5d3bbb6933ce2dbcdb317'
@@ -141,11 +129,7 @@
 	 * pointer via sysarch() (in theory).  Of course, this may go away
 	 * once the TLS code is rewritten.
 	 */
-<<<<<<< HEAD
-	return (struct tcb *)(_rv - TLS_TP_OFFSET - TLS_TCB_SIZE32);
-=======
 	return (struct tcb *)(_rv - TLS_TP_OFFSET - TLS_TCB_SIZE);
->>>>>>> c7b25f35
 }
 #  endif /* ! __mips_n64 */
 #endif /* ! TLS_USE_SYSARCH */
