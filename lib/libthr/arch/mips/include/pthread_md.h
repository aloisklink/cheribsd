/*-
 * SPDX-License-Identifier: BSD-2-Clause-FreeBSD
 *
 * Copyright (c) 2005 David Xu <davidxu@freebsd.org>.
 * All rights reserved.
 *
 * Redistribution and use in source and binary forms, with or without
 * modification, are permitted provided that the following conditions
 * are met:
 *
 * 1. Redistributions of source code must retain the above copyright
 *    notice, this list of conditions and the following disclaimer.
 * 2. Redistributions in binary form must reproduce the above copyright
 *    notice, this list of conditions and the following disclaimer in the
 *    documentation and/or other materials provided with the distribution.
 *
 * THIS SOFTWARE IS PROVIDED BY THE AUTHOR ``AS IS'' AND ANY EXPRESS OR
 * IMPLIED WARRANTIES, INCLUDING, BUT NOT LIMITED TO, THE IMPLIED WARRANTIES
 * OF MERCHANTABILITY AND FITNESS FOR A PARTICULAR PURPOSE ARE DISCLAIMED.
 * IN NO EVENT SHALL THE AUTHOR BE LIABLE FOR ANY DIRECT, INDIRECT,
 * INCIDENTAL, SPECIAL, EXEMPLARY, OR CONSEQUENTIAL DAMAGES (INCLUDING, BUT
 * NOT LIMITED TO, PROCUREMENT OF SUBSTITUTE GOODS OR SERVICES; LOSS OF USE,
 * DATA, OR PROFITS; OR BUSINESS INTERRUPTION) HOWEVER CAUSED AND ON ANY
 * THEORY OF LIABILITY, WHETHER IN CONTRACT, STRICT LIABILITY, OR TORT
 * (INCLUDING NEGLIGENCE OR OTHERWISE) ARISING IN ANY WAY OUT OF THE USE OF
 * THIS SOFTWARE, EVEN IF ADVISED OF THE POSSIBILITY OF SUCH DAMAGE.
 *
 * from: src/lib/libthr/arch/arm/include/pthread_md.h,v 1.3 2005/10/29 13:40:31 davidxu
 * $FreeBSD$
 */
/*
 * CHERI CHANGES START
 * {
 *   "updated": 20181121,
 *   "target_type": "lib",
 *   "changes": [
 *     "pointer_shape",
 *     "support"
 *   ],
 *   "change_comment": "TLS alignment, capability based TLS interface"
 * }
 * CHERI CHANGES END
 */

/*
 * Machine-dependent thread prototypes/definitions.
 */
#ifndef _PTHREAD_MD_H_
#define	_PTHREAD_MD_H_

#include <sys/types.h>
#include <machine/tls.h>

#define	CPU_SPINWAIT
#ifdef __CHERI_PURE_CAPABILITY__
#define TCB_ALIGN (CHERICAP_SIZE)
#else
#define TCB_ALIGN (16)
#endif


<<<<<<< HEAD
/*
 * Variant I tcb. The structure layout is fixed, don't blindly
 * change it!
 */
struct tcb {
	void			*tcb_dtv;
	struct pthread		*tcb_thread;
} __packed __aligned(TCB_ALIGN);

/* Called from the thread to set its private data. */
static __inline void
_tcb_set(struct tcb *tcb)
{

	sysarch(MIPS_SET_TLS, tcb);
}

/*
 * Get the current tcb.
 */
#ifdef TLS_USE_SYSARCH
static __inline struct tcb *
_tcb_get(void)
{
	struct tcb *tcb;

	sysarch(MIPS_GET_TLS, &tcb);
	return tcb;
}

#else /* ! TLS_USE_SYSARCH */

#  if defined(__mips_n64)
static __inline struct tcb *
_tcb_get(void)
{
#ifdef __CHERI_PURE_CAPABILITY__
	uintcap_t _rv;

	__asm__ __volatile__ (
	    "creadhwr\t%0, $chwr_userlocal"
	    : "=C" (_rv));
#else
	uint64_t _rv;

	__asm__ __volatile__ (
	    ".set\tpush\n\t"
	    ".set\tmips64r2\n\t"
	    "rdhwr\t%0, $29\n\t"
	    ".set\tpop"
	    : "=r" (_rv));
#endif

	/*
	 * XXXSS See 'git show c6be4f4d2d1b71c04de5d3bbb6933ce2dbcdb317'
	 *
	 * Remove the offset since this really a request to get the TLS
	 * pointer via sysarch() (in theory).  Of course, this may go away
	 * once the TLS code is rewritten.
	 */
	return (struct tcb *)(_rv - TLS_TP_OFFSET - TLS_TCB_SIZE);
}
#  else /* mips 32 */
static __inline struct tcb *
_tcb_get(void)
{
	uint32_t _rv;

	__asm__ __volatile__ (
	    ".set\tpush\n\t"
	    ".set\tmips32r2\n\t"
	    "rdhwr\t%0, $29\n\t"
	    ".set\tpop"
	    : "=r" (_rv));

	/*
	 * XXXSS See 'git show c6be4f4d2d1b71c04de5d3bbb6933ce2dbcdb317'
	 *
	 * Remove the offset since this really a request to get the TLS
	 * pointer via sysarch() (in theory).  Of course, this may go away
	 * once the TLS code is rewritten.
	 */
	return (struct tcb *)(_rv - TLS_TP_OFFSET - TLS_TCB_SIZE);
}
#  endif /* ! __mips_n64 */
#endif /* ! TLS_USE_SYSARCH */

=======
>>>>>>> 75395023
static __inline struct pthread *
_get_curthread(void)
{
	if (_thr_initial)
		return (_tcb_get()->tcb_thread);
	return (NULL);
}

#endif /* _PTHREAD_MD_H_ */<|MERGE_RESOLUTION|>--- conflicted
+++ resolved
@@ -52,103 +52,7 @@
 #include <machine/tls.h>
 
 #define	CPU_SPINWAIT
-#ifdef __CHERI_PURE_CAPABILITY__
-#define TCB_ALIGN (CHERICAP_SIZE)
-#else
-#define TCB_ALIGN (16)
-#endif
 
-
-<<<<<<< HEAD
-/*
- * Variant I tcb. The structure layout is fixed, don't blindly
- * change it!
- */
-struct tcb {
-	void			*tcb_dtv;
-	struct pthread		*tcb_thread;
-} __packed __aligned(TCB_ALIGN);
-
-/* Called from the thread to set its private data. */
-static __inline void
-_tcb_set(struct tcb *tcb)
-{
-
-	sysarch(MIPS_SET_TLS, tcb);
-}
-
-/*
- * Get the current tcb.
- */
-#ifdef TLS_USE_SYSARCH
-static __inline struct tcb *
-_tcb_get(void)
-{
-	struct tcb *tcb;
-
-	sysarch(MIPS_GET_TLS, &tcb);
-	return tcb;
-}
-
-#else /* ! TLS_USE_SYSARCH */
-
-#  if defined(__mips_n64)
-static __inline struct tcb *
-_tcb_get(void)
-{
-#ifdef __CHERI_PURE_CAPABILITY__
-	uintcap_t _rv;
-
-	__asm__ __volatile__ (
-	    "creadhwr\t%0, $chwr_userlocal"
-	    : "=C" (_rv));
-#else
-	uint64_t _rv;
-
-	__asm__ __volatile__ (
-	    ".set\tpush\n\t"
-	    ".set\tmips64r2\n\t"
-	    "rdhwr\t%0, $29\n\t"
-	    ".set\tpop"
-	    : "=r" (_rv));
-#endif
-
-	/*
-	 * XXXSS See 'git show c6be4f4d2d1b71c04de5d3bbb6933ce2dbcdb317'
-	 *
-	 * Remove the offset since this really a request to get the TLS
-	 * pointer via sysarch() (in theory).  Of course, this may go away
-	 * once the TLS code is rewritten.
-	 */
-	return (struct tcb *)(_rv - TLS_TP_OFFSET - TLS_TCB_SIZE);
-}
-#  else /* mips 32 */
-static __inline struct tcb *
-_tcb_get(void)
-{
-	uint32_t _rv;
-
-	__asm__ __volatile__ (
-	    ".set\tpush\n\t"
-	    ".set\tmips32r2\n\t"
-	    "rdhwr\t%0, $29\n\t"
-	    ".set\tpop"
-	    : "=r" (_rv));
-
-	/*
-	 * XXXSS See 'git show c6be4f4d2d1b71c04de5d3bbb6933ce2dbcdb317'
-	 *
-	 * Remove the offset since this really a request to get the TLS
-	 * pointer via sysarch() (in theory).  Of course, this may go away
-	 * once the TLS code is rewritten.
-	 */
-	return (struct tcb *)(_rv - TLS_TP_OFFSET - TLS_TCB_SIZE);
-}
-#  endif /* ! __mips_n64 */
-#endif /* ! TLS_USE_SYSARCH */
-
-=======
->>>>>>> 75395023
 static __inline struct pthread *
 _get_curthread(void)
 {
