/*-
 * Copyright (c) 2005 David Xu <davidxu@freebsd.org>.
 * Copyright (c) 2014 the FreeBSD Foundation
 * All rights reserved.
 *
 * Portions of this software were developed by Andrew Turner
 * under sponsorship from the FreeBSD Foundation
 *
 * Redistribution and use in source and binary forms, with or without
 * modification, are permitted provided that the following conditions
 * are met:
 *
 * 1. Redistributions of source code must retain the above copyright
 *    notice, this list of conditions and the following disclaimer.
 * 2. Redistributions in binary form must reproduce the above copyright
 *    notice, this list of conditions and the following disclaimer in the
 *    documentation and/or other materials provided with the distribution.
 *
 * THIS SOFTWARE IS PROVIDED BY THE AUTHOR ``AS IS'' AND ANY EXPRESS OR
 * IMPLIED WARRANTIES, INCLUDING, BUT NOT LIMITED TO, THE IMPLIED WARRANTIES
 * OF MERCHANTABILITY AND FITNESS FOR A PARTICULAR PURPOSE ARE DISCLAIMED.
 * IN NO EVENT SHALL THE AUTHOR BE LIABLE FOR ANY DIRECT, INDIRECT,
 * INCIDENTAL, SPECIAL, EXEMPLARY, OR CONSEQUENTIAL DAMAGES (INCLUDING, BUT
 * NOT LIMITED TO, PROCUREMENT OF SUBSTITUTE GOODS OR SERVICES; LOSS OF USE,
 * DATA, OR PROFITS; OR BUSINESS INTERRUPTION) HOWEVER CAUSED AND ON ANY
 * THEORY OF LIABILITY, WHETHER IN CONTRACT, STRICT LIABILITY, OR TORT
 * (INCLUDING NEGLIGENCE OR OTHERWISE) ARISING IN ANY WAY OUT OF THE USE OF
 * THIS SOFTWARE, EVEN IF ADVISED OF THE POSSIBILITY OF SUCH DAMAGE.
 *
 * $FreeBSD$
 */

/*
 * Machine-dependent thread prototypes/definitions.
 */
#ifndef _PTHREAD_MD_H_
#define	_PTHREAD_MD_H_

#include <sys/types.h>
#include <machine/tls.h>

#define	CPU_SPINWAIT

<<<<<<< HEAD
/*
 * Variant I tcb. The structure layout is fixed, don't blindly
 * change it.
 */
struct tcb {
	void			*tcb_dtv;
	struct pthread		*tcb_thread;
};

/* Called from the thread to set its private data. */
static __inline void
_tcb_set(struct tcb *tcb)
{

#ifdef __CHERI_PURE_CAPABILITY__
	__asm __volatile("msr	ctpidr_el0, %0" :: "C" (tcb));
#else
	__asm __volatile("msr	tpidr_el0, %x0" :: "r" (tcb));
#endif
}

/*
 * Get the current tcb.
 */
static __inline struct tcb *
_tcb_get(void)
{
	struct tcb *tcb;

#ifdef __CHERI_PURE_CAPABILITY__
	__asm __volatile("mrs	%0, ctpidr_el0" : "=C" (tcb));
#else
	__asm __volatile("mrs	%x0, tpidr_el0" : "=r" (tcb));
#endif
	return (tcb);
}

=======
>>>>>>> 75395023
static __inline struct pthread *
_get_curthread(void)
{

	return (_tcb_get()->tcb_thread);
}

#endif /* _PTHREAD_MD_H_ */<|MERGE_RESOLUTION|>--- conflicted
+++ resolved
@@ -41,46 +41,6 @@
 
 #define	CPU_SPINWAIT
 
-<<<<<<< HEAD
-/*
- * Variant I tcb. The structure layout is fixed, don't blindly
- * change it.
- */
-struct tcb {
-	void			*tcb_dtv;
-	struct pthread		*tcb_thread;
-};
-
-/* Called from the thread to set its private data. */
-static __inline void
-_tcb_set(struct tcb *tcb)
-{
-
-#ifdef __CHERI_PURE_CAPABILITY__
-	__asm __volatile("msr	ctpidr_el0, %0" :: "C" (tcb));
-#else
-	__asm __volatile("msr	tpidr_el0, %x0" :: "r" (tcb));
-#endif
-}
-
-/*
- * Get the current tcb.
- */
-static __inline struct tcb *
-_tcb_get(void)
-{
-	struct tcb *tcb;
-
-#ifdef __CHERI_PURE_CAPABILITY__
-	__asm __volatile("mrs	%0, ctpidr_el0" : "=C" (tcb));
-#else
-	__asm __volatile("mrs	%x0, tpidr_el0" : "=r" (tcb));
-#endif
-	return (tcb);
-}
-
-=======
->>>>>>> 75395023
 static __inline struct pthread *
 _get_curthread(void)
 {
