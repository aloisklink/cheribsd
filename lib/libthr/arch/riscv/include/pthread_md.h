/*-
 * Copyright (c) 2005 David Xu <davidxu@freebsd.org>
 * Copyright (c) 2015 Ruslan Bukin <br@bsdpad.com>
 * All rights reserved.
 *
 * Portions of this software were developed by SRI International and the
 * University of Cambridge Computer Laboratory under DARPA/AFRL contract
 * FA8750-10-C-0237 ("CTSRD"), as part of the DARPA CRASH research programme.
 *
 * Portions of this software were developed by the University of Cambridge
 * Computer Laboratory as part of the CTSRD Project, with support from the
 * UK Higher Education Innovation Fund (HEIF).
 *
 * Redistribution and use in source and binary forms, with or without
 * modification, are permitted provided that the following conditions
 * are met:
 * 1. Redistributions of source code must retain the above copyright
 *    notice, this list of conditions and the following disclaimer.
 * 2. Redistributions in binary form must reproduce the above copyright
 *    notice, this list of conditions and the following disclaimer in the
 *    documentation and/or other materials provided with the distribution.
 *
 * THIS SOFTWARE IS PROVIDED BY THE AUTHOR AND CONTRIBUTORS ``AS IS'' AND
 * ANY EXPRESS OR IMPLIED WARRANTIES, INCLUDING, BUT NOT LIMITED TO, THE
 * IMPLIED WARRANTIES OF MERCHANTABILITY AND FITNESS FOR A PARTICULAR PURPOSE
 * ARE DISCLAIMED.  IN NO EVENT SHALL THE AUTHOR OR CONTRIBUTORS BE LIABLE
 * FOR ANY DIRECT, INDIRECT, INCIDENTAL, SPECIAL, EXEMPLARY, OR CONSEQUENTIAL
 * DAMAGES (INCLUDING, BUT NOT LIMITED TO, PROCUREMENT OF SUBSTITUTE GOODS
 * OR SERVICES; LOSS OF USE, DATA, OR PROFITS; OR BUSINESS INTERRUPTION)
 * HOWEVER CAUSED AND ON ANY THEORY OF LIABILITY, WHETHER IN CONTRACT, STRICT
 * LIABILITY, OR TORT (INCLUDING NEGLIGENCE OR OTHERWISE) ARISING IN ANY WAY
 * OUT OF THE USE OF THIS SOFTWARE, EVEN IF ADVISED OF THE POSSIBILITY OF
 * SUCH DAMAGE.
 *
 * $FreeBSD$
 */

/*
 * Machine-dependent thread prototypes/definitions.
 */
#ifndef _PTHREAD_MD_H_
#define	_PTHREAD_MD_H_

#include <sys/types.h>
#include <machine/tls.h>

#define	CPU_SPINWAIT
<<<<<<< HEAD
#define	TP_OFFSET		sizeof(struct tcb)

/*
 * Variant I tcb. The structure layout is fixed, don't blindly
 * change it!
 */
struct tcb {
	void			*tcb_dtv;
	struct pthread		*tcb_thread;
};

/* Called from the thread to set its private data. */
static __inline void
_tcb_set(struct tcb *tcb)
{

#ifdef __CHERI_PURE_CAPABILITY__
	__asm __volatile("cincoffset ctp, %0, %1" :: "C"(tcb), "I"(TP_OFFSET));
#else
	__asm __volatile("addi tp, %0, %1" :: "r"(tcb), "I"(TP_OFFSET));
#endif
}

/*
 * Get the current tcb.
 */
static __inline struct tcb *
_tcb_get(void)
{
	struct tcb *_tcb;

#ifdef __CHERI_PURE_CAPABILITY__
	__asm __volatile("cincoffset %0, ctp, %1" : "=C"(_tcb) : "I"(-TP_OFFSET));
#else
	__asm __volatile("addi %0, tp, %1" : "=r"(_tcb) : "I"(-TP_OFFSET));
#endif

	return (_tcb);
}
=======
>>>>>>> 75395023

static __inline struct pthread *
_get_curthread(void)
{

	if (_thr_initial)
		return (_tcb_get()->tcb_thread);
	return (NULL);
}

#endif /* _PTHREAD_MD_H_ */<|MERGE_RESOLUTION|>--- conflicted
+++ resolved
@@ -45,48 +45,6 @@
 #include <machine/tls.h>
 
 #define	CPU_SPINWAIT
-<<<<<<< HEAD
-#define	TP_OFFSET		sizeof(struct tcb)
-
-/*
- * Variant I tcb. The structure layout is fixed, don't blindly
- * change it!
- */
-struct tcb {
-	void			*tcb_dtv;
-	struct pthread		*tcb_thread;
-};
-
-/* Called from the thread to set its private data. */
-static __inline void
-_tcb_set(struct tcb *tcb)
-{
-
-#ifdef __CHERI_PURE_CAPABILITY__
-	__asm __volatile("cincoffset ctp, %0, %1" :: "C"(tcb), "I"(TP_OFFSET));
-#else
-	__asm __volatile("addi tp, %0, %1" :: "r"(tcb), "I"(TP_OFFSET));
-#endif
-}
-
-/*
- * Get the current tcb.
- */
-static __inline struct tcb *
-_tcb_get(void)
-{
-	struct tcb *_tcb;
-
-#ifdef __CHERI_PURE_CAPABILITY__
-	__asm __volatile("cincoffset %0, ctp, %1" : "=C"(_tcb) : "I"(-TP_OFFSET));
-#else
-	__asm __volatile("addi %0, tp, %1" : "=r"(_tcb) : "I"(-TP_OFFSET));
-#endif
-
-	return (_tcb);
-}
-=======
->>>>>>> 75395023
 
 static __inline struct pthread *
 _get_curthread(void)
