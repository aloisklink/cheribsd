# $FreeBSD$

.include <src.opts.mk>

PACKAGE=	clibs
.if ${MK_CHERI} != "no"
WANT_CHERI?=	hybrid
_LIBCXXRTDIR=   ${SRCTOP}/contrib/subrepo-cheri-libcxxrt/src
HDRDIR=         ${SRCTOP}/contrib/subrepo-cheri-libc++/include
SRCDIR=         ${SRCTOP}/contrib/subrepo-cheri-libc++/src
_LIBCXX_VERSION=9
.else
_LIBCXXRTDIR=	${SRCTOP}/contrib/subrepo-cheri-libcxxrt/src
HDRDIR=		${SRCTOP}/contrib/subrepo-cheri-libc++/include
SRCDIR=		${SRCTOP}/contrib/subrepo-cheri-libc++/src
_LIBCXX_VERSION=8
.endif
CXXINCLUDEDIR=	${INCLUDEDIR}/c++/v${SHLIB_MAJOR}
.if ${MACHINE_CPUARCH} == "arm"
STATIC_CXXFLAGS+= -mlong-calls
.endif

ALLOW_MIPS_SHARED_TEXTREL=

.PATH: ${SRCDIR}

LIB=		c++
SHLIB_MAJOR=	1
SHLIB_LDSCRIPT=	libc++.ldscript

SRCS+=		algorithm.cpp
SRCS+=		any.cpp
SRCS+=		bind.cpp
SRCS+=		charconv.cpp
SRCS+=		chrono.cpp
SRCS+=		condition_variable.cpp
SRCS+=		condition_variable_destructor.cpp
SRCS+=		debug.cpp
SRCS+=		exception.cpp
SRCS+=		filesystem/directory_iterator.cpp
SRCS+=		filesystem/int128_builtins.cpp
SRCS+=		filesystem/operations.cpp
SRCS+=		functional.cpp
SRCS+=		future.cpp
SRCS+=		hash.cpp
SRCS+=		ios.cpp
SRCS+=		iostream.cpp
SRCS+=		locale.cpp
SRCS+=		memory.cpp
SRCS+=		mutex.cpp
SRCS+=		mutex_destructor.cpp
SRCS+=		new.cpp
SRCS+=		optional.cpp
SRCS+=		random.cpp
SRCS+=		regex.cpp
SRCS+=		shared_mutex.cpp
SRCS+=		stdexcept.cpp
SRCS+=		string.cpp
SRCS+=		strstream.cpp
SRCS+=		system_error.cpp
SRCS+=		thread.cpp
SRCS+=		typeinfo.cpp
SRCS+=		utility.cpp
SRCS+=		valarray.cpp
SRCS+=		variant.cpp
SRCS+=		vector.cpp
<<<<<<< HEAD
.if ${_LIBCXX_VERSION} >= 9
.PATH:		${SRCDIR}/filesystem
SRCS+=		directory_iterator.cpp
SRCS+=		int128_builtins.cpp
SRCS+=		operations.cpp
.else
SRCS+=		filesystem/directory_iterator.cpp
SRCS+=		filesystem/int128_builtins.cpp
SRCS+=		filesystem/operations.cpp
.endif
=======
>>>>>>> 1da7bc25

CXXRT_SRCS+=	auxhelper.cc
CXXRT_SRCS+=	dynamic_cast.cc
CXXRT_SRCS+=	exception.cc
CXXRT_SRCS+=	guard.cc
CXXRT_SRCS+=	libelftc_dem_gnu3.c
CXXRT_SRCS+=	memory.cc
CXXRT_SRCS+=	stdexcept.cc
CXXRT_SRCS+=	terminate.cc
CXXRT_SRCS+=	typeinfo.cc

.for _S in ${CXXRT_SRCS}
CLEANFILES+=	cxxrt_${_S}
STATICOBJS+=	cxxrt_${_S:R}.o
cxxrt_${_S}: ${_LIBCXXRTDIR}/${_S} .NOMETA
	ln -sf ${.ALLSRC} ${.TARGET}
.endfor

WARNS=		0
CFLAGS+=	-isystem ${HDRDIR}
CFLAGS+=	-isystem ${_LIBCXXRTDIR}
CFLAGS+=	-nostdinc++
CFLAGS+=	-nostdlib
CFLAGS+=	-D_LIBCPP_BUILDING_LIBRARY
CFLAGS+=	-DLIBCXXRT
CXXSTD?=	c++11

LIBADD+=	cxxrt

.ifdef LIBCHERI
# XXXAR: why is this needed?
LDFLAGS+=	-L../libcxxrt
.endif

INCSGROUPS=	STD EXP EXT

STD_HEADERS+=	__bit_reference
STD_HEADERS+=	__bsd_locale_defaults.h
STD_HEADERS+=	__bsd_locale_fallbacks.h
STD_HEADERS+=	__config
STD_HEADERS+=	__debug
STD_HEADERS+=	__errc
STD_HEADERS+=	__functional_03
STD_HEADERS+=	__functional_base
STD_HEADERS+=	__functional_base_03
STD_HEADERS+=	__hash_table
STD_HEADERS+=	__libcpp_version
STD_HEADERS+=	__locale
STD_HEADERS+=	__mutex_base
STD_HEADERS+=	__node_handle
STD_HEADERS+=	__nullptr
STD_HEADERS+=	__split_buffer
STD_HEADERS+=	__sso_allocator
STD_HEADERS+=	__std_stream
STD_HEADERS+=	__string
STD_HEADERS+=	__threading_support
STD_HEADERS+=	__tree
STD_HEADERS+=	__tuple
STD_HEADERS+=	__undef_macros
STD_HEADERS+=	algorithm
STD_HEADERS+=	any
STD_HEADERS+=	array
STD_HEADERS+=	atomic
STD_HEADERS+=	bit
STD_HEADERS+=	bitset
STD_HEADERS+=	cassert
STD_HEADERS+=	ccomplex
STD_HEADERS+=	cctype
STD_HEADERS+=	cerrno
STD_HEADERS+=	cfenv
STD_HEADERS+=	cfloat
STD_HEADERS+=	charconv
STD_HEADERS+=	chrono
STD_HEADERS+=	cinttypes
STD_HEADERS+=	ciso646
STD_HEADERS+=	climits
STD_HEADERS+=	clocale
STD_HEADERS+=	cmath
STD_HEADERS+=	codecvt
STD_HEADERS+=	compare
STD_HEADERS+=	complex
STD_HEADERS+=	complex.h
STD_HEADERS+=	condition_variable
STD_HEADERS+=	csetjmp
STD_HEADERS+=	csignal
STD_HEADERS+=	cstdarg
STD_HEADERS+=	cstdbool
STD_HEADERS+=	cstddef
STD_HEADERS+=	cstdint
STD_HEADERS+=	cstdio
STD_HEADERS+=	cstdlib
STD_HEADERS+=	cstring
STD_HEADERS+=	ctgmath
STD_HEADERS+=	ctime
STD_HEADERS+=	ctype.h
STD_HEADERS+=	cwchar
STD_HEADERS+=	cwctype
STD_HEADERS+=	deque
STD_HEADERS+=	errno.h
STD_HEADERS+=	exception
STD_HEADERS+=	fenv.h
STD_HEADERS+=	filesystem
STD_HEADERS+=	float.h
STD_HEADERS+=	forward_list
STD_HEADERS+=	fstream
STD_HEADERS+=	functional
STD_HEADERS+=	future
STD_HEADERS+=	initializer_list
STD_HEADERS+=	inttypes.h
STD_HEADERS+=	iomanip
STD_HEADERS+=	ios
STD_HEADERS+=	iosfwd
STD_HEADERS+=	iostream
STD_HEADERS+=	istream
STD_HEADERS+=	iterator
STD_HEADERS+=	limits
STD_HEADERS+=	limits.h
STD_HEADERS+=	list
STD_HEADERS+=	locale
STD_HEADERS+=	locale.h
STD_HEADERS+=	map
STD_HEADERS+=	math.h
STD_HEADERS+=	memory
STD_HEADERS+=	mutex
STD_HEADERS+=	new
STD_HEADERS+=	numeric
STD_HEADERS+=	optional
STD_HEADERS+=	ostream
STD_HEADERS+=	queue
STD_HEADERS+=	random
STD_HEADERS+=	ratio
STD_HEADERS+=	regex
STD_HEADERS+=	scoped_allocator
STD_HEADERS+=	set
STD_HEADERS+=	setjmp.h
STD_HEADERS+=	shared_mutex
STD_HEADERS+=	span
STD_HEADERS+=	sstream
STD_HEADERS+=	stack
STD_HEADERS+=	stdbool.h
STD_HEADERS+=	stddef.h
STD_HEADERS+=	stdexcept
STD_HEADERS+=	stdint.h
STD_HEADERS+=	stdio.h
STD_HEADERS+=	stdlib.h
STD_HEADERS+=	streambuf
STD_HEADERS+=	string
STD_HEADERS+=	string.h
STD_HEADERS+=	string_view
STD_HEADERS+=	strstream
STD_HEADERS+=	system_error
STD_HEADERS+=	tgmath.h
STD_HEADERS+=	thread
STD_HEADERS+=	tuple
STD_HEADERS+=	type_traits
STD_HEADERS+=	typeindex
STD_HEADERS+=	typeinfo
STD_HEADERS+=	unordered_map
STD_HEADERS+=	unordered_set
STD_HEADERS+=	utility
STD_HEADERS+=	valarray
STD_HEADERS+=	variant
STD_HEADERS+=	vector
STD_HEADERS+=	version
STD_HEADERS+=	wchar.h
STD_HEADERS+=	wctype.h

RT_HEADERS+=	cxxabi.h
RT_HEADERS+=	unwind-arm.h
RT_HEADERS+=	unwind-itanium.h
RT_HEADERS+=	unwind.h

.for hdr in ${STD_HEADERS}
STD+=		${HDRDIR}/${hdr}
INCSLINKS+=	../${hdr} ${CXXINCLUDEDIR}/tr1/${hdr}
.endfor
.for hdr in ${RT_HEADERS}
STD+=		${_LIBCXXRTDIR}/${hdr}
.endfor
STDDIR=		${CXXINCLUDEDIR}

EXP_HEADERS+=	__config
EXP_HEADERS+=	__memory
EXP_HEADERS+=	algorithm
EXP_HEADERS+=	coroutine
EXP_HEADERS+=	deque
EXP_HEADERS+=	filesystem
EXP_HEADERS+=	forward_list
EXP_HEADERS+=	functional
EXP_HEADERS+=	iterator
EXP_HEADERS+=	list
EXP_HEADERS+=	map
EXP_HEADERS+=	memory_resource
EXP_HEADERS+=	propagate_const
EXP_HEADERS+=	regex
EXP_HEADERS+=	set
EXP_HEADERS+=	simd
EXP_HEADERS+=	string
EXP_HEADERS+=	type_traits
EXP_HEADERS+=	unordered_map
EXP_HEADERS+=	unordered_set
EXP_HEADERS+=	utility
EXP_HEADERS+=	vector

.for hdr in ${EXP_HEADERS}
EXP+=		${HDRDIR}/experimental/${hdr}
.endfor
EXPDIR=		${CXXINCLUDEDIR}/experimental

EXT_HEADERS+=	__hash
EXT_HEADERS+=	hash_map
EXT_HEADERS+=	hash_set

.for hdr in ${EXT_HEADERS}
EXT+=		${HDRDIR}/ext/${hdr}
.endfor
EXTDIR=		${CXXINCLUDEDIR}/ext

.include <bsd.lib.mk><|MERGE_RESOLUTION|>--- conflicted
+++ resolved
@@ -34,7 +34,7 @@
 SRCS+=		charconv.cpp
 SRCS+=		chrono.cpp
 SRCS+=		condition_variable.cpp
-SRCS+=		condition_variable_destructor.cpp
+#SRCS+=		condition_variable_destructor.cpp
 SRCS+=		debug.cpp
 SRCS+=		exception.cpp
 SRCS+=		filesystem/directory_iterator.cpp
@@ -48,7 +48,7 @@
 SRCS+=		locale.cpp
 SRCS+=		memory.cpp
 SRCS+=		mutex.cpp
-SRCS+=		mutex_destructor.cpp
+#SRCS+=		mutex_destructor.cpp
 SRCS+=		new.cpp
 SRCS+=		optional.cpp
 SRCS+=		random.cpp
@@ -64,19 +64,6 @@
 SRCS+=		valarray.cpp
 SRCS+=		variant.cpp
 SRCS+=		vector.cpp
-<<<<<<< HEAD
-.if ${_LIBCXX_VERSION} >= 9
-.PATH:		${SRCDIR}/filesystem
-SRCS+=		directory_iterator.cpp
-SRCS+=		int128_builtins.cpp
-SRCS+=		operations.cpp
-.else
-SRCS+=		filesystem/directory_iterator.cpp
-SRCS+=		filesystem/int128_builtins.cpp
-SRCS+=		filesystem/operations.cpp
-.endif
-=======
->>>>>>> 1da7bc25
 
 CXXRT_SRCS+=	auxhelper.cc
 CXXRT_SRCS+=	dynamic_cast.cc
