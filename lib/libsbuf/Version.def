--- conflicted
+++ resolved
@@ -12,10 +12,9 @@
 FBSD_1.5 {
 } FBSD_1.4;
 
-<<<<<<< HEAD
-FBSDprivate_1.0 {
-=======
 # This version was first added to 13.0-current.
 FBSD_1.6 {
->>>>>>> c5676fee
-} FBSD_1.5;+} FBSD_1.5;
+
+FBSDprivate_1.0 {
+} FBSD_1.6;