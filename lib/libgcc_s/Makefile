--- conflicted
+++ resolved
@@ -32,14 +32,10 @@
 SRCS+=		s_logbf.c
 SRCS+=		s_scalbn.c
 SRCS+=		s_scalbnf.c
-<<<<<<< HEAD
-.if ${MACHINE_CPUARCH} != "mips" && ${MACHINE_CPUARCH} != "arm" && \
-=======
 
 # Don't include long double routines on architectures where long double
 # is the same size as double.
 .if ${MACHINE_CPUARCH} != "mips" && ${MACHINE_CPUARCH} != "arm" &&
->>>>>>> ad7354a0
     ${MACHINE_CPUARCH} != "powerpc"
 SRCS+=		s_fmaxl.c
 SRCS+=		s_logbl.c
