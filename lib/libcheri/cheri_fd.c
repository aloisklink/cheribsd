/*-
 * Copyright (c) 2014-2017 Robert N. M. Watson
 * All rights reserved.
 *
 * This software was developed by SRI International and the University of
 * Cambridge Computer Laboratory under DARPA/AFRL contract (FA8750-10-C-0237)
 * ("CTSRD"), as part of the DARPA CRASH research programme.
 *
 * Redistribution and use in source and binary forms, with or without
 * modification, are permitted provided that the following conditions
 * are met:
 * 1. Redistributions of source code must retain the above copyright
 *    notice, this list of conditions and the following disclaimer.
 * 2. Redistributions in binary form must reproduce the above copyright
 *    notice, this list of conditions and the following disclaimer in the
 *    documentation and/or other materials provided with the distribution.
 *
 * THIS SOFTWARE IS PROVIDED BY THE AUTHOR AND CONTRIBUTORS ``AS IS'' AND
 * ANY EXPRESS OR IMPLIED WARRANTIES, INCLUDING, BUT NOT LIMITED TO, THE
 * IMPLIED WARRANTIES OF MERCHANTABILITY AND FITNESS FOR A PARTICULAR PURPOSE
 * ARE DISCLAIMED.  IN NO EVENT SHALL THE AUTHOR OR CONTRIBUTORS BE LIABLE
 * FOR ANY DIRECT, INDIRECT, INCIDENTAL, SPECIAL, EXEMPLARY, OR CONSEQUENTIAL
 * DAMAGES (INCLUDING, BUT NOT LIMITED TO, PROCUREMENT OF SUBSTITUTE GOODS
 * OR SERVICES; LOSS OF USE, DATA, OR PROFITS; OR BUSINESS INTERRUPTION)
 * HOWEVER CAUSED AND ON ANY THEORY OF LIABILITY, WHETHER IN CONTRACT, STRICT
 * LIABILITY, OR TORT (INCLUDING NEGLIGENCE OR OTHERWISE) ARISING IN ANY WAY
 * OUT OF THE USE OF THIS SOFTWARE, EVEN IF ADVISED OF THE POSSIBILITY OF
 * SUCH DAMAGE.
 */

#include <sys/types.h>
#include <sys/stat.h>

#include <cheri/cheri.h>
#include <cheri/cheric.h>

#include <errno.h>
#include <stdio.h>
#include <stdlib.h>
#include <unistd.h>

#include "cheri_ccall.h"
#include "cheri_class.h"
#define CHERI_FD_INTERNAL
#include "cheri_fd.h"
#include "cheri_system.h"
#include "sandbox.h"

/*
 * This file implements the CHERI 'file descriptor' (fd) class.  Pretty
 * minimalist.
 *
 * XXXRW: This is a slightly risky business, as we're taking capabilities as
 * arguments and casting them back to global pointers that can be passed to
 * the conventional MIPS system-call ABI.  We need to check that the access we
 * then perform on the pointer is authorised by the capability it was derived
 * from (e.g., length, permissions).
 *
 * XXXRW: Right now, no implementation of permission checking narrowing
 * file-descriptor rights, but we will add that once user permissions are
 * supported.  There's some argument we would like to have a larger permission
 * mask than supported by CHERI -- how should we handle that?
 *
 * XXXRW: This raises lots of questions about reference/memory management.
 * For now, define a 'revoke' interface that clears the fd (-1) to prevent new
 * operations from started.  However, this doesn't block waiting on old ones
 * to complete.  Differentiate 'revoke' from 'destroy', the latter of which is
 * safe only once all references have drained.  We rely on the ambient code
 * knowing when it is safe (or perhaps never calling it).
 *
 * XXXRW: Userspace CCall: break out into two files, one for setup, the other
 * for methods?
 */

CHERI_CLASS_DECL(cheri_fd);

__capability vm_offset_t	*cheri_fd_vtable;

/*
 * Data segment for a cheri_fd.
 */
struct
#if _MIPS_SZCAP == 128
__attribute__ ((aligned(4096)))
#endif
cheri_fd {
	struct sandbox_object	*cd_sbop; /* Corresponding sandbox object. */
	int			 cf_fd;	  /* Underlying file descriptor. */
};

#define	min(x, y)	((x) < (y) ? (x) : (y))

/*
 * XXXRW: CHERI system objects must have a corresponding sandbox_object to use
 * during domain transition.  Define one here.
 */

/*
 * Allocate a new cheri_fd object for an already-open file descriptor.
 *
 * XXXRW: What to return in the userspace CCall world order?  The sandbox..?
 */
int
cheri_fd_new(int fd, struct sandbox_object **sbopp)
{
	__capability void *idc, *invoke_pcc;
	struct cheri_fd *cfp;

	cfp = calloc(1, sizeof(*cfp));
	if (cfp == NULL) {
		errno = ENOMEM;
		return (-1);
	}
	cfp->cf_fd = fd;

	/*
	 * Construct a sealed data capability for the class.  This describes
	 * the 'struct cheri_fd' for the specific file descriptor.  The $c0
	 * to reinstall later is the first field in the structure.
	 *
	 * XXXRW: Should we also do an explicit cheri_setoffset()?
	 */
	idc = cheri_ptrperm(cfp, sizeof(*cfp), CHERI_PERM_GLOBAL |
	    CHERI_PERM_LOAD | CHERI_PERM_LOAD_CAP | CHERI_PERM_STORE |
	    CHERI_PERM_STORE_CAP);

	/*
	 * Construct a sealed code capability for the class.  This is just the
	 * ambient $pcc with the offset set to the entry address.
	 *
	 * XXXRW: For now, when invoked, we install $pcc into $c0, so this
	 * needs a full set of permissions rather than just LOAD/EXECUTE. In
	 * the future, we will want to preserve a copy of cheri_getdefault()
	 * in the struct cheri_fd to be reinstalled by the entry code.
	 *
	 * XXXRW: In the future, use cheri_codeptr() here?
	 */
	invoke_pcc = cheri_setoffset(cheri_getpcc(),
	    (register_t)CHERI_CLASS_ENTRY(cheri_fd));

	/*
	 * Set up system object state for the sandbox.
	 */
	if (sandbox_object_new_system_object(idc, NULL, invoke_pcc,
	    cheri_fd_vtable, &cfp->cd_sbop) != 0) {
		free(cfp);
		return (-1);
	}
	*sbopp = cfp->cd_sbop;
	return (0);
}

/*
 * Revoke further accesses via the object -- although in-flight accesses
 * continue.  Note: does not close the fd or free memory.  The latter must
 */
void
cheri_fd_revoke(struct sandbox_object *sbop)
{
	__capability struct cheri_fd *cfp;

	cfp = sandbox_object_getsandboxdata(sbop);
	cfp->cf_fd = -1;
}

/*
 * Actually free a cheri_fd.  This can only be done if there are no
 * outstanding references in any sandboxes (etc).
 */
void
cheri_fd_destroy(struct sandbox_object *sbop)
{
	__capability struct cheri_fd *cfp;

<<<<<<< HEAD
	cfp = sandbox_object_getsandboxdata(sbop);
	sandbox_object_destroy(sbop);
	free((void *)cfp);
=======
	cfp = cheri_unseal(co.co_datacap, cheri_fd_type);
	CHERI_SYSTEM_OBJECT_FINI(cfp);
	free_c(cfp);
>>>>>>> 25ae1c53
}

/*
 * Forward fstat() on a cheri_fd to the underlying file descriptor.
 */
struct cheri_fd_ret
cheri_fd_fstat(__capability struct stat *sb_c)
{
	struct cheri_fd_ret ret;
	__capability struct cheri_fd *cfp;
	struct stat *sb;

	/* XXXRW: Object-capability user permission check on idc. */

	/* XXXRW: Change to check permissions directly and throw exception. */
	if (!(cheri_getperm(sb_c) & CHERI_PERM_STORE) ||
	    !(cheri_getlen(sb_c) >= sizeof(*sb))) {
		ret.cfr_retval0 = -1;
		ret.cfr_retval1 = EPROT;
		return (ret);
	}
	sb = cheri_cap_to_typed_ptr(sb_c, struct stat);

	/* Check that the cheri_fd hasn't been revoked. */
	cfp = cheri_getidc();
	if (cfp->cf_fd == -1) {
		ret.cfr_retval0 = -1;
		ret.cfr_retval1 = EBADF;
		return (ret);
	}

	/* Forward to operating system. */
	ret.cfr_retval0 = fstat(cfp->cf_fd, sb);
	ret.cfr_retval1 = (ret.cfr_retval0 < 0 ? errno : 0);
	return (ret);
}

/*
 * Forward lseek() on a cheri_fd to the underlying file descriptor.
 */
struct cheri_fd_ret
cheri_fd_lseek(off_t offset, int whence)
{
	struct cheri_fd_ret ret;
	__capability struct cheri_fd *cfp;

	/* XXXRW: Object-capability user permission check on idc. */

	/* Check that the cheri_fd hasn't been revoked. */
	cfp = cheri_getidc();
	if (cfp->cf_fd == -1) {
		ret.cfr_retval0 = -1;
		ret.cfr_retval1 = EBADF;
		return (ret);
	}

	/* Forward to operating system. */
	ret.cfr_retval0 = lseek(cfp->cf_fd, offset, whence);
	ret.cfr_retval1 = (ret.cfr_retval0 < 0 ? errno : 0);
	return (ret);
}

/*
 * Forward read() on a cheri_fd to the underlying file descriptor.
 */
struct cheri_fd_ret
cheri_fd_read(__capability void *buf_c, size_t nbytes)
{
	struct cheri_fd_ret ret;
	__capability struct cheri_fd *cfp;
	void *buf;

	/* XXXRW: Object-capability user permission check on idc. */

	/* XXXRW: Change to check permissions directly and throw exception. */
	if (!(cheri_getperm(buf_c) & CHERI_PERM_STORE)) {
		ret.cfr_retval0 = -1;
		ret.cfr_retval1 = EPROT;
		return (ret);
	}
	buf = cheri_cap_to_ptr(buf_c, nbytes);

	/* Check that the cheri_fd hasn't been revoked. */
	cfp = cheri_getidc();
	if (cfp->cf_fd == -1) {
		ret.cfr_retval0 = -1;
		ret.cfr_retval1 = EBADF;
		return (ret);
	}

	/* Forward to operating system. */
	ret.cfr_retval0 = read(cfp->cf_fd, buf,
	    min(nbytes, cheri_getlen(buf_c) - cheri_getoffset(buf_c)));
	ret.cfr_retval1 = (ret.cfr_retval0 < 0 ? errno : 0);
	return (ret);
}

/*
 * Forward write_c() on a cheri_fd to the underlying file descriptor.
 */
struct cheri_fd_ret
cheri_fd_write(__capability const void *buf_c, size_t nbytes)
{
	struct cheri_fd_ret ret;
	__capability struct cheri_fd *cfp;
	const void *buf;

	/* XXXRW: Object-capability user permission check on idc. */

	/* XXXRW: Change to check permissions directly and throw exception. */
	if (!(cheri_getperm(buf_c) & CHERI_PERM_LOAD)) {
		ret.cfr_retval0 = -1;
		ret.cfr_retval1 = EPROT;
		return (ret);
	}
	buf = cheri_cap_to_ptr(buf_c, nbytes);

	/* Check that cheri_fd hasn't been revoked. */
	cfp = cheri_getidc();
	if (cfp->cf_fd == -1) {
		ret.cfr_retval0 = -1;
		ret.cfr_retval1 = EBADF;
		return (ret);
	}

	/* Forward to operating system. */
	ret.cfr_retval0 = write(cfp->cf_fd, buf,
	    min(nbytes, cheri_getlen(buf_c) - cheri_getoffset(buf_c)));
	ret.cfr_retval1 = (ret.cfr_retval0 < 0 ? errno : 0);
	return (ret);
}<|MERGE_RESOLUTION|>--- conflicted
+++ resolved
@@ -172,15 +172,9 @@
 {
 	__capability struct cheri_fd *cfp;
 
-<<<<<<< HEAD
 	cfp = sandbox_object_getsandboxdata(sbop);
 	sandbox_object_destroy(sbop);
-	free((void *)cfp);
-=======
-	cfp = cheri_unseal(co.co_datacap, cheri_fd_type);
-	CHERI_SYSTEM_OBJECT_FINI(cfp);
-	free_c(cfp);
->>>>>>> 25ae1c53
+	free((__cheri_cast struct cheri_fd *)cfp);
 }
 
 /*
