/*-
 * SPDX-License-Identifier: BSD-2-Clause-FreeBSD
 *
 * Copyright (c) 2016-2017 Mark Johnston <markj@FreeBSD.org>
 * Copyright (c) 2010 The FreeBSD Foundation
 * Copyright (c) 2008 John Birrell (jb@freebsd.org)
 * All rights reserved.
 *
 * Portions of this software were developed by Rui Paulo under sponsorship
 * from the FreeBSD Foundation.
 *
 * Redistribution and use in source and binary forms, with or without
 * modification, are permitted provided that the following conditions
 * are met:
 * 1. Redistributions of source code must retain the above copyright
 *    notice, this list of conditions and the following disclaimer.
 * 2. Redistributions in binary form must reproduce the above copyright
 *    notice, this list of conditions and the following disclaimer in the
 *    documentation and/or other materials provided with the distribution.
 *
 * THIS SOFTWARE IS PROVIDED BY THE AUTHOR AND CONTRIBUTORS ``AS IS'' AND
 * ANY EXPRESS OR IMPLIED WARRANTIES, INCLUDING, BUT NOT LIMITED TO, THE
 * IMPLIED WARRANTIES OF MERCHANTABILITY AND FITNESS FOR A PARTICULAR PURPOSE
 * ARE DISCLAIMED.  IN NO EVENT SHALL THE AUTHOR OR CONTRIBUTORS BE LIABLE
 * FOR ANY DIRECT, INDIRECT, INCIDENTAL, SPECIAL, EXEMPLARY, OR CONSEQUENTIAL
 * DAMAGES (INCLUDING, BUT NOT LIMITED TO, PROCUREMENT OF SUBSTITUTE GOODS
 * OR SERVICES; LOSS OF USE, DATA, OR PROFITS; OR BUSINESS INTERRUPTION)
 * HOWEVER CAUSED AND ON ANY THEORY OF LIABILITY, WHETHER IN CONTRACT, STRICT
 * LIABILITY, OR TORT (INCLUDING NEGLIGENCE OR OTHERWISE) ARISING IN ANY WAY
 * OUT OF THE USE OF THIS SOFTWARE, EVEN IF ADVISED OF THE POSSIBILITY OF
 * SUCH DAMAGE.
 */

#include <sys/cdefs.h>
__FBSDID("$FreeBSD$");

#include <sys/types.h>
#ifndef NO_CTF
#include <sys/ctf.h>
#include <sys/ctf_api.h>
#endif
#include <sys/user.h>

#include <assert.h>
#include <err.h>
#include <fcntl.h>
#include <libgen.h>
#include <stdio.h>
#include <stdlib.h>
#include <string.h>
#include <unistd.h>
#ifndef NO_CTF
#include <libctf.h>
#endif
#include <libutil.h>

#include "crc32.h"
#include "_libproc.h"

#define	PATH_DEBUG_DIR	"/usr/lib/debug"

#ifdef NO_CTF
typedef struct ctf_file ctf_file_t;
#endif

#ifndef NO_CXA_DEMANGLE
extern char *__cxa_demangle(const char *, char *, size_t *, int *);
#endif /* NO_CXA_DEMANGLE */

static int
crc32_file(int fd, uint32_t *crc)
{
	uint8_t buf[PAGE_SIZE], *p;
	size_t n;

	*crc = ~0;
	while ((n = read(fd, buf, sizeof(buf))) > 0) {
		p = &buf[0];
		while (n-- > 0)
			*crc = crc32_tab[(*crc ^ *p++) & 0xff] ^ (*crc >> 8);
	}
	*crc = ~*crc;
	return (n);
}

static void
demangle(const char *symbol, char *buf, size_t len)
{
#ifndef NO_CXA_DEMANGLE
	char *dembuf;

	if (symbol[0] == '_' && symbol[1] == 'Z' && symbol[2]) {
		dembuf = __cxa_demangle(symbol, NULL, NULL, NULL);
		if (!dembuf)
			goto fail;
		strlcpy(buf, dembuf, len);
		free(dembuf);
		return;
	}
fail:
#endif /* NO_CXA_DEMANGLE */
	strlcpy(buf, symbol, len);
}

struct symsort_thunk {
	Elf *e;
	struct symtab *symtab;
};

static int
symvalcmp(void *_thunk, const void *a1, const void *a2)
{
	GElf_Sym sym1, sym2;
	struct symsort_thunk *thunk;
	const char *s1, *s2;
	u_int i1, i2;
	int bind1, bind2;

	i1 = *(const u_int *)a1;
	i2 = *(const u_int *)a2;
	thunk = _thunk;

	(void)gelf_getsym(thunk->symtab->data, i1, &sym1);
	(void)gelf_getsym(thunk->symtab->data, i2, &sym2);

	if (sym1.st_value != sym2.st_value)
		return (sym1.st_value < sym2.st_value ? -1 : 1);

	/* Prefer non-local symbols. */
	bind1 = GELF_ST_BIND(sym1.st_info);
	bind2 = GELF_ST_BIND(sym2.st_info);
	if (bind1 != bind2) {
		if (bind1 == STB_LOCAL && bind2 != STB_LOCAL)
			return (-1);
		if (bind1 != STB_LOCAL && bind2 == STB_LOCAL)
			return (1);
	}

	s1 = elf_strptr(thunk->e, thunk->symtab->stridx, sym1.st_name);
	s2 = elf_strptr(thunk->e, thunk->symtab->stridx, sym2.st_name);
	if (s1 != NULL && s2 != NULL) {
		/* Prefer symbols without a leading '$'. */
		if (*s1 == '$')
			return (-1);
		if (*s2 == '$')
			return (1);

		/* Prefer symbols with fewer leading underscores. */
		for (; *s1 == '_' && *s2 == '_'; s1++, s2++)
			;
		if (*s1 == '_')
			return (-1);
		if (*s2 == '_')
			return (1);
	}

	return (0);
}

static int
load_symtab(Elf *e, struct symtab *symtab, u_long sh_type)
{
	GElf_Ehdr ehdr;
	GElf_Shdr shdr;
	struct symsort_thunk thunk;
	Elf_Scn *scn;
	u_int nsyms;

	if (gelf_getehdr(e, &ehdr) == NULL)
		return (-1);

	scn = NULL;
	while ((scn = elf_nextscn(e, scn)) != NULL) {
		(void)gelf_getshdr(scn, &shdr);
		if (shdr.sh_type == sh_type)
			break;
	}
	if (scn == NULL)
		return (-1);

	nsyms = shdr.sh_size / shdr.sh_entsize;
	if (nsyms > (1 << 20))
		return (-1);

	if ((symtab->data = elf_getdata(scn, NULL)) == NULL)
		return (-1);

	symtab->index = calloc(nsyms, sizeof(u_int));
	if (symtab->index == NULL)
		return (-1);
	for (u_int i = 0; i < nsyms; i++)
		symtab->index[i] = i;
	symtab->nsyms = nsyms;
	symtab->stridx = shdr.sh_link;

	thunk.e = e;
	thunk.symtab = symtab;
	qsort_r(symtab->index, nsyms, sizeof(u_int), &thunk, symvalcmp);

	return (0);
}

static void
load_symtabs(struct file_info *file)
{

	file->symtab.nsyms = file->dynsymtab.nsyms = 0;
	(void)load_symtab(file->elf, &file->symtab, SHT_SYMTAB);
	(void)load_symtab(file->elf, &file->dynsymtab, SHT_DYNSYM);
}

static int
open_debug_file(char *path, const char *debugfile, uint32_t crc)
{
	size_t n;
	uint32_t compcrc;
	int fd;

	fd = -1;
	if ((n = strlcat(path, "/", PATH_MAX)) >= PATH_MAX)
		return (fd);
	if (strlcat(path, debugfile, PATH_MAX) >= PATH_MAX)
		goto out;
	if ((fd = open(path, O_RDONLY | O_CLOEXEC)) < 0)
		goto out;
	if (crc32_file(fd, &compcrc) != 0 || crc != compcrc) {
		DPRINTFX("ERROR: CRC32 mismatch for %s", path);
		(void)close(fd);
		fd = -1;
	}
out:
	path[n] = '\0';
	return (fd);
}

/*
 * Obtain an ELF descriptor for the specified mapped object. If a GNU debuglink
 * section is present, a descriptor for the corresponding debug file is
 * returned.
 */
static int
open_object(struct map_info *mapping)
{
	char path[PATH_MAX];
	GElf_Shdr shdr;
	Elf *e, *e2;
	Elf_Data *data;
	Elf_Scn *scn;
	struct file_info *file;
	prmap_t *map;
	const char *debugfile, *scnname;
	size_t ndx;
	uint32_t crc;
	int fd, fd2;

	if (mapping->map.pr_mapname[0] == '\0')
		return (-1); /* anonymous object */
	if (mapping->file->elf != NULL)
		return (0); /* already loaded */

	file = mapping->file;
	map = &mapping->map;
	if ((fd = open(map->pr_mapname, O_RDONLY | O_CLOEXEC)) < 0) {
		DPRINTF("ERROR: open %s failed", map->pr_mapname);
		return (-1);
	}
	if ((e = elf_begin(fd, ELF_C_READ, NULL)) == NULL) {
		DPRINTFX("ERROR: elf_begin() failed: %s", elf_errmsg(-1));
		goto err;
	}
	if (gelf_getehdr(e, &file->ehdr) != &file->ehdr) {
		DPRINTFX("ERROR: elf_getehdr() failed: %s", elf_errmsg(-1));
		goto err;
	}

	scn = NULL;
	while ((scn = elf_nextscn(e, scn)) != NULL) {
		if (gelf_getshdr(scn, &shdr) != &shdr) {
			DPRINTFX("ERROR: gelf_getshdr failed: %s",
			    elf_errmsg(-1));
			goto err;
		}
		if (shdr.sh_type != SHT_PROGBITS)
			continue;
		if (elf_getshdrstrndx(e, &ndx) != 0) {
			DPRINTFX("ERROR: elf_getshdrstrndx failed: %s",
			    elf_errmsg(-1));
			goto err;
		}
		if ((scnname = elf_strptr(e, ndx, shdr.sh_name)) == NULL)
			continue;

		if (strcmp(scnname, ".gnu_debuglink") == 0)
			break;
	}
	if (scn == NULL)
		goto internal;

	if ((data = elf_getdata(scn, NULL)) == NULL) {
		DPRINTFX("ERROR: elf_getdata failed: %s", elf_errmsg(-1));
		goto err;
	}

	/*
	 * The data contains a null-terminated file name followed by a 4-byte
	 * CRC.
	 */
	if (data->d_size < sizeof(crc) + 1) {
		DPRINTFX("ERROR: debuglink section is too small (%zd bytes)",
		    data->d_size);
		goto internal;
	}
	if (strnlen(data->d_buf, data->d_size) >= data->d_size - sizeof(crc)) {
		DPRINTFX("ERROR: no null-terminator in gnu_debuglink section");
		goto internal;
	}

	debugfile = data->d_buf;
	memcpy(&crc, (char *)data->d_buf + data->d_size - sizeof(crc),
	    sizeof(crc));

	/*
	 * Search for the debug file using the algorithm described in the gdb
	 * documentation:
	 * - look in the directory containing the object,
	 * - look in the subdirectory ".debug" of the directory containing the
	 *   object,
	 * - look in the global debug directories (currently /usr/lib/debug).
	 */
	(void)strlcpy(path, map->pr_mapname, sizeof(path));
	(void)dirname(path);

	if ((fd2 = open_debug_file(path, debugfile, crc)) >= 0)
		goto external;

	if (strlcat(path, "/.debug", sizeof(path)) < sizeof(path) &&
	    (fd2 = open_debug_file(path, debugfile, crc)) >= 0)
		goto external;

	(void)snprintf(path, sizeof(path), PATH_DEBUG_DIR);
	if (strlcat(path, map->pr_mapname, sizeof(path)) < sizeof(path)) {
		(void)dirname(path);
		if ((fd2 = open_debug_file(path, debugfile, crc)) >= 0)
			goto external;
	}

internal:
	/* We didn't find a debug file, just return the object's descriptor. */
	file->elf = e;
	file->fd = fd;
	load_symtabs(file);
	return (0);

external:
	if ((e2 = elf_begin(fd2, ELF_C_READ, NULL)) == NULL) {
		DPRINTFX("ERROR: elf_begin failed: %s", elf_errmsg(-1));
		(void)close(fd2);
		goto err;
	}
	(void)elf_end(e);
	(void)close(fd);
	file->elf = e2;
	file->fd = fd2;
	load_symtabs(file);
	return (0);

err:
	if (e != NULL)
		(void)elf_end(e);
	(void)close(fd);
	return (-1);
}

char *
proc_objname(struct proc_handle *p, uintptr_t addr, char *objname,
    size_t objnamesz)
{
	prmap_t *map;
	size_t i;

	if (p->nmappings == 0)
		if (proc_rdagent(p) == NULL)
			return (NULL);
	for (i = 0; i < p->nmappings; i++) {
		map = &p->mappings[i].map;
		if (addr >= map->pr_vaddr &&
		    addr < map->pr_vaddr + map->pr_size) {
			strlcpy(objname, map->pr_mapname, objnamesz);
			return (objname);
		}
	}
	return (NULL);
}

int
proc_iter_objs(struct proc_handle *p, proc_map_f *func, void *cd)
{
	char last[MAXPATHLEN], path[MAXPATHLEN], *base;
	prmap_t *map;
	size_t i;
	int error;

	if (p->nmappings == 0)
		if (proc_rdagent(p) == NULL)
			return (-1);

	error = 0;
	memset(last, 0, sizeof(last));
	for (i = 0; i < p->nmappings; i++) {
		map = &p->mappings[i].map;
		strlcpy(path, map->pr_mapname, sizeof(path));
		base = basename(path);
		/*
		 * We shouldn't call the callback twice with the same object.
		 * To do that we are assuming the fact that if there are
		 * repeated object names (i.e. different mappings for the
		 * same object) they occur next to each other.
		 */
		if (strcmp(base, last) == 0)
			continue;
		if ((error = (*func)(cd, map, base)) != 0)
			break;
		strlcpy(last, path, sizeof(last));
	}
	return (error);
}

static struct map_info *
_proc_addr2map(struct proc_handle *p, uintptr_t addr)
{
	struct map_info *mapping;
	size_t i;

	if (p->nmappings == 0)
		if (proc_rdagent(p) == NULL)
			return (NULL);
	for (i = 0; i < p->nmappings; i++) {
		mapping = &p->mappings[i];
		if (addr >= mapping->map.pr_vaddr &&
		    addr < mapping->map.pr_vaddr + mapping->map.pr_size)
			return (mapping);
	}
	return (NULL);
}

prmap_t *
proc_addr2map(struct proc_handle *p, uintptr_t addr)
{

	return (&_proc_addr2map(p, addr)->map);
}

/*
 * Look up the symbol at addr using a binary search, returning a copy of the
 * symbol and its name.
 */
static int
lookup_symbol_by_addr(Elf *e, struct symtab *symtab, uintptr_t addr,
    const char **namep, GElf_Sym *symp)
{
	GElf_Sym sym;
	Elf_Data *data;
	const char *s;
	u_int i, min, max, mid;

	if (symtab->nsyms == 0)
		return (ENOENT);

	data = symtab->data;
	min = 0;
	max = symtab->nsyms - 1;

	while (min <= max) {
		mid = (max + min) / 2;
		(void)gelf_getsym(data, symtab->index[mid], &sym);
		if (addr >= sym.st_value && addr < sym.st_value + sym.st_size)
			break;

		if (addr < sym.st_value)
			max = mid - 1;
		else
			min = mid + 1;
	}
	if (min > max)
		return (ENOENT);

	/*
	 * Advance until we find the matching symbol with largest index.
	 */
	for (i = mid; i < symtab->nsyms; i++) {
		(void)gelf_getsym(data, symtab->index[i], &sym);
		if (addr < sym.st_value || addr >= sym.st_value + sym.st_size)
			break;
	}
	(void)gelf_getsym(data, symtab->index[i - 1], symp);
	s = elf_strptr(e, symtab->stridx, symp->st_name);
	if (s != NULL && namep != NULL)
		*namep = s;
	return (0);
}

int
proc_addr2sym(struct proc_handle *p, uintptr_t addr, char *name,
    size_t namesz, GElf_Sym *symcopy)
{
	struct file_info *file;
	struct map_info *mapping;
	const char *s;
	uintptr_t off;
	int error;

	if ((mapping = _proc_addr2map(p, addr)) == NULL) {
		DPRINTFX("ERROR: proc_addr2map failed to resolve 0x%jx", addr);
		return (-1);
	}
	if (open_object(mapping) != 0) {
		DPRINTFX("ERROR: failed to open object %s",
		    mapping->map.pr_mapname);
		return (-1);
	}

	file = mapping->file;
	off = file->ehdr.e_type == ET_DYN ?
	    mapping->map.pr_vaddr - mapping->map.pr_offset : 0;
	if (addr < off)
		return (ENOENT);
	addr -= off;

	error = lookup_symbol_by_addr(file->elf, &file->dynsymtab, addr, &s,
	    symcopy);
	if (error == ENOENT)
		error = lookup_symbol_by_addr(file->elf, &file->symtab, addr,
		    &s, symcopy);
	if (error == 0) {
		symcopy->st_value += off;
		demangle(s, name, namesz);
	}
	return (error);
}

static struct map_info *
_proc_name2map(struct proc_handle *p, const char *name)
{
	char path[MAXPATHLEN], *base;
	struct map_info *mapping;
	size_t i, len;

	if ((len = strlen(name)) == 0)
		return (NULL);
	if (p->nmappings == 0)
		if (proc_rdagent(p) == NULL)
			return (NULL);
	for (i = 0; i < p->nmappings; i++) {
		mapping = &p->mappings[i];
		(void)strlcpy(path, mapping->map.pr_mapname, sizeof(path));
		base = basename(path);
		if (strcmp(base, name) == 0)
			return (mapping);
	}
	/* If we didn't find a match, try matching prefixes of the basename. */
	for (i = 0; i < p->nmappings; i++) {
		mapping = &p->mappings[i];
		strlcpy(path, mapping->map.pr_mapname, sizeof(path));
		base = basename(path);
		if (strncmp(base, name, len) == 0)
			return (mapping);
	}
	if (strcmp(name, "a.out") == 0)
		return (_proc_addr2map(p,
		    p->mappings[p->exec_map].map.pr_vaddr));
	return (NULL);
}

prmap_t *
proc_name2map(struct proc_handle *p, const char *name)
{

	return (&_proc_name2map(p, name)->map);
}

/*
 * Look up the symbol with the given name and return a copy of it.
 */
static int
lookup_symbol_by_name(Elf *elf, struct symtab *symtab, const char *symbol,
    GElf_Sym *symcopy, prsyminfo_t *si)
{
	GElf_Sym sym;
	Elf_Data *data;
	char *s;
	int i;

	if (symtab->nsyms == 0)
		return (ENOENT);
	data = symtab->data;
	for (i = 0; gelf_getsym(data, i, &sym) != NULL; i++) {
		s = elf_strptr(elf, symtab->stridx, sym.st_name);
		if (s != NULL && strcmp(s, symbol) == 0) {
			memcpy(symcopy, &sym, sizeof(*symcopy));
			if (si != NULL)
				si->prs_id = i;
			return (0);
		}
	}
	return (ENOENT);
}

int
proc_name2sym(struct proc_handle *p, const char *object, const char *symbol,
    GElf_Sym *symcopy, prsyminfo_t *si)
{
	struct file_info *file;
	struct map_info *mapping;
	int error;

	if ((mapping = _proc_name2map(p, object)) == NULL) {
		DPRINTFX("ERROR: proc_name2map failed to resolve %s", object);
		return (-1);
	}
	if (open_object(mapping) != 0) {
		DPRINTFX("ERROR: failed to open object %s",
		    mapping->map.pr_mapname);
		return (-1);
	}

	file = mapping->file;
<<<<<<< HEAD
=======
	off = file->ehdr.e_type == ET_DYN ?
	    mapping->map.pr_vaddr - mapping->map.pr_offset : 0;
>>>>>>> a1a20294

	error = lookup_symbol_by_name(file->elf, &file->dynsymtab, symbol,
	    symcopy, si);
	if (error == ENOENT)
		error = lookup_symbol_by_name(file->elf, &file->symtab, symbol,
		    symcopy, si);
	return (error);
}

ctf_file_t *
proc_name2ctf(struct proc_handle *p, const char *name)
{
#ifndef NO_CTF
	ctf_file_t *ctf;
	prmap_t *map;
	int error;

	if ((map = proc_name2map(p, name)) == NULL)
		return (NULL);

	ctf = ctf_open(map->pr_mapname, &error);
	return (ctf);
#else
	(void)p;
	(void)name;
	return (NULL);
#endif
}

int
proc_iter_symbyaddr(struct proc_handle *p, const char *object, int which,
    int mask, proc_sym_f *func, void *cd)
{
	GElf_Sym sym;
	struct file_info *file;
	struct map_info *mapping;
	struct symtab *symtab;
	const char *s;
	int error, i;

	if ((mapping = _proc_name2map(p, object)) == NULL) {
		DPRINTFX("ERROR: proc_name2map failed to resolve %s", object);
		return (-1);
	}
	if (open_object(mapping) != 0) {
		DPRINTFX("ERROR: failed to open object %s",
		    mapping->map.pr_mapname);
		return (-1);
	}

	file = mapping->file;
	symtab = which == PR_SYMTAB ? &file->symtab : &file->dynsymtab;
	if (symtab->nsyms == 0)
		return (-1);

	error = 0;
	for (i = 0; gelf_getsym(symtab->data, i, &sym) != NULL; i++) {
		if (GELF_ST_BIND(sym.st_info) == STB_LOCAL &&
		    (mask & BIND_LOCAL) == 0)
			continue;
		if (GELF_ST_BIND(sym.st_info) == STB_GLOBAL &&
		    (mask & BIND_GLOBAL) == 0)
			continue;
		if (GELF_ST_BIND(sym.st_info) == STB_WEAK &&
		    (mask & BIND_WEAK) == 0)
			continue;
		if (GELF_ST_TYPE(sym.st_info) == STT_NOTYPE &&
		    (mask & TYPE_NOTYPE) == 0)
			continue;
		if (GELF_ST_TYPE(sym.st_info) == STT_OBJECT &&
		    (mask & TYPE_OBJECT) == 0)
			continue;
		if (GELF_ST_TYPE(sym.st_info) == STT_FUNC &&
		    (mask & TYPE_FUNC) == 0)
			continue;
		if (GELF_ST_TYPE(sym.st_info) == STT_SECTION &&
		    (mask & TYPE_SECTION) == 0)
			continue;
		if (GELF_ST_TYPE(sym.st_info) == STT_FILE &&
		    (mask & TYPE_FILE) == 0)
			continue;
		s = elf_strptr(file->elf, symtab->stridx, sym.st_name);
		if (file->ehdr.e_type == ET_DYN)
			sym.st_value += mapping->map.pr_vaddr;
		if ((error = (*func)(cd, &sym, s)) != 0)
			break;
	}
	return (error);
}<|MERGE_RESOLUTION|>--- conflicted
+++ resolved
@@ -624,11 +624,8 @@
 	}
 
 	file = mapping->file;
-<<<<<<< HEAD
-=======
 	off = file->ehdr.e_type == ET_DYN ?
 	    mapping->map.pr_vaddr - mapping->map.pr_offset : 0;
->>>>>>> a1a20294
 
 	error = lookup_symbol_by_name(file->elf, &file->dynsymtab, symbol,
 	    symcopy, si);
