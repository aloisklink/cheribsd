--- conflicted
+++ resolved
@@ -8,15 +8,14 @@
 SUBDIR+= ${MACHINE_CPUARCH}
 .endif
 
-<<<<<<< HEAD
-.if ${MACHINE_ARCH:Mmips*c*} || ${MK_CHERI} == "yes"
-SUBDIR+=	libcheri
-=======
 .if ${MACHINE_ARCH} == "aarch64" || ${MACHINE_ARCH} == "amd64" || \
     ${MACHINE_ARCH} == "i386" || ${MACHINE_ARCH} == "powerpc64"
 HAS_TESTS=
 SUBDIR.${MK_TESTS}+= tests
->>>>>>> 5ca9ee52
+.endif
+
+.if ${MACHINE_ARCH:Mmips*c*} || ${MK_CHERI} == "yes"
+SUBDIR+=	libcheri
 .endif
 
 .include <bsd.subdir.mk>