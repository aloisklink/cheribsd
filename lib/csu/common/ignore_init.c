--- conflicted
+++ resolved
@@ -81,7 +81,6 @@
 extern int _DYNAMIC;
 #pragma weak _DYNAMIC
 
-<<<<<<< HEAD
 /*
  * When linking with LLD the *_array_[start/end] symbols are undefined if the
  * linker discards the matching array section. When using BFD they will contain
@@ -101,8 +100,6 @@
 #define weak_array_size(name)	\
 	((name##_start == NULL) ? 0 : ((name##_end) - (name##_start)))
 
-char **environ = NULL;
-=======
 #if defined(CRT_IRELOC_RELA)
 extern const Elf_Rela __rela_iplt_start[] __weak_symbol __hidden;
 extern const Elf_Rela __rela_iplt_end[] __weak_symbol __hidden;
@@ -136,8 +133,7 @@
 #error "Define platform reloc type"
 #endif
 
-char **environ;
->>>>>>> fafef423
+char **environ = NULL;
 const char *__progname = "";
 
 static void
