#include <machine/asm.h>
__FBSDID("$FreeBSD$");

#ifndef __clang__
	.gnu_attribute 4, 0
#endif
	.section .init,"ax",%progbits
<<<<<<< HEAD
	.balign 4
=======
>>>>>>> a888be59
	.set noreorder
#if defined(__ABICALLS__) && (defined(__mips_n32) || defined(__mips_n64))
	REG_L	gp, CALLFRAME_GP(sp)
#endif
	REG_L	ra, CALLFRAME_RA(sp)
	jr	ra
	PTR_ADDU sp, sp, CALLFRAME_SIZ
	.set reorder

	.section .fini,"ax",%progbits
<<<<<<< HEAD
	.balign 4
=======
>>>>>>> a888be59
	.set noreorder
#if defined(__ABICALLS__) && (defined(__mips_n32) || defined(__mips_n64))
	REG_L	gp, CALLFRAME_GP(sp)
#endif
	REG_L	ra, CALLFRAME_RA(sp)
	jr	ra
	PTR_ADDU sp, sp, CALLFRAME_SIZ
	.set reorder<|MERGE_RESOLUTION|>--- conflicted
+++ resolved
@@ -5,10 +5,6 @@
 	.gnu_attribute 4, 0
 #endif
 	.section .init,"ax",%progbits
-<<<<<<< HEAD
-	.balign 4
-=======
->>>>>>> a888be59
 	.set noreorder
 #if defined(__ABICALLS__) && (defined(__mips_n32) || defined(__mips_n64))
 	REG_L	gp, CALLFRAME_GP(sp)
@@ -19,10 +15,6 @@
 	.set reorder
 
 	.section .fini,"ax",%progbits
-<<<<<<< HEAD
-	.balign 4
-=======
->>>>>>> a888be59
 	.set noreorder
 #if defined(__ABICALLS__) && (defined(__mips_n32) || defined(__mips_n64))
 	REG_L	gp, CALLFRAME_GP(sp)
