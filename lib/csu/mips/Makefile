# $FreeBSD$

<<<<<<< HEAD
.include <src.opts.mk>

.PATH: ${.CURDIR}/../common
=======
.PATH: ${.CURDIR:H}/common
>>>>>>> 43df15f3

SRCS=		crti.S crtn.S
OBJS=		${SRCS:N*.h:R:S/$/.o/g}
<<<<<<< HEAD
OBJS+=		gcrt1.o crt1.o Scrt1.o
CFLAGS+=	-I${.CURDIR}/../common \
		-I${.CURDIR}/../../libc/include
.if ${MK_CHERI}	!= "no"
CFLAGS+=	-DCHERI
.endif
=======
OBJS+=		Scrt1.o gcrt1.o
CFLAGS+=	-I${.CURDIR:H}/common \
		-I${SRCTOP}/lib/libc/include
>>>>>>> 43df15f3

FILES=		${OBJS}
FILESMODE=	${LIBMODE}
FILESOWN=	${LIBOWN}
FILESGRP=	${LIBGRP}
FILESDIR=	${LIBDIR}
# These FILES qualify as libraries for the purpose of LIBRARIES_ONLY.
.undef LIBRARIES_ONLY

CLEANFILES=	${OBJS} crt1_c.o crt1_s.o gcrt1_c.o Scrt1_c.o
CLEANFILES+=	crt1_c.s gcrt1_c.s Scrt1_c.s

.if defined(LIBCHERI)
# We don't support .init and .fini on CheriABI so don't build the files.
FILES:=	${FILES:Ncrti.o:Ncrtn.o}
STRIP_EXCEPTIONS=	objcopy -R .eh_frame ${.TARGET}
.endif

# crt1 is split into an assembly part (crt1_s.s) and a C part (crt1_c.c) so
# that raw assembly can be used to re-align the stack to be 32-byte aligned.
# This is necessary for CHERI because capabilities must be 32-byte aligned.
# crt1_s.s contains the __start symbol, which re-aligns the stack and then
# calls __start1 in crt1_c.c, which is a normal C function using normal calling
# conventions, which finishes off program initialisation.
#
# See the comment in lib/csu/common/crtbrand.c for the reason crt1_c.c is not
# directly compiled to .o files.
#
# crt1 is compiled three times:
#  - gcrt1 is non-position-independent, with profiling support
#  - crt1 is non-position-independent, without profiling support
#  - Scrt1 is position-independent, without profiling support

crt1_s.o: crt1_s.S
	${CC} ${CFLAGS} ${ACFLAGS} -c ${.IMPSRC} -o ${.TARGET}
	${CTFCONVERT_CMD}
	${STRIP_EXCEPTIONS}

# Compile crt1_c.c with -DGCRT
gcrt1_c.s: crt1_c.c
	${CC} ${CFLAGS} -DGCRT -S -o ${.TARGET} ${.CURDIR}/crt1_c.c
	sed ${SED_FIX_NOTE} ${.TARGET}

gcrt1_c.o: gcrt1_c.s
	${CC} ${ACFLAGS} -c -o ${.TARGET} gcrt1_c.s

gcrt1.o: gcrt1_c.o crt1_s.o
	${LD} ${_LDFLAGS} -o gcrt1.o -r crt1_s.o gcrt1_c.o

# Compile crt1_c.c without -DGCRT
crt1_c.s: crt1_c.c
	${CC} ${CFLAGS} -S -o ${.TARGET} ${.CURDIR}/crt1_c.c
	sed ${SED_FIX_NOTE} ${.TARGET}

crt1_c.o: crt1_c.s
	${CC} ${ACFLAGS} -c -o ${.TARGET} crt1_c.s

crt1.o:	crt1_c.o crt1_s.o
	${LD} ${_LDFLAGS} -o crt1.o -r crt1_s.o crt1_c.o

# Compile crt1_c.c with -fPIC -DPIC
Scrt1_c.s: crt1_c.c
	${CC} ${CFLAGS} -fPIC -DPIC -S -o ${.TARGET} ${.CURDIR}/crt1_c.c
	sed ${SED_FIX_NOTE} ${.TARGET}

Scrt1_c.o: Scrt1_c.s
	${CC} ${ACFLAGS} -c -o ${.TARGET} Scrt1_c.s

Scrt1.o: Scrt1_c.o crt1_s.o
	${LD} ${_LDFLAGS} -o Scrt1.o -r crt1_s.o Scrt1_c.o

.include <bsd.lib.mk>

.if defined(LIBCHERI)
CC:=	${CC:N-g}
.endif<|MERGE_RESOLUTION|>--- conflicted
+++ resolved
@@ -1,27 +1,17 @@
 # $FreeBSD$
 
-<<<<<<< HEAD
 .include <src.opts.mk>
 
-.PATH: ${.CURDIR}/../common
-=======
 .PATH: ${.CURDIR:H}/common
->>>>>>> 43df15f3
 
 SRCS=		crti.S crtn.S
 OBJS=		${SRCS:N*.h:R:S/$/.o/g}
-<<<<<<< HEAD
 OBJS+=		gcrt1.o crt1.o Scrt1.o
-CFLAGS+=	-I${.CURDIR}/../common \
-		-I${.CURDIR}/../../libc/include
+CFLAGS+=	-I${.CURDIR:H}/common \
+		-I${SRCTOP}/lib/libc/include
 .if ${MK_CHERI}	!= "no"
 CFLAGS+=	-DCHERI
 .endif
-=======
-OBJS+=		Scrt1.o gcrt1.o
-CFLAGS+=	-I${.CURDIR:H}/common \
-		-I${SRCTOP}/lib/libc/include
->>>>>>> 43df15f3
 
 FILES=		${OBJS}
 FILESMODE=	${LIBMODE}
