--- conflicted
+++ resolved
@@ -174,13 +174,8 @@
 	int			dev_ptr;
 	int			name2oid[2];
 	int			oid[CTL_MAXNAME + 12];
-<<<<<<< HEAD
-	size_t			newfields, oidlen, rlen;
-	char			*name;
-=======
 	size_t			oidlen, rlen;
 	char			*name, *walker, *ep;
->>>>>>> e62e3cac
 	int			error;
 
 	/* 
@@ -225,12 +220,11 @@
 				warn("sysctl hw.bus.devices.%d", dev_idx);
 			return(errno);
 		}
-		if (rlen < sizeof(struct ou_device)) {
-			warnx("impossibly small u_device");
-			return(EINVAL);
-		}
-		if (rlen > sizeof(struct ou_device))
-			newfields = 1;
+		if (rlen != sizeof(udev)) {
+			warnx("sysctl returned wrong data %zd bytes instead of %zd",
+			    rlen, sizeof(udev));
+			return (EINVAL);
+		}
 		if ((dd = malloc(sizeof(*dd))) == NULL)
 			return(ENOMEM);
 		dd->dd_dev.dd_handle = udev.dv_handle;
@@ -238,13 +232,6 @@
 		dd->dd_dev.dd_devflags = udev.dv_devflags;
 		dd->dd_dev.dd_flags = udev.dv_flags;
 		dd->dd_dev.dd_state = udev.dv_state;
-<<<<<<< HEAD
-		if (newfields && (udev.dv_fields & DV_FIELD_INTR_PARENT) &&
-		    udev.dv_intr_parent != 0)
-			dd->dd_dev.dd_intr_parent = udev.dv_intr_parent;
-		else
-			dd->dd_dev.dd_intr_parent = udev.dv_parent;
-=======
 
 		walker = udev.dv_fields;
 		ep = walker + sizeof(udev.dv_fields);
@@ -267,7 +254,6 @@
 		UNPACK(dd_pnpinfo);
 		UNPACK(dd_location);
 #undef UNPACK
->>>>>>> e62e3cac
 		TAILQ_INSERT_TAIL(&devinfo_dev, dd, dd_link);
 	}
 	debug("fetched %d devices", dev_idx);
