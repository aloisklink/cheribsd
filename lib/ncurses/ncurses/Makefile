--- conflicted
+++ resolved
@@ -180,797 +180,4 @@
 expanded.c: MKexpanded.sh
 	sh ${NCURSES_DIR}/ncurses/tty/MKexpanded.sh "${CC:N${CCACHE_BIN}} -E" ${CFLAGS} >expanded.c
 
-<<<<<<< HEAD
-fallback.c: MKfallback.sh
-	sh ${NCURSES_DIR}/ncurses/tinfo/MKfallback.sh "" "" "" > ${.TARGET}.tmp && \
-	    mv -f ${.TARGET}.tmp ${.TARGET}
-
-comp_userdefs.c: MKuserdefs.sh Caps Caps-ncurses make_hash
-	env PATH=${BTOOLSPATH:U.}:${PATH} sh ${NCURSES_DIR}/ncurses/tinfo/MKuserdefs.sh "${AWK}" \
-	    ${USE_BIG_STRINGS} ${NCURSES_DIR}/include/Caps ${NCURSES_DIR}/include/Caps-ncurses > ${.TARGET}
-
-# Generated headers
-nomacros.h: MKlib_gen.sh curses.h
-	LC_ALL=C sh ${NCURSES_DIR}/ncurses/base/MKlib_gen.sh "${CC:N${CCACHE_BIN}} -E ${CFLAGS}" \
-	    "${AWK}" generated < curses.h | fgrep undef > $@
-
-init_keytry.h: keys.list make_keys
-	${BTOOLSPATH:U.}/make_keys keys.list > init_keytry.h
-
-hashsize.h: MKhashsize.sh Caps Caps-ncurses
-	sh ${NCURSES_DIR}/include/MKhashsize.sh ${NCURSES_DIR}/include/Caps ${NCURSES_DIR}/include/Caps-ncurses > $@
-
-parametrized.h: MKparametrized.sh Caps Caps-ncurses
-	AWK=${AWK} sh ${NCURSES_DIR}/include/MKparametrized.sh \
-	    ${NCURSES_DIR}/include/Caps ${NCURSES_DIR}/include/Caps-ncurses > $@
-
-term.h: MKterm.h.awk edit_cfg.sh Caps Caps-ncurses
-	${AWK} -f MKterm.h.awk ${NCURSES_DIR}/include/Caps ${NCURSES_DIR}/include/Caps-ncurses > $@.new
-	sh ${NCURSES_DIR}/include/edit_cfg.sh ${NCURSES_CFG_H} $@.new
-	mv -f $@.new $@
-
-curses.h: curses.head MKkey_defs.sh Caps Caps-ncurses
-	cat curses.head > $@.new
-	AWK=${AWK} _POSIX2_VERSION=199209 sh ${NCURSES_DIR}/include/MKkey_defs.sh \
-	    ${NCURSES_DIR}/include/Caps ${NCURSES_DIR}/include/Caps-ncurses >> $@.new
-	cat ${NCURSES_DIR}/include/curses.wide >> $@.new
-	cat ${NCURSES_DIR}/include/curses.tail >> $@.new
-	mv -f $@.new $@
-
-# Generated intermediate files
-keys.list: MKkeys_list.sh Caps Caps-ncurses
-	AWK=${AWK} sh ${NCURSES_DIR}/ncurses/tinfo/MKkeys_list.sh \
-	    ${NCURSES_DIR}/include/Caps ${NCURSES_DIR}/include/Caps-ncurses | LC_ALL=C sort > keys.list
-
-# Build tools
-DEPENDOBJS+= make_hash make_keys
-build-tools: make_hash make_keys
-BUILD_TOOLS_CFLAGS+=	-I. -I${.CURDIR}/../ncurses
-BUILD_TOOLS_CFLAGS+=	-I${NCURSES_DIR}/ncurses -I${NCURSES_DIR}/include
-
-make_keys: make_keys.c names.c ncurses_def.h ${HEADERS} ${SRCHDRS} ${BUILD_TOOLS_META}
-	${BUILD_TOOLS_CC} -o ${.TARGET} ${BUILD_TOOLS_CFLAGS} \
-	    ${BUILD_TOOLS_LDFLAGS} ${NCURSES_DIR}/ncurses/tinfo/make_keys.c
-
-make_hash: make_hash.c hashsize.h ncurses_def.h ${HEADERS} ${SRCHDRS} ${BUILD_TOOLS_META}
-	${BUILD_TOOLS_CC} -o ${.TARGET} ${BUILD_TOOLS_CFLAGS} -DMAIN_PROGRAM \
-	    ${BUILD_TOOLS_LDFLAGS} ${NCURSES_DIR}/ncurses/tinfo/make_hash.c
-
-# ./configure generated
-MKterm.h.awk: MKterm.h.awk.in
-	sed <${NCURSES_DIR}/include/MKterm.h.awk.in >$@ \
-	    -e "/@BROKEN_LINKER@/s%%${BROKEN_LINKER}%" \
-	    -e "s%@NCURSES_USE_DATABASE@%1%g" \
-	    -e "s%@NCURSES_USE_TERMCAP@%1%g" \
-	    -e "/@NCURSES_MAJOR@/s%%${NCURSES_MAJOR}%" \
-	    -e "/@NCURSES_MINOR@/s%%${NCURSES_MINOR}%" \
-	    -e "/@NCURSES_CONST@/s%%${NCURSES_CONST}%" \
-	    -e "/@NCURSES_TPARM_VARARGS@/s%%${NCURSES_TPARM_VARARGS}%" \
-	    -e "/@NCURSES_SBOOL@/s%%${NCURSES_SBOOL}%" \
-	    -e "/@NCURSES_XNAMES@/s%%${NCURSES_XNAMES}%" \
-	    -e "/@NCURSES_EXT_COLORS@/s%%${NCURSES_EXT_COLORS}%" \
-	    -e "/@HAVE_TERMIOS_H@/s%%${HAVE_TERMIOS_H}%" \
-	    -e "/@HAVE_TERMIO_H@/s%%${HAVE_TERMIO_H}%" \
-	    -e "/@HAVE_TCGETATTR@/s%%${HAVE_TCGETATTR}%" \
-	    -e "s%@cf_cv_enable_reentrant@%${ENABLE_REENTRANT}%g" \
-	    -e "s%@NCURSES_SP_FUNCS@%1%" \
-	    -e "s%@NCURSES_PATCH@%${NCURSES_PATCH}%"
-
-termcap.h: termcap.h.in
-	sed <${NCURSES_DIR}/include/termcap.h.in >$@ \
-	    -e "/@NCURSES_MAJOR@/s%%${NCURSES_MAJOR}%" \
-	    -e "/@NCURSES_MINOR@/s%%${NCURSES_MINOR}%" \
-	    -e "/@NCURSES_CONST@/s%%${NCURSES_CONST}%" \
-	    -e "/@NCURSES_OSPEED@/s%%${NCURSES_OSPEED}%"
-
-ncurses_dll.h: ncurses_dll.h.in
-	sed <${NCURSES_DIR}/include/ncurses_dll.h.in >$@ \
-	    -e "s%@NCURSES_WRAP_PREFIX@%_nc_%g"
-
-curses.head: curses.h.in
-	sed <${NCURSES_DIR}/include/curses.h.in >$@ \
-	    -e "/@BROKEN_LINKER@/s%%${BROKEN_LINKER}%" \
-	    -e "/@HAVE_VSSCANF@/s%%${HAVE_VSSCANF}%" \
-	    -e "/@HAVE_STDINT_H@/s%%${HAVE_STDINT_H}%" \
-	    -e "/@NCURSES_CH_T@/s%%${NCURSES_CH_T}%" \
-	    -e "/@NCURSES_CONST@/s%%${NCURSES_CONST}%" \
-	    -e "/@NCURSES_EXT_COLORS@/s%%${NCURSES_EXT_COLORS}%" \
-	    -e "/@NCURSES_EXT_FUNCS@/s%%${NCURSES_EXT_FUNCS}%" \
-	    -e "/@NCURSES_INLINE@/s%%${NCURSES_INLINE}%" \
-	    -e "/@NCURSES_LIBUTF8@/s%%${NCURSES_LIBUTF8}%" \
-	    -e "/@NCURSES_MAJOR@/s%%${NCURSES_MAJOR}%" \
-	    -e "/@NCURSES_MBSTATE_T@/s%%${NCURSES_MBSTATE_T}%" \
-	    -e "/@NCURSES_MINOR@/s%%${NCURSES_MINOR}%" \
-	    -e "/@NCURSES_MOUSE_VERSION@/s%%${NCURSES_MOUSE_VERSION}%" \
-	    -e "/@NCURSES_OK_WCHAR_T@/s%%${NCURSES_OK_WCHAR_T}%" \
-	    -e "/@NCURSES_OPAQUE@/s%%${NCURSES_OPAQUE}%" \
-	    -e "/@NCURSES_OPAQUE_FORM@/s%%${NCURSES_OPAQUE_FORM}%" \
-	    -e "/@NCURSES_OPAQUE_MENU@/s%%${NCURSES_OPAQUE_MENU}%" \
-	    -e "/@NCURSES_OPAQUE_PANEL@/s%%${NCURSES_OPAQUE_PANEL}%" \
-	    -e "/@NCURSES_PATCH@/s%%${NCURSES_PATCH}%" \
-	    -e "/@NCURSES_SIZE_T@/s%%${NCURSES_SIZE_T}%" \
-	    -e "/@NCURSES_TPARM_VARARGS@/s%%${NCURSES_TPARM_VARARGS}%" \
-	    -e "/@NCURSES_WATTR_MACROS@/s%%${NCURSES_WATTR_MACROS}%"\
-	    -e "/@NCURSES_WCHAR_T@/s%%${NCURSES_WCHAR_T}%" \
-	    -e "/@NCURSES_WCHAR_T@/s%%${NCURSES_WCHAR_T}%" \
-	    -e "/@NCURSES_WCWIDTH_GRAPHICS@/s%%${NCURSES_WCWIDTH_GRAPHICS}%g" \
-	    -e "/@NCURSES_WINT_T@/s%%${NCURSES_WINT_T}%" \
-	    -e "/@NCURSES_INTEROP_FUNCS@/s%%${NCURSES_INTEROP_FUNCS}%g" \
-	    -e "/@NCURSES_TPARM_ARG@/s%%${NCURSES_TPARM_ARG}%g" \
-	    -e "/@NCURSES_SP_FUNCS@/s%%${NCURSES_SP_FUNCS}%g" \
-	    -e "/@NEED_WCHAR_H@/s%%${NEED_WCHAR_H}%" \
-	    -e "/@USE_CXX_BOOL@/s%%${USE_CXX_BOOL}%" \
-	    -e "/@GENERATED_EXT_FUNCS@/s%%generated%g" \
-	    -e "s%@NCURSES_CCHARW_MAX@%5%g" \
-	    -e "s%@cf_cv_1UL@%${ONEUL}%g" \
-	    -e "s%@cf_cv_builtin_bool@%${BUILTIN_BOOL}%g" \
-	    -e "s%@cf_cv_enable_lp64@%${ENABLE_LP64}%g" \
-	    -e "s%@cf_cv_enable_opaque@%${ENABLE_OPAQUE}%g" \
-	    -e "s%@cf_cv_enable_reentrant@%${ENABLE_REENTRANT}%g" \
-	    -e "s%@cf_cv_header_stdbool_h@%${HEADER_STDBOOL}%g" \
-	    -e "s%@cf_cv_type_of_bool@%${TYPE_OF_BOOL}%g" \
-	    -e "s%@cf_cv_typeof_chtype@%${TYPEOF_CHTYPE}%g" \
-	    -e "s%@cf_cv_typeof_mmask_t@%${TYPEOF_MMASK_T}%g" \
-	    -e "s/ _WCHAR_T/ __wchar_t/g" \
-	    -e "s/ _WINT_T/ __wint_t/g"
-
-unctrl.h: unctrl.h.in
-	sed <${NCURSES_DIR}/include/$@.in >$@ \
-	    -e "s%@NCURSES_SP_FUNCS@%${NCURSES_SP_FUNCS}%g" \
-	    -e "/@NCURSES_MAJOR@/s%%${NCURSES_MAJOR}%" \
-	    -e "/@NCURSES_MINOR@/s%%${NCURSES_MINOR}%"
-
-# MAN page gunk
-terminfo.5: MKterminfo.sh terminfo.head Caps
-	sh -e ${NCURSES_DIR}/man/MKterminfo.sh ${NCURSES_DIR}/man/terminfo.head \
-	    ${NCURSES_DIR}/include/Caps ${NCURSES_DIR}/man/terminfo.tail >$@
-
-CLEANFILES+=	terminfo.5
-
-.PATH: ${NCURSES_DIR}/man
-MAN=	\
-	curs_addch.3 \
-	curs_addchstr.3 \
-	curs_addstr.3 \
-	curs_attr.3 \
-	curs_beep.3 \
-	curs_bkgd.3 \
-	curs_bkgrnd.3 \
-	curs_border.3 \
-	curs_border_set.3 \
-	curs_clear.3 \
-	curs_color.3 \
-	curs_delch.3 \
-	curs_deleteln.3 \
-	curs_extend.3 \
-	curs_getcchar.3 \
-	curs_getch.3 \
-	curs_getstr.3 \
-	curs_getyx.3 \
-	curs_inch.3 \
-	curs_inchstr.3 \
-	curs_initscr.3 \
-	curs_inopts.3 \
-	curs_insch.3 \
-	curs_insstr.3 \
-	curs_instr.3 \
-	curs_inwstr.3 \
-	curs_kernel.3 \
-	curs_legacy.3 \
-	curs_memleaks.3 \
-	curs_mouse.3 \
-	curs_move.3 \
-	curs_opaque.3 \
-	curs_outopts.3 \
-	curs_overlay.3 \
-	curs_pad.3 \
-	curs_print.3 \
-	curs_refresh.3 \
-	curs_scr_dump.3 \
-	curs_scroll.3 \
-	curs_slk.3 \
-	curs_sp_funcs.3 \
-	curs_termattrs.3 \
-	curs_termcap.3 \
-	curs_terminfo.3 \
-	curs_threads.3 \
-	curs_touch.3 \
-	curs_trace.3 \
-	curs_util.3 \
-	curs_variables.3 \
-	curs_window.3 \
-	default_colors.3 \
-	define_key.3 \
-	key_defined.3 \
-	keybound.3 \
-	keyok.3 \
-	legacy_coding.3 \
-	ncurses.3 \
-	new_pair.3 \
-	resizeterm.3 \
-	term_variables.3 \
-	wresize.3
-
-MAN+=	\
-	curs_add_wch.3 \
-	curs_add_wchstr.3 \
-	curs_addwstr.3 \
-	curs_get_wch.3 \
-	curs_get_wstr.3 \
-	curs_in_wch.3 \
-	curs_in_wchstr.3 \
-	curs_ins_wch.3 \
-	curs_ins_wstr.3 \
-	curs_printw.3 \
-	curs_scanw.3
-
-MAN+=	term.5 terminfo.5 scr_dump.5 user_caps.5
-MAN+=	term.7
-
-CLEANFILES+=	${MAN:M*.3}
-
-MLINKS=	ncurses.3 curses.3 \
-	curs_addch.3 addch.3 \
-	curs_addch.3 echochar.3 \
-	curs_addch.3 mvaddch.3 \
-	curs_addch.3 mvwaddch.3 \
-	curs_addch.3 waddch.3 \
-	curs_addch.3 wechochar.3 \
-	curs_addchstr.3 addchnstr.3 \
-	curs_addchstr.3 addchstr.3 \
-	curs_addchstr.3 mvaddchnstr.3 \
-	curs_addchstr.3 mvaddchstr.3 \
-	curs_addchstr.3 mvwaddchnstr.3 \
-	curs_addchstr.3 mvwaddchstr.3 \
-	curs_addchstr.3 waddchnstr.3 \
-	curs_addchstr.3 waddchstr.3 \
-	curs_addstr.3 addnstr.3 \
-	curs_addstr.3 addstr.3 \
-	curs_addstr.3 mvaddnstr.3 \
-	curs_addstr.3 mvaddstr.3 \
-	curs_addstr.3 mvwaddnstr.3 \
-	curs_addstr.3 mvwaddstr.3 \
-	curs_addstr.3 waddnstr.3 \
-	curs_addstr.3 waddstr.3 \
-	curs_attr.3 PAIR_NUMBER.3 \
-	curs_attr.3 attr_get.3 \
-	curs_attr.3 attr_off.3 \
-	curs_attr.3 attr_on.3 \
-	curs_attr.3 attr_set.3 \
-	curs_attr.3 attroff.3 \
-	curs_attr.3 attron.3 \
-	curs_attr.3 attrset.3 \
-	curs_attr.3 chgat.3 \
-	curs_attr.3 color_set.3 \
-	curs_attr.3 mvchgat.3 \
-	curs_attr.3 mvwchgat.3 \
-	curs_attr.3 standend.3 \
-	curs_attr.3 standout.3 \
-	curs_attr.3 wattr_get.3 \
-	curs_attr.3 wattr_off.3 \
-	curs_attr.3 wattr_on.3 \
-	curs_attr.3 wattr_set.3 \
-	curs_attr.3 wattroff.3 \
-	curs_attr.3 wattron.3 \
-	curs_attr.3 wattrset.3 \
-	curs_attr.3 wchgat.3 \
-	curs_attr.3 wcolor_set.3 \
-	curs_attr.3 wstandend.3 \
-	curs_attr.3 wstandout.3 \
-	curs_beep.3 beep.3 \
-	curs_beep.3 flash.3 \
-	curs_bkgd.3 bkgd.3 \
-	curs_bkgd.3 bkgdset.3 \
-	curs_bkgd.3 getbkgd.3 \
-	curs_bkgd.3 wbkgd.3 \
-	curs_bkgd.3 wbkgdset.3 \
-	curs_bkgrnd.3 bkgrnd.3 \
-	curs_bkgrnd.3 bkgrndset.3 \
-	curs_bkgrnd.3 getbkgrnd.3 \
-	curs_bkgrnd.3 wbkgrnd.3 \
-	curs_bkgrnd.3 wbkgrndset.3 \
-	curs_bkgrnd.3 wgetbkgrnd.3 \
-	curs_border.3 border.3 \
-	curs_border.3 box.3 \
-	curs_border.3 hline.3 \
-	curs_border.3 mvhline.3 \
-	curs_border.3 mvvline.3 \
-	curs_border.3 mvwhline.3 \
-	curs_border.3 mvwvline.3 \
-	curs_border.3 vline.3 \
-	curs_border.3 wborder.3 \
-	curs_border.3 whline.3 \
-	curs_border.3 wvline.3 \
-	curs_border_set.3 border_set.3 \
-	curs_border_set.3 box_set.3 \
-	curs_border_set.3 hline_set.3 \
-	curs_border_set.3 mvhline_set.3 \
-	curs_border_set.3 mvvline_set.3 \
-	curs_border_set.3 mvwhline_set.3 \
-	curs_border_set.3 mvwvline_set.3 \
-	curs_border_set.3 vline_set.3 \
-	curs_border_set.3 wborder_set.3 \
-	curs_border_set.3 whline_set.3 \
-	curs_border_set.3 wvline_set.3 \
-	curs_clear.3 clear.3 \
-	curs_clear.3 clrtobot.3 \
-	curs_clear.3 clrtoeol.3 \
-	curs_clear.3 erase.3 \
-	curs_clear.3 wclear.3 \
-	curs_clear.3 wclrtobot.3 \
-	curs_clear.3 wclrtoeol.3 \
-	curs_clear.3 werase.3 \
-	curs_color.3 COLOR_PAIR.3 \
-	curs_color.3 can_change_color.3 \
-	curs_color.3 color_content.3 \
-	curs_color.3 has_colors.3 \
-	curs_color.3 init_color.3 \
-	curs_color.3 init_pair.3 \
-	curs_color.3 pair_content.3 \
-	curs_color.3 start_color.3 \
-	curs_delch.3 delch.3 \
-	curs_delch.3 mvdelch.3 \
-	curs_delch.3 mvwdelch.3 \
-	curs_delch.3 wdelch.3 \
-	curs_deleteln.3 deleteln.3 \
-	curs_deleteln.3 insdelln.3 \
-	curs_deleteln.3 insertln.3 \
-	curs_deleteln.3 wdeleteln.3 \
-	curs_deleteln.3 winsdelln.3 \
-	curs_deleteln.3 winsertln.3 \
-	curs_extend.3 curses_version.3 \
-	curs_extend.3 use_extended_names.3 \
-	curs_getcchar.3 getcchar.3 \
-	curs_getcchar.3 setcchar.3 \
-	curs_getch.3 getch.3 \
-	curs_getch.3 has_key.3 \
-	curs_getch.3 mvgetch.3 \
-	curs_getch.3 mvwgetch.3 \
-	curs_getch.3 ungetch.3 \
-	curs_getch.3 wgetch.3 \
-	curs_getstr.3 getnstr.3 \
-	curs_getstr.3 getstr.3 \
-	curs_getstr.3 mvgetnstr.3 \
-	curs_getstr.3 mvgetstr.3 \
-	curs_getstr.3 mvwgetnstr.3 \
-	curs_getstr.3 mvwgetstr.3 \
-	curs_getstr.3 wgetnstr.3 \
-	curs_getstr.3 wgetstr.3 \
-	curs_getyx.3 getbegyx.3 \
-	curs_getyx.3 getmaxyx.3 \
-	curs_getyx.3 getparyx.3 \
-	curs_getyx.3 getyx.3 \
-	curs_inch.3 inch.3 \
-	curs_inch.3 mvinch.3 \
-	curs_inch.3 mvwinch.3 \
-	curs_inch.3 winch.3 \
-	curs_inchstr.3 inchnstr.3 \
-	curs_inchstr.3 inchstr.3 \
-	curs_inchstr.3 mvinchnstr.3 \
-	curs_inchstr.3 mvinchstr.3 \
-	curs_inchstr.3 mvwinchnstr.3 \
-	curs_inchstr.3 mvwinchstr.3 \
-	curs_inchstr.3 winchnstr.3 \
-	curs_inchstr.3 winchstr.3 \
-	curs_initscr.3 delscreen.3 \
-	curs_initscr.3 endwin.3 \
-	curs_initscr.3 initscr.3 \
-	curs_initscr.3 isendwin.3 \
-	curs_initscr.3 newterm.3 \
-	curs_initscr.3 set_term.3 \
-	curs_inopts.3 cbreak.3 \
-	curs_inopts.3 echo.3 \
-	curs_inopts.3 halfdelay.3 \
-	curs_inopts.3 intrflush.3 \
-	curs_inopts.3 keypad.3 \
-	curs_inopts.3 meta.3 \
-	curs_inopts.3 nocbreak.3 \
-	curs_inopts.3 nodelay.3 \
-	curs_inopts.3 noecho.3 \
-	curs_inopts.3 noqiflush.3 \
-	curs_inopts.3 noraw.3 \
-	curs_inopts.3 notimeout.3 \
-	curs_inopts.3 qiflush.3 \
-	curs_inopts.3 raw.3 \
-	curs_inopts.3 timeout.3 \
-	curs_inopts.3 typeahead.3 \
-	curs_inopts.3 wtimeout.3 \
-	curs_insch.3 insch.3 \
-	curs_insch.3 mvinsch.3 \
-	curs_insch.3 mvwinsch.3 \
-	curs_insch.3 winsch.3 \
-	curs_insstr.3 insnstr.3 \
-	curs_insstr.3 insstr.3 \
-	curs_insstr.3 mvinsnstr.3 \
-	curs_insstr.3 mvinsstr.3 \
-	curs_insstr.3 mvwinsnstr.3 \
-	curs_insstr.3 mvwinsstr.3 \
-	curs_insstr.3 winsnstr.3 \
-	curs_insstr.3 winsstr.3 \
-	curs_instr.3 innstr.3 \
-	curs_instr.3 instr.3 \
-	curs_instr.3 mvinnstr.3 \
-	curs_instr.3 mvinstr.3 \
-	curs_instr.3 mvwinnstr.3 \
-	curs_instr.3 mvwinstr.3 \
-	curs_instr.3 winnstr.3 \
-	curs_instr.3 winstr.3 \
-	curs_kernel.3 curs_set.3 \
-	curs_kernel.3 def_prog_mode.3 \
-	curs_kernel.3 def_shell_mode.3 \
-	curs_kernel.3 getsyx.3 \
-	curs_kernel.3 napms.3 \
-	curs_kernel.3 reset_prog_mode.3 \
-	curs_kernel.3 reset_shell_mode.3 \
-	curs_kernel.3 resetty.3 \
-	curs_kernel.3 ripoffline.3 \
-	curs_kernel.3 savetty.3 \
-	curs_kernel.3 setsyx.3 \
-	curs_legacy.3 getbegx.3 \
-	curs_legacy.3 getbegy.3 \
-	curs_legacy.3 getcurx.3 \
-	curs_legacy.3 getcury.3 \
-	curs_legacy.3 getmaxx.3 \
-	curs_legacy.3 getmaxy.3 \
-	curs_legacy.3 getparx.3 \
-	curs_legacy.3 getpary.3 \
-	curs_memleaks.3 _nc_free_and_exit.3 \
-	curs_memleaks.3 _nc_freeall.3 \
-	curs_mouse.3 getmouse.3 \
-	curs_mouse.3 mouse_trafo.3 \
-	curs_mouse.3 mouseinterval.3 \
-	curs_mouse.3 mousemask.3 \
-	curs_mouse.3 ungetmouse.3 \
-	curs_mouse.3 wenclose.3 \
-	curs_mouse.3 wmouse_trafo.3 \
-	curs_move.3 move.3 \
-	curs_move.3 wmove.3 \
-	curs_opaque.3 is_cleared.3 \
-	curs_opaque.3 is_idcok.3 \
-	curs_opaque.3 is_idlok.3 \
-	curs_opaque.3 is_immedok.3 \
-	curs_opaque.3 is_keypad.3 \
-	curs_opaque.3 is_leaveok.3 \
-	curs_opaque.3 is_nodelay.3 \
-	curs_opaque.3 is_notimeout.3 \
-	curs_opaque.3 is_scrollok.3 \
-	curs_opaque.3 is_syncok.3 \
-	curs_opaque.3 is_timeout.3 \
-	curs_opaque.3 wgetparent.3 \
-	curs_opaque.3 wgetscrreg.3 \
-	curs_outopts.3 clearok.3 \
-	curs_outopts.3 idcok.3 \
-	curs_outopts.3 idlok.3 \
-	curs_outopts.3 immedok.3 \
-	curs_outopts.3 leaveok.3 \
-	curs_outopts.3 nl.3 \
-	curs_outopts.3 nonl.3 \
-	curs_outopts.3 scrollok.3 \
-	curs_outopts.3 setscrreg.3 \
-	curs_outopts.3 wsetscrreg.3 \
-	curs_overlay.3 copywin.3 \
-	curs_overlay.3 overlay.3 \
-	curs_overlay.3 overwrite.3 \
-	curs_pad.3 newpad.3 \
-	curs_pad.3 pecho_wchar.3 \
-	curs_pad.3 pechochar.3 \
-	curs_pad.3 pnoutrefresh.3 \
-	curs_pad.3 prefresh.3 \
-	curs_pad.3 subpad.3 \
-	curs_print.3 mcprint.3 \
-	curs_refresh.3 doupdate.3 \
-	curs_refresh.3 redrawwin.3 \
-	curs_refresh.3 refresh.3 \
-	curs_refresh.3 wnoutrefresh.3 \
-	curs_refresh.3 wredrawln.3 \
-	curs_refresh.3 wrefresh.3 \
-	curs_scr_dump.3 scr_dump.3 \
-	curs_scr_dump.3 scr_init.3 \
-	curs_scr_dump.3 scr_restore.3 \
-	curs_scr_dump.3 scr_set.3 \
-	curs_scroll.3 scrl.3 \
-	curs_scroll.3 scroll.3 \
-	curs_scroll.3 wscrl.3 \
-	curs_slk.3 slk_attr.3 \
-	curs_slk.3 slk_attr_off.3 \
-	curs_slk.3 slk_attr_on.3 \
-	curs_slk.3 slk_attr_set.3 \
-	curs_slk.3 slk_attroff.3 \
-	curs_slk.3 slk_attron.3 \
-	curs_slk.3 slk_attrset.3 \
-	curs_slk.3 slk_clear.3 \
-	curs_slk.3 slk_color.3 \
-	curs_slk.3 slk_init.3 \
-	curs_slk.3 slk_label.3 \
-	curs_slk.3 slk_noutrefresh.3 \
-	curs_slk.3 slk_refresh.3 \
-	curs_slk.3 slk_restore.3 \
-	curs_slk.3 slk_set.3 \
-	curs_slk.3 slk_touch.3 \
-	curs_sp_funcs.3 sp_funcs.3 \
-	curs_sp_funcs.3 assume_default_colors_sp.3 \
-	curs_sp_funcs.3 baudrate_sp.3 \
-	curs_sp_funcs.3 beep_sp.3 \
-	curs_sp_funcs.3 can_change_color_sp.3 \
-	curs_sp_funcs.3 cbreak_sp.3 \
-	curs_sp_funcs.3 ceiling_panel.3 \
-	curs_sp_funcs.3 color_content_sp.3 \
-	curs_sp_funcs.3 curs_set_sp.3 \
-	curs_sp_funcs.3 def_prog_mode_sp.3 \
-	curs_sp_funcs.3 def_shell_mode_sp.3 \
-	curs_sp_funcs.3 define_key_sp.3 \
-	curs_sp_funcs.3 del_curterm_sp.3 \
-	curs_sp_funcs.3 delay_output_sp.3 \
-	curs_sp_funcs.3 doupdate_sp.3 \
-	curs_sp_funcs.3 echo_sp.3 \
-	curs_sp_funcs.3 endwin_sp.3 \
-	curs_sp_funcs.3 erasechar_sp.3 \
-	curs_sp_funcs.3 filter_sp.3 \
-	curs_sp_funcs.3 flash_sp.3 \
-	curs_sp_funcs.3 flushinp_sp.3 \
-	curs_sp_funcs.3 get_escdelay_sp.3 \
-	curs_sp_funcs.3 getmouse_sp.3 \
-	curs_sp_funcs.3 getwin_sp.3 \
-	curs_sp_funcs.3 ground_panel.3 \
-	curs_sp_funcs.3 halfdelay_sp.3 \
-	curs_sp_funcs.3 has_colors_sp.3 \
-	curs_sp_funcs.3 has_ic_sp.3 \
-	curs_sp_funcs.3 has_il_sp.3 \
-	curs_sp_funcs.3 has_key_sp.3 \
-	curs_sp_funcs.3 has_mouse_sp.3 \
-	curs_sp_funcs.3 init_color_sp.3 \
-	curs_sp_funcs.3 init_pair_sp.3 \
-	curs_sp_funcs.3 intrflush_sp.3 \
-	curs_sp_funcs.3 is_term_resized_sp.3 \
-	curs_sp_funcs.3 isendwin_sp.3 \
-	curs_sp_funcs.3 key_defined_sp.3 \
-	curs_sp_funcs.3 keybound_sp.3 \
-	curs_sp_funcs.3 keyname_sp.3 \
-	curs_sp_funcs.3 keyok_sp.3 \
-	curs_sp_funcs.3 killchar_sp.3 \
-	curs_sp_funcs.3 mcprint_sp.3 \
-	curs_sp_funcs.3 mouseinterval_sp.3 \
-	curs_sp_funcs.3 mousemask_sp.3 \
-	curs_sp_funcs.3 mvcur_sp.3 \
-	curs_sp_funcs.3 napms_sp.3 \
-	curs_sp_funcs.3 new_form_sp.3 \
-	curs_sp_funcs.3 new_menu_sp.3 \
-	curs_sp_funcs.3 new_prescr.3 \
-	curs_sp_funcs.3 newpad_sp.3 \
-	curs_sp_funcs.3 newterm_sp.3 \
-	curs_sp_funcs.3 newwin_sp.3 \
-	curs_sp_funcs.3 nl_sp.3 \
-	curs_sp_funcs.3 nocbreak_sp.3 \
-	curs_sp_funcs.3 noecho_sp.3 \
-	curs_sp_funcs.3 nofilter_sp.3 \
-	curs_sp_funcs.3 nonl_sp.3 \
-	curs_sp_funcs.3 noqiflush_sp.3 \
-	curs_sp_funcs.3 noraw_sp.3 \
-	curs_sp_funcs.3 pair_content_sp.3 \
-	curs_sp_funcs.3 putp_sp.3 \
-	curs_sp_funcs.3 qiflush_sp.3 \
-	curs_sp_funcs.3 raw_sp.3 \
-	curs_sp_funcs.3 reset_prog_mode_sp.3 \
-	curs_sp_funcs.3 reset_shell_mode_sp.3 \
-	curs_sp_funcs.3 resetty_sp.3 \
-	curs_sp_funcs.3 resize_term_sp.3 \
-	curs_sp_funcs.3 resizeterm_sp.3 \
-	curs_sp_funcs.3 restartterm_sp.3 \
-	curs_sp_funcs.3 ripoffline_sp.3 \
-	curs_sp_funcs.3 savetty_sp.3 \
-	curs_sp_funcs.3 scr_init_sp.3 \
-	curs_sp_funcs.3 scr_restore_sp.3 \
-	curs_sp_funcs.3 scr_set_sp.3 \
-	curs_sp_funcs.3 set_curterm_sp.3 \
-	curs_sp_funcs.3 set_escdelay_sp.3 \
-	curs_sp_funcs.3 set_tabsize_sp.3 \
-	curs_sp_funcs.3 slk_attr_set_sp.3 \
-	curs_sp_funcs.3 slk_attr_sp.3 \
-	curs_sp_funcs.3 slk_attroff_sp.3 \
-	curs_sp_funcs.3 slk_attron_sp.3 \
-	curs_sp_funcs.3 slk_attrset_sp.3 \
-	curs_sp_funcs.3 slk_clear_sp.3 \
-	curs_sp_funcs.3 slk_color_sp.3 \
-	curs_sp_funcs.3 slk_init_sp.3 \
-	curs_sp_funcs.3 slk_label_sp.3 \
-	curs_sp_funcs.3 slk_noutrefresh_sp.3 \
-	curs_sp_funcs.3 slk_refresh_sp.3 \
-	curs_sp_funcs.3 slk_restore_sp.3 \
-	curs_sp_funcs.3 slk_set_sp.3 \
-	curs_sp_funcs.3 slk_touch_sp.3 \
-	curs_sp_funcs.3 start_color_sp.3 \
-	curs_sp_funcs.3 term_attrs_sp.3 \
-	curs_sp_funcs.3 termattrs_sp.3 \
-	curs_sp_funcs.3 termname_sp.3 \
-	curs_sp_funcs.3 tgetent_sp.3 \
-	curs_sp_funcs.3 tgetflag_sp.3 \
-	curs_sp_funcs.3 tgetnum_sp.3 \
-	curs_sp_funcs.3 tgetstr_sp.3 \
-	curs_sp_funcs.3 tigetflag_sp.3 \
-	curs_sp_funcs.3 tigetnum_sp.3 \
-	curs_sp_funcs.3 tigetstr_sp.3 \
-	curs_sp_funcs.3 tputs_sp.3 \
-	curs_sp_funcs.3 typeahead_sp.3 \
-	curs_sp_funcs.3 unctrl_sp.3 \
-	curs_sp_funcs.3 unget_wch_sp.3 \
-	curs_sp_funcs.3 ungetch_sp.3 \
-	curs_sp_funcs.3 ungetmouse_sp.3 \
-	curs_sp_funcs.3 update_panels_sp.3 \
-	curs_sp_funcs.3 use_default_colors_sp.3 \
-	curs_sp_funcs.3 use_env_sp.3 \
-	curs_sp_funcs.3 use_legacy_coding_sp.3 \
-	curs_sp_funcs.3 vid_attr_sp.3 \
-	curs_sp_funcs.3 vid_puts_sp.3 \
-	curs_sp_funcs.3 vidattr_sp.3 \
-	curs_sp_funcs.3 vidputs_sp.3 \
-	curs_sp_funcs.3 wunctrl_sp.3 \
-	curs_termattrs.3 baudrate.3 \
-	curs_termattrs.3 erasechar.3 \
-	curs_termattrs.3 erasewchar.3 \
-	curs_termattrs.3 has_ic.3 \
-	curs_termattrs.3 has_il.3 \
-	curs_termattrs.3 killchar.3 \
-	curs_termattrs.3 killwchar.3 \
-	curs_termattrs.3 longname.3 \
-	curs_termattrs.3 term_attrs.3 \
-	curs_termattrs.3 termattrs.3 \
-	curs_termattrs.3 termname.3 \
-	curs_termcap.3 termcap.3 \
-	curs_termcap.3 tgetent.3 \
-	curs_termcap.3 tgetflag.3 \
-	curs_termcap.3 tgetnum.3 \
-	curs_termcap.3 tgetstr.3 \
-	curs_termcap.3 tgoto.3 \
-	curs_termcap.3 tputs.3 \
-	curs_terminfo.3 del_curterm.3 \
-	curs_terminfo.3 mvcur.3 \
-	curs_terminfo.3 putp.3 \
-	curs_terminfo.3 restartterm.3 \
-	curs_terminfo.3 set_curterm.3 \
-	curs_terminfo.3 setterm.3 \
-	curs_terminfo.3 setupterm.3 \
-	curs_terminfo.3 tigetflag.3 \
-	curs_terminfo.3 tigetnum.3 \
-	curs_terminfo.3 tigetstr.3 \
-	curs_terminfo.3 tparm.3 \
-	curs_terminfo.3 vid_attr.3 \
-	curs_terminfo.3 vid_puts.3 \
-	curs_terminfo.3 vidattr.3 \
-	curs_terminfo.3 vidputs.3 \
-	curs_threads.3 set_escdelay.3 \
-	curs_threads.3 set_tabsize.3 \
-	curs_threads.3 use_screen.3 \
-	curs_threads.3 use_window.3 \
-	curs_touch.3 is_linetouched.3 \
-	curs_touch.3 is_wintouched.3 \
-	curs_touch.3 touchline.3 \
-	curs_touch.3 touchwin.3 \
-	curs_touch.3 untouchwin.3 \
-	curs_touch.3 wtouchln.3 \
-	curs_trace.3 _nc_tracebits.3 \
-	curs_trace.3 _traceattr.3 \
-	curs_trace.3 _traceattr2.3 \
-	curs_trace.3 _tracechar.3 \
-	curs_trace.3 _tracechtype.3 \
-	curs_trace.3 _tracechtype2.3 \
-	curs_trace.3 _tracedump.3 \
-	curs_trace.3 _tracef.3 \
-	curs_trace.3 _tracemouse.3 \
-	curs_trace.3 trace.3 \
-	curs_util.3 delay_output.3 \
-	curs_util.3 filter.3 \
-	curs_util.3 flushinp.3 \
-	curs_util.3 getwin.3 \
-	curs_util.3 key_name.3 \
-	curs_util.3 keyname.3 \
-	curs_util.3 nofilter.3 \
-	curs_util.3 putwin.3 \
-	curs_util.3 unctrl.3 \
-	curs_util.3 use_env.3 \
-	curs_util.3 wunctrl.3 \
-	curs_window.3 delwin.3 \
-	curs_window.3 derwin.3 \
-	curs_window.3 dupwin.3 \
-	curs_window.3 mvderwin.3 \
-	curs_window.3 mvwin.3 \
-	curs_window.3 newwin.3 \
-	curs_window.3 subwin.3 \
-	curs_window.3 syncok.3 \
-	curs_window.3 wcursyncup.3 \
-	curs_window.3 wsyncdown.3 \
-	curs_window.3 wsyncup.3 \
-	default_colors.3 assume_default_colors.3 \
-	default_colors.3 use_default_colors.3 \
-	legacy_coding.3 use_legacy_coding.3 \
-	resizeterm.3 is_term_resized.3 \
-	resizeterm.3 resize_term.3
-
-MLINKS+=curs_add_wch.3 add_wch.3 \
-	curs_add_wch.3 echo_wchar.3 \
-	curs_add_wch.3 mvadd_wch.3 \
-	curs_add_wch.3 mvwadd_wch.3 \
-	curs_add_wch.3 wadd_wch.3 \
-	curs_add_wch.3 wecho_wchar.3 \
-	curs_add_wchstr.3 add_wchnstr.3 \
-	curs_add_wchstr.3 add_wchstr.3 \
-	curs_add_wchstr.3 mvadd_wchnstr.3 \
-	curs_add_wchstr.3 mvadd_wchstr.3 \
-	curs_add_wchstr.3 mvwadd_wchnstr.3 \
-	curs_add_wchstr.3 mvwadd_wchstr.3 \
-	curs_add_wchstr.3 wadd_wchnstr.3 \
-	curs_add_wchstr.3 wadd_wchstr.3 \
-	curs_addwstr.3 addnwstr.3 \
-	curs_addwstr.3 addwstr.3 \
-	curs_addwstr.3 mvaddnwstr.3 \
-	curs_addwstr.3 mvaddwstr.3 \
-	curs_addwstr.3 mvwaddnwstr.3 \
-	curs_addwstr.3 mvwaddwstr.3 \
-	curs_addwstr.3 waddnwstr.3 \
-	curs_addwstr.3 waddwstr.3 \
-	curs_get_wch.3 get_wch.3 \
-	curs_get_wch.3 mvget_wch.3 \
-	curs_get_wch.3 mvwget_wch.3 \
-	curs_get_wch.3 unget_wch.3 \
-	curs_get_wch.3 wget_wch.3 \
-	curs_get_wstr.3 get_wstr.3 \
-	curs_get_wstr.3 getn_wstr.3 \
-	curs_get_wstr.3 mvget_wstr.3 \
-	curs_get_wstr.3 mvgetn_wstr.3 \
-	curs_get_wstr.3 mvwget_wstr.3 \
-	curs_get_wstr.3 mvwgetn_wstr.3 \
-	curs_get_wstr.3 wget_wstr.3 \
-	curs_get_wstr.3 wgetn_wstr.3 \
-	curs_in_wch.3 in_wch.3 \
-	curs_in_wch.3 mvin_wch.3 \
-	curs_in_wch.3 mvwin_wch.3 \
-	curs_in_wch.3 win_wch.3 \
-	curs_in_wchstr.3 in_wchnstr.3 \
-	curs_in_wchstr.3 in_wchstr.3 \
-	curs_in_wchstr.3 mvin_wchnstr.3 \
-	curs_in_wchstr.3 mvin_wchstr.3 \
-	curs_in_wchstr.3 mvwin_wchnstr.3 \
-	curs_in_wchstr.3 mvwin_wchstr.3 \
-	curs_in_wchstr.3 win_wchnstr.3 \
-	curs_in_wchstr.3 win_wchstr.3 \
-	curs_ins_wch.3 ins_wch.3 \
-	curs_ins_wch.3 mvins_wch.3 \
-	curs_ins_wch.3 mvwins_wch.3 \
-	curs_ins_wch.3 wins_wch.3 \
-	curs_ins_wstr.3 ins_nwstr.3 \
-	curs_ins_wstr.3 ins_wstr.3 \
-	curs_ins_wstr.3 mvins_nwstr.3 \
-	curs_ins_wstr.3 mvins_wstr.3 \
-	curs_ins_wstr.3 mvwins_nwstr.3 \
-	curs_ins_wstr.3 mvwins_wstr.3 \
-	curs_ins_wstr.3 wins_nwstr.3 \
-	curs_ins_wstr.3 wins_wstr.3 \
-	curs_inwstr.3 innwstr.3 \
-	curs_inwstr.3 inwstr.3 \
-	curs_inwstr.3 mvinnwstr.3 \
-	curs_inwstr.3 mvinwstr.3 \
-	curs_inwstr.3 mvwinnwstr.3 \
-	curs_inwstr.3 mvwinwstr.3 \
-	curs_inwstr.3 winnwstr.3 \
-	curs_inwstr.3 winwstr.3 \
-	curs_printw.3 mvprintw.3 \
-	curs_printw.3 mvwprintw.3 \
-	curs_printw.3 printw.3 \
-	curs_printw.3 vw_printw.3 \
-	curs_printw.3 vwprintw.3 \
-	curs_printw.3 wprintw.3 \
-	curs_scanw.3 mvscanw.3 \
-	curs_scanw.3 mvwscanw.3 \
-	curs_scanw.3 scanw.3 \
-	curs_scanw.3 vw_scanw.3 \
-	curs_scanw.3 vwscanw.3 \
-	curs_scanw.3 wscanw.3
-
-.include <bsd.lib.mk>
-
-# Keep the .SUFFIXES line after the include of bsd.lib.mk
-.SUFFIXES: .3 .3x
-.3x.3:
-	cat ${.IMPSRC} > ${.TARGET}
-=======
-.include <bsd.lib.mk>
->>>>>>> 396851c2
+.include <bsd.lib.mk>