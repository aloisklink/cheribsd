--- conflicted
+++ resolved
@@ -192,37 +192,9 @@
 {
     if (bd == NULL || be == NULL || bs == NULL)
         return -1;
-<<<<<<< HEAD
-#if defined(__mips__)
-    bd->itlb_miss    = be->itlb_miss - bs->itlb_miss;
-    bd->dtlb_miss    = be->dtlb_miss - bs->dtlb_miss;
-    bd->cycle        = be->cycle - bs->cycle;
-    bd->inst         = be->inst - bs->inst;
-    bd->inst_user    = be->inst_user - bs->inst_user;
-    bd->inst_kernel  = be->inst_kernel - bs->inst_kernel;
-    bd->imprecise_setbounds = be->imprecise_setbounds - bs->imprecise_setbounds;
-    bd->unrepresentable_caps = be->unrepresentable_caps - bs->unrepresentable_caps;
-    for (int i = 0; i < STATCOUNTERS_MAX_MOD_CNT; i++)
-    {
-        bd->icache[i]         = be->icache[i] - bs->icache[i];
-        bd->dcache[i]         = be->dcache[i] - bs->dcache[i];
-        bd->l2cache[i]        = be->l2cache[i] - bs->l2cache[i];
-        bd->mipsmem[i]        = be->mipsmem[i] - bs->mipsmem[i];
-        bd->tagcache[i]       = be->tagcache[i] - bs->tagcache[i];
-        bd->l2cachemaster[i]  = be->l2cachemaster[i] - bs->l2cachemaster[i];
-        bd->tagcachemaster[i] = be->tagcachemaster[i] - bs->tagcachemaster[i];
-    }
-    bd->kern_unaligned_access = be->kern_unaligned_access - bs->kern_unaligned_access;
-#elif defined(__riscv)
-#define STATCOUNTER_ITEM(name, csr) bd->name = be->name - bs->name;
-#include "statcounters_riscv.inc"
-#undef STATCOUNTER_ITEM
-#endif
-=======
 
 #define STATCOUNTER_ITEM(name, field, args) bd->field = be->field - bs->field;
 #include STATCOUNTERS_ARCH_INC
->>>>>>> ca1d37f0
     return 0;
 }
 
@@ -342,142 +314,12 @@
     switch (fmt_flg)
     {
         case CSV_HEADER:
-<<<<<<< HEAD
-#if defined(__mips__)
-            fprintf(fp, "progname,");
-            fprintf(fp, "archname,");
-            fprintf(fp, "cycles,");
-            fprintf(fp, "instructions,");
-            fprintf(fp, "inst_user,");
-            fprintf(fp, "inst_kernel,");
-            fprintf(fp, "itlb_miss,");
-            fprintf(fp, "dtlb_miss,");
-            fprintf(fp, "icache_write_hit,");
-            fprintf(fp, "icache_write_miss,");
-            fprintf(fp, "icache_read_hit,");
-            fprintf(fp, "icache_read_miss,");
-            fprintf(fp, "icache_evict,");
-            fprintf(fp, "dcache_write_hit,");
-            fprintf(fp, "dcache_write_miss,");
-            fprintf(fp, "dcache_read_hit,");
-            fprintf(fp, "dcache_read_miss,");
-            fprintf(fp, "dcache_evict,");
-            fprintf(fp, "dcache_set_tag_write,");
-            fprintf(fp, "dcache_set_tag_read,");
-            fprintf(fp, "l2cache_write_hit,");
-            fprintf(fp, "l2cache_write_miss,");
-            fprintf(fp, "l2cache_read_hit,");
-            fprintf(fp, "l2cache_read_miss,");
-            fprintf(fp, "l2cache_evict,");
-            fprintf(fp, "l2cache_set_tag_write,");
-            fprintf(fp, "l2cache_set_tag_read,");
-            fprintf(fp, "tagcache_write_hit,");
-            fprintf(fp, "tagcache_write_miss,");
-            fprintf(fp, "tagcache_read_hit,");
-            fprintf(fp, "tagcache_read_miss,");
-            fprintf(fp, "tagcache_evict,");
-            fprintf(fp, "mipsmem_byte_read,");
-            fprintf(fp, "mipsmem_byte_write,");
-            fprintf(fp, "mipsmem_hword_read,");
-            fprintf(fp, "mipsmem_hword_write,");
-            fprintf(fp, "mipsmem_word_read,");
-            fprintf(fp, "mipsmem_word_write,");
-            fprintf(fp, "mipsmem_dword_read,");
-            fprintf(fp, "mipsmem_dword_write,");
-            fprintf(fp, "mipsmem_cap_read,");
-            fprintf(fp, "mipsmem_cap_write,");
-            fprintf(fp, "mipsmem_cap_read_tag_set,");
-            fprintf(fp, "mipsmem_cap_write_tag_set,");
-            fprintf(fp, "l2cachemaster_read_req,");
-            fprintf(fp, "l2cachemaster_write_req,");
-            fprintf(fp, "l2cachemaster_write_req_flit,");
-            fprintf(fp, "l2cachemaster_read_rsp,");
-            fprintf(fp, "l2cachemaster_read_rsp_flit,");
-            fprintf(fp, "l2cachemaster_write_rsp,");
-            fprintf(fp, "tagcachemaster_read_req,");
-            fprintf(fp, "tagcachemaster_write_req,");
-            fprintf(fp, "tagcachemaster_write_req_flit,");
-            fprintf(fp, "tagcachemaster_read_rsp,");
-            fprintf(fp, "tagcachemaster_read_rsp_flit,");
-            fprintf(fp, "tagcachemaster_write_rsp,");
-            fprintf(fp, "imprecise_setbounds,");
-            fprintf(fp, "unrepresentable_caps");
-            fprintf(fp, "kern_unaligned_access");
-            fprintf(fp, "\n");
-#elif defined(__riscv)
-=======
->>>>>>> ca1d37f0
             fputs("progname,archname"
 #define STATCOUNTER_ITEM(name, field, args) "," #name
 #include STATCOUNTERS_ARCH_INC
                   "\n", fp);
             // fallthrough
         case CSV_NOHEADER:
-<<<<<<< HEAD
-#if defined(__mips__)
-            fprintf(fp, "%s,",pname);
-            fprintf(fp, "%s,",aname);
-            fprintf(fp, "%lu,",b->cycle);
-            fprintf(fp, "%lu,",b->inst);
-            fprintf(fp, "%lu,",b->inst_user);
-            fprintf(fp, "%lu,",b->inst_kernel);
-            fprintf(fp, "%lu,",b->itlb_miss);
-            fprintf(fp, "%lu,",b->dtlb_miss);
-            fprintf(fp, "%lu,",b->icache[STATCOUNTERS_WRITE_HIT]);
-            fprintf(fp, "%lu,",b->icache[STATCOUNTERS_WRITE_MISS]);
-            fprintf(fp, "%lu,",b->icache[STATCOUNTERS_READ_HIT]);
-            fprintf(fp, "%lu,",b->icache[STATCOUNTERS_READ_MISS]);
-            fprintf(fp, "%lu,",b->icache[STATCOUNTERS_EVICT]);
-            fprintf(fp, "%lu,",b->dcache[STATCOUNTERS_WRITE_HIT]);
-            fprintf(fp, "%lu,",b->dcache[STATCOUNTERS_WRITE_MISS]);
-            fprintf(fp, "%lu,",b->dcache[STATCOUNTERS_READ_HIT]);
-            fprintf(fp, "%lu,",b->dcache[STATCOUNTERS_READ_MISS]);
-            fprintf(fp, "%lu,",b->dcache[STATCOUNTERS_EVICT]);
-            fprintf(fp, "%lu,",b->dcache[STATCOUNTERS_SET_TAG_WRITE]);
-            fprintf(fp, "%lu,",b->dcache[STATCOUNTERS_SET_TAG_READ]);
-            fprintf(fp, "%lu,",b->l2cache[STATCOUNTERS_WRITE_HIT]);
-            fprintf(fp, "%lu,",b->l2cache[STATCOUNTERS_WRITE_MISS]);
-            fprintf(fp, "%lu,",b->l2cache[STATCOUNTERS_READ_HIT]);
-            fprintf(fp, "%lu,",b->l2cache[STATCOUNTERS_READ_MISS]);
-            fprintf(fp, "%lu,",b->l2cache[STATCOUNTERS_EVICT]);
-            fprintf(fp, "%lu,",b->l2cache[STATCOUNTERS_SET_TAG_WRITE]);
-            fprintf(fp, "%lu,",b->l2cache[STATCOUNTERS_SET_TAG_READ]);
-            fprintf(fp, "%lu,",b->tagcache[STATCOUNTERS_WRITE_HIT]);
-            fprintf(fp, "%lu,",b->tagcache[STATCOUNTERS_WRITE_MISS]);
-            fprintf(fp, "%lu,",b->tagcache[STATCOUNTERS_READ_HIT]);
-            fprintf(fp, "%lu,",b->tagcache[STATCOUNTERS_READ_MISS]);
-            fprintf(fp, "%lu,",b->tagcache[STATCOUNTERS_EVICT]);
-            fprintf(fp, "%lu,",b->mipsmem[STATCOUNTERS_BYTE_READ]);
-            fprintf(fp, "%lu,",b->mipsmem[STATCOUNTERS_BYTE_WRITE]);
-            fprintf(fp, "%lu,",b->mipsmem[STATCOUNTERS_HWORD_READ]);
-            fprintf(fp, "%lu,",b->mipsmem[STATCOUNTERS_HWORD_WRITE]);
-            fprintf(fp, "%lu,",b->mipsmem[STATCOUNTERS_WORD_READ]);
-            fprintf(fp, "%lu,",b->mipsmem[STATCOUNTERS_WORD_WRITE]);
-            fprintf(fp, "%lu,",b->mipsmem[STATCOUNTERS_DWORD_READ]);
-            fprintf(fp, "%lu,",b->mipsmem[STATCOUNTERS_DWORD_WRITE]);
-            fprintf(fp, "%lu,",b->mipsmem[STATCOUNTERS_CAP_READ]);
-            fprintf(fp, "%lu,",b->mipsmem[STATCOUNTERS_CAP_WRITE]);
-            fprintf(fp, "%lu,",b->mipsmem[STATCOUNTERS_CAP_READ_TAG_SET]);
-            fprintf(fp, "%lu,",b->mipsmem[STATCOUNTERS_CAP_WRITE_TAG_SET]);
-            fprintf(fp, "%lu,",b->l2cachemaster[STATCOUNTERS_READ_REQ]);
-            fprintf(fp, "%lu,",b->l2cachemaster[STATCOUNTERS_WRITE_REQ]);
-            fprintf(fp, "%lu,",b->l2cachemaster[STATCOUNTERS_WRITE_REQ_FLIT]);
-            fprintf(fp, "%lu,",b->l2cachemaster[STATCOUNTERS_READ_RSP]);
-            fprintf(fp, "%lu,",b->l2cachemaster[STATCOUNTERS_READ_RSP_FLIT]);
-            fprintf(fp, "%lu,",b->l2cachemaster[STATCOUNTERS_WRITE_RSP]);
-            fprintf(fp, "%lu,",b->tagcachemaster[STATCOUNTERS_READ_REQ]);
-            fprintf(fp, "%lu,",b->tagcachemaster[STATCOUNTERS_WRITE_REQ]);
-            fprintf(fp, "%lu,",b->tagcachemaster[STATCOUNTERS_WRITE_REQ_FLIT]);
-            fprintf(fp, "%lu,",b->tagcachemaster[STATCOUNTERS_READ_RSP]);
-            fprintf(fp, "%lu,",b->tagcachemaster[STATCOUNTERS_READ_RSP_FLIT]);
-            fprintf(fp, "%lu,",b->tagcachemaster[STATCOUNTERS_WRITE_RSP]);
-            fprintf(fp, "%lu,",b->imprecise_setbounds);
-            fprintf(fp, "%lu",b->unrepresentable_caps);
-            fprintf(fp, "%lu",b->kern_unaligned_access);
-            fprintf(fp, "\n");
-#elif defined(__riscv)
-=======
->>>>>>> ca1d37f0
             fprintf(fp, "%s,%s"
 #define STATCOUNTER_ITEM(name, field, args) ",%" PRId64
 #include STATCOUNTERS_ARCH_INC
@@ -489,85 +331,10 @@
         case HUMAN_READABLE:
         default:
             fprintf(fp, "===== %s -- %s =====\n",pname, aname);
-<<<<<<< HEAD
-#if defined(__mips__)
-            fprintf(fp, "cycles:                       \t%lu\n",b->cycle);
-            fprintf(fp, "instructions:                 \t%lu\n",b->inst);
-            fprintf(fp, "instructions (user):          \t%lu\n",b->inst_user);
-            fprintf(fp, "instructions (kernel):        \t%lu\n",b->inst_kernel);
-            fprintf(fp, "itlb_miss:                    \t%lu\n",b->itlb_miss);
-            fprintf(fp, "dtlb_miss:                    \t%lu\n",b->dtlb_miss);
-            fprintf(fp, "\n");
-            fprintf(fp, "icache_write_hit:             \t%lu\n",b->icache[STATCOUNTERS_WRITE_HIT]);
-            fprintf(fp, "icache_write_miss:            \t%lu\n",b->icache[STATCOUNTERS_WRITE_MISS]);
-            fprintf(fp, "icache_read_hit:              \t%lu\n",b->icache[STATCOUNTERS_READ_HIT]);
-            fprintf(fp, "icache_read_miss:             \t%lu\n",b->icache[STATCOUNTERS_READ_MISS]);
-            fprintf(fp, "icache_evict:                 \t%lu\n",b->icache[STATCOUNTERS_EVICT]);
-            fprintf(fp, "\n");
-            fprintf(fp, "dcache_write_hit:             \t%lu\n",b->dcache[STATCOUNTERS_WRITE_HIT]);
-            fprintf(fp, "dcache_write_miss:            \t%lu\n",b->dcache[STATCOUNTERS_WRITE_MISS]);
-            fprintf(fp, "dcache_read_hit:              \t%lu\n",b->dcache[STATCOUNTERS_READ_HIT]);
-            fprintf(fp, "dcache_read_miss:             \t%lu\n",b->dcache[STATCOUNTERS_READ_MISS]);
-            fprintf(fp, "dcache_evict:                 \t%lu\n",b->dcache[STATCOUNTERS_EVICT]);
-            fprintf(fp, "dcache_set_tag_write:         \t%lu\n",b->dcache[STATCOUNTERS_SET_TAG_WRITE]);
-            fprintf(fp, "dcache_set_tag_read:          \t%lu\n",b->dcache[STATCOUNTERS_SET_TAG_READ]);
-            fprintf(fp, "\n");
-            fprintf(fp, "l2cache_write_hit:            \t%lu\n",b->l2cache[STATCOUNTERS_WRITE_HIT]);
-            fprintf(fp, "l2cache_write_miss:           \t%lu\n",b->l2cache[STATCOUNTERS_WRITE_MISS]);
-            fprintf(fp, "l2cache_read_hit:             \t%lu\n",b->l2cache[STATCOUNTERS_READ_HIT]);
-            fprintf(fp, "l2cache_read_miss:            \t%lu\n",b->l2cache[STATCOUNTERS_READ_MISS]);
-            fprintf(fp, "l2cache_evict:                \t%lu\n",b->l2cache[STATCOUNTERS_EVICT]);
-            fprintf(fp, "l2cache_set_tag_write:        \t%lu\n",b->l2cache[STATCOUNTERS_SET_TAG_WRITE]);
-            fprintf(fp, "l2cache_set_tag_read:         \t%lu\n",b->l2cache[STATCOUNTERS_SET_TAG_READ]);
-            fprintf(fp, "\n");
-            fprintf(fp, "tagcache_write_hit:           \t%lu\n",b->tagcache[STATCOUNTERS_WRITE_HIT]);
-            fprintf(fp, "tagcache_write_miss:          \t%lu\n",b->tagcache[STATCOUNTERS_WRITE_MISS]);
-            fprintf(fp, "tagcache_read_hit:            \t%lu\n",b->tagcache[STATCOUNTERS_READ_HIT]);
-            fprintf(fp, "tagcache_read_miss:           \t%lu\n",b->tagcache[STATCOUNTERS_READ_MISS]);
-            fprintf(fp, "tagcache_evict:               \t%lu\n",b->tagcache[STATCOUNTERS_EVICT]);
-            fprintf(fp, "\n");
-            fprintf(fp, "mem_byte_read:                \t%lu\n",b->mipsmem[STATCOUNTERS_BYTE_READ]);
-            fprintf(fp, "mem_byte_write:               \t%lu\n",b->mipsmem[STATCOUNTERS_BYTE_WRITE]);
-            fprintf(fp, "mem_hword_read:               \t%lu\n",b->mipsmem[STATCOUNTERS_HWORD_READ]);
-            fprintf(fp, "mem_hword_write:              \t%lu\n",b->mipsmem[STATCOUNTERS_HWORD_WRITE]);
-            fprintf(fp, "mem_word_read:                \t%lu\n",b->mipsmem[STATCOUNTERS_WORD_READ]);
-            fprintf(fp, "mem_word_write:               \t%lu\n",b->mipsmem[STATCOUNTERS_WORD_WRITE]);
-            fprintf(fp, "mem_dword_read:               \t%lu\n",b->mipsmem[STATCOUNTERS_DWORD_READ]);
-            fprintf(fp, "mem_dword_write:              \t%lu\n",b->mipsmem[STATCOUNTERS_DWORD_WRITE]);
-            fprintf(fp, "mem_cap_read:                 \t%lu\n",b->mipsmem[STATCOUNTERS_CAP_READ]);
-            fprintf(fp, "mem_cap_write:                \t%lu\n",b->mipsmem[STATCOUNTERS_CAP_WRITE]);
-            fprintf(fp, "mem_cap_read_tag_set:         \t%lu\n",b->mipsmem[STATCOUNTERS_CAP_READ_TAG_SET]);
-            fprintf(fp, "mem_cap_write_tag_set:        \t%lu\n",b->mipsmem[STATCOUNTERS_CAP_WRITE_TAG_SET]);
-            fprintf(fp, "\n");
-            fprintf(fp, "l2cachemaster_read_req:       \t%lu\n",b->l2cachemaster[STATCOUNTERS_READ_REQ]);
-            fprintf(fp, "l2cachemaster_write_req:      \t%lu\n",b->l2cachemaster[STATCOUNTERS_WRITE_REQ]);
-            fprintf(fp, "l2cachemaster_write_req_flit: \t%lu\n",b->l2cachemaster[STATCOUNTERS_WRITE_REQ_FLIT]);
-            fprintf(fp, "l2cachemaster_read_rsp:       \t%lu\n",b->l2cachemaster[STATCOUNTERS_READ_RSP]);
-            fprintf(fp, "l2cachemaster_read_rsp_flit:  \t%lu\n",b->l2cachemaster[STATCOUNTERS_READ_RSP_FLIT]);
-            fprintf(fp, "l2cachemaster_write_rsp:      \t%lu\n",b->l2cachemaster[STATCOUNTERS_WRITE_RSP]);
-            fprintf(fp, "\n");
-            fprintf(fp, "tagcachemaster_read_req:      \t%lu\n",b->tagcachemaster[STATCOUNTERS_READ_REQ]);
-            fprintf(fp, "tagcachemaster_write_req:     \t%lu\n",b->tagcachemaster[STATCOUNTERS_WRITE_REQ]);
-            fprintf(fp, "tagcachemaster_write_req_flit:\t%lu\n",b->tagcachemaster[STATCOUNTERS_WRITE_REQ_FLIT]);
-            fprintf(fp, "tagcachemaster_read_rsp:      \t%lu\n",b->tagcachemaster[STATCOUNTERS_READ_RSP]);
-            fprintf(fp, "tagcachemaster_read_rsp_flit: \t%lu\n",b->tagcachemaster[STATCOUNTERS_READ_RSP_FLIT]);
-            fprintf(fp, "tagcachemaster_write_rsp:     \t%lu\n",b->tagcachemaster[STATCOUNTERS_WRITE_RSP]);
-            fprintf(fp, "\n");
-            fprintf(fp, "imprecise_setbounds:          \t%lu\n",b->imprecise_setbounds);
-            fprintf(fp, "unrepresentable_caps:         \t%lu\n",b->unrepresentable_caps);
-            fprintf(fp, "kernel emul unaligned access: \t%lu\n",b->kern_unaligned_access);
-            fprintf(fp, "\n");
-#elif defined(__riscv)
-#define STATCOUNTER_ITEM(name, csr) fprintf(fp, "%-15s %" PRId64 "\n", #name ":", b->name);
-#include "statcounters_riscv.inc"
-#undef STATCOUNTER_ITEM
-#endif
-=======
 #define STATCOUNTER_ITEM(name, field, args) \
             fprintf(fp, "%-15s %" PRId64 "\n", #name ":", b->field);
 #define STATCOUNTERS_GROUP_END() fprintf(fp, "\n");
 #include STATCOUNTERS_ARCH_INC
->>>>>>> ca1d37f0
             break;
     }
     free(pname);
