--- conflicted
+++ resolved
@@ -28,15 +28,12 @@
  * SUCH DAMAGE.
  */
 #include <sys/cdefs.h>
-<<<<<<< HEAD
 #include <sys/stat.h>
 #include <sys/ioctl.h>
 #include <sys/kcov.h>
 #include <sys/mman.h>
 #include <sys/sysctl.h>
-=======
 #include <sys/param.h>
->>>>>>> ad69d2a8
 #include <err.h>
 #include <stdio.h>
 #include <unistd.h>
