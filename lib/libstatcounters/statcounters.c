/*-
 * Copyright (c) 2016-2017 Alexandre Joannou
 * All rights reserved.
 *
 * This software was developed by SRI International and the University of
 * Cambridge Computer Laboratory under DARPA/AFRL contract (FA8750-10-C-0237)
 * ("CTSRD"), as part of the DARPA CRASH research programme.
 *
 * Redistribution and use in source and binary forms, with or without
 * modification, are permitted provided that the following conditions
 * are met:
 * 1. Redistributions of source code must retain the above copyright
 *    notice, this list of conditions and the following disclaimer.
 * 2. Redistributions in binary form must reproduce the above copyright
 *    notice, this list of conditions and the following disclaimer in the
 *    documentation and/or other materials provided with the distribution.
 *
 * THIS SOFTWARE IS PROVIDED BY THE AUTHOR AND CONTRIBUTORS ``AS IS'' AND
 * ANY EXPRESS OR IMPLIED WARRANTIES, INCLUDING, BUT NOT LIMITED TO, THE
 * IMPLIED WARRANTIES OF MERCHANTABILITY AND FITNESS FOR A PARTICULAR PURPOSE
 * ARE DISCLAIMED.  IN NO EVENT SHALL THE AUTHOR OR CONTRIBUTORS BE LIABLE
 * FOR ANY DIRECT, INDIRECT, INCIDENTAL, SPECIAL, EXEMPLARY, OR CONSEQUENTIAL
 * DAMAGES (INCLUDING, BUT NOT LIMITED TO, PROCUREMENT OF SUBSTITUTE GOODS
 * OR SERVICES; LOSS OF USE, DATA, OR PROFITS; OR BUSINESS INTERRUPTION)
 * HOWEVER CAUSED AND ON ANY THEORY OF LIABILITY, WHETHER IN CONTRACT, STRICT
 * LIABILITY, OR TORT (INCLUDING NEGLIGENCE OR OTHERWISE) ARISING IN ANY WAY
 * OUT OF THE USE OF THIS SOFTWARE, EVEN IF ADVISED OF THE POSSIBILITY OF
 * SUCH DAMAGE.
 */
#include <sys/cdefs.h>
#include <sys/stat.h>
#include <sys/ioctl.h>
#include <sys/kcov.h>
#include <sys/mman.h>
#include <sys/sysctl.h>
#include <sys/param.h>

#include <err.h>
<<<<<<< HEAD
#include <stdio.h>
#include <unistd.h>
#include <fcntl.h>
#include <stdlib.h>
=======
>>>>>>> 5c337848
#include <inttypes.h>
#include <stdbool.h>
#include <stdio.h>
#include <stdlib.h>
#include <string.h>
#include <unistd.h>

#include "statcounters.h"

#if defined(__mips__)
#define STATCOUNTERS_ARCH_INC "statcounters_mips.inc"
#elif defined(__riscv)
#define STATCOUNTERS_ARCH_INC "statcounters_riscv.inc"
#else
#error "Unknown architecture"
#endif

/* Build an array of statcounters without using __attribute__((constructor)): */
static struct {
	const char *counter_name;
	uint64_t (*counter_get)(void);
} statcounter_names[] = {
#define STATCOUNTER_ITEM(name, field, args) \
	{ __XSTRING(name), &statcounters_read_##field },
#include STATCOUNTERS_ARCH_INC
};

// helper functions

#define ARCHNAME_BUFF_SZ 32

static const char *
getarchname(void)
{
	const char *result = "unknown_arch";
#if defined(__mips__)
#if defined(__CHERI__)
#define STATCOUNTERS_ARCH "cheri" __XSTRING(_MIPS_SZCAP)
#else
#define STATCOUNTERS_ARCH "mips"
#if defined(__mips_n64)
#define STATCOUNTERS_ABI "" /* n64 is default case -> no suffix */
#elif defined(__mips_n32)
#define STATCOUNTERS_ABI "-n32"
#else
#error "Unknown MIPS ABI"
#endif
#endif
#elif defined(__riscv)
#define STATCOUNTERS_ARCH "riscv" __XSTRING(__riscv_xlen)
#else /* !defined(__mips__) */
#error "Unknown target archicture for libstatcounters"
#endif
#if __has_feature(capabilities)
#if defined(__CHERI_PURE_CAPABILITY__)
#define STATCOUNTERS_ABI "-purecap"
#else
#define STATCOUNTERS_ABI "-hybrid"
#endif
#else
#define STATCOUNTERS_ABI ""
#endif
	result = STATCOUNTERS_ARCH STATCOUNTERS_ABI;
	return result;
}

// libstatcounters API
//////////////////////////////////////////////////////////////////////////////

// zero a statcounters_bank
int
statcounters_zero(statcounters_bank_t * const cnt_bank)
{
	if (cnt_bank == NULL)
		return -1;
	memset(cnt_bank, 0, sizeof(statcounters_bank_t));
	return 0;
}

// sample hardware counters in a statcounters_bank
int
statcounters_sample(statcounters_bank_t * const cnt_bank)
{
	if (cnt_bank == NULL)
		return -1;

#define STATCOUNTER_ITEM(name, field, args) \
	cnt_bank->field = statcounters_read_##field();
#include STATCOUNTERS_ARCH_INC
	return 0;
}

/*
 * Sample statistics that require access via a sysctl
 */
int statcounters_sample_sysctl(statcounters_bank_t * const cnt_bank)
{
    int err;
    size_t len;

    if (cnt_bank == NULL)
        return (-1);
#ifdef __mips__
    err = sysctlbyname("machdep.kern_unaligned_access",
        &cnt_bank->kern_unaligned_access, &len, NULL, 0);
    if (err || len != sizeof(cnt_bank->kern_unaligned_access))
        return (-1);
#endif
    return (0);
}

// diff two statcounters_banks into a third one
int
statcounters_diff(statcounters_bank_t * const bd,
    const statcounters_bank_t * const be, const statcounters_bank_t * const bs)
{
	if (bd == NULL || be == NULL || bs == NULL)
		return -1;

#define STATCOUNTER_ITEM(name, field, args) bd->field = be->field - bs->field;
#include STATCOUNTERS_ARCH_INC
	return 0;
}

// dump a statcounters_bank in a file (csv or human readable)
int
statcounters_dump(const statcounters_bank_t * const b)
{
	return statcounters_dump_with_args(b, NULL, NULL, NULL, NULL,
	    HUMAN_READABLE);
}

int
statcounters_dump_with_phase(const statcounters_bank_t * const b,
    const char *phase)
{
	return statcounters_dump_with_args(b, NULL, phase, NULL, NULL,
	    HUMAN_READABLE);
}

int
statcounters_dump_with_args(const statcounters_bank_t * const b,
    const char *progname, const char *phase, const char *archname,
    FILE * const fileptr, const statcounters_fmt_flag_t format_flag)
{
	// preparing default values for NULL arguments
	// displayed progname
#define MAX_NAME_SIZE 512
	if (!progname) {
		progname = getenv("STATCOUNTERS_PROGNAME");
		if (!progname || progname[0] == '\0')
			progname = getprogname();
	}
	size_t pname_s = strnlen(progname, MAX_NAME_SIZE);
	size_t phase_s = 0;
	if (phase) {
		phase_s = strnlen(phase, MAX_NAME_SIZE);
	}
	char *pname = malloc((sizeof(char) * (pname_s + phase_s)) + 1);
	strncpy(pname, progname, pname_s + 1);
	if (phase) {
		strncat(pname, phase, phase_s);
	}
	// displayed archname
	const char *aname;
	if (!archname) {
		aname = getenv("STATCOUNTERS_ARCHNAME");
		if (!aname || aname[0] == '\0')
			aname = getarchname();
	} else {
		aname = archname;
	}
	// dump file pointer
	bool display_header = true;
	bool use_stdout = false;
	FILE *fp = fileptr;
	if (!fp) {
		const char * const fname = getenv("STATCOUNTERS_OUTPUT");
		if (!fname || fname[0] == '\0') {
			use_stdout = true;
		} else {
			if (access(fname, F_OK) != -1) {
				display_header = false;
			}
			fp = fopen(fname, "a");
		}
		if (!fp && !use_stdout) {
			warn("Failed to open statcounters output %s", fname);
			use_stdout = true;
		}
	} else {
		use_stdout = false;
	}
	if (use_stdout)
		fp = stdout;
	// output format
	const char * const fmt = getenv("STATCOUNTERS_FORMAT");
	statcounters_fmt_flag_t fmt_flg = format_flag;
	if (fmt && (strcmp(fmt, "csv") == 0)) {
		if (display_header)
			fmt_flg = CSV_HEADER;
		else
			fmt_flg = CSV_NOHEADER;
	}

	if (b == NULL || fp == NULL)
		return -1;
	switch (fmt_flg) {
	case CSV_HEADER:
		fputs("progname,archname"
#define STATCOUNTER_ITEM(name, field, args) "," #name
#include STATCOUNTERS_ARCH_INC
		      "\n",
		    fp);
		// fallthrough
	case CSV_NOHEADER:
		fprintf(fp,
		    "%s,%s"
#define STATCOUNTER_ITEM(name, field, args) ",%" PRId64
#include STATCOUNTERS_ARCH_INC
		    "\n",
		    pname, aname
#define STATCOUNTER_ITEM(name, field, args) , b->field
#include STATCOUNTERS_ARCH_INC
		);
		break;
	case HUMAN_READABLE:
	default:
		fprintf(fp, "===== %s -- %s =====\n", pname, aname);
#define STATCOUNTER_ITEM(name, field, args) \
	fprintf(fp, "%-15s %" PRId64 "\n", #name ":", b->field);
#define STATCOUNTERS_GROUP_END() fprintf(fp, "\n");
#include STATCOUNTERS_ARCH_INC
		break;
	}
	free(pname);
	if (!use_stdout)
		fclose(fp);
	return 0;
}

const char *
statcounters_get_next_name(const char *name)
{
	size_t i;

	if (name == NULL)
		return (statcounter_names[0].counter_name);

	for (i = 0; i < nitems(statcounter_names); i++) {
		if (strcmp(statcounter_names[i].counter_name, name) == 0)
			break;
	}

	if (i == nitems(statcounter_names))
		return (NULL);

	return (statcounter_names[i + 1].counter_name);
}

int
statcounters_id_from_name(const char *name)
{
	size_t i;

	for (i = 0; i < nitems(statcounter_names); i++) {
		if (strcmp(statcounter_names[i].counter_name, name) == 0)
			return (i);
	}

	return (-1);
}

uint64_t
statcounters_sample_by_id(int id)
{
	if (id < 0 || (size_t)id > nitems(statcounter_names))
		return (-1);

	return (statcounter_names[id].counter_get());
}

#ifndef STATCOUNTERS_NO_CTOR_DTOR
// KCov routines
//////////////////////////////////////////////////////////////////////////////

static const char *kcov_dev_path = "/dev/kcov";
static unsigned long *kcov_buffer;
static bool kcov_enable = false;
static int kcov_fd;

static void statcounters_kcov_setup()
{

	if (access(kcov_dev_path, R_OK | W_OK) == -1)
		return;
	if ((kcov_fd = open(kcov_dev_path, O_RDWR)) == -1)
		return;
	if (ioctl(kcov_fd, KIOSETBUFSIZE, KCOV_MAXENTRIES))
		close(kcov_fd);
	kcov_buffer = mmap(NULL, KCOV_MAXENTRIES * KCOV_ENTRY_SIZE,
			   PROT_READ | PROT_WRITE, MAP_SHARED, kcov_fd, 0);
	if (kcov_buffer == MAP_FAILED)
		close(kcov_fd);

	if (ioctl(kcov_fd, KIOENABLE, KCOV_MODE_TRACE_PC)) {
		munmap(kcov_buffer, KCOV_MAXENTRIES * KCOV_ENTRY_SIZE);
		close(kcov_fd);
	}
	kcov_enable = true;
}

static void statcounters_kcov_teardown()
{
	unsigned long i, n;
	FILE *fp = stdout;

	if (ioctl(kcov_fd, KIODISABLE, 0))
		goto out;

	n = kcov_buffer[0];
	if (n + 2 > KCOV_MAXENTRIES)
		fprintf(stderr, "kcov buffer too small, some entries were dropped");
	const char * const fname = getenv("STATCOUNTERS_KCOV_OUTPUT");
	if (fname && fname[0] != '\0') {
		fp = fopen(fname, "a");
	}
	for (i = 1; i < n + 1; i++)
		fprintf(fp, "%lx\n", kcov_buffer[i]);
out:
	munmap(kcov_buffer, KCOV_MAXENTRIES * KCOV_ENTRY_SIZE);
	close(kcov_fd);
}

// C constructor / atexit interface
//////////////////////////////////////////////////////////////////////////////

static statcounters_bank_t start_cnt;
static statcounters_bank_t end_cnt;
static statcounters_bank_t diff_cnt;

static void end_sample(void);

__attribute__((constructor)) static void
start_sample(void)
{
<<<<<<< HEAD
	const char * const kcov_config = getenv("STATCOUNTERS_KCOV");

	// registering exit function
	atexit(end_sample);
	if (kcov_config && (strcmp(kcov_config, "yes") == 0))
		statcounters_kcov_setup();
	// initial sampling
        statcounters_sample_sysctl(&start_cnt);
=======
	// registering exit function
	atexit(end_sample);
	// initial sampling
>>>>>>> 5c337848
	statcounters_sample(&start_cnt);
}

//__attribute__((destructor)) static void end_sample (void)
static void
end_sample(void)
{
	// final sampling
<<<<<<< HEAD
	statcounters_sample(&end_cnt); // TODO change the order of sampling to keep cycle sampled early
        statcounters_sample_sysctl(&end_cnt);
	// stop kernel coverage and dump results
	if (kcov_enable)
		statcounters_kcov_teardown();
=======
	statcounters_sample(&end_cnt); // TODO change the order of sampling to
				       // keep cycle sampled early
>>>>>>> 5c337848
	// compute difference between samples
	statcounters_diff(&diff_cnt, &end_cnt, &start_cnt);
	// dump the counters
	statcounters_dump(&diff_cnt);
}

#endif /* STATCOUNTERS_NO_CTOR_DTOR */<|MERGE_RESOLUTION|>--- conflicted
+++ resolved
@@ -36,13 +36,10 @@
 #include <sys/param.h>
 
 #include <err.h>
-<<<<<<< HEAD
 #include <stdio.h>
 #include <unistd.h>
 #include <fcntl.h>
 #include <stdlib.h>
-=======
->>>>>>> 5c337848
 #include <inttypes.h>
 #include <stdbool.h>
 #include <stdio.h>
@@ -389,20 +386,17 @@
 __attribute__((constructor)) static void
 start_sample(void)
 {
-<<<<<<< HEAD
 	const char * const kcov_config = getenv("STATCOUNTERS_KCOV");
 
 	// registering exit function
 	atexit(end_sample);
-	if (kcov_config && (strcmp(kcov_config, "yes") == 0))
+	if (kcov_config && (strcmp(kcov_config, "yes") == 0)) {
 		statcounters_kcov_setup();
-	// initial sampling
-        statcounters_sample_sysctl(&start_cnt);
-=======
+                statcounters_sample_sysctl(&start_cnt);
+        }
 	// registering exit function
 	atexit(end_sample);
 	// initial sampling
->>>>>>> 5c337848
 	statcounters_sample(&start_cnt);
 }
 
@@ -411,16 +405,13 @@
 end_sample(void)
 {
 	// final sampling
-<<<<<<< HEAD
-	statcounters_sample(&end_cnt); // TODO change the order of sampling to keep cycle sampled early
-        statcounters_sample_sysctl(&end_cnt);
-	// stop kernel coverage and dump results
-	if (kcov_enable)
-		statcounters_kcov_teardown();
-=======
 	statcounters_sample(&end_cnt); // TODO change the order of sampling to
 				       // keep cycle sampled early
->>>>>>> 5c337848
+	// stop kernel coverage and dump results
+	if (kcov_enable) {
+                statcounters_sample_sysctl(&end_cnt);
+		statcounters_kcov_teardown();
+	}
 	// compute difference between samples
 	statcounters_diff(&diff_cnt, &end_cnt, &start_cnt);
 	// dump the counters
