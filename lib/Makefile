--- conflicted
+++ resolved
@@ -76,11 +76,7 @@
 	libmd \
 	libmt \
 	lib80211 \
-<<<<<<< HEAD
-=======
-	libnetbsd \
-	libnetmap \
->>>>>>> cc60dbae
+	${_libnetmap} \
 	libnv \
 	libopenbsd \
 	libopie \
@@ -118,6 +114,8 @@
 .if !${MACHINE_ABI:Mpurecap}
 # Needs changes to be useful for purecap and not used by anything (yet)
 SUBDIR+=	libthread_db
+# lots of non-CHERI-friendly data structurs
+SUBDIR+=	libnetmap
 .endif
 
 # Inter-library dependencies.  When the makefile for a library contains LDADD
