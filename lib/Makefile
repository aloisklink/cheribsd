--- conflicted
+++ resolved
@@ -187,21 +187,15 @@
 _librtld_db=	librtld_db
 .endif
 
+.if ${MACHINE_CPUARCH} == "amd64"
+_libvmmapi=	libvmmapi
+.endif
+
 .if ${MACHINE_CPUARCH} == "ia64"
 _libefi=	libefi
 _libsmb=	libsmb
 .endif
 
-<<<<<<< HEAD
-.if ${MACHINE_CPUARCH} == "amd64"
-.if ${MK_NCP} != "no"
-_libncp=	libncp
-.endif
-_libvmmapi=	libvmmapi
-.endif
-
-=======
->>>>>>> f346986b
 .if ${MACHINE_CPUARCH} == "powerpc"
 _libsmb=	libsmb
 .endif
