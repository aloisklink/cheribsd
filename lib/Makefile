--- conflicted
+++ resolved
@@ -198,20 +198,10 @@
 SUBDIR.${MK_LDNS}+=	libldns
 SUBDIR.${MK_STATS}+=	libstats
 
-<<<<<<< HEAD
-# The libraries under libclang_rt can only be built by clang, and only make
-# sense to build when clang is enabled at all.  Furthermore, they can only be
-# built for certain architectures.
-# XXXAR: This is not actually true, it makes sense to build them even if we
-# aren't building a native clang since we might be cross-compiling with clang
-.if ${COMPILER_TYPE} == "clang"
-.if (${MACHINE_CPUARCH} == "aarch64" || ${MACHINE_CPUARCH} == "amd64" || \
-=======
 # The libraries under libclang_rt can only be built by clang and when we enable
 # C++ support.  Furthermore, they can only be built for certain architectures.
-.if ${COMPILER_TYPE} == "clang" && ${MK_CXX} != "no" && \
-    (${MACHINE_CPUARCH} == "aarch64" || ${MACHINE_CPUARCH} == "amd64" || \
->>>>>>> ad09e2c8
+.if ${COMPILER_TYPE} == "clang" && ${MK_CXX} != "no"
+.if (${MACHINE_CPUARCH} == "aarch64" || ${MACHINE_CPUARCH} == "amd64" || \
     ${MACHINE_CPUARCH} == "arm" || ${MACHINE_CPUARCH} == "i386" || \
     ${MACHINE_CPUARCH} == "powerpc" || \
     ${MACHINE_ARCH:Mmips64*}) && \
