#	@(#)Makefile	8.1 (Berkeley) 6/4/93
# $FreeBSD$

.include <src.opts.mk>

# The SUBDIR_BOOTSTRAP list is a small set of libraries which are used by many
# of the other libraries.  These are built first with a .WAIT between them
# and the main list to avoid needing a SUBDIR_DEPEND line on every library
# naming just these few items.

SUBDIR_BOOTSTRAP= \
	csu \
	.WAIT \
	libnetbsd \
	libc \
	libc_nonshared \
	libcompiler_rt \
	${_libc_cheri} \
	${_libcheri} \
	${_libclang_rt} \
	libgcc_eh \
	libgcc_s \
	${_libcplusplus} \
	${_libcxxrt} \
	libelf \
	libssp \
	libssp_nonshared \
	msun

# The main list; please keep these sorted alphabetically.
# The only exception is sqlite3: we place it at the start of the list since it
# takes a long time to build and starting it first improves parallelism.

SUBDIR=	${SUBDIR_BOOTSTRAP} \
	.WAIT \
	libsqlite3 \
	geom \
	lib9p \
	libalias \
	libarchive \
	libauditd \
	libbegemot \
	libblocksruntime \
	libbsdstat \
	libbsm \
	libbz2 \
	libc_nosyscalls \
	libcalendar \
	libcam \
	libcapsicum \
	libcasper \
	libcompat \
	libcrypt \
	libdevctl \
	libdevinfo \
	libdevstat \
	libdl \
	libdwarf \
	libedit \
	libelftc \
	libevent1 \
	libexecinfo \
	libexpat \
	libfetch \
	libfigpar \
	libgeom \
	libifconfig \
	libipsec \
	libjail \
	libjpeg \
	libkiconv \
	libkvm \
	liblua \
	liblzma \
	libmemstat \
	${_libstatcounters} \
	libmd \
	libmt \
	lib80211 \
	${_libnetmap} \
	libnv \
	libopenbsd \
	libopie \
	libpam \
	libpathconv \
	libpcap \
	libpjdlog \
	libpng \
	libproc \
	libprocstat \
	libregex \
	librpcsvc \
	librss \
	librt \
	librtld_db \
	libsbuf \
	libsmb \
	libstdbuf \
	libstdthreads \
	libsysdecode \
	libtacplus \
	libucl \
	libufs \
	libugidfw \
	libulog \
	libutil \
	${_libvgl} \
	libwrap \
	libxo \
	liby \
	libz \
	libzstd \
	ncurses

.if !${MACHINE_ABI:Mpurecap}
# Needs changes to be useful for purecap and not used by anything (yet)
SUBDIR+=	libthread_db
# lots of non-CHERI-friendly data structurs
SUBDIR+=	libnetmap
.endif

# Inter-library dependencies.  When the makefile for a library contains LDADD
# libraries, those libraries should be listed as build order dependencies here.

SUBDIR_DEPEND_geom=	libufs
SUBDIR_DEPEND_googletest= libregex
SUBDIR_DEPEND_libarchive= libz libbz2 libexpat liblzma libmd libzstd
SUBDIR_DEPEND_libauditdm= libbsm
SUBDIR_DEPEND_libbsnmp= ${_libnetgraph}
SUBDIR_DEPEND_libc++:= libcxxrt
# libssp_nonshared doesn't need to be linked into libc on every arch, but it is
# small enough to build that this bit of serialization is likely insignificant.
SUBDIR_DEPEND_libc= libcompiler_rt libssp_nonshared
SUBDIR_DEPEND_libcam= libsbuf
SUBDIR_DEPEND_libcasper= libnv
SUBDIR_DEPEND_libdevstat= libkvm
SUBDIR_DEPEND_libdpv= libfigpar ncurses libutil
SUBDIR_DEPEND_libedit= ncurses
SUBDIR_DEPEND_libgeom= libexpat libsbuf
SUBDIR_DEPEND_librpcsec_gss= libgssapi
SUBDIR_DEPEND_libmagic= libz
SUBDIR_DEPEND_libmemstat= libkvm
SUBDIR_DEPEND_libopie= libmd
SUBDIR_DEPEND_libpam= libcrypt libopie ${_libradius} librpcsvc libtacplus libutil ${_libypclnt} ${_libcom_err} 
SUBDIR_DEPEND_libpjdlog= libutil
SUBDIR_DEPEND_libprocstat= libkvm libutil
SUBDIR_DEPEND_libradius= libmd
SUBDIR_DEPEND_libsmb= libkiconv
SUBDIR_DEPEND_libtacplus= libmd
SUBDIR_DEPEND_libulog= libmd
SUBDIR_DEPEND_libunbound= ${_libldns}
SUBDIR_DEPEND_liblzma= ${_libthr}
.if ${MK_OFED} != "no"
SUBDIR_DEPEND_libpcap= ofed
.endif

.if !defined(COMPAT_32BIT) && !defined(COMPAT_64BIT) && !defined(COMPAT_CHERI)
SUBDIR+=	flua
SUBDIR_DEPEND_flua=	libjail
.endif

# NB: keep these sorted by MK_* knobs

SUBDIR.${MK_ATM}+=	libngatm
SUBDIR.${MK_BEARSSL}+=	libbearssl libsecureboot
SUBDIR.${MK_BLACKLIST}+=libblacklist
SUBDIR.${MK_BLUETOOTH}+=libbluetooth libsdp
SUBDIR.${MK_BSNMP}+=	libbsnmp

SUBDIR.${MK_LIBCHERI}+=	libhelloworld
SUBDIR.${MK_CHERI}+=	libsyscalls

.if ${MK_LIBCHERI} == "yes" && ${MACHINE_ARCH} != "mips"
_libc_cheri=	libc_cheri
_libcheri=	libcheri
.endif

<<<<<<< HEAD
.if ${MACHINE_CPUARCH} == "mips" || ${MACHINE_CPUARCH} == "riscv" || ${MACHINE_CPUARCH} == "aarch64"
=======
.if ${MACHINE_CPUARCH} == "aarch64" || ${MACHINE_CPUARCH} == "mips" || \
    ${MACHINE_CPUARCH} == "riscv"
>>>>>>> c6b5649c
.if !${MACHINE_ABI:Mptr32}
SUBDIR+= libsimple_printf
.endif
.endif

.if !defined(COMPAT_32BIT) && !defined(COMPAT_64BIT) && !defined(COMPAT_SOFTFP) && !defined(COMPAT_CHERI)
SUBDIR.${MK_CLANG}+=	clang
.endif

SUBDIR.${MK_CUSE}+= 	libcuse
SUBDIR.${MK_CXX}+=	libdevdctl
SUBDIR.${MK_TOOLCHAIN}+=libpe
SUBDIR.${MK_DIALOG}+=	libdpv
SUBDIR.${MK_FILE}+=	libmagic
SUBDIR.${MK_GPIO}+=	libgpio
SUBDIR.${MK_GSSAPI}+=	libgssapi librpcsec_gss
SUBDIR.${MK_ICONV}+=	libiconv_modules
SUBDIR.${MK_KERBEROS_SUPPORT}+=	libcom_err
SUBDIR.${MK_LDNS}+=	libldns
SUBDIR.${MK_STATS}+=	libstats

# The libraries under libclang_rt can only be built by clang, and only make
# sense to build when clang is enabled at all.  Furthermore, they can only be
# built for certain architectures.
# XXXAR: This is not actually true, it makes sense to build them even if we
# aren't building a native clang since we might be cross-compiling with clang
.if ${COMPILER_TYPE} == "clang"
.if (${MACHINE_CPUARCH} == "aarch64" || ${MACHINE_CPUARCH} == "amd64" || \
    ${MACHINE_CPUARCH} == "arm" || ${MACHINE_CPUARCH} == "i386" || \
    ${MACHINE_CPUARCH} == "powerpc" || \
    ${MACHINE_ARCH:Mmips64*}) && \
    !${MACHINE_ABI:Mpurecap}
_libclang_rt=	libclang_rt
.elif !${MACHINE_ABI:Mpurecap} && ${MACHINE_ARCH} != "mips" && \
    ! ${MACHINE_ARCH:Mriscv*}
.error "NOT BUILDING libclang_rt for ${MACHINE_ARCH}"
.endif
.endif # ${COMPILER_TYPE} == "clang"

.if ${MK_LIBCPLUSPLUS} != "no"
_libcxxrt=	libcxxrt
_libcplusplus=	libc++
_libcplusplus+=	libc++experimental
.endif

SUBDIR.${MK_EFI}+=	libefivar
SUBDIR.${MK_GOOGLETEST}+=	googletest
SUBDIR.${MK_LIBTHR}+=	libthr
SUBDIR.${MK_NETGRAPH}+=	libnetgraph
SUBDIR.${MK_NIS}+=	libypclnt

.if ${MACHINE_CPUARCH} == "i386" || ${MACHINE_CPUARCH} == "amd64"
_libvgl=	libvgl
.endif

.if ${MACHINE_CPUARCH} == "aarch64"
SUBDIR.${MK_PMC}+=	libopencsd
.endif

.if ${MACHINE_CPUARCH} == "amd64"
SUBDIR.${MK_PMC}+=	libipt
SUBDIR.${MK_BHYVE}+=	libvmmapi
.endif

.if ${MACHINE_ARCH:Mmips64*}
_libstatcounters=	libstatcounters
.endif

.if ${MACHINE_ARCH} != "powerpc"
SUBDIR.${MK_OPENMP}+=	libomp
.endif
SUBDIR.${MK_OPENSSL}+=	libmp
SUBDIR.${MK_PMC}+=	libpmc libpmcstat
SUBDIR.${MK_RADIUS_SUPPORT}+=	libradius
SUBDIR.${MK_SENDMAIL}+=	libmilter libsm libsmdb libsmutil
SUBDIR.${MK_TELNET}+=	libtelnet
SUBDIR.${MK_TESTS_SUPPORT}+=	atf
SUBDIR.${MK_TESTS_SUPPORT}.${MK_CXX}+=	kyua
SUBDIR.${MK_TESTS_SUPPORT}.${MK_CXX}+=	liblutok
SUBDIR.${MK_TESTS}+=	tests
SUBDIR.${MK_UNBOUND}+=	libunbound
SUBDIR.${MK_USB}+=	libusbhid libusb
SUBDIR.${MK_OFED}+=	ofed
SUBDIR.${MK_VERIEXEC}+=	libveriexec
SUBDIR.${MK_ZFS}+=	libbe

.if !make(install)
SUBDIR_PARALLEL=
.endif

.if ${MK_CHERI} != "no"
# libc++experimental currently causes crashes
SUBDIR:=	${SUBDIR:Nlibc++experimental}
.endif

.if ${MACHINE_ABI:Mpurecap}
SUBDIR+=	libmalloc_simple
.endif
.if ${MK_LIBCHERI} == "yes"
SUBDIR.${MK_LIBCHERI}+=	libcheri_syscalls
SUBDIR.${MK_LIBCHERI}+=	libcheri_support
.endif

.include <bsd.subdir.mk><|MERGE_RESOLUTION|>--- conflicted
+++ resolved
@@ -175,12 +175,8 @@
 _libcheri=	libcheri
 .endif
 
-<<<<<<< HEAD
-.if ${MACHINE_CPUARCH} == "mips" || ${MACHINE_CPUARCH} == "riscv" || ${MACHINE_CPUARCH} == "aarch64"
-=======
 .if ${MACHINE_CPUARCH} == "aarch64" || ${MACHINE_CPUARCH} == "mips" || \
     ${MACHINE_CPUARCH} == "riscv"
->>>>>>> c6b5649c
 .if !${MACHINE_ABI:Mptr32}
 SUBDIR+= libsimple_printf
 .endif
