#	@(#)Makefile	8.1 (Berkeley) 6/4/93
# $FreeBSD$

.include <src.opts.mk>

# The SUBDIR_BOOTSTRAP list is a small set of libraries which are used by many
# of the other libraries.  These are built first with a .WAIT between them
# and the main list to avoid needing a SUBDIR_DEPEND line on every library
# naming just these few items.

SUBDIR_BOOTSTRAP= \
	csu \
	.WAIT \
	libnetbsd \
	libc \
	libc_nonshared \
	libcompiler_rt \
	${_libcheribsdtest_dynamic} \
	${_libclang_rt} \
	libgcc_eh \
	libgcc_s \
	${_libcplusplus} \
	${_libcxxrt} \
	libelf \
	libssp \
	libssp_nonshared \
	msun

# The main list; please keep these sorted alphabetically.
# The only exception is sqlite3: we place it at the start of the list since it
# takes a long time to build and starting it first improves parallelism.

SUBDIR=	${SUBDIR_BOOTSTRAP} \
	.WAIT \
	libsqlite3 \
	geom \
	lib9p \
	libalias \
	libarchive \
	libauditd \
	libbegemot \
	libblocksruntime \
	libbsddialog \
	libbsdstat \
	libbsm \
	libbz2 \
	libc_nosyscalls \
	libcalendar \
	libcam \
	libcapsicum \
	libcasper \
	libcompat \
	libcrypt \
	libdevctl \
	libdevinfo \
	libdevstat \
	libdl \
	libdwarf \
	libedit \
	libelftc \
	libevent1 \
	libexecinfo \
	libexpat \
	libfetch \
	libfigpar \
	libgeom \
	libifconfig \
	libipsec \
	libiscsiutil \
	libjail \
	libkiconv \
	libkvm \
	liblua \
	liblzma \
	libmemstat \
	${_libstatcounters} \
	libmd \
	libmixer \
	libmt \
	lib80211 \
	${_libnetmap} \
	libnv \
	libopenbsd \
	libopie \
	libpam \
	libpathconv \
	libpcap \
	libpjdlog \
	libproc \
	libprocstat \
	libregex \
	librpcsvc \
	librss \
	librt \
	librtld_db \
	libsbuf \
	libsmb \
	libstdbuf \
	libstdthreads \
	libsysdecode \
	libtacplus \
	libthr \
	libucl \
	libufs \
	libugidfw \
	libulog \
	libutil \
	${_libvgl} \
	libwrap \
	libxo \
	liby \
	libz \
	libzstd \
	ncurses

.if !${MACHINE_ABI:Mpurecap}
# Needs changes to be useful for purecap and not used by anything (yet)
SUBDIR+=	libthread_db
# lots of non-CHERI-friendly data structurs
SUBDIR+=	libnetmap
.endif

# Inter-library dependencies.  When the makefile for a library contains LDADD
# libraries, those libraries should be listed as build order dependencies here.

SUBDIR_DEPEND_geom=	libufs
SUBDIR_DEPEND_googletest= libregex
SUBDIR_DEPEND_libarchive= libz libbz2 libexpat liblzma libmd libzstd
SUBDIR_DEPEND_libauditdm= libbsm
SUBDIR_DEPEND_libbsddialog= ncurses
SUBDIR_DEPEND_libbsnmp= ${_libnetgraph}
SUBDIR_DEPEND_libc++:= libcxxrt
# libssp_nonshared doesn't need to be linked into libc on every arch, but it is
# small enough to build that this bit of serialization is likely insignificant.
SUBDIR_DEPEND_libc= libcompiler_rt libssp_nonshared
SUBDIR_DEPEND_libcam= libsbuf
SUBDIR_DEPEND_libcasper= libnv
SUBDIR_DEPEND_libdevstat= libkvm
SUBDIR_DEPEND_libdpv= libfigpar ncurses libutil
SUBDIR_DEPEND_libedit= ncurses
SUBDIR_DEPEND_libgeom= libexpat libsbuf
SUBDIR_DEPEND_librpcsec_gss= libgssapi
SUBDIR_DEPEND_libmagic= libz
SUBDIR_DEPEND_libmemstat= libkvm
SUBDIR_DEPEND_libopie= libmd
SUBDIR_DEPEND_libpam= libcrypt libopie ${_libradius} librpcsvc libtacplus libutil ${_libypclnt} ${_libcom_err} 
SUBDIR_DEPEND_libpjdlog= libutil
SUBDIR_DEPEND_libprocstat= libkvm libutil
SUBDIR_DEPEND_libradius= libmd
SUBDIR_DEPEND_libsmb= libkiconv
SUBDIR_DEPEND_libtacplus= libmd
SUBDIR_DEPEND_libulog= libmd
SUBDIR_DEPEND_libunbound= ${_libldns}
SUBDIR_DEPEND_liblzma= libthr
.if ${MK_OFED} != "no"
SUBDIR_DEPEND_libpcap= ofed
.endif

.if !defined(COMPAT_32BIT) && !defined(COMPAT_64BIT) && !defined(COMPAT_CHERI)
SUBDIR+=	flua
SUBDIR_DEPEND_flua=	libjail
.endif

# NB: keep these sorted by MK_* knobs

SUBDIR.${MK_ATM}+=	libngatm
SUBDIR.${MK_BEARSSL}+=	libbearssl libsecureboot
SUBDIR.${MK_BLACKLIST}+=libblacklist
SUBDIR.${MK_BLUETOOTH}+=libbluetooth libsdp
SUBDIR.${MK_BSNMP}+=	libbsnmp

SUBDIR.${MK_CHERI}+=	libsyscalls

.if ${MACHINE_CPU:Mcheri}
_libcheribsdtest_dynamic=	libcheribsdtest_dynamic
.endif

.if ${MACHINE_CPUARCH} == "aarch64" || ${MACHINE_CPUARCH} == "riscv"
.if !${MACHINE_ABI:Mptr32}
SUBDIR+= libsimple_printf
.endif
.endif

.if !defined(COMPAT_32BIT) && !defined(COMPAT_64BIT) && !defined(COMPAT_SOFTFP) && !defined(COMPAT_CHERI)
.if ${MK_CLANG} != "no" || ${MK_LLD} != "no" || \
    ${MK_LLDB} != "no" || ${MK_LLVM_BINUTILS} != "no"
SUBDIR+=	clang
.endif
.endif

SUBDIR.${MK_CUSE}+= 	libcuse
SUBDIR.${MK_CXX}+=	libdevdctl
SUBDIR.${MK_TOOLCHAIN}+=libpe
SUBDIR.${MK_DIALOG}+=	libdpv
SUBDIR.${MK_FILE}+=	libmagic
SUBDIR.${MK_GPIO}+=	libgpio
SUBDIR.${MK_GSSAPI}+=	libgssapi librpcsec_gss
SUBDIR.${MK_ICONV}+=	libiconv_modules
SUBDIR.${MK_KERBEROS_SUPPORT}+=	libcom_err
SUBDIR.${MK_LDNS}+=	libldns
SUBDIR.${MK_STATS}+=	libstats

# The libraries under libclang_rt can only be built by clang and when we enable
# C++ support.  Furthermore, they can only be built for certain architectures.
.if ${COMPILER_TYPE} == "clang" && ${MK_CXX} != "no"
.if (${MACHINE_CPUARCH} == "aarch64" || ${MACHINE_CPUARCH} == "amd64" || \
    ${MACHINE_CPUARCH} == "arm" || ${MACHINE_CPUARCH} == "i386" || \
    ${MACHINE_CPUARCH} == "powerpc") && \
    !${MACHINE_ABI:Mpurecap}
_libclang_rt=	libclang_rt
.elif (${MK_ASAN} != "no" || ${MK_UBSAN} != "no") && make(all)
<<<<<<< HEAD
.error "Requested build with sanitizers but cannot build runtime libraries!"
.elif !${MACHINE_ABI:Mpurecap} && ! ${MACHINE_ARCH:Mriscv*}
.error "NOT BUILDING libclang_rt for ${MACHINE_ARCH}"
=======
.error Requested build with sanitizers but cannot build runtime libraries!
>>>>>>> 6f6fbfa3
.endif
.endif # ${COMPILER_TYPE} == "clang"

.if ${MK_CXX} != "no"
_libcxxrt=	libcxxrt
_libcplusplus=	libc++
_libcplusplus+=	libc++experimental
.endif

SUBDIR.${MK_EFI}+=	libefivar
SUBDIR.${MK_GOOGLETEST}+=	googletest
SUBDIR.${MK_NETGRAPH}+=	libnetgraph
SUBDIR.${MK_NIS}+=	libypclnt

.if ${MACHINE_CPUARCH} == "i386" || ${MACHINE_CPUARCH} == "amd64"
_libvgl=	libvgl
.endif

.if ${MACHINE_CPUARCH} == "aarch64"
SUBDIR.${MK_PMC}+=	libopencsd
.endif

.if ${MACHINE_CPUARCH} == "amd64"
SUBDIR.${MK_PMC}+=	libipt
SUBDIR.${MK_BHYVE}+=	libvmmapi
.endif

.if ${MACHINE_ARCH:Mriscv*}
_libstatcounters=	libstatcounters
.endif

.if ${MACHINE_ARCH} != "powerpc"
SUBDIR.${MK_OPENMP}+=	libomp
.endif
.if !defined(COMPAT_32BIT) && ${MK_USB} != "no"
SUBDIR.${MK_OPENSSH}+=	libcbor libfido2
.endif
SUBDIR.${MK_OPENSSL}+=	libmp
SUBDIR.${MK_PF}+=	libpfctl
SUBDIR.${MK_PMC}+=	libpmc libpmcstat
SUBDIR.${MK_RADIUS_SUPPORT}+=	libradius
SUBDIR.${MK_SENDMAIL}+=	libmilter libsm libsmdb libsmutil
SUBDIR.${MK_TELNET}+=	libtelnet
SUBDIR.${MK_TESTS_SUPPORT}+=	atf
SUBDIR.${MK_TESTS_SUPPORT}.${MK_CXX}+=	liblutok
SUBDIR.${MK_TESTS}+=	tests
SUBDIR.${MK_UNBOUND}+=	libunbound
SUBDIR.${MK_USB}+=	libusbhid libusb
SUBDIR.${MK_OFED}+=	ofed
SUBDIR.${MK_VERIEXEC}+=	libveriexec
SUBDIR.${MK_ZFS}+=	libbe

.if !make(install)
SUBDIR_PARALLEL=
.endif

.if ${MK_CHERI} != "no"
# libc++experimental currently causes crashes
SUBDIR:=	${SUBDIR:Nlibc++experimental}
.endif

.if ${MACHINE_ABI:Mpurecap}
SUBDIR+=	libmalloc_simple
.endif

.include <bsd.subdir.mk><|MERGE_RESOLUTION|>--- conflicted
+++ resolved
@@ -209,13 +209,9 @@
     !${MACHINE_ABI:Mpurecap}
 _libclang_rt=	libclang_rt
 .elif (${MK_ASAN} != "no" || ${MK_UBSAN} != "no") && make(all)
-<<<<<<< HEAD
-.error "Requested build with sanitizers but cannot build runtime libraries!"
+.error Requested build with sanitizers but cannot build runtime libraries!
 .elif !${MACHINE_ABI:Mpurecap} && ! ${MACHINE_ARCH:Mriscv*}
-.error "NOT BUILDING libclang_rt for ${MACHINE_ARCH}"
-=======
-.error Requested build with sanitizers but cannot build runtime libraries!
->>>>>>> 6f6fbfa3
+.error NOT BUILDING libclang_rt for ${MACHINE_ARCH}
 .endif
 .endif # ${COMPILER_TYPE} == "clang"
 
