--- conflicted
+++ resolved
@@ -195,12 +195,6 @@
 _libcxxrt=	libcxxrt
 _libcplusplus=	libc++
 _libcplusplus+=	libc++experimental
-<<<<<<< HEAD
-.if ${MK_CHERI} == no
-_libcplusplus+=	libc++fs
-=======
->>>>>>> 1da7bc25
-.endif
 .endif
 
 .if ${MK_LLVM_LIBUNWIND} != "no"
