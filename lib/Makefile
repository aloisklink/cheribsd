#	@(#)Makefile	8.1 (Berkeley) 6/4/93
# $FreeBSD$

.include <src.opts.mk>

# The SUBDIR_BOOTSTRAP list is a small set of libraries which are used by many
# of the other libraries.  These are built first with a .WAIT between them
# and the main list to avoid needing a SUBDIR_DEPEND line on every library
# naming just these few items.

SUBDIR_BOOTSTRAP= \
	csu \
	.WAIT \
	libnetbsd \
	libc \
	libc_nonshared \
	libcompiler_rt \
	${_libc_cheri} \
	${_libcheri} \
	${_libclang_rt} \
	${_libcplusplus} \
	${_libcxxrt} \
	libelf \
	msun

# The main list; please keep these sorted alphabetically.

SUBDIR=	${SUBDIR_BOOTSTRAP} \
	.WAIT \
	geom \
	libalias \
	libarchive \
	libauditd \
	libbegemot \
	libblocksruntime \
	libbsdstat \
	libbsm \
	libbz2 \
	libc_nosyscalls \
	libcalendar \
	libcam \
	libcapsicum \
	libcasper \
	libcompat \
	libcrypt \
	libdevctl \
	libdevinfo \
	libdevstat \
	${_libdl} \
	libdwarf \
	libedit \
	libelftc \
	libevent \
	libexecinfo \
	libexpat \
	libfetch \
	libfigpar \
	libgeom \
	libifconfig \
	libipsec \
	libjail \
	libkiconv \
	libkvm \
	liblzma \
	libmemstat \
	${_libstatcounters} \
	libmd \
	libmt \
	lib80211 \
	libnv \
	libopenbsd \
	libopie \
	libpam \
	libpathconv \
	libpcap \
	libpjdlog \
	libpng \
	${_libproc} \
	libprocstat \
	libregex \
	librpcsvc \
	librss \
	librt \
	${_librtld_db} \
	libsbuf \
	libsmb \
	libsqlite3 \
	libstdbuf \
	libstdthreads \
	libsysdecode \
	libtacplus \
	libthread_db \
	libucl \
	libufs \
	libugidfw \
	libulog \
	libutil \
	${_libvgl} \
	libwrap \
	libxo \
	liby \
	libz \
	libzstd \
	ncurses

# Inter-library dependencies.  When the makefile for a library contains LDADD
# libraries, those libraries should be listed as build order dependencies here.

SUBDIR_DEPEND_geom=	libufs
SUBDIR_DEPEND_libarchive= libz libbz2 libexpat liblzma libmd
SUBDIR_DEPEND_libauditdm= libbsm
SUBDIR_DEPEND_libbsnmp= ${_libnetgraph}
SUBDIR_DEPEND_libc++:= libcxxrt
SUBDIR_DEPEND_libc= libcompiler_rt
SUBDIR_DEPEND_libcam= libsbuf
SUBDIR_DEPEND_libcasper= libnv
SUBDIR_DEPEND_libdevstat= libkvm
SUBDIR_DEPEND_libdpv= libfigpar ncurses libutil
SUBDIR_DEPEND_libedit= ncurses
SUBDIR_DEPEND_libgeom= libexpat libsbuf
SUBDIR_DEPEND_librpcsec_gss= libgssapi
SUBDIR_DEPEND_libmagic= libz
SUBDIR_DEPEND_libmemstat= libkvm
SUBDIR_DEPEND_libopie= libmd
SUBDIR_DEPEND_libpam= libcrypt libopie ${_libradius} librpcsvc libtacplus libutil ${_libypclnt} ${_libcom_err} 
SUBDIR_DEPEND_libpjdlog= libutil
SUBDIR_DEPEND_libprocstat= libkvm libutil
SUBDIR_DEPEND_libradius= libmd
SUBDIR_DEPEND_libsmb= libkiconv
SUBDIR_DEPEND_libtacplus= libmd
SUBDIR_DEPEND_libulog= libmd
SUBDIR_DEPEND_libunbound= ${_libldns}
SUBDIR_DEPEND_liblzma= ${_libthr}
.if ${MK_OFED} != "no"
SUBDIR_DEPEND_libpcap= ofed
.endif

# NB: keep these sorted by MK_* knobs

SUBDIR.${MK_ATM}+=	libngatm
SUBDIR.${MK_BLACKLIST}+=libblacklist
SUBDIR.${MK_BLUETOOTH}+=libbluetooth libsdp
SUBDIR.${MK_BSNMP}+=	libbsnmp

SUBDIR.${MK_CHERI}+=	libhelloworld
SUBDIR.${MK_CHERI}+=	libsyscalls
SUBDIR.${MK_CHERI}+=	libz-cheri
SUBDIR.${MK_CHERI}+=	libjpeg
SUBDIR.${MK_CHERI}+=	libpng_sb

.if ${MK_CHERI} != "no"
_libc_cheri=	libc_cheri
_libcheri=	libcheri
.endif

.if ${MACHINE_CPUARCH} == mips
SUBDIR+= libsimple_printf
.endif

.if !defined(COMPAT_32BIT) && !defined(COMPAT_SOFTFP)
SUBDIR.${MK_CLANG}+=	clang
.endif

SUBDIR.${MK_CUSE}+= 	libcuse
SUBDIR.${MK_CXX}+=	libdevdctl
SUBDIR.${MK_TOOLCHAIN}+=libpe
SUBDIR.${MK_DIALOG}+=	libdpv
SUBDIR.${MK_FILE}+=	libmagic
SUBDIR.${MK_GPIO}+=	libgpio
SUBDIR.${MK_GSSAPI}+=	libgssapi librpcsec_gss
SUBDIR.${MK_ICONV}+=	libiconv_modules
SUBDIR.${MK_KERBEROS_SUPPORT}+=	libcom_err
SUBDIR.${MK_LDNS}+=	libldns

# The libraries under libclang_rt can only be built by clang, and only make
# sense to build when clang is enabled at all.  Furthermore, they can only be
# built for certain architectures.
# XXXAR: This is not actually true, it makes sense to build them even if we
# aren't building a native clang since we might be cross-compiling with clang
.if (${COMPILER_TYPE} == "clang") && \
    (${MACHINE_CPUARCH} == "aarch64" || ${MACHINE_CPUARCH} == "amd64" || \
    (${MACHINE_CPUARCH} == "arm" && ${MACHINE_ARCH} != "armeb") || \
    (${MACHINE_CPUARCH} == "i386") || \
    ${MACHINE_ARCH:Mmips64} != "") && !defined(LIBCHERI)
_libclang_rt=	libclang_rt
.elif !defined(LIBCHERI)
.error "NOT BUILDING libclang_rt"
.endif

.if ${MK_LIBCPLUSPLUS} != "no"
_libcxxrt=	libcxxrt
_libcplusplus=	libc++
_libcplusplus+=	libc++experimental
.endif

SUBDIR.${MK_EFI}+=	libefivar
SUBDIR.${MK_LIBTHR}+=	libthr
SUBDIR.${MK_LLVM_LIBUNWIND}+=	libgcc_eh
SUBDIR.${MK_LLVM_LIBUNWIND}+=	libgcc_s
SUBDIR.${MK_NAND}+=	libnandfs
SUBDIR.${MK_NETGRAPH}+=	libnetgraph
SUBDIR.${MK_NIS}+=	libypclnt

.if ${MACHINE_CPUARCH} == "i386" || ${MACHINE_CPUARCH} == "amd64"
_libvgl=	libvgl
.endif

.if ${MACHINE_CPUARCH} == "aarch64"
SUBDIR.${MK_PMC}+=	libopencsd
.endif

.if ${MACHINE_CPUARCH} == "amd64"
SUBDIR.${MK_PMC}+=	libipt
SUBDIR.${MK_BHYVE}+=	libvmmapi
.endif

<<<<<<< HEAD
.if ${MACHINE_ARCH} == "mips64"
_libstatcounters=	libstatcounters
.endif

.if ${MK_OFED} == "no"
#
# When OFED is enabled libpcap is built as part of
# OFED due to library dependencies
#
_libpcap=	libpcap
.endif

=======
>>>>>>> 2f5b4e50
.if ${MACHINE_CPUARCH} != "sparc64"
_libproc=	libproc
_librtld_db=	librtld_db
.endif

.if defined(LINKER_FEATURES) && ${LINKER_FEATURES:Mfilter}
_libdl=		libdl
.endif

SUBDIR.${MK_OPENSSL}+=	libmp
.if (${COMPILER_TYPE} == "clang" || (${COMPILER_TYPE} == "gcc" && ${COMPILER_VERSION} >= 60100 && ${MACHINE_CPUARCH} != "riscv"))
SUBDIR.${MK_PMC}+=	libpmc libpmcstat
.endif
SUBDIR.${MK_RADIUS_SUPPORT}+=	libradius
SUBDIR.${MK_SENDMAIL}+=	libmilter libsm libsmdb libsmutil
SUBDIR.${MK_TELNET}+=	libtelnet

.if ${MK_TESTS_SUPPORT} != "no" || defined(LIBCHERI)
SUBDIR+=		atf
.endif

SUBDIR.${MK_TESTS}+=	tests
SUBDIR.${MK_UNBOUND}+=	libunbound
SUBDIR.${MK_USB}+=	libusbhid libusb
SUBDIR.${MK_OFED}+=	ofed

.if !make(install)
SUBDIR_PARALLEL=
.endif

.if ${MK_CHERI} != "no"
# libc++experimental currently causes crashes
SUBDIR:=	${SUBDIR:Nlibc++experimental}
.endif

.if defined(LIBCHERI)
SUBDIR+=	libmalloc_simple
SUBDIR+=	libcheri_syscalls
SUBDIR+=	libcheri_support
SUBDIR_BOOTSTRAP:=	libgcc_s libgcc_eh ${SUBDIR_BOOTSTRAP}
.endif

.include <bsd.subdir.mk><|MERGE_RESOLUTION|>--- conflicted
+++ resolved
@@ -214,21 +214,10 @@
 SUBDIR.${MK_BHYVE}+=	libvmmapi
 .endif
 
-<<<<<<< HEAD
 .if ${MACHINE_ARCH} == "mips64"
 _libstatcounters=	libstatcounters
 .endif
 
-.if ${MK_OFED} == "no"
-#
-# When OFED is enabled libpcap is built as part of
-# OFED due to library dependencies
-#
-_libpcap=	libpcap
-.endif
-
-=======
->>>>>>> 2f5b4e50
 .if ${MACHINE_CPUARCH} != "sparc64"
 _libproc=	libproc
 _librtld_db=	librtld_db
