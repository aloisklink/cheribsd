#	@(#)Makefile	8.1 (Berkeley) 6/4/93
# $FreeBSD$

.include <src.opts.mk>

# The SUBDIR_BOOTSTRAP list is a small set of libraries which are used by many
# of the other libraries.  These are built first with a .WAIT between them
# and the main list to avoid needing a SUBDIR_DEPEND line on every library
# naming just these few items.

SUBDIR_BOOTSTRAP= \
	csu \
	.WAIT \
	libnetbsd \
	libc \
	libc_nonshared \
	libcompiler_rt \
	${_libc_cheri} \
	${_libcheri} \
	${_libclang_rt} \
	${_libunwind} \
	${_libcplusplus} \
	${_libcxxrt} \
	libelf \
	msun

# The main list; please keep these sorted alphabetically.

SUBDIR=	${SUBDIR_BOOTSTRAP} \
	.WAIT \
	geom \
	libalias \
	libarchive \
	libauditd \
	libbegemot \
	libblocksruntime \
	libbsdstat \
	libbsm \
	libbz2 \
	libc_nosyscalls \
	libcalendar \
	libcam \
	libcapsicum \
	libcasper \
	libcompat \
	libcrypt \
	libdevctl \
	libdevinfo \
	libdevstat \
	libdl \
	libdwarf \
	libedit \
	libelftc \
	libevent \
	libexecinfo \
	libexpat \
	libfetch \
	libfigpar \
	libgeom \
	libifconfig \
	libipsec \
	libjail \
	libjpeg \
	libkiconv \
	libkvm \
	liblzma \
	libmemstat \
	${_libstatcounters} \
	libmd \
	libmt \
	lib80211 \
	libnv \
	libopenbsd \
	libopie \
	libpam \
	libpathconv \
	libpcap \
	libpjdlog \
	libpng \
	${_libproc} \
	libprocstat \
	libregex \
	librpcsvc \
	librss \
	librt \
	${_librtld_db} \
	libsbuf \
	libsmb \
	libsqlite3 \
	libstdbuf \
	libstdthreads \
	libsysdecode \
	libtacplus \
	libthread_db \
	libucl \
	libufs \
	libugidfw \
	libulog \
	libutil \
	${_libvgl} \
	libwrap \
	libxo \
	liby \
	libz \
	libzstd \
	ncurses

# Inter-library dependencies.  When the makefile for a library contains LDADD
# libraries, those libraries should be listed as build order dependencies here.

SUBDIR_DEPEND_geom=	libufs
SUBDIR_DEPEND_libarchive= libz libbz2 libexpat liblzma libmd libzstd
SUBDIR_DEPEND_libauditdm= libbsm
SUBDIR_DEPEND_libbsnmp= ${_libnetgraph}
SUBDIR_DEPEND_libc++:= libcxxrt
SUBDIR_DEPEND_libc= libcompiler_rt
SUBDIR_DEPEND_libcam= libsbuf
SUBDIR_DEPEND_libcasper= libnv
SUBDIR_DEPEND_libdevstat= libkvm
SUBDIR_DEPEND_libdpv= libfigpar ncurses libutil
SUBDIR_DEPEND_libedit= ncurses
SUBDIR_DEPEND_libgeom= libexpat libsbuf
SUBDIR_DEPEND_librpcsec_gss= libgssapi
SUBDIR_DEPEND_libmagic= libz
SUBDIR_DEPEND_libmemstat= libkvm
SUBDIR_DEPEND_libopie= libmd
SUBDIR_DEPEND_libpam= libcrypt libopie ${_libradius} librpcsvc libtacplus libutil ${_libypclnt} ${_libcom_err} 
SUBDIR_DEPEND_libpjdlog= libutil
SUBDIR_DEPEND_libprocstat= libkvm libutil
SUBDIR_DEPEND_libradius= libmd
SUBDIR_DEPEND_libsmb= libkiconv
SUBDIR_DEPEND_libtacplus= libmd
SUBDIR_DEPEND_libulog= libmd
SUBDIR_DEPEND_libunbound= ${_libldns}
SUBDIR_DEPEND_liblzma= ${_libthr}
.if ${MK_OFED} != "no"
SUBDIR_DEPEND_libpcap= ofed
.endif

# NB: keep these sorted by MK_* knobs

SUBDIR.${MK_ATM}+=	libngatm
SUBDIR.${MK_BEARSSL}+=	libbearssl libsecureboot
SUBDIR.${MK_BLACKLIST}+=libblacklist
SUBDIR.${MK_BLUETOOTH}+=libbluetooth libsdp
SUBDIR.${MK_BSNMP}+=	libbsnmp

SUBDIR.${MK_CHERI}+=	libhelloworld
SUBDIR.${MK_CHERI}+=	libsyscalls

.if (${MACHINE_ARCH:Mmips*c*} || ${MK_CHERI} != "no") && ${MACHINE_ARCH} != "mips"
_libc_cheri=	libc_cheri
_libcheri=	libcheri
.endif

.if ${MACHINE_CPUARCH} == mips
SUBDIR+= libsimple_printf
.endif

.if !defined(COMPAT_32BIT) && !defined(COMPAT_64BIT) && !defined(COMPAT_SOFTFP)
SUBDIR.${MK_CLANG}+=	clang
.endif

SUBDIR.${MK_CUSE}+= 	libcuse
SUBDIR.${MK_CXX}+=	libdevdctl
SUBDIR.${MK_TOOLCHAIN}+=libpe
SUBDIR.${MK_DIALOG}+=	libdpv
SUBDIR.${MK_FILE}+=	libmagic
SUBDIR.${MK_GPIO}+=	libgpio
SUBDIR.${MK_GSSAPI}+=	libgssapi librpcsec_gss
SUBDIR.${MK_ICONV}+=	libiconv_modules
SUBDIR.${MK_KERBEROS_SUPPORT}+=	libcom_err
SUBDIR.${MK_LDNS}+=	libldns
SUBDIR.${MK_STATS}+=	libstats

# The libraries under libclang_rt can only be built by clang, and only make
# sense to build when clang is enabled at all.  Furthermore, they can only be
# built for certain architectures.
<<<<<<< HEAD
# XXXAR: This is not actually true, it makes sense to build them even if we
# aren't building a native clang since we might be cross-compiling with clang
.if ${COMPILER_TYPE} == "clang"
.if (${MACHINE_CPUARCH} == "aarch64" || ${MACHINE_CPUARCH} == "amd64" || \
    ${MACHINE_CPUARCH} == "arm" || ${MACHINE_CPUARCH} == "i386" || \
    ${MACHINE_ARCH:Mmips64*}) && \
    ! ${MACHINE_ARCH:Mmips*c*}
=======
.if ${MK_CLANG} != "no" && ${COMPILER_TYPE} == "clang" && \
    (${MACHINE_CPUARCH} == "aarch64" || ${MACHINE_CPUARCH} == "amd64" || \
    ${MACHINE_CPUARCH} == "arm" || ${MACHINE_CPUARCH} == "i386" || \
    ${MACHINE_CPUARCH} == "powerpc")
>>>>>>> 217642f2
_libclang_rt=	libclang_rt
.elif ! ${MACHINE_ARCH:Mmips*c*} && ${MACHINE_ARCH} != "mips"
.error "NOT BUILDING libclang_rt for ${MACHINE_ARCH}"
.endif
.endif # ${COMPILER_TYPE} == "clang"

.if ${MK_LIBCPLUSPLUS} != "no"
_libcxxrt=	libcxxrt
_libcplusplus=	libc++
_libcplusplus+=	libc++experimental
.endif

.if ${MK_LLVM_LIBUNWIND} != "no"
# When building with LLVM libunwind we must build libgcc_s/libgcc_eh as part
# of SUBDIR_BOOTSTRAP to avoid build failures due to other libraries linking
# against -lgcc_s
_libunwind=	libgcc_s libgcc_eh
.endif

SUBDIR.${MK_EFI}+=	libefivar
SUBDIR.${MK_GOOGLETEST}+=	googletest
SUBDIR.${MK_LIBTHR}+=	libthr
SUBDIR.${MK_NETGRAPH}+=	libnetgraph
SUBDIR.${MK_NIS}+=	libypclnt

.if ${MACHINE_CPUARCH} == "i386" || ${MACHINE_CPUARCH} == "amd64"
_libvgl=	libvgl
.endif

.if ${MACHINE_CPUARCH} == "aarch64"
SUBDIR.${MK_PMC}+=	libopencsd
.endif

.if ${MACHINE_CPUARCH} == "amd64"
SUBDIR.${MK_PMC}+=	libipt
SUBDIR.${MK_BHYVE}+=	libvmmapi
.endif

.if ${MACHINE_ARCH:Mmips64*}
_libstatcounters=	libstatcounters
.endif

.if ${MACHINE_CPUARCH} != "sparc64"
_libproc=	libproc
_librtld_db=	librtld_db
.endif

.if ${MACHINE_ARCH} != "powerpc"
SUBDIR.${MK_OPENMP}+=	libomp
.endif
SUBDIR.${MK_OPENSSL}+=	libmp
SUBDIR.${MK_PMC}+=	libpmc libpmcstat
SUBDIR.${MK_RADIUS_SUPPORT}+=	libradius
SUBDIR.${MK_SENDMAIL}+=	libmilter libsm libsmdb libsmutil
SUBDIR.${MK_TELNET}+=	libtelnet

.if ${MK_TESTS_SUPPORT} != "no" || defined(LIBCHERI)
SUBDIR+=		atf
.endif

SUBDIR.${MK_TESTS}+=	tests
SUBDIR.${MK_UNBOUND}+=	libunbound
SUBDIR.${MK_USB}+=	libusbhid libusb
SUBDIR.${MK_OFED}+=	ofed
SUBDIR.${MK_VERIEXEC}+=	libveriexec
SUBDIR.${MK_ZFS}+=	libbe

.if !make(install)
SUBDIR_PARALLEL=
.endif

.if ${MK_CHERI} != "no"
# libc++experimental currently causes crashes
SUBDIR:=	${SUBDIR:Nlibc++experimental}
.endif

.if ${MACHINE_ARCH:Mmips*c*}
SUBDIR+=	libmalloc_simple
SUBDIR+=	libcheri_syscalls
SUBDIR+=	libcheri_support
.endif

.include <bsd.subdir.mk><|MERGE_RESOLUTION|>--- conflicted
+++ resolved
@@ -176,20 +176,14 @@
 # The libraries under libclang_rt can only be built by clang, and only make
 # sense to build when clang is enabled at all.  Furthermore, they can only be
 # built for certain architectures.
-<<<<<<< HEAD
 # XXXAR: This is not actually true, it makes sense to build them even if we
 # aren't building a native clang since we might be cross-compiling with clang
 .if ${COMPILER_TYPE} == "clang"
 .if (${MACHINE_CPUARCH} == "aarch64" || ${MACHINE_CPUARCH} == "amd64" || \
     ${MACHINE_CPUARCH} == "arm" || ${MACHINE_CPUARCH} == "i386" || \
+    ${MACHINE_CPUARCH} == "powerpc" || \
     ${MACHINE_ARCH:Mmips64*}) && \
     ! ${MACHINE_ARCH:Mmips*c*}
-=======
-.if ${MK_CLANG} != "no" && ${COMPILER_TYPE} == "clang" && \
-    (${MACHINE_CPUARCH} == "aarch64" || ${MACHINE_CPUARCH} == "amd64" || \
-    ${MACHINE_CPUARCH} == "arm" || ${MACHINE_CPUARCH} == "i386" || \
-    ${MACHINE_CPUARCH} == "powerpc")
->>>>>>> 217642f2
 _libclang_rt=	libclang_rt
 .elif ! ${MACHINE_ARCH:Mmips*c*} && ${MACHINE_ARCH} != "mips"
 .error "NOT BUILDING libclang_rt for ${MACHINE_ARCH}"
