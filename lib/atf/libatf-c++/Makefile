--- conflicted
+++ resolved
@@ -72,12 +72,9 @@
 MAN=		atf-c++.3
 MLINKS+=	atf-c++.3 atf-c-api++.3  # Backwards compatibility.
 
-<<<<<<< HEAD
 .if ${MACHINE_ARCH} != "mips64"
 # CheriABI C++ support broke this
-=======
 HAS_TESTS=
->>>>>>> 18951eee
 SUBDIR.${MK_TESTS}+= tests
 .endif
 
