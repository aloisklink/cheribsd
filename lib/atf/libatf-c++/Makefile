--- conflicted
+++ resolved
@@ -72,16 +72,10 @@
 MAN=		atf-c++.3
 MLINKS+=	atf-c++.3 atf-c-api++.3  # Backwards compatibility.
 
-<<<<<<< HEAD
 .if ${MACHINE_ARCH} != "mips64"
 # CheriABI C++ support broke this
-.if ${MK_TESTS} != "no"
-SUBDIR=		tests
+SUBDIR.${MK_TESTS}+= tests
 .endif
-.endif
-=======
-SUBDIR.${MK_TESTS}+= tests
->>>>>>> d810089d
 
 .include "../common.mk"
 .include <bsd.lib.mk>