# $FreeBSD$

CRTARCH=	${MACHINE_CPUARCH:C/amd64/x86_64/}

CRTSRC=		${SRCTOP}/contrib/llvm-project/compiler-rt/lib/builtins

.PATH:		${CRTSRC}/${CRTARCH}
.PATH:		${CRTSRC}

SRCF+=		absvdi2
SRCF+=		absvsi2
SRCF+=		absvti2
SRCF+=		addvdi3
SRCF+=		addvsi3
SRCF+=		addvti3
SRCF+=		apple_versioning
SRCF+=		ashldi3
SRCF+=		ashlti3
SRCF+=		ashrdi3
SRCF+=		ashrti3
SRCF+=		clear_cache
SRCF+=		clzdi2
SRCF+=		clzsi2
SRCF+=		clzti2
SRCF+=		cmpdi2
SRCF+=		cmpti2
SRCF+=		ctzdi2
SRCF+=		ctzsi2
SRCF+=		ctzti2
SRCF+=		divdc3
SRCF+=		divdi3
SRCF+=		divmoddi4
SRCF+=		divmodsi4
SRCF+=		divsc3
SRCF+=		divsi3
SRCF+=		divtc3
SRCF+=		divti3
SRCF+=		divxc3
SRCF+=		enable_execute_stack
SRCF+=		eprintf
SRCF+=		extendhfsf2
SRCF+=		ffsdi2
SRCF+=		ffssi2
SRCF+=		ffsti2
SRCF+=		fixdfdi
SRCF+=		fixdfti
SRCF+=		fixsfdi
SRCF+=		fixsfti
SRCF+=		fixunsdfdi
SRCF+=		fixunsdfsi
SRCF+=		fixunsdfti
SRCF+=		fixunssfdi
SRCF+=		fixunssfsi
SRCF+=		fixunssfti
SRCF+=		fixunsxfdi
SRCF+=		fixunsxfsi
SRCF+=		fixunsxfti
SRCF+=		fixxfdi
SRCF+=		fixxfti
SRCF+=		floatditf
SRCF+=		floattidf
SRCF+=		floattisf
SRCF+=		floattixf
SRCF+=		floatunditf
SRCF+=		floatunsidf
SRCF+=		floatunsisf
SRCF+=		floatuntidf
SRCF+=		floatuntisf
SRCF+=		floatuntixf
SRCF+=		gcc_personality_v0	# not in upstream
SRCF+=		int_util
SRCF+=		lshrdi3
SRCF+=		lshrti3
SRCF+=		moddi3
SRCF+=		modsi3
SRCF+=		modti3
SRCF+=		muldc3
SRCF+=		muldi3
SRCF+=		mulodi4
SRCF+=		mulosi4
SRCF+=		muloti4
SRCF+=		mulsc3
SRCF+=		multi3
SRCF+=		mulvdi3
SRCF+=		mulvsi3
SRCF+=		mulvti3
SRCF+=		multc3
SRCF+=		mulxc3
SRCF+=		negdf2
SRCF+=		negdi2
SRCF+=		negsf2
SRCF+=		negti2
SRCF+=		negvdi2
SRCF+=		negvsi2
SRCF+=		negvti2
SRCF+=		paritydi2
SRCF+=		paritysi2
SRCF+=		parityti2
SRCF+=		popcountdi2
SRCF+=		popcountsi2
SRCF+=		popcountti2
SRCF+=		powidf2
SRCF+=		powisf2
SRCF+=		powitf2
SRCF+=		powixf2
SRCF+=		subvdi3
SRCF+=		subvsi3
SRCF+=		subvti3
SRCF+=		trampoline_setup
SRCF+=		truncdfhf2
SRCF+=		truncsfhf2
SRCF+=		ucmpdi2
SRCF+=		ucmpti2
SRCF+=		udivdi3
SRCF+=		udivmoddi4
SRCF+=		udivmodsi4
SRCF+=		udivmodti4
SRCF+=		udivsi3
SRCF+=		udivti3
SRCF+=		umoddi3
SRCF+=		umodsi3
SRCF+=		umodti3

# Avoid using SSE2 instructions on i386, if unsupported.
.if ${MACHINE_CPUARCH} == "i386" && empty(MACHINE_CPU:Msse2)
SRCS+=		floatdidf.c
SRCS+=		floatdisf.c
SRCS+=		floatdixf.c
SRCS+=		floatundidf.c
SRCS+=		floatundisf.c
SRCS+=		floatundixf.c
.else
SRCF+=		floatdidf
SRCF+=		floatdisf
SRCF+=		floatdixf
SRCF+=		floatundidf
SRCF+=		floatundisf
SRCF+=		floatundixf
.endif

# __cpu_model support, only used on x86
.if ${MACHINE_CPUARCH} == "amd64" || ${MACHINE_CPUARCH} == "i386"
SRCF+=		cpu_model
.endif

#
# 128-bit quad precision long double support,
# only used on some architectures.
#
.if ${MACHINE_CPUARCH} == "aarch64" || ${MACHINE_CPUARCH} == "riscv"
SRCF+=		addtf3
SRCF+=		comparetf2
SRCF+=		divtf3
SRCF+=		extenddftf2
SRCF+=		extendsftf2
SRCF+=		fixtfdi
SRCF+=		fixtfsi
SRCF+=		fixtfti
SRCF+=		fixunstfdi
SRCF+=		fixunstfsi
SRCF+=		fixunstfti
SRCF+=		floatsitf
SRCF+=		floattitf
SRCF+=		floatunsitf
SRCF+=		floatuntitf
SRCF+=		multf3
SRCF+=		subtf3
SRCF+=		trunctfdf2
SRCF+=		trunctfsf2
.endif

# These are already shipped by libc.a on some architectures.
.if ${MACHINE_CPUARCH} != "arm" && ${MACHINE_CPUARCH} != "mips" && \
    ${MACHINE_CPUARCH} != "riscv"
SRCF+=		adddf3
SRCF+=		addsf3
SRCF+=		divdf3
SRCF+=		divsf3
SRCF+=		extendsfdf2
SRCF+=		fixdfsi
SRCF+=		fixsfsi
SRCF+=		floatsidf
SRCF+=		floatsisf
SRCF+=		muldf3
SRCF+=		mulsf3
SRCF+=		subdf3
SRCF+=		subsf3
SRCF+=		truncdfsf2
.endif

.if ${MACHINE_CPUARCH} != "arm" && ${MACHINE_CPUARCH} != "mips"
SRCF+=		comparedf2
SRCF+=		comparesf2
.endif

# FreeBSD-specific atomic intrinsics.
.if ${MACHINE_CPUARCH} == "arm"
.PATH:		${SRCTOP}/sys/arm/arm

SRCF+=		stdatomic
CFLAGS+=	-DEMIT_SYNC_ATOMICS
.elif ${MACHINE_CPUARCH} == "mips"
.PATH:		${SRCTOP}/sys/mips/mips

SRCF+=		stdatomic
.endif

<<<<<<< HEAD
.if ${MACHINE_ARCH:Mmips*c*}
# -Wcapabilities warning while trying to decode a string to a pointer.
# Easy to suppress, but the result is unlikely to work so leave the symbol
# unimplemented for now.
SRCF:=  ${SRCF:Ngcc_personality_v0}
# Currently needed for capability atomic load/swap
SRCF+=		atomic
=======

.if "${COMPILER_TYPE}" == "clang" && \
    (${MACHINE_ARCH} == "powerpc" || ${MACHINE_ARCH} == "powerpcspe")
SRCS+=          atomic.c
CFLAGS.atomic.c+=      -Wno-atomic-alignment
>>>>>>> f8d8af69
.endif


.for file in ${SRCF}
.if ${MACHINE_ARCH:Marmv[67]*} && (!defined(CPUTYPE) || ${CPUTYPE:M*soft*} == "") \
    && exists(${CRTSRC}/${CRTARCH}/${file}vfp.S)
SRCS+=		${file}vfp.S
. elif exists(${CRTSRC}/${CRTARCH}/${file}.S)
SRCS+=		${file}.S
. else
SRCS+=		${file}.c
. endif
.endfor

.if ${MACHINE_CPUARCH} == "arm"
SRCS+=		aeabi_div0.c
SRCS+=		aeabi_idivmod.S
SRCS+=		aeabi_ldivmod.S
SRCS+=		aeabi_memcmp.S
SRCS+=		aeabi_memcpy.S
SRCS+=		aeabi_memmove.S
SRCS+=		aeabi_memset.S
SRCS+=		aeabi_uidivmod.S
SRCS+=		aeabi_uldivmod.S
SRCS+=		bswapdi2.S
SRCS+=		bswapsi2.S
SRCS+=		switch16.S
SRCS+=		switch32.S
SRCS+=		switch8.S
SRCS+=		switchu8.S
SRCS+=		sync_synchronize.S
.endif

# On some archs GCC-6.3 requires bswap32 built-in.
.if ${MACHINE_CPUARCH} == "mips" || ${MACHINE_CPUARCH} == "riscv" || \
    ${MACHINE_CPUARCH} == "sparc64"
SRCS+=		bswapdi2.c
SRCS+=		bswapsi2.c
.endif

.if ${MACHINE_ARCH:Mriscv*sf}
CFLAGS+=	-D__SOFT_FP__
.endif<|MERGE_RESOLUTION|>--- conflicted
+++ resolved
@@ -205,7 +205,6 @@
 SRCF+=		stdatomic
 .endif
 
-<<<<<<< HEAD
 .if ${MACHINE_ARCH:Mmips*c*}
 # -Wcapabilities warning while trying to decode a string to a pointer.
 # Easy to suppress, but the result is unlikely to work so leave the symbol
@@ -213,13 +212,12 @@
 SRCF:=  ${SRCF:Ngcc_personality_v0}
 # Currently needed for capability atomic load/swap
 SRCF+=		atomic
-=======
+.endif
 
 .if "${COMPILER_TYPE}" == "clang" && \
     (${MACHINE_ARCH} == "powerpc" || ${MACHINE_ARCH} == "powerpcspe")
 SRCS+=          atomic.c
 CFLAGS.atomic.c+=      -Wno-atomic-alignment
->>>>>>> f8d8af69
 .endif
 
 
