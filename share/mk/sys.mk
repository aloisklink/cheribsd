#	from: @(#)sys.mk	8.2 (Berkeley) 3/21/94
# $FreeBSD$

unix		?=	We run FreeBSD, not UNIX.
.FreeBSD	?=	true

.if !defined(%POSIX)
#
# MACHINE_CPUARCH defines a collection of MACHINE_ARCH.  Machines with
# the same MACHINE_ARCH can run each other's binaries, so it necessarily
# has word size and endian swizzled in.  However, the source files for
# these machines often are shared amongst all combinations of size
# and/or endian.  This is called MACHINE_CPU in NetBSD, but that's used
# for something different in FreeBSD.
#
__TO_CPUARCH=C/mips(n32|64)?(el)?(hf)?/mips/:C/arm(v[67])?(eb)?/arm/:C/powerpc(64|spe)/powerpc/:C/riscv64(sf)?/riscv/
MACHINE_CPUARCH=${MACHINE_ARCH:${__TO_CPUARCH}}
.endif

__DEFAULT_YES_OPTIONS+= \
	UNIFIED_OBJDIR

# src.sys.obj.mk enables AUTO_OBJ by default if possible but it is otherwise
# disabled.  Ensure src.conf.5 shows it as default on.
.if make(showconfig)
__DEFAULT_YES_OPTIONS+= AUTO_OBJ
.endif

# Some options we need now
__DEFAULT_NO_OPTIONS= \
	DIRDEPS_BUILD \
	DIRDEPS_CACHE

__DEFAULT_DEPENDENT_OPTIONS= \
	AUTO_OBJ/DIRDEPS_BUILD \
	META_MODE/DIRDEPS_BUILD \
	STAGING/DIRDEPS_BUILD \
	SYSROOT/DIRDEPS_BUILD

__ENV_ONLY_OPTIONS:= \
	${__DEFAULT_NO_OPTIONS} \
	${__DEFAULT_YES_OPTIONS} \
	${__DEFAULT_DEPENDENT_OPTIONS:H}

# early include for customization
# see local.sys.mk below
# Not included when building in fmake compatibility mode (still needed
# for older system support)
.if defined(.PARSEDIR)
.sinclude <local.sys.env.mk>

.include <bsd.mkopt.mk>

# Disable MK_META_MODE with make -B
.if ${MK_META_MODE} == "yes" && defined(.MAKEFLAGS) && ${.MAKEFLAGS:M-B}
MK_META_MODE=	no
.endif

.if ${MK_DIRDEPS_BUILD} == "yes"
.sinclude <meta.sys.mk>
.elif ${MK_META_MODE} == "yes"
META_MODE+=	meta
.if empty(.MAKEFLAGS:M-s)
# verbose will show .MAKE.META.PREFIX for each target.
META_MODE+=	verbose
.endif
.if !defined(NO_META_MISSING)
META_MODE+=	missing-meta=yes
.endif
# silent will hide command output if a .meta file is created.
.if !defined(NO_SILENT)
META_MODE+=	silent=yes
.endif
.if !exists(/dev/filemon) || defined(NO_FILEMON)
META_MODE+= nofilemon
.endif
# Require filemon data with bmake
.if empty(META_MODE:Mnofilemon)
META_MODE+= missing-filemon=yes
.endif
.endif
META_MODE?= normal
.export META_MODE
.MAKE.MODE?= ${META_MODE}
.if !empty(.MAKE.MODE:Mmeta)
.if !defined(NO_META_IGNORE_HOST)
# Ignore host file changes that will otherwise cause
# buildworld -> installworld -> buildworld to rebuild everything.
# Since the build is self-reliant and bootstraps everything it needs,
# this should not be a real problem for incremental builds.
# XXX: This relies on the existing host tools retaining ABI compatibility
# through upgrades since they won't be rebuilt on header/library changes.
# This is mitigated by Makefile.inc1 for known-ABI-breaking revisions.
# Note that these are prefix matching, so /lib matches /libexec.
.MAKE.META.IGNORE_PATHS+= \
	${__MAKE_SHELL} \
	/bin \
	/lib \
	/rescue \
	/sbin \
	/usr/bin \
	/usr/lib \
	/usr/sbin \
	/usr/share \

.else
NO_META_IGNORE_HOST_HEADERS=	1
.endif
.if !defined(NO_META_IGNORE_HOST_HEADERS)
.MAKE.META.IGNORE_PATHS+= /usr/include
.endif
# We do not want everything out-of-date just because
# some unrelated shared lib updated this.
.MAKE.META.IGNORE_PATHS+= /usr/local/etc/libmap.d
.endif	# !empty(.MAKE.MODE:Mmeta)

.if ${MK_AUTO_OBJ} == "yes"
# This needs to be done early - before .PATH is computed
# Don't do this for 'make showconfig' as it enables all options where meta mode
# is not expected.
.if !make(showconfig) && !make(print-dir) && empty(.MAKEFLAGS:M-[nN])
.sinclude <auto.obj.mk>
.endif
.endif	# ${MK_AUTO_OBJ} == "yes"
.else # bmake
.include <bsd.mkopt.mk>
.endif

# If the special target .POSIX appears (without prerequisites or
# commands) before the first noncomment line in the makefile, make shall
# process the makefile as specified by the Posix 1003.2 specification.
# make(1) sets the special macro %POSIX in this case (to the actual
# value "1003.2", for what it's worth).
#
# The rules below use this macro to distinguish between Posix-compliant
# and default behaviour.
#
# This functionality is currently broken, since make(1) processes sys.mk
# before reading any other files, and consequently has no opportunity to
# set the %POSIX macro before we read this point.

.if defined(%POSIX)
.SUFFIXES:	.o .c .y .l .a .sh .f
.else
.SUFFIXES:	.out .a .o .bco .llo .c .cc .cpp .cxx .C .m .F .f .e .r .y .l .S .asm .s .cl .p .h .sh
.endif

AR		?=	ar
.if defined(%POSIX)
ARFLAGS		?=	-rv
.else
ARFLAGS		?=	-crD
.endif
RANLIB		?=	ranlib
.if !defined(%POSIX)
RANLIBFLAGS	?=	-D
.endif

AS		?=	as
AFLAGS		?=
ACFLAGS		?=

.if defined(%POSIX)
CC		?=	c89
CFLAGS		?=	-O
.else
CC		?=	cc
.if ${MACHINE_CPUARCH} == "arm" || ${MACHINE_CPUARCH} == "mips"
CFLAGS		?=	-O -pipe
.else
CFLAGS		?=	-O2 -pipe
.endif
.if defined(NO_STRICT_ALIASING)
CFLAGS		+=	-fno-strict-aliasing
.endif
.endif
IR_CFLAGS	?=	${STATIC_CFLAGS:N-O*} ${CFLAGS:N-O*}
PO_CFLAGS	?=	${CFLAGS}

CHERI_CC	?=	/usr/local/bin/cheri-unknown-freebsd-clang

# cp(1) is used to copy source files to ${.OBJDIR}, make sure it can handle
# read-only files as non-root by passing -f.
CP		?=	cp -f

CPP		?=	cpp

# C Type Format data is required for DTrace
CTFFLAGS	?=	-L VERSION

CTFCONVERT	?=	ctfconvert
CTFMERGE	?=	ctfmerge

.if defined(CFLAGS) && (${CFLAGS:M-g} != "")
CTFFLAGS	+=	-g
.endif

CXX		?=	c++
CXXFLAGS	?=	${CFLAGS:N-std=*:N-Wnested-externs:N-W*-prototypes:N-Wno-pointer-sign:N-Wold-style-definition}
IR_CXXFLAGS	?=	${STATIC_CXXFLAGS:N-O*} ${CXXFLAGS:N-O*}
PO_CXXFLAGS	?=	${CXXFLAGS}

DTRACE		?=	dtrace
DTRACEFLAGS	?=	-C -x nolibs

.if empty(.MAKEFLAGS:M-s)
ECHO		?=	echo
ECHODIR		?=	echo
.else
ECHO		?=	true
.if ${.MAKEFLAGS:M-s} == "-s"
ECHODIR		?=	echo
.else
ECHODIR		?=	true
.endif
.endif

.if ${.MAKEFLAGS:M-N}
# bmake -N is supposed to skip executing anything but it does not skip
# exeucting '+' commands.  The '+' feature is used where .MAKE
# is not safe for the entire target.  -N is intended to skip building sub-makes
# so it executing '+' commands is not right.  Work around the bug by not
# setting '+' when -N is used.
_+_		?=
.else
_+_		?=	+
.endif

.if defined(%POSIX)
FC		?=	fort77
FFLAGS		?=	-O 1
.else
FC		?=	f77
FFLAGS		?=	-O
.endif
EFLAGS		?=

INSTALL		?=	install

LEX		?=	lex
LFLAGS		?=

# LDFLAGS is for CC, _LDFLAGS is for LD.  Generate _LDFLAGS from
# LDFLAGS by stripping -Wl, from pass-through arguments and dropping
# compiler driver flags (e.g. -mabi=*) that conflict with flags to LD.
LD		?=	ld
LDFLAGS		?=
LDFLAGS		+=	-Wl,--no-warn-mismatch
_LDFLAGS	=	${LDFLAGS:S/-Wl,//g:N-mabi=*:N-fuse-ld=*}

<<<<<<< HEAD
LINT		?=	lint
# Lint doesn't understand clang's stddef.h so let's define __STDDEF_H to skip it
# It also doesn't understand __builtin_va_list so let's define it to __va_list
LINTFLAGS	?=	-cghapbxF -D__STDDEF_H=1 -D__builtin_va_list=__va_list
LINTKERNFLAGS	?=	${LINTFLAGS}
LINTOBJFLAGS	?=	-cghapbxu -i
LINTOBJKERNFLAGS?=	${LINTOBJFLAGS}
LINTLIBFLAGS	?=	-cghapbxu -C ${LIB}

=======
>>>>>>> d67d8724
MAKE		?=	make

.if !defined(%POSIX)
LLVM_LINK	?=	llvm-link

LORDER		?=	lorder

NM		?=	nm
NMFLAGS		?=

OBJC		?=	cc
OBJCFLAGS	?=	${OBJCINCLUDES} ${CFLAGS} -Wno-import

OBJCOPY		?=	objcopy

OBJDUMP		?=	objdump
OBJDUMP_FLAGS	?=	-r -s -p -S -d -h -l -t

PC		?=	pc
PFLAGS		?=

RC		?=	f77
RFLAGS		?=

TSORT		?=	tsort
TSORTFLAGS	?=	-q
.endif

SHELL		?=	sh

.if !defined(%POSIX)
SIZE		?=	size
.endif

YACC		?=	yacc
.if defined(%POSIX)
YFLAGS		?=
.else
YFLAGS		?=	-d
.endif

.if defined(%POSIX)

.include "bsd.suffixes-posix.mk"

.else

# non-Posix rule set
.include "bsd.suffixes.mk"

# Pull in global settings.
__MAKE_CONF?=/etc/make.conf
.if exists(${__MAKE_CONF})
.include "${__MAKE_CONF}"
.endif

# late include for customization
.sinclude <local.sys.mk>

.if defined(META_MODE)
META_MODE:=	${META_MODE:O:u}
.endif

.if defined(__MAKE_SHELL) && !empty(__MAKE_SHELL)
SHELL=	${__MAKE_SHELL}
.SHELL: path=${__MAKE_SHELL}
.endif

# Tell bmake to expand -V VAR by default
.MAKE.EXPAND_VARIABLES= yes

# Tell bmake the makefile preference
.MAKE.MAKEFILE_PREFERENCE= BSDmakefile makefile Makefile

# Tell bmake to always pass job tokens, regardless of target depending on
# .MAKE or looking like ${MAKE}/${.MAKE}/$(MAKE)/$(.MAKE)/make.
.MAKE.ALWAYS_PASS_JOB_QUEUE= yes

# By default bmake does *not* use set -e
# when running target scripts, this is a problem for many makefiles here.
# So define a shell that will do what FreeBSD expects.
.ifndef WITHOUT_SHELL_ERRCTL
__MAKE_SHELL?=/bin/sh
.SHELL: name=sh \
	quiet="set -" echo="set -v" filter="set -" \
	hasErrCtl=yes check="set -e" ignore="set +e" \
	echoFlag=v errFlag=e \
	path=${__MAKE_SHELL}
.endif

# Hack for ports compatibility. Historically, ports makefiles have
# assumed they can examine MACHINE_CPU without including anything
# because this was automatically included in sys.mk. For /usr/src,
# this file has moved to being included from bsd.opts.mk. Until all
# the ports files are modernized, and a reasonable transition
# period has passed, include it while we're in a ports tree here
# to preserve historic behavior.
.if exists(${.CURDIR}/../../Mk/bsd.port.mk)
.include <bsd.cpu.mk>
.endif

.endif # ! Posix<|MERGE_RESOLUTION|>--- conflicted
+++ resolved
@@ -248,18 +248,6 @@
 LDFLAGS		+=	-Wl,--no-warn-mismatch
 _LDFLAGS	=	${LDFLAGS:S/-Wl,//g:N-mabi=*:N-fuse-ld=*}
 
-<<<<<<< HEAD
-LINT		?=	lint
-# Lint doesn't understand clang's stddef.h so let's define __STDDEF_H to skip it
-# It also doesn't understand __builtin_va_list so let's define it to __va_list
-LINTFLAGS	?=	-cghapbxF -D__STDDEF_H=1 -D__builtin_va_list=__va_list
-LINTKERNFLAGS	?=	${LINTFLAGS}
-LINTOBJFLAGS	?=	-cghapbxu -i
-LINTOBJKERNFLAGS?=	${LINTOBJFLAGS}
-LINTLIBFLAGS	?=	-cghapbxu -C ${LIB}
-
-=======
->>>>>>> d67d8724
 MAKE		?=	make
 
 .if !defined(%POSIX)
