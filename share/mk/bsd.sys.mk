--- conflicted
+++ resolved
@@ -204,26 +204,18 @@
 # This warning is utter nonsense
 CFLAGS+=	-Wno-format-zero-length
 
-<<<<<<< HEAD
-# We need this conditional because many places that use it
-# only enable it for some files with CLFAGS.$FILE+=${CLANG_NO_IAS}.
-# unconditionally, and can't easily use the CFLAGS.clang=
-# mechanism.
-.if ${COMPILER_TYPE} == "clang"
-CLANG_NO_IAS=	 -no-integrated-as
-
 # The headers provided by clang are incompatible with the FreeBSD headers.
 # If the version of clang is not one that has been patched to omit the
 # incompatible headers, we need to compile with -nobuiltininc and add the
-# resource dir to the end of the search paths. This ensures that headers such as
-# immintrin.h are still found but stddef.h, etc. are picked up from FreeBSD.
-.if ${MK_CLANG_BOOTSTRAP} == "no" && ${COMPILER_RESOURCE_DIR:Uunknown} != "unknown" && \
+# resource dir to the end of the search paths. This ensures that headers
+# immintrin.h are still found but stddef.h, etc. are picked up from
+# FreeBSD.such as
+.if ${COMPILER_TYPE} == "clang" && ${MK_CLANG_BOOTSTRAP} == "no" && \
+    ${COMPILER_RESOURCE_DIR:Uunknown} != "unknown" && \
     !defined(BOOTSTRAPPING)
 CFLAGS+=-nobuiltininc -idirafter ${COMPILER_RESOURCE_DIR}/include
 .endif
-.endif
-=======
->>>>>>> 1b8613f6
+
 CLANG_OPT_SMALL= -mstack-alignment=8 -mllvm -inline-threshold=3\
 		 -mllvm -simplifycfg-dup-ret
 .if ${COMPILER_VERSION} >= 30500 && ${COMPILER_VERSION} < 30700
