#	from: @(#)bsd.lib.mk	5.26 (Berkeley) 5/2/91
# $FreeBSD$
#

.include <bsd.init.mk>

.include <bsd.cheri.mk>

.if defined(LIB_CXX) || defined(SHLIB_CXX)
_LD=	${CXX}
.else
_LD=	${CC}
.endif
.if defined(LIB_CXX)
LIB=	${LIB_CXX}
.endif
.if defined(SHLIB_CXX)
SHLIB=	${SHLIB_CXX}
.endif

LIB_PRIVATE=	${PRIVATELIB:Dprivate}
# Set up the variables controlling shared libraries.  After this section,
# SHLIB_NAME will be defined only if we are to create a shared library.
# SHLIB_LINK will be defined only if we are to create a link to it.
# INSTALL_PIC_ARCHIVE will be defined only if we are to create a PIC archive.
# BUILD_NOSSP_PIC_ARCHIVE will be defined only if we are to create a PIC archive.
.if defined(NO_PIC)
.undef SHLIB_NAME
.undef INSTALL_PIC_ARCHIVE
.undef BUILD_NOSSP_PIC_ARCHIVE
.elif defined(NO_SHARED)
.undef SHLIB_NAME
.else
.if !defined(SHLIB) && defined(LIB)
SHLIB=		${LIB}
.endif
.if !defined(SHLIB_NAME) && defined(SHLIB) && defined(SHLIB_MAJOR)
SHLIB_NAME=	lib${LIB_PRIVATE}${SHLIB}.so.${SHLIB_MAJOR}
.endif
.if defined(SHLIB_NAME) && !empty(SHLIB_NAME:M*.so.*)
SHLIB_LINK?=	${SHLIB_NAME:R}
.endif
SONAME?=	${SHLIB_NAME}
.endif

.if defined(CRUNCH_CFLAGS)
CFLAGS+=	${CRUNCH_CFLAGS}
.endif

.if ${MK_ASSERT_DEBUG} == "no"
CFLAGS+= -DNDEBUG
NO_WERROR=
.endif

.if defined(DEBUG_FLAGS)
CFLAGS+= ${DEBUG_FLAGS}

.if ${MK_CTF} != "no" && ${DEBUG_FLAGS:M-g} != ""
CTFFLAGS+= -g
.endif
.else
STRIP?=	-s
.endif

.if ${SHLIBDIR:M*lib32*}
TAGS+=	lib32
.endif

.if defined(NO_ROOT)
.if !defined(TAGS) || ! ${TAGS:Mpackage=*}
TAGS+=		package=${PACKAGE:Uruntime}
.endif
TAG_ARGS=	-T ${TAGS:[*]:S/ /,/g}
.endif

# ELF hardening knobs
.if ${MK_BIND_NOW} != "no"
LDFLAGS+= -Wl,-znow
.endif
.if ${MK_RETPOLINE} != "no"
CFLAGS+= -mretpoline
CXXFLAGS+= -mretpoline
LDFLAGS+= -Wl,-zretpolineplt
.endif

.if ${MK_DEBUG_FILES} != "no" && empty(DEBUG_FLAGS:M-g) && \
    empty(DEBUG_FLAGS:M-gdwarf*)
CFLAGS+= ${DEBUG_FILES_CFLAGS}
CXXFLAGS+= ${DEBUG_FILES_CFLAGS}
CTFFLAGS+= -g
STATIC_CFLAGS+= -g
STATIC_CXXFLAGS+= -g
.endif

# clang currently defaults to dynamic TLS for object files without -fPIC
.if ${MACHINE:Mmips} && ${COMPILER_TYPE} == "clang"
STATIC_CFLAGS+= -ftls-model=initial-exec
STATIC_CXXFLAGS+= -ftls-model=initial-exec
.endif

.include <bsd.libnames.mk>

# prefer .s to a .c, add .po, remove stuff not used in the BSD libraries
# .pico used for PIC object files
# .nossppico used for NOSSP PIC object files
# .pieo used for PIE object files
.SUFFIXES: .out .o .bc .ll .po .pico .nossppico .pieo .S .asm .s .c .cc .cpp .cxx .C .f .y .l .ln

.if !defined(PICFLAG)
.if ${MACHINE_CPUARCH} == "sparc64"
PICFLAG=-fPIC
PIEFLAG=-fPIE
.else
PICFLAG=-fpic
PIEFLAG=-fpie
.endif
.endif

PO_FLAG=-pg

.c.po:
	${CC.${.IMPSRC:T}:U${CC}} ${PO_FLAG} ${STATIC_CFLAGS} ${PO_CFLAGS} \
	    -c ${.IMPSRC} -o ${.TARGET}
	${CTFCONVERT_CMD}

.c.pico:
	${CC.${.IMPSRC:T}:U${CC}} ${PICFLAG} -DPIC ${SHARED_CFLAGS} ${CFLAGS} \
	    -c ${.IMPSRC} -o ${.TARGET}
	${CTFCONVERT_CMD}

.c.nossppico:
	${CC.${.IMPSRC:T}:U${CC}} ${PICFLAG} -DPIC ${SHARED_CFLAGS:C/^-fstack-protector.*$//} ${CFLAGS:C/^-fstack-protector.*$//} -c ${.IMPSRC} -o ${.TARGET}
	${CTFCONVERT_CMD}

.c.pieo:
	${CC} ${PIEFLAG} -DPIC ${SHARED_CFLAGS} ${CFLAGS} -c ${.IMPSRC} -o ${.TARGET}
	${CTFCONVERT_CMD}

.cc.po .C.po .cpp.po .cxx.po:
	${CXX} ${PO_FLAG} ${STATIC_CXXFLAGS} ${PO_CXXFLAGS} -c ${.IMPSRC} -o ${.TARGET}

.cc.pico .C.pico .cpp.pico .cxx.pico:
	${CXX} ${PICFLAG} -DPIC ${SHARED_CXXFLAGS} ${CXXFLAGS} -c ${.IMPSRC} -o ${.TARGET}

.cc.nossppico .C.nossppico .cpp.nossppico .cxx.nossppico:
	${CXX} ${PICFLAG} -DPIC ${SHARED_CXXFLAGS:C/^-fstack-protector.*$//} ${CXXFLAGS:C/^-fstack-protector.*$//} -c ${.IMPSRC} -o ${.TARGET}

.cc.pieo .C.pieo .cpp.pieo .cxx.pieo:
	${CXX} ${PIEFLAG} ${SHARED_CXXFLAGS} ${CXXFLAGS} -c ${.IMPSRC} -o ${.TARGET}

.f.po:
	${FC} -pg ${FFLAGS} -o ${.TARGET} -c ${.IMPSRC}
	${CTFCONVERT_CMD}

.f.pico:
	${FC} ${PICFLAG} -DPIC ${FFLAGS} -o ${.TARGET} -c ${.IMPSRC}
	${CTFCONVERT_CMD}

.f.nossppico:
	${FC} ${PICFLAG} -DPIC ${FFLAGS:C/^-fstack-protector.*$//} -o ${.TARGET} -c ${.IMPSRC}
	${CTFCONVERT_CMD}

.s.po .s.pico .s.nossppico .s.pieo:
	${AS} ${AFLAGS} -o ${.TARGET} ${.IMPSRC}
	${CTFCONVERT_CMD}

.asm.po:
	${CC:N${CCACHE_BIN}} -x assembler-with-cpp -DPROF ${PO_CFLAGS} \
	    ${ACFLAGS} -c ${.IMPSRC} -o ${.TARGET}
	${CTFCONVERT_CMD}

.asm.pico:
	${CC:N${CCACHE_BIN}} -x assembler-with-cpp ${PICFLAG} -DPIC \
	    ${CFLAGS} ${ACFLAGS} -c ${.IMPSRC} -o ${.TARGET}
	${CTFCONVERT_CMD}

.asm.nossppico:
	${CC:N${CCACHE_BIN}} -x assembler-with-cpp ${PICFLAG} -DPIC \
	    ${CFLAGS:C/^-fstack-protector.*$//} ${ACFLAGS} -c ${.IMPSRC} -o ${.TARGET}
	${CTFCONVERT_CMD}

<<<<<<< HEAD
.S.o:
	${CC.${.IMPSRC:T}:U${CC}} ${STATIC_CFLAGS} ${CFLAGS} ${ACFLAGS} \
	    -c ${.IMPSRC} -o ${.TARGET}
=======
.asm.pieo:
	${CC:N${CCACHE_BIN}} -x assembler-with-cpp ${PIEFLAG} -DPIC \
	    ${CFLAGS} ${ACFLAGS} -c ${.IMPSRC} -o ${.TARGET}
>>>>>>> 33a9dab7
	${CTFCONVERT_CMD}

.S.po:
	${CC.${.IMPSRC:T}:U${CC}:N${CCACHE_BIN}} -DPROF ${PO_CFLAGS} \
	    ${ACFLAGS} -c ${.IMPSRC} -o ${.TARGET}
	${CTFCONVERT_CMD}

.S.pico:
	${CC.${.IMPSRC:T}:U${CC}:N${CCACHE_BIN}} ${PICFLAG} -DPIC ${CFLAGS} \
	    ${ACFLAGS} -c ${.IMPSRC} -o ${.TARGET}
	${CTFCONVERT_CMD}

.S.nossppico:
	${CC.${.IMPSRC:T}:U${CC}:N${CCACHE_BIN}} ${PICFLAG} -DPIC ${CFLAGS:C/^-fstack-protector.*$//} ${ACFLAGS} \
	    -c ${.IMPSRC} -o ${.TARGET}
	${CTFCONVERT_CMD}

.S.pieo:
	${CC:N${CCACHE_BIN}} ${PIEFLAG} -DPIC ${CFLAGS} ${ACFLAGS} \
	    -c ${.IMPSRC} -o ${.TARGET}
	${CTFCONVERT_CMD}

_LIBDIR:=${LIBDIR}
_SHLIBDIR:=${SHLIBDIR}

.if defined(SHLIB_NAME)
.if ${MK_DEBUG_FILES} != "no"
SHLIB_NAME_FULL=${SHLIB_NAME}.full
# Use ${DEBUGDIR} for base system debug files, else .debug subdirectory
.if ${_SHLIBDIR} == "/boot" ||\
    ${SHLIBDIR:C%/lib(/.*)?$%/lib%} == "/lib" ||\
    ${SHLIBDIR:C%/usr/(tests/)?lib(32|cheri|exec)?(/.*)?%/usr/lib%} == "/usr/lib"
DEBUGFILEDIR=${DEBUGDIR}${_SHLIBDIR}
.else
DEBUGFILEDIR=${_SHLIBDIR}/.debug
.endif
.if !exists(${DESTDIR}${DEBUGFILEDIR})
DEBUGMKDIR=
.endif
.else
SHLIB_NAME_FULL=${SHLIB_NAME}
.endif
.if defined(STRIP) && !empty(STRIP)
SHLIB_NAME_INSTALL=${SHLIB_NAME}.stripped
.else
SHLIB_NAME_INSTALL=${SHLIB_NAME}
.endif
.endif

.include <bsd.symver.mk>

# Allow libraries to specify their own version map or have it
# automatically generated (see bsd.symver.mk above).
.if ${MK_SYMVER} == "yes" && !empty(VERSION_MAP)
${SHLIB_NAME_FULL}:	${VERSION_MAP}
LDFLAGS+=	-Wl,--version-script=${VERSION_MAP}
.endif

.if defined(LIB) && !empty(LIB) || defined(SHLIB_NAME)
OBJS+=		${SRCS:N*.h:${OBJS_SRCS_FILTER:ts:}:S/$/.o/}
BCOBJS+=	${SRCS:N*.[hsS]:N*.asm:${OBJS_SRCS_FILTER:ts:}:S/$/.bco/g}
LLOBJS+=	${SRCS:N*.[hsS]:N*.asm:${OBJS_SRCS_FILTER:ts:}:S/$/.llo/g}
CLEANFILES+=	${OBJS} ${BCOBJS} ${LLOBJS} ${STATICOBJS}
.endif

.if defined(LIB) && !empty(LIB)
_LIBS=		lib${LIB_PRIVATE}${LIB}.a

lib${LIB_PRIVATE}${LIB}.a: ${OBJS} ${STATICOBJS}
	@${ECHO} building static ${LIB} library
	@rm -f ${.TARGET}
	${AR} ${ARFLAGS} ${.TARGET} `NM='${NM}' NMFLAGS='${NMFLAGS}' \
	    ${LORDER} ${OBJS} ${STATICOBJS} | ${TSORT} ${TSORTFLAGS}` ${ARADD}
	${RANLIB} ${RANLIBFLAGS} ${.TARGET}
.endif

.if !defined(INTERNALLIB)

.if ${MK_PROFILE} != "no" && defined(LIB) && !empty(LIB)
_LIBS+=		lib${LIB_PRIVATE}${LIB}_p.a
POBJS+=		${OBJS:.o=.po} ${STATICOBJS:.o=.po}
DEPENDOBJS+=	${POBJS}
CLEANFILES+=	${POBJS}

lib${LIB_PRIVATE}${LIB}_p.a: ${POBJS}
	@${ECHO} building profiled ${LIB} library
	@rm -f ${.TARGET}
	${AR} ${ARFLAGS} ${.TARGET} `NM='${NM}' NMFLAGS='${NMFLAGS}' \
	    ${LORDER} ${POBJS} | ${TSORT} ${TSORTFLAGS}` ${ARADD}
	${RANLIB} ${RANLIBFLAGS} ${.TARGET}
.endif

.if defined(LLVM_LINK)
lib${LIB_PRIVATE}${LIB}.bc: ${BCOBJS}
	${LLVM_LINK} -o ${.TARGET} ${BCOBJS}

lib${LIB_PRIVATE}${LIB}.ll: ${LLOBJS}
	${LLVM_LINK} -S -o ${.TARGET} ${LLOBJS}

CLEANFILES+=	lib${LIB_PRIVATE}${LIB}.bc lib${LIB_PRIVATE}${LIB}.ll
.endif

.if defined(SHLIB_NAME) || \
    defined(INSTALL_PIC_ARCHIVE) && defined(LIB) && !empty(LIB)
SOBJS+=		${OBJS:.o=.pico}
DEPENDOBJS+=	${SOBJS}
CLEANFILES+=	${SOBJS}
.endif

.if defined(SHLIB_NAME)
_LIBS+=		${SHLIB_NAME_INSTALL}

SOLINKOPTS+=	-shared -Wl,-x
.if !defined(ALLOW_SHARED_TEXTREL)
.if defined(LD_FATAL_WARNINGS) && ${LD_FATAL_WARNINGS} == "no"
SOLINKOPTS+=	-Wl,--no-fatal-warnings
.else
SOLINKOPTS+=	-Wl,--fatal-warnings
.endif
SOLINKOPTS+=	-Wl,--warn-shared-textrel
.elif ${ALLOW_SHARED_TEXTREL} != "no"
SOLINKOPTS+=	-Wl,-z,notext
.endif

.if target(beforelinking)
beforelinking: ${SOBJS}
${SHLIB_NAME_FULL}: beforelinking
.endif

.if defined(SHLIB_LINK)
.if defined(SHLIB_LDSCRIPT) && !empty(SHLIB_LDSCRIPT) && exists(${.CURDIR}/${SHLIB_LDSCRIPT})
${SHLIB_LINK:R}.ld: ${.CURDIR}/${SHLIB_LDSCRIPT}
	sed -e 's,@@SHLIB@@,${_SHLIBDIR}/${SHLIB_NAME},g' \
	    -e 's,@@LIBDIR@@,${_LIBDIR},g' \
	    ${.ALLSRC} > ${.TARGET}

${SHLIB_NAME_FULL}: ${SHLIB_LINK:R}.ld
CLEANFILES+=	${SHLIB_LINK:R}.ld
.endif
CLEANFILES+=	${SHLIB_LINK}
.endif

${SHLIB_NAME_FULL}: ${SOBJS}
	@${ECHO} building shared library ${SHLIB_NAME}
	@rm -f ${SHLIB_NAME} ${SHLIB_LINK}
.if defined(SHLIB_LINK) && !commands(${SHLIB_LINK:R}.ld) && ${MK_DEBUG_FILES} == "no"
	@${INSTALL_LIBSYMLINK} ${TAG_ARGS:D${TAG_ARGS},development} ${SHLIB_NAME} ${SHLIB_LINK}
.endif
	${_LD:N${CCACHE_BIN}} ${LDFLAGS} ${SSP_CFLAGS} ${SOLINKOPTS} \
	    -o ${.TARGET} -Wl,-soname,${SONAME} \
	    `NM='${NM}' NMFLAGS='${NMFLAGS}' ${LORDER} ${SOBJS} | \
	    ${TSORT} ${TSORTFLAGS}` ${LDADD}
.if ${MK_CTF} != "no"
	${CTFMERGE} ${CTFFLAGS} -o ${.TARGET} ${SOBJS}
.endif

.if ${MK_DEBUG_FILES} != "no"
CLEANFILES+=	${SHLIB_NAME_FULL} ${SHLIB_NAME}.debug ${SHLIB_NAME}.stripped
${SHLIB_NAME}: ${SHLIB_NAME_FULL} ${SHLIB_NAME}.debug
	${OBJCOPY} --strip-debug --add-gnu-debuglink=${SHLIB_NAME}.debug \
	    ${SHLIB_NAME_FULL} ${.TARGET}
.if defined(SHLIB_LINK) && !commands(${SHLIB_LINK:R}.ld)
	@${INSTALL_LIBSYMLINK} ${TAG_ARGS:D${TAG_ARGS},development} ${SHLIB_NAME} ${SHLIB_LINK}
.endif

${SHLIB_NAME}.debug: ${SHLIB_NAME_FULL}
	${OBJCOPY} --only-keep-debug ${SHLIB_NAME_FULL} ${.TARGET}
.endif

.if ${SHLIB_NAME} != ${SHLIB_NAME_INSTALL}
${SHLIB_NAME_INSTALL}: ${SHLIB_NAME}
	strip -o ${.TARGET} ${STRIP_FLAGS} ${SHLIB_NAME}
.endif
.endif #defined(SHLIB_NAME)

.if defined(INSTALL_PIC_ARCHIVE) && defined(LIB) && !empty(LIB) && ${MK_TOOLCHAIN} != "no"
_LIBS+=		lib${LIB_PRIVATE}${LIB}_pic.a

lib${LIB_PRIVATE}${LIB}_pic.a: ${SOBJS}
	@${ECHO} building special pic ${LIB} library
	@rm -f ${.TARGET}
	${AR} ${ARFLAGS} ${.TARGET} ${SOBJS} ${ARADD}
	${RANLIB} ${RANLIBFLAGS} ${.TARGET}
.endif

.if defined(BUILD_NOSSP_PIC_ARCHIVE) && defined(LIB) && !empty(LIB)
NOSSPSOBJS+=	${OBJS:.o=.nossppico}
DEPENDOBJS+=	${NOSSPSOBJS}
CLEANFILES+=	${NOSSPSOBJS}
_LIBS+=		lib${LIB_PRIVATE}${LIB}_nossp_pic.a

lib${LIB_PRIVATE}${LIB}_nossp_pic.a: ${NOSSPSOBJS}
	@${ECHO} building special nossp pic ${LIB} library
	@rm -f ${.TARGET}
	${AR} ${ARFLAGS} ${.TARGET} ${NOSSPSOBJS} ${ARADD}
	${RANLIB} ${RANLIBFLAGS} ${.TARGET}
.endif

.endif # !defined(INTERNALLIB)

.if defined(INTERNALLIB) && ${MK_PIE} != "no"
PIEOBJS+=	${OBJS:.o=.pieo}
DEPENDOBJS+=	${PIEOBJS}
CLEANFILES+=	${PIEOBJS}

_LIBS+=		lib${LIB_PRIVATE}${LIB}_pie.a

lib${LIB_PRIVATE}${LIB}_pie.a: ${PIEOBJS}
	@${ECHO} building pie ${LIB} library
	@rm -f ${.TARGET}
	${AR} ${ARFLAGS} ${.TARGET} ${PIEOBJS} ${ARADD}
	${RANLIB} ${RANLIBFLAGS} ${.TARGET}
.endif

.if defined(_SKIP_BUILD)
all:
.else
.if defined(_LIBS) && !empty(_LIBS)
all: ${_LIBS}
.endif

.if ${MK_MAN} != "no" && !defined(LIBRARIES_ONLY)
all: all-man
.endif
.endif

CLEANFILES+=	${_LIBS}

_EXTRADEPEND:
.if !defined(NO_EXTRADEPEND) && defined(SHLIB_NAME)
.if defined(DPADD) && !empty(DPADD)
	echo ${SHLIB_NAME_FULL}: ${DPADD} >> ${DEPENDFILE}
.endif
.endif

.if !target(install)

.if defined(PRECIOUSLIB)
.if !defined(NO_FSCHG)
SHLINSTALLFLAGS+= -fschg
.endif
.endif
# Install libraries with -S to avoid risk of modifying in-use libraries when
# installing to a running system.  It is safe to avoid this for NO_ROOT builds
# that are only creating an image.
.if !defined(NO_SAFE_LIBINSTALL) && !defined(NO_ROOT)
SHLINSTALLFLAGS+= -S
.endif

_INSTALLFLAGS:=	${INSTALLFLAGS}
.for ie in ${INSTALLFLAGS_EDIT}
_INSTALLFLAGS:=	${_INSTALLFLAGS${ie}}
.endfor
_SHLINSTALLFLAGS:=	${SHLINSTALLFLAGS}
.for ie in ${INSTALLFLAGS_EDIT}
_SHLINSTALLFLAGS:=	${_SHLINSTALLFLAGS${ie}}
.endfor

.if !defined(INTERNALLIB)
realinstall: _libinstall
.ORDER: beforeinstall _libinstall
_libinstall:
.if defined(LIB) && !empty(LIB) && ${MK_INSTALLLIB} != "no"
	${INSTALL} ${TAG_ARGS:D${TAG_ARGS},development} -C -o ${LIBOWN} -g ${LIBGRP} -m ${LIBMODE} \
	    ${_INSTALLFLAGS} lib${LIB_PRIVATE}${LIB}.a ${DESTDIR}${_LIBDIR}/
.endif
.if ${MK_PROFILE} != "no" && defined(LIB) && !empty(LIB)
	${INSTALL} ${TAG_ARGS:D${TAG_ARGS},profile} -C -o ${LIBOWN} -g ${LIBGRP} -m ${LIBMODE} \
	    ${_INSTALLFLAGS} lib${LIB_PRIVATE}${LIB}_p.a ${DESTDIR}${_LIBDIR}/
.endif
.if defined(SHLIB_NAME)
	${INSTALL} ${TAG_ARGS} -o ${LIBOWN} -g ${LIBGRP} -m ${LIBMODE} \
	    ${_INSTALLFLAGS} ${_SHLINSTALLFLAGS} \
	    ${SHLIB_NAME_INSTALL} ${DESTDIR}${_SHLIBDIR}/${SHLIB_NAME}
.if ${MK_DEBUG_FILES} != "no"
.if defined(DEBUGMKDIR)
	${INSTALL} ${TAG_ARGS:D${TAG_ARGS},debug} -d ${DESTDIR}${DEBUGFILEDIR}/
.endif
	${INSTALL} ${TAG_ARGS:D${TAG_ARGS},debug} -o ${LIBOWN} -g ${LIBGRP} -m ${DEBUGMODE} \
	    ${_INSTALLFLAGS} \
	    ${SHLIB_NAME}.debug ${DESTDIR}${DEBUGFILEDIR}/
.endif
.if defined(SHLIB_LINK)
.if commands(${SHLIB_LINK:R}.ld)
	${INSTALL} ${TAG_ARGS:D${TAG_ARGS},development} -S -C -o ${LIBOWN} -g ${LIBGRP} -m ${LIBMODE} \
	    ${_INSTALLFLAGS} ${SHLIB_LINK:R}.ld \
	    ${DESTDIR}${_LIBDIR}/${SHLIB_LINK}
.for _SHLIB_LINK_LINK in ${SHLIB_LDSCRIPT_LINKS}
	${INSTALL_LIBSYMLINK} ${SHLIB_LINK} ${DESTDIR}${_LIBDIR}/${_SHLIB_LINK_LINK}
.endfor
.else
.if ${_SHLIBDIR} == ${_LIBDIR}
.if ${SHLIB_LINK:Mlib*}
	${INSTALL_RSYMLINK} ${TAG_ARGS:D${TAG_ARGS},development} ${SHLIB_NAME} ${DESTDIR}${_LIBDIR}/${SHLIB_LINK}
.else
	${INSTALL_RSYMLINK} ${TAG_ARGS} ${DESTDIR}${_SHLIBDIR}/${SHLIB_NAME} \
	    ${DESTDIR}${_LIBDIR}/${SHLIB_LINK}
.endif
.else
.if ${SHLIB_LINK:Mlib*}
	${INSTALL_RSYMLINK} ${TAG_ARGS:D${TAG_ARGS},development} ${DESTDIR}${_SHLIBDIR}/${SHLIB_NAME} \
	    ${DESTDIR}${_LIBDIR}/${SHLIB_LINK}
.else
	${INSTALL_RSYMLINK} ${TAG_ARGS} ${DESTDIR}${_SHLIBDIR}/${SHLIB_NAME} \
	    ${DESTDIR}${_LIBDIR}/${SHLIB_LINK}
.endif
.if exists(${DESTDIR}${_LIBDIR}/${SHLIB_NAME})
	-chflags noschg ${DESTDIR}${_LIBDIR}/${SHLIB_NAME}
	rm -f ${DESTDIR}${_LIBDIR}/${SHLIB_NAME}
.endif
.endif
.endif # SHLIB_LDSCRIPT
.endif # SHLIB_LINK
.endif # SHIB_NAME
.if defined(INSTALL_PIC_ARCHIVE) && defined(LIB) && !empty(LIB) && ${MK_TOOLCHAIN} != "no"
	${INSTALL} ${TAG_ARGS:D${TAG_ARGS},development} -o ${LIBOWN} -g ${LIBGRP} -m ${LIBMODE} \
	    ${_INSTALLFLAGS} lib${LIB}_pic.a ${DESTDIR}${_LIBDIR}/
.endif
.endif # !defined(INTERNALLIB)

.if !defined(LIBRARIES_ONLY)
.include <bsd.nls.mk>
.include <bsd.confs.mk>
.include <bsd.files.mk>
.include <bsd.incs.mk>
.endif

LINKOWN?=	${LIBOWN}
LINKGRP?=	${LIBGRP}
LINKMODE?=	${LIBMODE}
SYMLINKOWN?=	${LIBOWN}
SYMLINKGRP?=	${LIBGRP}
.include <bsd.links.mk>

.if ${MK_MAN} != "no" && !defined(LIBRARIES_ONLY)
realinstall: maninstall
.ORDER: beforeinstall maninstall
.endif

.endif

.if ${MK_MAN} != "no" && !defined(LIBRARIES_ONLY)
.include <bsd.man.mk>
.endif

.if defined(LIB) && !empty(LIB)
OBJS_DEPEND_GUESS+= ${SRCS:M*.h}
.for _S in ${SRCS:N*.[hly]}
OBJS_DEPEND_GUESS.${_S:${OBJS_SRCS_FILTER:ts:}}.po+=	${_S}
.endfor
.endif
.if defined(SHLIB_NAME) || \
    defined(INSTALL_PIC_ARCHIVE) && defined(LIB) && !empty(LIB)
.for _S in ${SRCS:N*.[hly]}
OBJS_DEPEND_GUESS.${_S:${OBJS_SRCS_FILTER:ts:}}.pico+=	${_S}
.endfor
.endif
.if defined(BUILD_NOSSP_PIC_ARCHIVE) && defined(LIB) && !empty(LIB)
.for _S in ${SRCS:N*.[hly]}
OBJS_DEPEND_GUESS.${_S:${OBJS_SRCS_FILTER:ts:}}.nossppico+=	${_S}
.endfor
.endif

.if defined(HAS_TESTS)
MAKE+=			MK_MAKE_CHECK_USE_SANDBOX=yes
SUBDIR_TARGETS+=	check
TESTS_LD_LIBRARY_PATH+=	${.OBJDIR}
.endif

.include <bsd.dep.mk>
.include <bsd.clang-analyze.mk>
.include <bsd.obj.mk>
.include <bsd.sys.mk><|MERGE_RESOLUTION|>--- conflicted
+++ resolved
@@ -179,15 +179,14 @@
 	    ${CFLAGS:C/^-fstack-protector.*$//} ${ACFLAGS} -c ${.IMPSRC} -o ${.TARGET}
 	${CTFCONVERT_CMD}
 
-<<<<<<< HEAD
+.asm.pieo:
+	${CC:N${CCACHE_BIN}} -x assembler-with-cpp ${PIEFLAG} -DPIC \
+	    ${CFLAGS} ${ACFLAGS} -c ${.IMPSRC} -o ${.TARGET}
+	${CTFCONVERT_CMD}
+
 .S.o:
 	${CC.${.IMPSRC:T}:U${CC}} ${STATIC_CFLAGS} ${CFLAGS} ${ACFLAGS} \
 	    -c ${.IMPSRC} -o ${.TARGET}
-=======
-.asm.pieo:
-	${CC:N${CCACHE_BIN}} -x assembler-with-cpp ${PIEFLAG} -DPIC \
-	    ${CFLAGS} ${ACFLAGS} -c ${.IMPSRC} -o ${.TARGET}
->>>>>>> 33a9dab7
 	${CTFCONVERT_CMD}
 
 .S.po:
