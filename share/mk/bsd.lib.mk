--- conflicted
+++ resolved
@@ -330,18 +330,6 @@
 SOLINKOPTS+=	-Wl,-z,notext
 .endif
 
-<<<<<<< HEAD
-.if defined(ALLOW_MIPS_SHARED_TEXTREL) && ${MACHINE_CPUARCH:Mmips} && !${MACHINE_ARCH:Mmips*c*}
-# Check if we should be defining ALLOW_SHARED_TEXTREL... basically, C++
-# or -fexceptions in CFLAGS on MIPS.  This works around clang/lld attempting
-# to generate text relocations in read-only .eh_frame.  A future version of
-# clang/lld should instead transform them into relative references at link
-# time, and then we can stop doing this.
-SOLINKOPTS+=	-Wl,-z,notext
-.endif
-
-=======
->>>>>>> 1c52c6ee
 .if target(beforelinking)
 beforelinking: ${SOBJS}
 ${SHLIB_NAME_FULL}: beforelinking
