--- conflicted
+++ resolved
@@ -108,12 +108,8 @@
 	${CTFCONVERT_CMD}
 
 .c.pico:
-<<<<<<< HEAD
-	${CC.${.IMPSRC:T}:U${CC}} ${PICFLAG} -DPIC ${PO_CFLAGS} ${CFLAGS} \
+	${CC.${.IMPSRC:T}:U${CC}} ${PICFLAG} -DPIC ${SHARED_CFLAGS} ${CFLAGS} \
 	    -c ${.IMPSRC} -o ${.TARGET}
-=======
-	${CC} ${PICFLAG} -DPIC ${SHARED_CFLAGS} ${CFLAGS} -c ${.IMPSRC} -o ${.TARGET}
->>>>>>> 803141e7
 	${CTFCONVERT_CMD}
 
 .cc.po .C.po .cpp.po .cxx.po:
