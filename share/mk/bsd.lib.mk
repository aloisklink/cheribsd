#	from: @(#)bsd.lib.mk	5.26 (Berkeley) 5/2/91
# $FreeBSD$
#

.include <bsd.init.mk>

.include <bsd.cheri.mk>

.if defined(LIB_CXX) || defined(SHLIB_CXX)
_LD=	${CXX}
.else
_LD=	${CC}
.endif
.if defined(LIB_CXX)
LIB=	${LIB_CXX}
.endif
.if defined(SHLIB_CXX)
SHLIB=	${SHLIB_CXX}
.endif

LIB_PRIVATE=	${PRIVATELIB:Dprivate}
# Set up the variables controlling shared libraries.  After this section,
# SHLIB_NAME will be defined only if we are to create a shared library.
# SHLIB_LINK will be defined only if we are to create a link to it.
# INSTALL_PIC_ARCHIVE will be defined only if we are to create a PIC archive.
# BUILD_NOSSP_PIC_ARCHIVE will be defined only if we are to create a PIC archive.
.if defined(NO_PIC)
.undef SHLIB_NAME
.undef INSTALL_PIC_ARCHIVE
<<<<<<< HEAD
.elif defined(NO_SHARED)
.undef SHLIB_NAME
=======
.undef BUILD_NOSSP_PIC_ARCHIVE
>>>>>>> 701ec94c
.else
.if !defined(SHLIB) && defined(LIB)
SHLIB=		${LIB}
.endif
.if !defined(SHLIB_NAME) && defined(SHLIB) && defined(SHLIB_MAJOR)
SHLIB_NAME=	lib${LIB_PRIVATE}${SHLIB}.so.${SHLIB_MAJOR}
.endif
.if defined(SHLIB_NAME) && !empty(SHLIB_NAME:M*.so.*)
SHLIB_LINK?=	${SHLIB_NAME:R}
.endif
SONAME?=	${SHLIB_NAME}
.endif

.if defined(CRUNCH_CFLAGS)
CFLAGS+=	${CRUNCH_CFLAGS}
.endif

.if ${MK_ASSERT_DEBUG} == "no"
CFLAGS+= -DNDEBUG
NO_WERROR=
.endif

.if defined(DEBUG_FLAGS)
CFLAGS+= ${DEBUG_FLAGS}

.if ${MK_CTF} != "no" && ${DEBUG_FLAGS:M-g} != ""
CTFFLAGS+= -g
.endif
.else
STRIP?=	-s
.endif

.if ${SHLIBDIR:M*lib32*}
TAGS+=	lib32
.endif

.if defined(NO_ROOT)
.if !defined(TAGS) || ! ${TAGS:Mpackage=*}
TAGS+=		package=${PACKAGE:Uruntime}
.endif
TAG_ARGS=	-T ${TAGS:[*]:S/ /,/g}
.endif

.if ${MK_DEBUG_FILES} != "no" && empty(DEBUG_FLAGS:M-g) && \
    empty(DEBUG_FLAGS:M-gdwarf*)
CFLAGS+= ${DEBUG_FILES_CFLAGS}
CXXFLAGS+= ${DEBUG_FILES_CFLAGS}
CTFFLAGS+= -g
STATIC_CFLAGS+= -g
STATIC_CXXFLAGS+= -g
.endif

# clang currently defaults to dynamic TLS for object files without -fPIC
.if ${MACHINE:Mmips} && ${COMPILER_TYPE} == "clang"
STATIC_CFLAGS+= -ftls-model=initial-exec
STATIC_CXXFLAGS+= -ftls-model=initial-exec
.endif

.include <bsd.libnames.mk>

# prefer .s to a .c, add .po, remove stuff not used in the BSD libraries
# .pico used for PIC object files
# .nossppico used for NOSSP PIC object files
.SUFFIXES: .out .o .bc .ll .po .pico .nossppico .S .asm .s .c .cc .cpp .cxx .C .f .y .l .ln

.if !defined(PICFLAG)
.if ${MACHINE_CPUARCH} == "sparc64"
PICFLAG=-fPIC
.else
PICFLAG=-fpic
.endif
.endif

PO_FLAG=-pg

.c.po:
	${CC.${.IMPSRC:T}:U${CC}} ${PO_FLAG} ${STATIC_CFLAGS} ${PO_CFLAGS} \
	    -c ${.IMPSRC} -o ${.TARGET}
	${CTFCONVERT_CMD}

.c.pico:
	${CC.${.IMPSRC:T}:U${CC}} ${PICFLAG} -DPIC ${SHARED_CFLAGS} ${CFLAGS} \
	    -c ${.IMPSRC} -o ${.TARGET}
	${CTFCONVERT_CMD}

.c.nossppico:
	${CC} ${PICFLAG} -DPIC ${SHARED_CFLAGS:C/^-fstack-protector.*$//} ${CFLAGS:C/^-fstack-protector.*$//} -c ${.IMPSRC} -o ${.TARGET}
	${CTFCONVERT_CMD}

.cc.po .C.po .cpp.po .cxx.po:
	${CXX} ${PO_FLAG} ${STATIC_CXXFLAGS} ${PO_CXXFLAGS} -c ${.IMPSRC} -o ${.TARGET}

.cc.pico .C.pico .cpp.pico .cxx.pico:
	${CXX} ${PICFLAG} -DPIC ${SHARED_CXXFLAGS} ${CXXFLAGS} -c ${.IMPSRC} -o ${.TARGET}

.cc.nossppico .C.nossppico .cpp.nossppico .cxx.nossppico:
	${CXX} ${PICFLAG} -DPIC ${SHARED_CXXFLAGS:C/^-fstack-protector.*$//} ${CXXFLAGS:C/^-fstack-protector.*$//} -c ${.IMPSRC} -o ${.TARGET}

.f.po:
	${FC} -pg ${FFLAGS} -o ${.TARGET} -c ${.IMPSRC}
	${CTFCONVERT_CMD}

.f.pico:
	${FC} ${PICFLAG} -DPIC ${FFLAGS} -o ${.TARGET} -c ${.IMPSRC}
	${CTFCONVERT_CMD}

.f.nossppico:
	${FC} ${PICFLAG} -DPIC ${FFLAGS:C/^-fstack-protector.*$//} -o ${.TARGET} -c ${.IMPSRC}
	${CTFCONVERT_CMD}

.s.po .s.pico .s.nossppico:
	${AS} ${AFLAGS} -o ${.TARGET} ${.IMPSRC}
	${CTFCONVERT_CMD}

.asm.po:
	${CC:N${CCACHE_BIN}} -x assembler-with-cpp -DPROF ${PO_CFLAGS} \
	    ${ACFLAGS} -c ${.IMPSRC} -o ${.TARGET}
	${CTFCONVERT_CMD}

.asm.pico:
	${CC:N${CCACHE_BIN}} -x assembler-with-cpp ${PICFLAG} -DPIC \
	    ${CFLAGS} ${ACFLAGS} -c ${.IMPSRC} -o ${.TARGET}
	${CTFCONVERT_CMD}

<<<<<<< HEAD
.S.o:
	${CC.${.IMPSRC:T}:U${CC}} ${STATIC_CFLAGS} ${CFLAGS} ${ACFLAGS} \
	    -c ${.IMPSRC} -o ${.TARGET}
=======
.asm.nossppico:
	${CC:N${CCACHE_BIN}} -x assembler-with-cpp ${PICFLAG} -DPIC \
	    ${CFLAGS:C/^-fstack-protector.*$//} ${ACFLAGS} -c ${.IMPSRC} -o ${.TARGET}
>>>>>>> 701ec94c
	${CTFCONVERT_CMD}

.S.po:
	${CC.${.IMPSRC:T}:U${CC}:N${CCACHE_BIN}} -DPROF ${PO_CFLAGS} \
	    ${ACFLAGS} -c ${.IMPSRC} -o ${.TARGET}
	${CTFCONVERT_CMD}

.S.pico:
	${CC.${.IMPSRC:T}:U${CC}:N${CCACHE_BIN}} ${PICFLAG} -DPIC ${CFLAGS} \
	    ${ACFLAGS} -c ${.IMPSRC} -o ${.TARGET}
	${CTFCONVERT_CMD}

.S.nossppico:
	${CC:N${CCACHE_BIN}} ${PICFLAG} -DPIC ${CFLAGS:C/^-fstack-protector.*$//} ${ACFLAGS} \
	    -c ${.IMPSRC} -o ${.TARGET}
	${CTFCONVERT_CMD}

_LIBDIR:=${LIBDIR}
_SHLIBDIR:=${SHLIBDIR}

.if defined(SHLIB_NAME)
.if ${MK_DEBUG_FILES} != "no"
SHLIB_NAME_FULL=${SHLIB_NAME}.full
# Use ${DEBUGDIR} for base system debug files, else .debug subdirectory
.if ${_SHLIBDIR} == "/boot" ||\
    ${SHLIBDIR:C%/lib(/.*)?$%/lib%} == "/lib" ||\
    ${SHLIBDIR:C%/usr/(tests/)?lib(32|cheri|exec)?(/.*)?%/usr/lib%} == "/usr/lib"
DEBUGFILEDIR=${DEBUGDIR}${_SHLIBDIR}
.else
DEBUGFILEDIR=${_SHLIBDIR}/.debug
.endif
.if !exists(${DESTDIR}${DEBUGFILEDIR})
DEBUGMKDIR=
.endif
.else
SHLIB_NAME_FULL=${SHLIB_NAME}
.endif
.if defined(STRIP) && !empty(STRIP)
SHLIB_NAME_INSTALL=${SHLIB_NAME}.stripped
.else
SHLIB_NAME_INSTALL=${SHLIB_NAME}
.endif
.endif

.include <bsd.symver.mk>

# Allow libraries to specify their own version map or have it
# automatically generated (see bsd.symver.mk above).
.if ${MK_SYMVER} == "yes" && !empty(VERSION_MAP)
${SHLIB_NAME_FULL}:	${VERSION_MAP}
LDFLAGS+=	-Wl,--version-script=${VERSION_MAP}
.endif

.if defined(LIB) && !empty(LIB) || defined(SHLIB_NAME)
OBJS+=		${SRCS:N*.h:${OBJS_SRCS_FILTER:ts:}:S/$/.o/}
BCOBJS+=	${SRCS:N*.[hsS]:N*.asm:${OBJS_SRCS_FILTER:ts:}:S/$/.bco/g}
LLOBJS+=	${SRCS:N*.[hsS]:N*.asm:${OBJS_SRCS_FILTER:ts:}:S/$/.llo/g}
CLEANFILES+=	${OBJS} ${BCOBJS} ${LLOBJS} ${STATICOBJS}
.endif

.if defined(LIB) && !empty(LIB)
_LIBS=		lib${LIB_PRIVATE}${LIB}.a

lib${LIB_PRIVATE}${LIB}.a: ${OBJS} ${STATICOBJS}
	@${ECHO} building static ${LIB} library
	@rm -f ${.TARGET}
	${AR} ${ARFLAGS} ${.TARGET} `NM='${NM}' NMFLAGS='${NMFLAGS}' \
	    ${LORDER} ${OBJS} ${STATICOBJS} | ${TSORT} ${TSORTFLAGS}` ${ARADD}
	${RANLIB} ${RANLIBFLAGS} ${.TARGET}
.endif

.if !defined(INTERNALLIB)

.if ${MK_PROFILE} != "no" && defined(LIB) && !empty(LIB)
_LIBS+=		lib${LIB_PRIVATE}${LIB}_p.a
POBJS+=		${OBJS:.o=.po} ${STATICOBJS:.o=.po}
DEPENDOBJS+=	${POBJS}
CLEANFILES+=	${POBJS}

lib${LIB_PRIVATE}${LIB}_p.a: ${POBJS}
	@${ECHO} building profiled ${LIB} library
	@rm -f ${.TARGET}
	${AR} ${ARFLAGS} ${.TARGET} `NM='${NM}' NMFLAGS='${NMFLAGS}' \
	    ${LORDER} ${POBJS} | ${TSORT} ${TSORTFLAGS}` ${ARADD}
	${RANLIB} ${RANLIBFLAGS} ${.TARGET}
.endif

.if defined(LLVM_LINK)
lib${LIB_PRIVATE}${LIB}.bc: ${BCOBJS}
	${LLVM_LINK} -o ${.TARGET} ${BCOBJS}

lib${LIB_PRIVATE}${LIB}.ll: ${LLOBJS}
	${LLVM_LINK} -S -o ${.TARGET} ${LLOBJS}

CLEANFILES+=	lib${LIB_PRIVATE}${LIB}.bc lib${LIB_PRIVATE}${LIB}.ll
.endif

.if defined(SHLIB_NAME) || \
    defined(INSTALL_PIC_ARCHIVE) && defined(LIB) && !empty(LIB)
SOBJS+=		${OBJS:.o=.pico}
DEPENDOBJS+=	${SOBJS}
CLEANFILES+=	${SOBJS}
.endif

.if defined(SHLIB_NAME)
_LIBS+=		${SHLIB_NAME_INSTALL}

SOLINKOPTS+=	-shared -Wl,-x
.if !defined(ALLOW_SHARED_TEXTREL)
.if defined(LD_FATAL_WARNINGS) && ${LD_FATAL_WARNINGS} == "no"
SOLINKOPTS+=	-Wl,--no-fatal-warnings
.else
SOLINKOPTS+=	-Wl,--fatal-warnings
.endif
SOLINKOPTS+=	-Wl,--warn-shared-textrel
.elif ${ALLOW_SHARED_TEXTREL} != "no"
SOLINKOPTS+=	-Wl,-z,notext
.endif

.if defined(WANT_DUMP) && ${WANT_DUMP} != "no"
${SHLIB_NAME}.dump: ${SHLIB_NAME_FULL}
	${OBJDUMP} ${OBJDUMP_FLAGS} ${SHLIB_NAME_FULL} > ${.TARGET}

_LIBS+=		${SHLIB_NAME}.dump
CLEANFILES+=	${SHLIB_NAME}.dump
.endif

.if target(beforelinking)
beforelinking: ${SOBJS}
${SHLIB_NAME_FULL}: beforelinking
.endif

.if defined(SHLIB_LINK)
.if defined(SHLIB_LDSCRIPT) && !empty(SHLIB_LDSCRIPT) && exists(${.CURDIR}/${SHLIB_LDSCRIPT})
${SHLIB_LINK:R}.ld: ${.CURDIR}/${SHLIB_LDSCRIPT}
	sed -e 's,@@SHLIB@@,${_SHLIBDIR}/${SHLIB_NAME},g' \
	    -e 's,@@LIBDIR@@,${_LIBDIR},g' \
	    ${.ALLSRC} > ${.TARGET}

${SHLIB_NAME_FULL}: ${SHLIB_LINK:R}.ld
CLEANFILES+=	${SHLIB_LINK:R}.ld
.endif
CLEANFILES+=	${SHLIB_LINK}
.endif

${SHLIB_NAME_FULL}: ${SOBJS}
	@${ECHO} building shared library ${SHLIB_NAME}
	@rm -f ${SHLIB_NAME} ${SHLIB_LINK}
.if defined(SHLIB_LINK) && !commands(${SHLIB_LINK:R}.ld) && ${MK_DEBUG_FILES} == "no"
	@${INSTALL_LIBSYMLINK} ${TAG_ARGS:D${TAG_ARGS},development} ${SHLIB_NAME} ${SHLIB_LINK}
.endif
	${_LD:N${CCACHE_BIN}} ${LDFLAGS} ${SSP_CFLAGS} ${SOLINKOPTS} \
	    -o ${.TARGET} -Wl,-soname,${SONAME} \
	    `NM='${NM}' NMFLAGS='${NMFLAGS}' ${LORDER} ${SOBJS} | \
	    ${TSORT} ${TSORTFLAGS}` ${LDADD}
.if ${MK_CTF} != "no"
	${CTFMERGE} ${CTFFLAGS} -o ${.TARGET} ${SOBJS}
.endif

.if ${MK_DEBUG_FILES} != "no"
CLEANFILES+=	${SHLIB_NAME_FULL} ${SHLIB_NAME}.debug ${SHLIB_NAME}.stripped
${SHLIB_NAME}: ${SHLIB_NAME_FULL} ${SHLIB_NAME}.debug
	${OBJCOPY} --strip-debug --add-gnu-debuglink=${SHLIB_NAME}.debug \
	    ${SHLIB_NAME_FULL} ${.TARGET}
.if defined(SHLIB_LINK) && !commands(${SHLIB_LINK:R}.ld)
	@${INSTALL_LIBSYMLINK} ${TAG_ARGS:D${TAG_ARGS},development} ${SHLIB_NAME} ${SHLIB_LINK}
.endif

${SHLIB_NAME}.debug: ${SHLIB_NAME_FULL}
	${OBJCOPY} --only-keep-debug ${SHLIB_NAME_FULL} ${.TARGET}
.endif

.if ${SHLIB_NAME} != ${SHLIB_NAME_INSTALL}
${SHLIB_NAME_INSTALL}: ${SHLIB_NAME}
	strip -o ${.TARGET} ${STRIP_FLAGS} ${SHLIB_NAME}
.endif
.endif #defined(SHLIB_NAME)

.if defined(INSTALL_PIC_ARCHIVE) && defined(LIB) && !empty(LIB) && ${MK_TOOLCHAIN} != "no"
_LIBS+=		lib${LIB_PRIVATE}${LIB}_pic.a

lib${LIB_PRIVATE}${LIB}_pic.a: ${SOBJS}
	@${ECHO} building special pic ${LIB} library
	@rm -f ${.TARGET}
	${AR} ${ARFLAGS} ${.TARGET} ${SOBJS} ${ARADD}
	${RANLIB} ${RANLIBFLAGS} ${.TARGET}
.endif

.if defined(BUILD_NOSSP_PIC_ARCHIVE) && defined(LIB) && !empty(LIB)
NOSSPSOBJS+=	${OBJS:.o=.nossppico}
DEPENDOBJS+=	${NOSSPSOBJS}
CLEANFILES+=	${NOSSPSOBJS}
_LIBS+=		lib${LIB_PRIVATE}${LIB}_nossp_pic.a

lib${LIB_PRIVATE}${LIB}_nossp_pic.a: ${NOSSPSOBJS}
	@${ECHO} building special nossp pic ${LIB} library
	@rm -f ${.TARGET}
	${AR} ${ARFLAGS} ${.TARGET} ${NOSSPSOBJS} ${ARADD}
	${RANLIB} ${RANLIBFLAGS} ${.TARGET}
.endif

.endif # !defined(INTERNALLIB)

.if defined(_SKIP_BUILD)
all:
.else
.if defined(_LIBS) && !empty(_LIBS)
all: ${_LIBS}
.endif

.if ${MK_MAN} != "no" && !defined(LIBRARIES_ONLY)
all: all-man
.endif
.endif

CLEANFILES+=	${_LIBS}

_EXTRADEPEND:
.if !defined(NO_EXTRADEPEND) && defined(SHLIB_NAME)
.if defined(DPADD) && !empty(DPADD)
	echo ${SHLIB_NAME_FULL}: ${DPADD} >> ${DEPENDFILE}
.endif
.endif

.if !target(install)

.if defined(PRECIOUSLIB)
.if !defined(NO_FSCHG)
SHLINSTALLFLAGS+= -fschg
.endif
.endif
# Install libraries with -S to avoid risk of modifying in-use libraries when
# installing to a running system.  It is safe to avoid this for NO_ROOT builds
# that are only creating an image.
.if !defined(NO_SAFE_LIBINSTALL) && !defined(NO_ROOT)
SHLINSTALLFLAGS+= -S
.endif

_INSTALLFLAGS:=	${INSTALLFLAGS}
.for ie in ${INSTALLFLAGS_EDIT}
_INSTALLFLAGS:=	${_INSTALLFLAGS${ie}}
.endfor
_SHLINSTALLFLAGS:=	${SHLINSTALLFLAGS}
.for ie in ${INSTALLFLAGS_EDIT}
_SHLINSTALLFLAGS:=	${_SHLINSTALLFLAGS${ie}}
.endfor

.if !defined(INTERNALLIB)
realinstall: _libinstall
.ORDER: beforeinstall _libinstall
_libinstall:
.if defined(LIB) && !empty(LIB) && ${MK_INSTALLLIB} != "no"
	${INSTALL} ${TAG_ARGS:D${TAG_ARGS},development} -C -o ${LIBOWN} -g ${LIBGRP} -m ${LIBMODE} \
	    ${_INSTALLFLAGS} lib${LIB_PRIVATE}${LIB}.a ${DESTDIR}${_LIBDIR}/
.endif
.if ${MK_PROFILE} != "no" && defined(LIB) && !empty(LIB)
	${INSTALL} ${TAG_ARGS:D${TAG_ARGS},profile} -C -o ${LIBOWN} -g ${LIBGRP} -m ${LIBMODE} \
	    ${_INSTALLFLAGS} lib${LIB_PRIVATE}${LIB}_p.a ${DESTDIR}${_LIBDIR}/
.endif
.if defined(SHLIB_NAME)
	${INSTALL} ${TAG_ARGS} -o ${LIBOWN} -g ${LIBGRP} -m ${LIBMODE} \
	    ${_INSTALLFLAGS} ${_SHLINSTALLFLAGS} \
	    ${SHLIB_NAME_INSTALL} ${DESTDIR}${_SHLIBDIR}/${SHLIB_NAME}
.if defined(WANT_DUMP) && ${WANT_DUMP} != "no"
	${INSTALL} -T dump -o ${LIBOWN} -g ${LIBGRP} -m ${DEBUGMODE} \
	    ${_INSTALLFLAGS} \
	    ${SHLIB_NAME}.dump ${DESTDIR}${_SHLIBDIR}/
.endif
.if ${MK_DEBUG_FILES} != "no"
.if defined(DEBUGMKDIR)
	${INSTALL} ${TAG_ARGS:D${TAG_ARGS},debug} -d ${DESTDIR}${DEBUGFILEDIR}/
.endif
	${INSTALL} ${TAG_ARGS:D${TAG_ARGS},debug} -o ${LIBOWN} -g ${LIBGRP} -m ${DEBUGMODE} \
	    ${_INSTALLFLAGS} \
	    ${SHLIB_NAME}.debug ${DESTDIR}${DEBUGFILEDIR}/
.endif
.if defined(SHLIB_LINK)
.if commands(${SHLIB_LINK:R}.ld)
	${INSTALL} ${TAG_ARGS:D${TAG_ARGS},development} -S -C -o ${LIBOWN} -g ${LIBGRP} -m ${LIBMODE} \
	    ${_INSTALLFLAGS} ${SHLIB_LINK:R}.ld \
	    ${DESTDIR}${_LIBDIR}/${SHLIB_LINK}
.for _SHLIB_LINK_LINK in ${SHLIB_LDSCRIPT_LINKS}
	${INSTALL_LIBSYMLINK} ${SHLIB_LINK} ${DESTDIR}${_LIBDIR}/${_SHLIB_LINK_LINK}
.endfor
.else
.if ${_SHLIBDIR} == ${_LIBDIR}
.if ${SHLIB_LINK:Mlib*}
	${INSTALL_RSYMLINK} ${TAG_ARGS:D${TAG_ARGS},development} ${SHLIB_NAME} ${DESTDIR}${_LIBDIR}/${SHLIB_LINK}
.else
	${INSTALL_RSYMLINK} ${TAG_ARGS} ${DESTDIR}${_SHLIBDIR}/${SHLIB_NAME} \
	    ${DESTDIR}${_LIBDIR}/${SHLIB_LINK}
.endif
.else
.if ${SHLIB_LINK:Mlib*}
	${INSTALL_RSYMLINK} ${TAG_ARGS:D${TAG_ARGS},development} ${DESTDIR}${_SHLIBDIR}/${SHLIB_NAME} \
	    ${DESTDIR}${_LIBDIR}/${SHLIB_LINK}
.else
	${INSTALL_RSYMLINK} ${TAG_ARGS} ${DESTDIR}${_SHLIBDIR}/${SHLIB_NAME} \
	    ${DESTDIR}${_LIBDIR}/${SHLIB_LINK}
.endif
.if exists(${DESTDIR}${_LIBDIR}/${SHLIB_NAME})
	-chflags noschg ${DESTDIR}${_LIBDIR}/${SHLIB_NAME}
	rm -f ${DESTDIR}${_LIBDIR}/${SHLIB_NAME}
.endif
.endif
.endif # SHLIB_LDSCRIPT
.endif # SHLIB_LINK
.endif # SHIB_NAME
.if defined(INSTALL_PIC_ARCHIVE) && defined(LIB) && !empty(LIB) && ${MK_TOOLCHAIN} != "no"
	${INSTALL} ${TAG_ARGS:D${TAG_ARGS},development} -o ${LIBOWN} -g ${LIBGRP} -m ${LIBMODE} \
	    ${_INSTALLFLAGS} lib${LIB}_pic.a ${DESTDIR}${_LIBDIR}/
.endif
.endif # !defined(INTERNALLIB)

.if !defined(LIBRARIES_ONLY)
.include <bsd.nls.mk>
.include <bsd.files.mk>
.include <bsd.incs.mk>
.include <bsd.confs.mk>
.endif

LINKOWN?=	${LIBOWN}
LINKGRP?=	${LIBGRP}
LINKMODE?=	${LIBMODE}
SYMLINKOWN?=	${LIBOWN}
SYMLINKGRP?=	${LIBGRP}
.include <bsd.links.mk>

.if ${MK_MAN} != "no" && !defined(LIBRARIES_ONLY)
realinstall: maninstall
.ORDER: beforeinstall maninstall
.endif

.endif

.if ${MK_MAN} != "no" && !defined(LIBRARIES_ONLY)
.include <bsd.man.mk>
.endif

.if defined(LIB) && !empty(LIB)
OBJS_DEPEND_GUESS+= ${SRCS:M*.h}
.for _S in ${SRCS:N*.[hly]}
OBJS_DEPEND_GUESS.${_S:${OBJS_SRCS_FILTER:ts:}}.po+=	${_S}
.endfor
.endif
.if defined(SHLIB_NAME) || \
    defined(INSTALL_PIC_ARCHIVE) && defined(LIB) && !empty(LIB)
.for _S in ${SRCS:N*.[hly]}
OBJS_DEPEND_GUESS.${_S:${OBJS_SRCS_FILTER:ts:}}.pico+=	${_S}
.endfor
.endif
.if defined(BUILD_NOSSP_PIC_ARCHIVE) && defined(LIB) && !empty(LIB)
.for _S in ${SRCS:N*.[hly]}
OBJS_DEPEND_GUESS.${_S:${OBJS_SRCS_FILTER:ts:}}.nossppico+=	${_S}
.endfor
.endif

.if defined(HAS_TESTS)
MAKE+=			MK_MAKE_CHECK_USE_SANDBOX=yes
SUBDIR_TARGETS+=	check
TESTS_LD_LIBRARY_PATH+=	${.OBJDIR}
.endif

.include <bsd.dep.mk>
.include <bsd.clang-analyze.mk>
.include <bsd.obj.mk>
.include <bsd.sys.mk><|MERGE_RESOLUTION|>--- conflicted
+++ resolved
@@ -27,12 +27,9 @@
 .if defined(NO_PIC)
 .undef SHLIB_NAME
 .undef INSTALL_PIC_ARCHIVE
-<<<<<<< HEAD
+.undef BUILD_NOSSP_PIC_ARCHIVE
 .elif defined(NO_SHARED)
 .undef SHLIB_NAME
-=======
-.undef BUILD_NOSSP_PIC_ARCHIVE
->>>>>>> 701ec94c
 .else
 .if !defined(SHLIB) && defined(LIB)
 SHLIB=		${LIB}
@@ -119,7 +116,7 @@
 	${CTFCONVERT_CMD}
 
 .c.nossppico:
-	${CC} ${PICFLAG} -DPIC ${SHARED_CFLAGS:C/^-fstack-protector.*$//} ${CFLAGS:C/^-fstack-protector.*$//} -c ${.IMPSRC} -o ${.TARGET}
+	${CC.${.IMPSRC:T}:U${CC}} ${PICFLAG} -DPIC ${SHARED_CFLAGS:C/^-fstack-protector.*$//} ${CFLAGS:C/^-fstack-protector.*$//} -c ${.IMPSRC} -o ${.TARGET}
 	${CTFCONVERT_CMD}
 
 .cc.po .C.po .cpp.po .cxx.po:
@@ -157,15 +154,14 @@
 	    ${CFLAGS} ${ACFLAGS} -c ${.IMPSRC} -o ${.TARGET}
 	${CTFCONVERT_CMD}
 
-<<<<<<< HEAD
+.asm.nossppico:
+	${CC:N${CCACHE_BIN}} -x assembler-with-cpp ${PICFLAG} -DPIC \
+	    ${CFLAGS:C/^-fstack-protector.*$//} ${ACFLAGS} -c ${.IMPSRC} -o ${.TARGET}
+	${CTFCONVERT_CMD}
+
 .S.o:
 	${CC.${.IMPSRC:T}:U${CC}} ${STATIC_CFLAGS} ${CFLAGS} ${ACFLAGS} \
 	    -c ${.IMPSRC} -o ${.TARGET}
-=======
-.asm.nossppico:
-	${CC:N${CCACHE_BIN}} -x assembler-with-cpp ${PICFLAG} -DPIC \
-	    ${CFLAGS:C/^-fstack-protector.*$//} ${ACFLAGS} -c ${.IMPSRC} -o ${.TARGET}
->>>>>>> 701ec94c
 	${CTFCONVERT_CMD}
 
 .S.po:
@@ -179,7 +175,7 @@
 	${CTFCONVERT_CMD}
 
 .S.nossppico:
-	${CC:N${CCACHE_BIN}} ${PICFLAG} -DPIC ${CFLAGS:C/^-fstack-protector.*$//} ${ACFLAGS} \
+	${CC.${.IMPSRC:T}:U${CC}:N${CCACHE_BIN}} ${PICFLAG} -DPIC ${CFLAGS:C/^-fstack-protector.*$//} ${ACFLAGS} \
 	    -c ${.IMPSRC} -o ${.TARGET}
 	${CTFCONVERT_CMD}
 
