--- conflicted
+++ resolved
@@ -127,21 +127,13 @@
 	${CTFCONVERT_CMD}
 
 .S.po:
-<<<<<<< HEAD
-	${CC.${.IMPSRC:T}:U${CC}} -DPROF ${PO_CFLAGS} ${ACFLAGS} -c ${.IMPSRC} -o ${.TARGET}
+	${CC.${.IMPSRC:T}:U${CC}:N${CCACHE_BIN}} -DPROF ${PO_CFLAGS} ${ACFLAGS} -c ${.IMPSRC} \
+	    -o ${.TARGET}
 	${CTFCONVERT_CMD}
 
 .S.So:
-	${CC.${.IMPSRC:T}:U${CC}} ${PICFLAG} -DPIC ${CFLAGS} ${ACFLAGS} -c ${.IMPSRC} -o ${.TARGET}
-=======
-	${CC:N${CCACHE_BIN}} -DPROF ${PO_CFLAGS} ${ACFLAGS} -c ${.IMPSRC} \
-	    -o ${.TARGET}
-	${CTFCONVERT_CMD}
-
-.S.So:
-	${CC:N${CCACHE_BIN}} ${PICFLAG} -DPIC ${CFLAGS} ${ACFLAGS} \
+	${CC.${.IMPSRC:T}:U${CC}:N${CCACHE_BIN}} ${PICFLAG} -DPIC ${CFLAGS} ${ACFLAGS} \
 	    -c ${.IMPSRC} -o ${.TARGET}
->>>>>>> 11710a07
 	${CTFCONVERT_CMD}
 
 .if !defined(_SKIP_BUILD)
