--- conflicted
+++ resolved
@@ -182,11 +182,8 @@
 		smb \
 		ssl \
 		ssp_nonshared \
-<<<<<<< HEAD
+		stats \
 		statcounters \
-=======
-		stats \
->>>>>>> 008d4a57
 		stdthreads \
 		supcplusplus \
 		syscalls \
