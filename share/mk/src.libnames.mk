--- conflicted
+++ resolved
@@ -102,11 +102,8 @@
 		devinfo \
 		devstat \
 		dialog \
-<<<<<<< HEAD
 		dom \
-=======
 		dl \
->>>>>>> 84be9243
 		dpv \
 		dtrace \
 		dwarf \
