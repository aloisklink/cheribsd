# $FreeBSD$
#
# The include file <src.libnames.mk> define library names suitable
# for INTERNALLIB and PRIVATELIB definition

.if !target(__<bsd.init.mk>__)
.error src.libnames.mk cannot be included directly.
.endif

.if !target(__<src.libnames.mk>__)
__<src.libnames.mk>__:

.include <src.opts.mk>

_PRIVATELIBS=	\
		atf_c \
		atf_cxx \
		bsdstat \
		event \
		heimipcc \
		heimipcs \
		ldns \
		sqlite3 \
		ssh \
		ucl \
		unbound

_INTERNALLIBS=	\
		amu \
		bsnmptools \
		cron \
		elftc \
		fifolog \
		ipf \
		lpr \
		netbsd \
		ntp \
		ntpevent \
		openbsd \
		opts \
		parse \
		pe \
		readline \
		sl \
		sm \
		smdb \
		smutil \
		telnet \
		vers

_LIBRARIES=	\
		${_PRIVATELIBS} \
		${_INTERNALLIBS} \
		${LOCAL_LIBRARIES} \
		80211 \
		alias \
		archive \
		asn1 \
		auditd \
		avl \
		begemot \
		bluetooth \
		bsdxml \
		bsm \
		bsnmp \
		bz2 \
		c \
		c_cheri \
		c_nosyscalls \
		c_pic \
		calendar \
		cam \
		casper \
<<<<<<< HEAD
		cheri \
		cheri_support \
		cheri_syscalls \
=======
		cap_dns \
		cap_grp \
		cap_pwd \
		cap_random \
		cap_sysctl \
>>>>>>> 023f14d6
		com_err \
		compiler_rt \
		crypt \
		crypto \
		css \
		ctf \
		curl \
		cuse \
		cxxrt \
		devctl \
		devinfo \
		devstat \
		dialog \
		dom \
		dpv \
		dtrace \
		dwarf \
		edit \
		elf \
		execinfo \
		fetch \
		figpar \
		geom \
		gnuregex \
		gpio \
		gssapi \
		gssapi_krb5 \
		hdb \
		helloworld \
		heimbase \
		heimntlm \
		heimsqlite \
		hubbub \
		hx509 \
		ipsec \
		jail \
		jpeg \
		kadm5clnt \
		kadm5srv \
		kafs5 \
		kdc \
		kiconv \
		krb5 \
		kvm \
		l \
		lzma \
		m \
		malloc_simple \
		magic \
		md \
		memstat \
		mp \
		mt \
		nandfs \
		ncurses \
		ncursesw \
		netgraph \
		ngatm \
		nsbmp \
		nsfb \
		nsgif \
		nv \
		nvpair \
		opie \
		pam \
		panel \
		panelw \
		parserutils \
		pcap \
		pcsclite \
		pjdlog \
		pmc \
		png \
		png_sb \
		proc \
		procstat \
		pthread \
		radius \
		readline \
		roken \
		rosprite \
		rpcsec_gss \
		rpcsvc \
		rt \
		rtld_db \
		sbuf \
		sdp \
		sm \
		smb \
		ssl \
		ssp_nonshared \
		stdthreads \
		supcplusplus \
		svgtiny \
		syscalls \
		sysdecode \
		tacplus \
		termcap \
		termcapw \
		ufs \
		ugidfw \
		ulog \
		umem \
		usb \
		usbhid \
		util \
		uutil \
		vmmapi \
		wapcaplet \
		wind \
		wrap \
		xo \
		y \
		ypclnt \
		z \
		zfs_core \
		zfs \
		zpool \

.if ${MK_OFED} != "no"
_LIBRARIES+= \
		cxgb4 \
		ibcm \
		ibcommon \
		ibmad \
		ibsdp \
		ibumad \
		ibverbs \
		mlx4 \
		mthca \
		opensm \
		osmcomp \
		osmvendor \
		rdmacm \

.endif

# Each library's LIBADD needs to be duplicated here for static linkage of
# 2nd+ order consumers.  Auto-generating this would be better.
_DP_80211=	sbuf bsdxml
_DP_archive=	z bz2 lzma bsdxml
.if ${MK_OPENSSL} != "no"
_DP_archive+=	crypto
.else
_DP_archive+=	md
.endif
_DP_sqlite3=	pthread
_DP_ssl=	crypto
_DP_ssh=	crypto crypt z
.if ${MK_LDNS} != "no"
_DP_ssh+=	ldns
.endif
_DP_edit=	ncursesw
.if ${MK_OPENSSL} != "no"
_DP_bsnmp=	crypto
.endif
_DP_geom=	bsdxml sbuf
_DP_cam=	sbuf
_DP_kvm=	elf
_DP_casper=	nv
_DP_cap_dns=	nv
_DP_cap_grp=	nv
_DP_cap_pwd=	nv
_DP_cap_random=	nv
_DP_cap_sysctl=	nv
_DP_pjdlog=	util
_DP_png=	z
_DP_opie=	md
_DP_usb=	pthread
_DP_unbound=	ssl crypto pthread
_DP_rt=	pthread
.if ${MK_OPENSSL} == "no"
_DP_radius=	md
.else
_DP_radius=	crypto
.endif
_DP_procstat=	kvm util elf
.if ${MK_CXX} == "yes" && !defined(LIBCHERI)
.if ${MK_LIBCPLUSPLUS} != "no"
_DP_proc=	cxxrt
.else
_DP_proc=	supcplusplus
.endif
.endif
.if ${MK_CDDL} != "no"
_DP_proc+=	ctf
.endif
_DP_proc+=	elf rtld_db util
_DP_mp=	crypto
_DP_memstat=	kvm
_DP_magic=	z
_DP_mt=		sbuf bsdxml
_DP_ldns=	crypto
.if ${MK_OPENSSL} != "no"
_DP_fetch=	ssl crypto
.else
_DP_fetch=	md
.endif
_DP_execinfo=	elf
_DP_dwarf=	elf
_DP_dpv=	dialog figpar util ncursesw
_DP_dialog=	ncursesw m
_DP_cuse=	pthread
_DP_atf_cxx=	atf_c
_DP_devstat=	kvm
_DP_pam=	radius tacplus opie md util
.if ${MK_KERBEROS} != "no"
_DP_pam+=	krb5
.endif
.if ${MK_OPENSSH} != "no"
_DP_pam+=	ssh
.endif
.if ${MK_NIS} != "no"
_DP_pam+=	ypclnt
.endif
_DP_readline=	ncursesw
_DP_roken=	crypt
_DP_kadm5clnt=	com_err krb5 roken
_DP_kadm5srv=	com_err hdb krb5 roken
_DP_heimntlm=	crypto com_err krb5 roken
_DP_hx509=	asn1 com_err crypto roken wind
_DP_hdb=	asn1 com_err krb5 roken sqlite3
_DP_asn1=	com_err roken
_DP_kdc=	roken hdb hx509 krb5 heimntlm asn1 crypto
_DP_wind=	com_err roken
_DP_heimbase=	pthread
_DP_heimipcc=	heimbase roken pthread
_DP_heimipcs=	heimbase roken pthread
_DP_kafs5=	asn1 krb5 roken
_DP_krb5+=	asn1 com_err crypt crypto hx509 roken wind heimbase heimipcc
_DP_gssapi_krb5+=	gssapi krb5 crypto roken asn1 com_err
_DP_lzma=	pthread
_DP_ucl=	m
_DP_vmmapi=	util
_DP_ctf=	z
_DP_dtrace=	ctf elf proc pthread rtld_db
_DP_xo=		util
# The libc dependencies are not strictly needed but are defined to make the
# assert happy.
_DP_c=		compiler_rt
_DP_c_nosyscalls=		compiler_rt
.if ${MK_SSP} != "no"
_DP_c+=		ssp_nonshared
_DP_c_nosyscalls+=		ssp_nonshared
.endif
_DP_stdthreads=	pthread
_DP_tacplus=	md
_DP_panel=	ncurses
_DP_panelw=	ncursesw
_DP_rpcsec_gss=	gssapi
_DP_smb=	kiconv
_DP_ulog=	md
_DP_fifolog=	z
_DP_ipf=	kvm
_DP_zfs=	md pthread umem util uutil m nvpair avl bsdxml geom nvpair z \
		zfs_core
_DP_zfs_core=	nvpair
_DP_zpool=	md pthread z nvpair avl umem

_DP_helloworld=	cheri

# Define special cases
LDADD_supcplusplus=	-lsupc++
LIBATF_C=	${DESTDIR}${LIBDIR}/libprivateatf-c.a
LIBATF_CXX=	${DESTDIR}${LIBDIR}/libprivateatf-c++.a
LDADD_atf_c=	-lprivateatf-c
LDADD_atf_cxx=	-lprivateatf-c++

.for _l in ${_PRIVATELIBS}
LIB${_l:tu}?=	${DESTDIR}${LIBDIR}/libprivate${_l}.a
.endfor

.for _l in ${_LIBRARIES}
.if ${_INTERNALLIBS:M${_l}}
LDADD_${_l}_L+=		-L${LIB${_l:tu}DIR}
.endif
DPADD_${_l}?=	${LIB${_l:tu}}
.if ${_PRIVATELIBS:M${_l}}
LDADD_${_l}?=	-lprivate${_l}
.else
LDADD_${_l}?=	${LDADD_${_l}_L} -l${_l}
.endif
# Add in all dependencies for static linkage.
.if defined(_DP_${_l}) && (${_INTERNALLIBS:M${_l}} || \
    (defined(NO_SHARED) && (${NO_SHARED} != "no" && ${NO_SHARED} != "NO")))
.for _d in ${_DP_${_l}}
DPADD_${_l}+=	${DPADD_${_d}}
LDADD_${_l}+=	${LDADD_${_d}}
.endfor
.endif
.endfor

# These are special cases where the library is broken and anything that uses
# it needs to add more dependencies.  Broken usually means that it has a
# cyclic dependency and cannot link its own dependencies.  This is bad, please
# fix the library instead.
# Unless the library itself is broken then the proper place to define
# dependencies is _DP_* above.

# libatf-c++ exposes libatf-c abi hence we need to explicit link to atf_c for
# atf_cxx
DPADD_atf_cxx+=	${DPADD_atf_c}
LDADD_atf_cxx+=	${LDADD_atf_c}

# Detect LDADD/DPADD that should be LIBADD, before modifying LDADD here.
_BADLDADD=
.for _l in ${LDADD:M-l*:N-l*/*:C,^-l,,}
.if ${_LIBRARIES:M${_l}} && !${_PRIVATELIBS:M${_l}}
_BADLDADD+=	${_l}
.endif
.endfor
.if !empty(_BADLDADD)
.error ${.CURDIR}: These libraries should be LIBADD+=foo rather than DPADD/LDADD+=-lfoo: ${_BADLDADD}
.endif

.for _l in ${LIBADD}
DPADD+=		${DPADD_${_l}}
LDADD+=		${LDADD_${_l}}
.endfor

# INTERNALLIB definitions.
LIBELFTCDIR=	${OBJTOP}/lib/libelftc
LIBELFTC?=	${LIBELFTCDIR}/libelftc.a

LIBPEDIR=	${OBJTOP}/lib/libpe
LIBPE?=		${LIBPEDIR}/libpe.a

LIBREADLINEDIR=	${OBJTOP}/gnu/lib/libreadline/readline
LIBREADLINE?=	${LIBREADLINEDIR}/libreadline.a

LIBOPENBSDDIR=	${OBJTOP}/lib/libopenbsd
LIBOPENBSD?=	${LIBOPENBSDDIR}/libopenbsd.a

LIBSMDIR=	${OBJTOP}/lib/libsm
LIBSM?=		${LIBSMDIR}/libsm.a

LIBSMDBDIR=	${OBJTOP}/lib/libsmdb
LIBSMDB?=	${LIBSMDBDIR}/libsmdb.a

LIBSMUTILDIR=	${OBJTOP}/lib/libsmutil
LIBSMUTIL?=	${LIBSMDBDIR}/libsmutil.a

LIBNETBSDDIR?=	${OBJTOP}/lib/libnetbsd
LIBNETBSD?=	${LIBNETBSDDIR}/libnetbsd.a

LIBVERSDIR?=	${OBJTOP}/kerberos5/lib/libvers
LIBVERS?=	${LIBVERSDIR}/libvers.a

LIBSLDIR=	${OBJTOP}/kerberos5/lib/libsl
LIBSL?=		${LIBSLDIR}/libsl.a

LIBIPFDIR=	${OBJTOP}/sbin/ipf/libipf
LIBIPF?=	${LIBIPFDIR}/libipf.a

LIBTELNETDIR=	${OBJTOP}/lib/libtelnet
LIBTELNET?=	${LIBTELNETDIR}/libtelnet.a

LIBCRONDIR=	${OBJTOP}/usr.sbin/cron/lib
LIBCRON?=	${LIBCRONDIR}/libcron.a

LIBNTPDIR=	${OBJTOP}/usr.sbin/ntp/libntp
LIBNTP?=	${LIBNTPDIR}/libntp.a

LIBNTPEVENTDIR=	${OBJTOP}/usr.sbin/ntp/libntpevent
LIBNTPEVENT?=	${LIBNTPEVENTDIR}/libntpevent.a

LIBOPTSDIR=	${OBJTOP}/usr.sbin/ntp/libopts
LIBOPTS?=	${LIBOPTSDIR}/libopts.a

LIBPARSEDIR=	${OBJTOP}/usr.sbin/ntp/libparse
LIBPARSE?=	${LIBPARSEDIR}/libparse.a

LIBLPRDIR=	${OBJTOP}/usr.sbin/lpr/common_source
LIBLPR?=	${LIBOPTSDIR}/liblpr.a

LIBFIFOLOGDIR=	${OBJTOP}/usr.sbin/fifolog/lib
LIBFIFOLOG?=	${LIBOPTSDIR}/libfifolog.a

LIBBSNMPTOOLSDIR=	${OBJTOP}/usr.sbin/bsnmpd/tools/libbsnmptools
LIBBSNMPTOOLS?=	${LIBBSNMPTOOLSDIR}/libbsnmptools.a

LIBAMUDIR=	${OBJTOP}/usr.sbin/amd/libamu
LIBAMU?=	${LIBAMUDIR}/libamu/libamu.a

# Define a directory for each library.  This is useful for adding -L in when
# not using a --sysroot or for meta mode bootstrapping when there is no
# Makefile.depend.  These are sorted by directory.
LIBAVLDIR=	${OBJTOP}/cddl/lib/libavl
LIBCTFDIR=	${OBJTOP}/cddl/lib/libctf
LIBDTRACEDIR=	${OBJTOP}/cddl/lib/libdtrace
LIBNVPAIRDIR=	${OBJTOP}/cddl/lib/libnvpair
LIBUMEMDIR=	${OBJTOP}/cddl/lib/libumem
LIBUUTILDIR=	${OBJTOP}/cddl/lib/libuutil
LIBZFSDIR=	${OBJTOP}/cddl/lib/libzfs
LIBZFS_COREDIR=	${OBJTOP}/cddl/lib/libzfs_core
LIBZPOOLDIR=	${OBJTOP}/cddl/lib/libzpool
LIBCXGB4DIR=	${OBJTOP}/contrib/ofed/usr.lib/libcxgb4
LIBIBCMDIR=	${OBJTOP}/contrib/ofed/usr.lib/libibcm
LIBIBCOMMONDIR=	${OBJTOP}/contrib/ofed/usr.lib/libibcommon
LIBIBMADDIR=	${OBJTOP}/contrib/ofed/usr.lib/libibmad
LIBIBUMADDIR=	${OBJTOP}/contrib/ofed/usr.lib/libibumad
LIBIBVERBSDIR=	${OBJTOP}/contrib/ofed/usr.lib/libibverbs
LIBMLX4DIR=	${OBJTOP}/contrib/ofed/usr.lib/libmlx4
LIBMTHCADIR=	${OBJTOP}/contrib/ofed/usr.lib/libmthca
LIBOPENSMDIR=	${OBJTOP}/contrib/ofed/usr.lib/libopensm
LIBOSMCOMPDIR=	${OBJTOP}/contrib/ofed/usr.lib/libosmcomp
LIBOSMVENDORDIR=	${OBJTOP}/contrib/ofed/usr.lib/libosmvendor
LIBRDMACMDIR=	${OBJTOP}/contrib/ofed/usr.lib/librdmacm
LIBIBSDPDIR=	${OBJTOP}/contrib/ofed/usr.lib/libsdp
LIBDIALOGDIR=	${OBJTOP}/gnu/lib/libdialog
LIBGCOVDIR=	${OBJTOP}/gnu/lib/libgcov
LIBGOMPDIR=	${OBJTOP}/gnu/lib/libgomp
LIBGNUREGEXDIR=	${OBJTOP}/gnu/lib/libregex
LIBSSPDIR=	${OBJTOP}/gnu/lib/libssp
LIBSSP_NONSHAREDDIR=	${OBJTOP}/gnu/lib/libssp/libssp_nonshared
LIBSUPCPLUSPLUSDIR=	${OBJTOP}/gnu/lib/libsupc++
LIBASN1DIR=	${OBJTOP}/kerberos5/lib/libasn1
LIBGSSAPI_KRB5DIR=	${OBJTOP}/kerberos5/lib/libgssapi_krb5
LIBGSSAPI_NTLMDIR=	${OBJTOP}/kerberos5/lib/libgssapi_ntlm
LIBGSSAPI_SPNEGODIR=	${OBJTOP}/kerberos5/lib/libgssapi_spnego
LIBHDBDIR=	${OBJTOP}/kerberos5/lib/libhdb
LIBHEIMBASEDIR=	${OBJTOP}/kerberos5/lib/libheimbase
LIBHEIMIPCCDIR=	${OBJTOP}/kerberos5/lib/libheimipcc
LIBHEIMIPCSDIR=	${OBJTOP}/kerberos5/lib/libheimipcs
LIBHEIMNTLMDIR=	${OBJTOP}/kerberos5/lib/libheimntlm
LIBHX509DIR=	${OBJTOP}/kerberos5/lib/libhx509
LIBKADM5CLNTDIR=	${OBJTOP}/kerberos5/lib/libkadm5clnt
LIBKADM5SRVDIR=	${OBJTOP}/kerberos5/lib/libkadm5srv
LIBKAFS5DIR=	${OBJTOP}/kerberos5/lib/libkafs5
LIBKDCDIR=	${OBJTOP}/kerberos5/lib/libkdc
LIBKRB5DIR=	${OBJTOP}/kerberos5/lib/libkrb5
LIBROKENDIR=	${OBJTOP}/kerberos5/lib/libroken
LIBWINDDIR=	${OBJTOP}/kerberos5/lib/libwind
LIBALIASDIR=	${OBJTOP}/lib/libalias/libalias
LIBBLOCKSRUNTIMEDIR=	${OBJTOP}/lib/libblocksruntime
LIBBSNMPDIR=	${OBJTOP}/lib/libbsnmp/libbsnmp
LIBBSDXMLDIR=	${OBJTOP}/lib/libexpat
LIBKVMDIR=	${OBJTOP}/lib/libkvm
LIBPTHREADDIR=	${OBJTOP}/lib/libthr
LIBMDIR=	${OBJTOP}/lib/msun
LIBFORMDIR=	${OBJTOP}/lib/ncurses/form
LIBFORMLIBWDIR=	${OBJTOP}/lib/ncurses/formw
LIBMENUDIR=	${OBJTOP}/lib/ncurses/menu
LIBMENULIBWDIR=	${OBJTOP}/lib/ncurses/menuw
LIBNCURSESDIR=	${OBJTOP}/lib/ncurses/ncurses
LIBNCURSESWDIR=	${OBJTOP}/lib/ncurses/ncursesw
LIBPANELDIR=	${OBJTOP}/lib/ncurses/panel
LIBPANELWDIR=	${OBJTOP}/lib/ncurses/panelw
LIBCRYPTODIR=	${OBJTOP}/secure/lib/libcrypto
LIBSSHDIR=	${OBJTOP}/secure/lib/libssh
LIBSSLDIR=	${OBJTOP}/secure/lib/libssl
LIBTEKENDIR=	${OBJTOP}/sys/teken/libteken
LIBEGACYDIR=	${OBJTOP}/tools/build
LIBLNDIR=	${OBJTOP}/usr.bin/lex/lib

LIBTERMCAPDIR=	${LIBNCURSESDIR}
LIBTERMCAPWDIR=	${LIBNCURSESWDIR}

_NETSURF_LIBS=	css dom hubbub nsbmp nsfb nsgif parserutils rosprite svgtiny wapcaplet
.for lib in ${_NETSURF_LIBS}
LIB${lib:tu}DIR?=	${OBJTOP}/lib/netsurf/lib${lib}
LIB${lib:tu}?=		${DESTDIR}${LIBDIR}/lib${lib}.a
.endfor

# Default other library directories to lib/libNAME.
.for lib in ${_LIBRARIES}
LIB${lib:tu}DIR?=	${OBJTOP}/lib/lib${lib}
.endfor

# Casper exception.
LIBCAP_CASPERDIR=	${OBJTOP}/lib/libcasper/libcasper
LIBCAP_CASPER=		${DESTDIR}${LIBDIR}/libcasper.a

LIBCAP_DNSDIR=		${OBJTOP}/lib/libcasper/services/cap_dns
LIBCAP_DNS?=		${DESTDIR}${LIBDIR}/libcap_dns.a

LIBCAP_GRPDIR=		${OBJTOP}/lib/libcasper/services/cap_grp
LIBCAP_GRP?=		${DESTDIR}${LIBDIR}/libcap_grp.a

LIBCAP_PWDDIR=		${OBJTOP}/lib/libcasper/services/cap_pwd
LIBCAP_PWD?=		${DESTDIR}${LIBDIR}/libcap_pwd.a

LIBCAP_RANDOMDIR=	${OBJTOP}/lib/libcasper/services/cap_random
LIBCAP_RANDOM?=		${DESTDIR}${LIBDIR}/libcap_random.a

LIBCAP_SYSCTLDIR=	${OBJTOP}/lib/libcasper/services/cap_sysctl
LIBCAP_SYSCTL?=		${DESTDIR}${LIBDIR}/libcap_sysctl.a

# Validate that listed LIBADD are valid.
.for _l in ${LIBADD}
.if empty(_LIBRARIES:M${_l})
_BADLIBADD+= ${_l}
.endif
.endfor
.if !empty(_BADLIBADD)
.error ${.CURDIR}: Invalid LIBADD used which may need to be added to ${_this:T}: ${_BADLIBADD}
.endif

# Sanity check that libraries are defined here properly when building them.
.if defined(LIB) && ${_LIBRARIES:M${LIB}} != ""
.if !empty(LIBADD) && \
    (!defined(_DP_${LIB}) || ${LIBADD:O:u} != ${_DP_${LIB}:O:u})
.error ${.CURDIR}: Missing or incorrect _DP_${LIB} entry in ${_this:T}.  Should match LIBADD for ${LIB} ('${LIBADD}' vs '${_DP_${LIB}}')
.endif
# Note that OBJTOP is not yet defined here but for the purpose of the check
# it is fine as it resolves to the SRC directory.
.if !defined(LIB${LIB:tu}DIR) || !exists(${SRCTOP}/${LIB${LIB:tu}DIR:S,^${OBJTOP}/,,})
.error ${.CURDIR}: Missing or incorrect value for LIB${LIB:tu}DIR in ${_this:T}: ${LIB${LIB:tu}DIR:S,^${OBJTOP}/,,}
.endif
.if ${_INTERNALLIBS:M${LIB}} != "" && !defined(LIB${LIB:tu})
.error ${.CURDIR}: Missing value for LIB${LIB:tu} in ${_this:T}.  Likely should be: LIB${LIB:tu}?= $${LIB${LIB:tu}DIR}/lib${LIB}.a
.endif
.endif

.endif	# !target(__<src.libnames.mk>__)<|MERGE_RESOLUTION|>--- conflicted
+++ resolved
@@ -71,17 +71,14 @@
 		calendar \
 		cam \
 		casper \
-<<<<<<< HEAD
 		cheri \
 		cheri_support \
 		cheri_syscalls \
-=======
 		cap_dns \
 		cap_grp \
 		cap_pwd \
 		cap_random \
 		cap_sysctl \
->>>>>>> 023f14d6
 		com_err \
 		compiler_rt \
 		crypt \
