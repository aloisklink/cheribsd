# $FreeBSD$
#
# The include file <src.libnames.mk> define library names suitable
# for INTERNALLIB and PRIVATELIB definition

.if !target(__<bsd.init.mk>__)
.error src.libnames.mk cannot be included directly.
.endif

.if !target(__<src.libnames.mk>__)
__<src.libnames.mk>__:

.include <src.opts.mk>

<<<<<<< HEAD
.if ${.OBJDIR:S,${.CURDIR},,} != ${.OBJDIR}
ROOTOBJDIR?=	${.OBJDIR:S,${.CURDIR},,}${SRCTOP}
.elif defined(OBJTOP) && ${.OBJDIR:M${OBJTOP}*} != ""
ROOTOBJDIR?=	${OBJTOP}
.endif

=======
>>>>>>> 77a4b98b
_PRIVATELIBS=	\
		atf_c \
		atf_cxx \
		bsdstat \
		event \
		heimipcc \
		heimipcs \
		ldns \
		sqlite3 \
		ssh \
		ucl \
		unbound

_INTERNALLIBS=	\
		amu \
		bsnmptools \
		cron \
		elftc \
		fifolog \
		ipf \
		lpr \
		netbsd \
		ntp \
		ntpevent \
		openbsd \
		opts \
		parse \
		readline \
		sl \
		sm \
		smdb \
		smutil \
		telnet \
		vers

_LIBRARIES=	\
		${_PRIVATELIBS} \
		${_INTERNALLIBS} \
		alias \
		archive \
		asn1 \
		auditd \
		avl \
		begemot \
		bluetooth \
		bsdxml \
		bsm \
		bsnmp \
		bz2 \
		c \
		c_cheri \
		c_pic \
		calendar \
		cam \
		capsicum \
		casper \
		cheri \
		com_err \
		compiler_rt \
		crypt \
		crypto \
		css \
		ctf \
		cuse \
		cxxrt \
		devctl \
		devinfo \
		devstat \
		dialog \
		dom \
		dpv \
		dtrace \
		dwarf \
		edit \
		elf \
		execinfo \
		fetch \
		figpar \
		geom \
		gnuregex \
		gpio \
		gssapi \
		gssapi_krb5 \
		hdb \
		helloworld \
		heimbase \
		heimntlm \
		heimsqlite \
		hubbub \
		hx509 \
		ipsec \
		jail \
		kadm5clnt \
		kadm5srv \
		kafs5 \
		kdc \
		kiconv \
		krb5 \
		kvm \
		l \
		lzma \
		m \
		malloc_simple \
		magic \
		md \
		memstat \
		mp \
		mt \
		nandfs \
		ncurses \
		ncursesw \
		netgraph \
		ngatm \
		nsbmp \
		nsfb \
		nsgif \
		nv \
		opie \
		pam \
		panel \
		panelw \
		parserutils \
		pcap \
		pcsclite \
		pjdlog \
		pmc \
		png \
		proc \
		procstat \
		pthread \
		radius \
		readline \
		roken \
		rosprite \
		rpcsec_gss \
		rpcsvc \
		rt \
		rtld_db \
		sbuf \
		sdp \
		sm \
		smb \
		ssl \
		ssp_nonshared \
		stdthreads \
		supcplusplus \
		svgtiny \
		tacplus \
		termcapw \
		ufs \
		ugidfw \
		ulog \
		usb \
		usbhid \
		util \
		vmmapi \
		wapcaplet \
		wind \
		wrap \
		xo \
		y \
		ypclnt \
		z

_DP_archive=	z bz2 lzma bsdxml
.if ${MK_OPENSSL} != "no"
_DP_archive+=	crypto
.else
_DP_archive+=	md
.endif
_DP_ssl=	crypto
_DP_ssh=	crypto crypt
.if ${MK_LDNS} != "no"
_DP_ssh+=	ldns z
.endif
_DP_edit=	ncursesw
.if ${MK_OPENSSL} != "no"
_DP_bsnmp=	crypto
.endif
_DP_geom=	bsdxml sbuf
_DP_cam=	sbuf
_DP_casper=	capsicum nv pjdlog
_DP_capsicum=	nv
_DP_pjdlog=	util
_DP_opie=	md
_DP_usb=	pthread
_DP_unbound=	pthread
_DP_rt=	pthread
.if ${MK_OPENSSL} == "no"
_DP_radius=	md
.else
_DP_radius=	crypto
.endif
_DP_procstat=	kvm util elf
.if ${MK_CXX} == "yes"
.if ${MK_LIBCPLUSPLUS} != "no"
_DP_proc=	cxxrt
.else
_DP_proc=	supcplusplus
.endif
.endif
.if ${MK_CDDL} != "no"
_DP_proc+=	ctf
.endif
_DP_mp=	crypto
_DP_memstat=	kvm
_DP_magic=	z
_DP_mt=		bsdxml
_DP_ldns=	crypto
.if ${MK_OPENSSL} != "no"
_DP_fetch=	ssl crypto
.else
_DP_fetch=	md
.endif
_DP_execinfo=	elf
_DP_dwarf=	elf
_DP_dpv=	dialog figpar util
_DP_dialog=	ncursesw m
_DP_cuse=	pthread
_DP_atf_cxx=	atf_c
_DP_devstat=	kvm
_DP_pam=	radius tacplus opie md util
.if ${MK_KERBEROS} != "no"
_DP_pam+=	krb5
.endif
.if ${MK_OPENSSH} != "no"
_DP_pam+=	ssh
.endif
.if ${MK_NIS} != "no"
_DP_pam+=	ypclnt
.endif
_DP_krb5+=	asn1 com_err crypt crypto hx509 roken wind heimbase heimipcc \
		pthread
_DP_gssapi_krb5+=	gssapi krb5 crypto roken asn1 com_err
_DP_lzma=	pthread
_DP_ucl=	m
_DP_vmmapi=	util
_DP_ctf=	z
_DP_proc=	rtld_db util
_DP_dtrace=	rtld_db pthread
_DP_xo=		util

_DP_helloworld=	cheri

# Define spacial cases
LDADD_supcplusplus=	-lsupc++
LIBATF_C=	${DESTDIR}${LIBDIR}/libprivateatf-c.a
LIBATF_CXX=	${DESTDIR}${LIBDIR}/libprivateatf-c++.a
LDADD_atf_c=	-lprivateatf-c
LDADD_atf_cxx=	-lprivateatf-c++

.for _l in ${_PRIVATELIBS}
LIB${_l:tu}?=	${DESTDIR}${LIBDIR}/libprivate${_l}.a
.endfor

.for _l in ${_LIBRARIES}
.if ${_INTERNALLIBS:M${_l}}
LDADD_${_l}_L+=		-L${LIB${_l:tu}DIR}
.endif
DPADD_${_l}?=	${LIB${_l:tu}}
.if ${_PRIVATELIBS:M${_l}}
LDADD_${_l}?=	-lprivate${_l}
.else
LDADD_${_l}?=	${LDADD_${_l}_L} -l${_l}
.endif
.if defined(_DP_${_l}) && defined(NO_SHARED) && (${NO_SHARED} != "no" && ${NO_SHARED} != "NO")
.for _d in ${_DP_${_l}}
DPADD_${_l}+=	${DPADD_${_d}}
LDADD_${_l}+=	${LDADD_${_d}}
.endfor
.endif
.endfor

DPADD_atf_cxx+=	${DPADD_atf_c}
LDADD_atf_cxx+=	${LDADD_atf_c}

DPADD_sqlite3+=	${DPADD_pthread}
LDADD_sqlite3+=	${LDADD_pthread}

DPADD_fifolog+=	${DPADD_z}
LDADD_fifolog+=	${LDADD_z}

DPADD_ipf+=	${DPADD_kvm}
LDADD_ipf+=	${LDADD_kvm}

DPADD_mt+=	${DPADD_sbuf}
LDADD_mt+=	${LDADD_sbuf}

DPADD_dtrace+=	${DPADD_ctf} ${DPADD_elf} ${DPADD_proc}
LDADD_dtrace+=	${LDADD_ctf} ${LDADD_elf} ${LDADD_proc}

# The following depends on libraries which are using pthread
DPADD_hdb+=	${DPADD_pthread}
LDADD_hdb+=	${LDADD_pthread}
DPADD_kadm5srv+=	${DPADD_pthread}
LDADD_kadm5srv+=	${LDADD_pthread}
DPADD_krb5+=	${DPADD_pthread}
LDADD_krb5+=	${LDADD_pthread}
DPADD_gssapi_krb5+=	${DPADD_pthread}
LDADD_gssapi_krb5+=	${LDADD_pthread}

.for _l in ${LIBADD}
DPADD+=		${DPADD_${_l}:Umissing-dpadd_${_l}}
LDADD+=		${LDADD_${_l}}
.endfor

.if defined(DPADD) && ${DPADD:Mmissing-dpadd_*}
.error Missing ${DPADD:Mmissing-dpadd_*:S/missing-dpadd_//:S/^/DPADD_/} variable add "${DPADD:Mmissing-dpadd_*:S/missing-dpadd_//}" to _LIBRARIES, _INTERNALLIBS, or _PRIVATELIBS and define "${DPADD:Mmissing-dpadd_*:S/missing-dpadd_//:S/^/LIB/:tu}".
.endif

LIBELFTCDIR=	${OBJTOP}/lib/libelftc
LIBELFTC?=	${LIBELFTCDIR}/libelftc.a

LIBREADLINEDIR=	${OBJTOP}/gnu/lib/libreadline/readline
LIBREADLINE?=	${LIBREADLINEDIR}/libreadline.a

LIBOPENBSDDIR=	${OBJTOP}/lib/libopenbsd
LIBOPENBSD?=	${LIBOPENBSDDIR}/libopenbsd.a

LIBSMDIR=	${OBJTOP}/lib/libsm
LIBSM?=		${LIBSMDIR}/libsm.a

LIBSMDBDIR=	${OBJTOP}/lib/libsmdb
LIBSMDB?=	${LIBSMDBDIR}/libsmdb.a

LIBSMUTILDIR=	${OBJTOP}/lib/libsmutil
LIBSMUTIL?=	${LIBSMDBDIR}/libsmutil.a

LIBNETBSDDIR?=	${OBJTOP}/lib/libnetbsd
LIBNETBSD?=	${LIBNETBSDDIR}/libnetbsd.a

LIBVERSDIR?=	${OBJTOP}/kerberos5/lib/libvers
LIBVERS?=	${LIBVERSDIR}/libvers.a

LIBSLDIR=	${OBJTOP}/kerberos5/lib/libsl
LIBSL?=		${LIBSLDIR}/libsl.a

LIBIPFDIR=	${OBJTOP}/sbin/ipf/libipf
LIBIPF?=	${LIBIPFDIR}/libipf.a

LIBTELNETDIR=	${OBJTOP}/lib/libtelnet
LIBTELNET?=	${LIBTELNETDIR}/libtelnet.a

LIBCRONDIR=	${OBJTOP}/usr.sbin/cron/lib
LIBCRON?=	${LIBCRONDIR}/libcron.a

LIBNTPDIR=	${OBJTOP}/usr.sbin/ntp/libntp
LIBNTP?=	${LIBNTPDIR}/libntp.a

LIBNTPEVENTDIR=	${OBJTOP}/usr.sbin/ntp/libntpevent
LIBNTPEVENT?=	${LIBNTPEVENTDIR}/libntpevent.a

LIBOPTSDIR=	${OBJTOP}/usr.sbin/ntp/libopts
LIBOTPS?=	${LIBOPTSDIR}/libopts.a

LIBPARSEDIR=	${OBJTOP}/usr.sbin/ntp/libparse
LIBPARSE?=	${LIBPARSEDIR}/libparse.a

LIBLPRDIR=	${OBJTOP}/usr.sbin/lpr/common_source
LIBLPR?=	${LIBOPTSDIR}/liblpr.a

LIBFIFOLOGDIR=	${OBJTOP}/usr.sbin/fifolog/lib
LIBFIFOLOG?=	${LIBOPTSDIR}/libfifolog.a

LIBBSNMPTOOLSDIR=	${OBJTOP}/usr.sbin/bsnmpd/tools/libbsnmptools
LIBBSNMPTOOLS?=	${LIBBSNMPTOOLSDIR}/libbsnmptools.a

LIBAMUDIR=	${OBJTOP}/usr.sbin/amd/libamu
LIBAMU?=	${LIBAMUDIR}/libamu/libamu.a

# Define a directory for each library.  This is useful for adding -L in when
# not using a --sysroot or for meta mode bootstrapping when there is no
# Makefile.depend.  These are sorted by directory.
LIBAVLDIR=	${OBJTOP}/cddl/lib/libavl
LIBCTFDIR=	${OBJTOP}/cddl/lib/libctf
LIBDTRACEDIR=	${OBJTOP}/cddl/lib/libdtrace
LIBNVPAIRDIR=	${OBJTOP}/cddl/lib/libnvpair
LIBUMEMDIR=	${OBJTOP}/cddl/lib/libumem
LIBUUTILDIR=	${OBJTOP}/cddl/lib/libuutil
LIBZFSDIR=	${OBJTOP}/cddl/lib/libzfs
LIBZFS_COREDIR=	${OBJTOP}/cddl/lib/libzfs_core
LIBZPOOLDIR=	${OBJTOP}/cddl/lib/libzpool
LIBDIALOGDIR=	${OBJTOP}/gnu/lib/libdialog
LIBGCOVDIR=	${OBJTOP}/gnu/lib/libgcov
LIBGOMPDIR=	${OBJTOP}/gnu/lib/libgomp
LIBGNUREGEXDIR=	${OBJTOP}/gnu/lib/libregex
LIBSSPDIR=	${OBJTOP}/gnu/lib/libssp
LIBSSP_NONSHAREDDIR=	${OBJTOP}/gnu/lib/libssp/libssp_nonshared
LIBSUPCPLUSPLUSDIR=	${OBJTOP}/gnu/lib/libsupc++
LIBASN1DIR=	${OBJTOP}/kerberos5/lib/libasn1
LIBGSSAPI_KRB5DIR=	${OBJTOP}/kerberos5/lib/libgssapi_krb5
LIBGSSAPI_NTLMDIR=	${OBJTOP}/kerberos5/lib/libgssapi_ntlm
LIBGSSAPI_SPNEGODIR=	${OBJTOP}/kerberos5/lib/libgssapi_spnego
LIBHDBDIR=	${OBJTOP}/kerberos5/lib/libhdb
LIBHEIMBASEDIR=	${OBJTOP}/kerberos5/lib/libheimbase
LIBHEIMIPCCDIR=	${OBJTOP}/kerberos5/lib/libheimipcc
LIBHEIMIPCSDIR=	${OBJTOP}/kerberos5/lib/libheimipcs
LIBHEIMNTLMDIR=	${OBJTOP}/kerberos5/lib/libheimntlm
LIBHX509DIR=	${OBJTOP}/kerberos5/lib/libhx509
LIBKADM5CLNTDIR=	${OBJTOP}/kerberos5/lib/libkadm5clnt
LIBKADM5SRVDIR=	${OBJTOP}/kerberos5/lib/libkadm5srv
LIBKAFS5DIR=	${OBJTOP}/kerberos5/lib/libkafs5
LIBKDCDIR=	${OBJTOP}/kerberos5/lib/libkdc
LIBKRB5DIR=	${OBJTOP}/kerberos5/lib/libkrb5
LIBROKENDIR=	${OBJTOP}/kerberos5/lib/libroken
LIBWINDDIR=	${OBJTOP}/kerberos5/lib/libwind
LIBALIASDIR=	${OBJTOP}/lib/libalias/libalias
LIBBLOCKSRUNTIMEDIR=	${OBJTOP}/lib/libblocksruntime
LIBBSNMPDIR=	${OBJTOP}/lib/libbsnmp/libbsnmp
LIBBSDXMLDIR=	${OBJTOP}/lib/libexpat
LIBKVMDIR=	${OBJTOP}/lib/libkvm
LIBPTHREADDIR=	${OBJTOP}/lib/libthr
LIBMDIR=	${OBJTOP}/lib/msun
LIBFORMDIR=	${OBJTOP}/lib/ncurses/form
LIBFORMLIBWDIR=	${OBJTOP}/lib/ncurses/formw
LIBMENUDIR=	${OBJTOP}/lib/ncurses/menu
LIBMENULIBWDIR=	${OBJTOP}/lib/ncurses/menuw
LIBTERMCAPDIR=	${OBJTOP}/lib/ncurses/ncurses
LIBTERMCAPWDIR=	${OBJTOP}/lib/ncurses/ncursesw
LIBPANELDIR=	${OBJTOP}/lib/ncurses/panel
LIBPANELWDIR=	${OBJTOP}/lib/ncurses/panelw
LIBCRYPTODIR=	${OBJTOP}/secure/lib/libcrypto
LIBSSHDIR=	${OBJTOP}/secure/lib/libssh
LIBSSLDIR=	${OBJTOP}/secure/lib/libssl
LIBTEKENDIR=	${OBJTOP}/sys/teken/libteken
LIBEGACYDIR=	${OBJTOP}/tools/build
LIBLNDIR=	${OBJTOP}/usr.bin/lex/lib

# Default other library directories to lib/libNAME.
.for lib in ${_LIBRARIES}
LIB${lib:tu}DIR?=	${OBJTOP}/lib/lib${lib}
.endfor

.endif	# !target(__<src.libnames.mk>__)<|MERGE_RESOLUTION|>--- conflicted
+++ resolved
@@ -12,15 +12,6 @@
 
 .include <src.opts.mk>
 
-<<<<<<< HEAD
-.if ${.OBJDIR:S,${.CURDIR},,} != ${.OBJDIR}
-ROOTOBJDIR?=	${.OBJDIR:S,${.CURDIR},,}${SRCTOP}
-.elif defined(OBJTOP) && ${.OBJDIR:M${OBJTOP}*} != ""
-ROOTOBJDIR?=	${OBJTOP}
-.endif
-
-=======
->>>>>>> 77a4b98b
 _PRIVATELIBS=	\
 		atf_c \
 		atf_cxx \
