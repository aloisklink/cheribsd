# $FreeBSD$
#
# Option file for FreeBSD /usr/src builds.
#
# Users define WITH_FOO and WITHOUT_FOO on the command line or in /etc/src.conf
# and /etc/make.conf files. These translate in the build system to MK_FOO={yes,no}
# with sensible (usually) defaults.
#
# Makefiles must include bsd.opts.mk after defining specific MK_FOO options that
# are applicable for that Makefile (typically there are none, but sometimes there
# are exceptions). Recursive makes usually add MK_FOO=no for options that they wish
# to omit from that make.
#
# Makefiles must include bsd.mkopt.mk before they test the value of any MK_FOO
# variable.
#
# Makefiles may also assume that this file is included by src.opts.mk should it
# need variables defined there prior to the end of the Makefile where
# bsd.{subdir,lib.bin}.mk is traditionally included.
#
# The old-style YES_FOO and NO_FOO are being phased out. No new instances of them
# should be added. Old instances should be removed since they were just to
# bridge the gap between FreeBSD 4 and FreeBSD 5.
#
# Makefiles should never test WITH_FOO or WITHOUT_FOO directly (although an
# exception is made for _WITHOUT_SRCONF which turns off this mechanism
# completely inside bsd.*.mk files).
#

.if !target(__<src.opts.mk>__)
__<src.opts.mk>__:

.include <bsd.own.mk>

#
# Define MK_* variables (which are either "yes" or "no") for users
# to set via WITH_*/WITHOUT_* in /etc/src.conf and override in the
# make(1) environment.
# These should be tested with `== "no"' or `!= "no"' in makefiles.
# The NO_* variables should only be set by makefiles for variables
# that haven't been converted over.
#

# These options are used by the src builds. Those listed in
# __DEFAULT_YES_OPTIONS default to 'yes' and will build unless turned
# off.  __DEFAULT_NO_OPTIONS will default to 'no' and won't build
# unless turned on. Any options listed in 'BROKEN_OPTIONS' will be
# hard-wired to 'no'.  "Broken" here means not working or
# not-appropriate and/or not supported. It doesn't imply something is
# wrong with the code. There's not a single good word for this, so
# BROKEN was selected as the least imperfect one considered at the
# time. Options are added to BROKEN_OPTIONS list on a per-arch basis.
# At this time, there's no provision for mutually incompatible options.

__DEFAULT_YES_OPTIONS = \
    ACCT \
    ACPI \
    APM \
    AT \
    ATM \
    AUDIT \
    AUTHPF \
    AUTOFS \
    BHYVE \
    BINUTILS \
    BLACKLIST \
    BLUETOOTH \
    BOOT \
    BOOTPARAMD \
    BOOTPD \
    BSD_CPIO \
    BSDINSTALL \
    BSNMP \
    BZIP2 \
    CALENDAR \
    CAPSICUM \
    CAROOT \
    CASPER \
    CCD \
    CDDL \
    CPP \
    CROSS_COMPILER \
    CRYPT \
    CUSE \
    CXX \
    CXGBETOOL \
    DIALOG \
    DICT \
    DMAGENT \
    DYNAMICROOT \
    EE \
    EFI \
    ELFTOOLCHAIN_BOOTSTRAP \
    EXAMPLES \
    FDT \
    FILE \
    FINGER \
    FLOPPY \
    FMTREE \
    FORTH \
    FP_LIBC \
    FREEBSD_UPDATE \
    FTP \
    GAMES \
    GDB \
    GDB_LIBEXEC \
    GNU_DIFF \
    GNU_GREP \
    GOOGLETEST \
    GPIO \
    HAST \
    HTML \
    HYPERV \
    ICONV \
    INET \
    INET6 \
    INETD \
    IPFILTER \
    IPFW \
    ISCSI \
    JAIL \
    KDUMP \
    KVM \
    LDNS \
    LDNS_UTILS \
    LEGACY_CONSOLE \
    LIBPTHREAD \
    LIBTHR \
    LLVM_COV \
    LLVM_LIBUNWIND \
    LLVM_TARGET_ALL \
    LOADER_GELI \
    LOADER_LUA \
    LOADER_OFW \
    LOADER_UBOOT \
    LOCALES \
    LOCATE \
    LPR \
    LS_COLORS \
    LZMA_SUPPORT \
    MAIL \
    MAILWRAPPER \
    MAKE \
    MLX5TOOL \
    NDIS \
    NETCAT \
    NETGRAPH \
    NLS_CATALOGS \
    NS_CACHING \
    NTP \
    NVME \
    OFED \
    OPENSSL \
    PAM \
    PF \
    PKGBOOTSTRAP \
    PMC \
    PORTSNAP \
    PPP \
    QUOTAS \
    RADIUS_SUPPORT \
    RBOOTD \
    RESCUE \
    ROUTED \
    SENDMAIL \
    SERVICESDB \
    SETUID_LOGIN \
    SHARED_TOOLCHAIN \
    SHAREDOCS \
    SOURCELESS \
    SOURCELESS_HOST \
    SOURCELESS_UCODE \
    STATIC_LIBPAM \
    STATS \
    SVNLITE \
    SYSCONS \
    SYSTEM_COMPILER \
    SYSTEM_LINKER \
    TALK \
    TCP_WRAPPERS \
    TCSH \
    TELNET \
    TEXTPROC \
    TFTP \
    UNBOUND \
    USB \
    UTMPX \
    VI \
    VT \
    WIRELESS \
    WPA_SUPPLICANT_EAPOL \
    ZFS \
    LOADER_ZFS \
    ZONEINFO

__DEFAULT_NO_OPTIONS = \
    AMD \
    BEARSSL \
    BSD_GREP \
    CLANG_EXTRAS \
    DTRACE_TESTS \
    EXPERIMENTAL \
    GCC \
    GCC_BOOTSTRAP \
    GCOV \
    GNUCXX \
    GNU_GREP_COMPAT \
    GPL_DTC \
    HESIOD \
    LIBSOFT \
    LOADER_FIREWIRE \
    LOADER_FORCE_LE \
    LOADER_VERBOSE \
    LOADER_VERIEXEC_PASS_MANIFEST \
    OFED_EXTRA \
    OPENLDAP \
    REPRODUCIBLE_BUILD \
    RPCBIND_WARMSTART_SUPPORT \
    SORT_THREADS \
    SVN \
    ZONEINFO_LEAPSECONDS_SUPPORT \
    ZONEINFO_OLD_TIMEZONES_SUPPORT \

__DEFAULT_NO_OPTIONS+= \
    LIBCHERI

__DEFAULT_YES_OPTIONS+=	\
	COMPAT_CHERIABI

# LEFT/RIGHT. Left options which default to "yes" unless their corresponding
# RIGHT option is disabled.
__DEFAULT_DEPENDENT_OPTIONS= \
	CLANG_FULL/CLANG \
	LOADER_VERIEXEC/BEARSSL \
	LOADER_EFI_SECUREBOOT/LOADER_VERIEXEC \
	VERIEXEC/BEARSSL \

# MK_*_SUPPORT options which default to "yes" unless their corresponding
# MK_* variable is set to "no".
#
.for var in \
    BLACKLIST \
    BZIP2 \
    INET \
    INET6 \
    KERBEROS \
    KVM \
    NETGRAPH \
    PAM \
    TESTS \
    WIRELESS
__DEFAULT_DEPENDENT_OPTIONS+= ${var}_SUPPORT/${var}
.endfor

#
# Default behaviour of some options depends on the architecture.  Unfortunately
# this means that we have to test TARGET_ARCH (the buildworld case) as well
# as MACHINE_ARCH (the non-buildworld case).  Normally TARGET_ARCH is not
# used at all in bsd.*.mk, but we have to make an exception here if we want
# to allow defaults for some things like clang to vary by target architecture.
# Additional, per-target behavior should be rarely added only after much
# gnashing of teeth and grinding of gears.
#
.if defined(TARGET_ARCH)
__T=${TARGET_ARCH}
.else
__T=${MACHINE_ARCH}
.endif
.if defined(TARGET)
__TT=${TARGET}
.else
__TT=${MACHINE}
.endif

# All supported backends for LLVM_TARGET_XXX
__LLVM_TARGETS= \
		aarch64 \
		arm \
		mips \
		powerpc \
		riscv \
		x86
__LLVM_TARGET_FILT=	C/(amd64|i386)/x86/:S/arm64/aarch64/:S/powerpc64/powerpc/
.for __llt in ${__LLVM_TARGETS}
# Default enable the given TARGET's LLVM_TARGET support
.if ${__TT:${__LLVM_TARGET_FILT}} == ${__llt}
__DEFAULT_YES_OPTIONS+=	LLVM_TARGET_${__llt:${__LLVM_TARGET_FILT}:tu}
# aarch64 needs arm for -m32 support.
.elif ${__TT} == "arm64" && ${__llt} == "arm"
__DEFAULT_DEPENDENT_OPTIONS+=	LLVM_TARGET_ARM/LLVM_TARGET_AARCH64
# Default the rest of the LLVM_TARGETs to the value of MK_LLVM_TARGET_ALL.
.else
__DEFAULT_DEPENDENT_OPTIONS+=	LLVM_TARGET_${__llt:${__LLVM_TARGET_FILT}:tu}/LLVM_TARGET_ALL
.endif
.endfor
# until we can unwind clang + sparc
MK_LLVM_TARGET_SPARC:=no

__DEFAULT_NO_OPTIONS+=LLVM_TARGET_BPF

.include <bsd.compiler.mk>
# If the compiler is not C++11 capable, disable Clang.  External toolchain will
# be required.

.if ${COMPILER_FEATURES:Mc++11} && (${__TT} != "mips")
# Clang is enabled, and will be installed as the default /usr/bin/cc.
__DEFAULT_YES_OPTIONS+=CLANG CLANG_BOOTSTRAP CLANG_IS_CC LLD
<<<<<<< HEAD
.elif ${COMPILER_FEATURES:Mc++11} && ${__T} != "sparc64" && !${__T:Mmips*c*}
=======
.elif ${COMPILER_FEATURES:Mc++11}
>>>>>>> b8bd42d5
# If an external compiler that supports C++11 is used as ${CC} and Clang
# supports the target, then Clang is enabled but we still require an external
# toolchain.
# default /usr/bin/cc.
__DEFAULT_YES_OPTIONS+=CLANG LLD
__DEFAULT_NO_OPTIONS+=CLANG_BOOTSTRAP CLANG_IS_CC
.elif ${COMPILER_FEATURES:Mc++11} && ${__T:Mmips*c*}
# CHERI pure-capability targets always use libc++
# Don't build CLANG for now
__DEFAULT_NO_OPTIONS+=CLANG CLANG_IS_CC
# Don't bootstrap clang, it isn't the version we want
__DEFAULT_NO_OPTIONS+=CLANG_BOOTSTRAP
__DEFAULT_NO_OPTIONS+=GPL_DTC
__DEFAULT_NO_OPTIONS+=LLD
# stand/libsa required -fno-pic which can't work with CHERI
# XXXBD: we should build mips*c* as mips here, but punt for now
BROKEN_OPTIONS+=BOOT
# rescue doesn't link
BROKEN_OPTIONS+=RESCUE
# ofed needs work
BROKEN_OPTIONS+=OFED
# lib32 could probalby be made to work, but makes little sense
# Must be broken for LIB64 to work while we can have only one LIBCOMPAT
BROKEN_OPTIONS+=LIB32
.else
# Everything else disables Clang, and uses GCC instead.
__DEFAULT_NO_OPTIONS+=CLANG CLANG_BOOTSTRAP CLANG_IS_CC LLD
.endif
# In-tree binutils/gcc are older versions without modern architecture support.
.if ${__T} == "aarch64" || ${__T:Mriscv*} != ""
BROKEN_OPTIONS+=BINUTILS BINUTILS_BOOTSTRAP GCC GCC_BOOTSTRAP GDB
.endif
.if ${__T} == "amd64" || ${__T} == "i386" || ${__T:Mpowerpc*}
__DEFAULT_YES_OPTIONS+=BINUTILS_BOOTSTRAP
.else
__DEFAULT_NO_OPTIONS+=BINUTILS_BOOTSTRAP
.endif
.if ${__T:Mriscv*} != ""
BROKEN_OPTIONS+=OFED
.endif
.if ${__TT} != "mips" && ${__T} != "powerpc" && ${__T} != "powerpcspe"
__DEFAULT_YES_OPTIONS+=LLD_BOOTSTRAP LLD_IS_LD
.else
__DEFAULT_NO_OPTIONS+=LLD_BOOTSTRAP LLD_IS_LD
.endif
.if ${__T} == "aarch64" || ${__T} == "amd64" || ${__T} == "i386"
__DEFAULT_YES_OPTIONS+=LLDB
.else
__DEFAULT_NO_OPTIONS+=LLDB
.endif
# LIB32 is supported on amd64, mips64, and powerpc64
.if (${__T} == "amd64" || ${__T:Mmips64*} || ${__T} == "powerpc64")
__DEFAULT_YES_OPTIONS+=LIB32
.else
BROKEN_OPTIONS+=LIB32
.endif
# LIB64 on mips64*c*
.if ${__T:Mmips64*c*}
__DEFAULT_YES_OPTIONS+=LIB64
# In principal, LIB32 could work, but Makefile.libcompat only supports
# one compat layer.
BROKEN_OPTIONS+=LIB32
.else
BROKEN_OPTIONS+=LIB64
.endif
# Only doing soft float API stuff on armv6 and armv7
.if ${__T} != "armv6" && ${__T} != "armv7"
BROKEN_OPTIONS+=LIBSOFT
.endif
.if ${__T:Mmips*}
# GOOGLETEST cannot currently be compiled on mips due to external circumstances.
# Notably, the freebsd-gcc port isn't linking in libgcc so we end up trying ot
# link to a hidden symbol. LLVM would successfully link this in, but some of
# the mips variants are broken under LLVM until LLVM 10. GOOGLETEST should be
# marked no longer broken with the switch to LLVM.
BROKEN_OPTIONS+=GOOGLETEST SSP
.endif
<<<<<<< HEAD

.if ${__T:Mmips64*c*} || ${__T:Mriscv*c*}
# Stack protector does not make sense for CHERI purecap
BROKEN_OPTIONS+=SSP
# nscd(8) caching depends on marshaling pointers to the daemon and back
# and can't work without a rewrite.
BROKEN_OPTIONS+=NS_CACHING
# cheribsdbox is a useful recovery tool
__DEFAULT_YES_OPTIONS+=CHERIBSDBOX
.else
__DEFAULT_NO_OPTIONS+=CHERIBSDBOX
.endif

.if ${__T:Mriscv*c*}
# Compiler crash:
# Skip until https://github.com/CTSRD-CHERI/llvm-project/issues/379 is fixed.
BROKEN_OPTIONS+=LIBCPLUSPLUS GNUCXX CXX
# Crash in ZFS code. TODO: investigate
BROKEN_OPTIONS+=CDDL

# Some compilation failure: TODO: investigate
BROKEN_OPTIONS+=SVN SVNLITE

# libcheri has not been ported to RISCV
BROKEN_OPTIONS+=LIBCHERI
.endif


# EFI doesn't exist on mips, powerpc, sparc or riscv.
.if ${__T:Mmips*} || ${__T:Mpowerpc*} || ${__T:Msparc64} || ${__T:Mriscv*}
=======
# EFI doesn't exist on mips, powerpc, or riscv.
.if ${__T:Mmips*} || ${__T:Mpowerpc*} || ${__T:Mriscv*}
>>>>>>> b8bd42d5
BROKEN_OPTIONS+=EFI
.endif
# OFW is only for powerpc, exclude others
.if ${__T:Mpowerpc*} == ""
BROKEN_OPTIONS+=LOADER_OFW
.endif
# UBOOT is only for arm, mips and powerpc, exclude others
.if ${__T:Marm*} == "" && ${__T:Mmips*} == "" && ${__T:Mpowerpc*} == ""
BROKEN_OPTIONS+=LOADER_UBOOT
.endif
# GELI and Lua in loader currently cause boot failures on powerpc.
# Further debugging is required -- probably they are just broken on big
# endian systems generically (they jump to null pointers or try to read
# crazy high addresses, which is typical of endianness problems).
.if ${__T:Mpowerpc*}
BROKEN_OPTIONS+=LOADER_GELI LOADER_LUA
.endif

.if ${__T:Mmips64*}
# profiling won't work on MIPS64 because there is only assembly for o32
BROKEN_OPTIONS+=PROFILE
.endif
.if ${__T} != "aarch64" && ${__T} != "amd64" && ${__T} != "i386" && \
    ${__T} != "powerpc64"
BROKEN_OPTIONS+=CXGBETOOL
BROKEN_OPTIONS+=MLX5TOOL
.endif
.if ${__T:Mmips*}
__DEFAULT_YES_OPTIONS+=PIE
.else
__DEFAULT_NO_OPTIONS+=PIE
.endif

.if ${__T} != "mips64" && (${__TT} != "riscv" || ${__T:Mriscv*64*c})
BROKEN_OPTIONS+=COMPAT_CHERIABI
.endif

.if ${.MAKE.OS} != "FreeBSD"
# tablegen will not build on non-FreeBSD so also disable target clang and lld
BROKEN_OPTIONS+=CLANG LLD
.endif

# HyperV is currently x86-only
.if ${__T} != "amd64" && ${__T} != "i386"
BROKEN_OPTIONS+=HYPERV
.endif

# NVME is only aarch64, x86 and powerpc64
.if ${__T} != "aarch64" && ${__T} != "amd64" && ${__T} != "i386" && \
    ${__T} != "powerpc64"
BROKEN_OPTIONS+=NVME
.endif

<<<<<<< HEAD
.if ${__T:Msparc64}
# PR 233405
BROKEN_OPTIONS+=LLVM_LIBUNWIND
.endif

# Doesn't link
.if ${__T:Mmips*}
BROKEN_OPTIONS+=GOOGLETEST
.endif

=======
>>>>>>> b8bd42d5
.if ${COMPILER_FEATURES:Mc++11} && \
    (${__T} == "amd64" || ${__T} == "i386" || ${__T} == "powerpc64")
__DEFAULT_YES_OPTIONS+=OPENMP
.else
__DEFAULT_NO_OPTIONS+=OPENMP
.endif

.include <bsd.mkopt.mk>

.if ${.MAKE.OS} != "FreeBSD"
# Building on a Linux/Mac requires an external toolchain to be specified
# since clang/gcc will not build there using the FreeBSD makefiles
MK_BINUTILS_BOOTSTRAP:=no
MK_CLANG_BOOTSTRAP:=no
MK_LLD_BOOTSTRAP:=no
MK_GCC_BOOTSTRAP:=no
# However, the elftoolchain tools build and should be used
# MK_ELFTOOLCHAIN_BOOTSTRAP:=	yes
.endif

#
# MK_* options that default to "yes" if the compiler is a C++11 compiler.
#
.for var in \
    LIBCPLUSPLUS
.if !defined(MK_${var})
.if ${COMPILER_FEATURES:Mc++11}
.if defined(WITHOUT_${var})
MK_${var}:=	no
.else
MK_${var}:=	yes
.endif
.else
.if defined(WITH_${var})
MK_${var}:=	yes
.else
MK_${var}:=	no
.endif
.endif
.endif
.endfor

#
# Force some options off if their dependencies are off.
# Order is somewhat important.
#
.if !${COMPILER_FEATURES:Mc++11}
MK_GOOGLETEST:=	no
MK_LLVM_LIBUNWIND:=	no
.endif

.if ${MK_CAPSICUM} == "no"
MK_CASPER:=	no
.endif

.if ${MK_LIBPTHREAD} == "no"
MK_LIBTHR:=	no
.endif

.if ${MK_SOURCELESS} == "no"
MK_SOURCELESS_HOST:=	no
MK_SOURCELESS_UCODE:= no
.endif

.if ${MK_CDDL} == "no"
MK_ZFS:=	no
MK_LOADER_ZFS:=	no
MK_CTF:=	no
.endif

.if ${MK_CRYPT} == "no"
MK_OPENSSL:=	no
MK_OPENSSH:=	no
MK_KERBEROS:=	no
MK_KERBEROS_SUPPORT:=	no
.endif

.if ${MK_CXX} == "no"
MK_CLANG:=	no
MK_GNUCXX:=	no
MK_GOOGLETEST:=	no
MK_TESTS:=	no
MK_PMC:=	no
.endif

.if ${MK_DIALOG} == "no"
MK_BSDINSTALL:=	no
.endif

.if ${MK_FILE} == "no"
MK_SVNLITE:=	no
.endif

.if ${__TT} == "mips" && ${MK_GCC} == "no"
MK_BINUTILS_BOOTSTRAP:=	no
.endif

.if ${MK_MAIL} == "no"
MK_MAILWRAPPER:= no
MK_SENDMAIL:=	no
MK_DMAGENT:=	no
.endif

.if ${MK_NETGRAPH} == "no"
MK_ATM:=	no
MK_BLUETOOTH:=	no
.endif

.if ${MK_NLS} == "no"
MK_NLS_CATALOGS:= no
.endif

.if ${MK_OPENSSL} == "no"
MK_DMAGENT:=	no
MK_OPENSSH:=	no
MK_KERBEROS:=	no
MK_KERBEROS_SUPPORT:=	no
MK_LDNS:=	no
.endif

.if ${MK_LDNS} == "no"
MK_LDNS_UTILS:=	no
MK_UNBOUND:= no
.endif

.if ${MK_PF} == "no"
MK_AUTHPF:=	no
.endif

.if ${MK_OFED} == "no"
MK_OFED_EXTRA:=	no
.endif

.if ${MK_PORTSNAP} == "no"
# freebsd-update depends on phttpget from portsnap
MK_FREEBSD_UPDATE:=	no
.endif

.if ${MK_TESTS} == "no"
MK_DTRACE_TESTS:= no
.endif

.if ${MK_TESTS_SUPPORT} == "no"
MK_GOOGLETEST:=	no
.endif

.if ${MK_ZONEINFO} == "no"
MK_ZONEINFO_LEAPSECONDS_SUPPORT:= no
MK_ZONEINFO_OLD_TIMEZONES_SUPPORT:= no
.endif

.if ${MK_CROSS_COMPILER} == "no"
MK_BINUTILS_BOOTSTRAP:= no
MK_CLANG_BOOTSTRAP:= no
MK_ELFTOOLCHAIN_BOOTSTRAP:= no
MK_GCC_BOOTSTRAP:= no
MK_LLD_BOOTSTRAP:= no
.endif

.if ${MK_TOOLCHAIN} == "no"
MK_BINUTILS:=	no
MK_CLANG:=	no
MK_GCC:=	no
MK_GDB:=	no
MK_INCLUDES:=	no
MK_LLD:=	no
MK_LLDB:=	no
.endif

.if ${MK_CLANG} == "no"
MK_CLANG_EXTRAS:= no
MK_CLANG_FULL:= no
MK_LLVM_COV:= no
.endif

.if ${MK_LOADER_VERIEXEC} == "no"
MK_LOADER_VERIEXEC_PASS_MANIFEST := no
.endif

# COMPAT_CHERIABI and LIBCHERI depend on CHERI support on mips.
.if ${MK_CHERI} == "no" && ${__TT} == "mips"
MK_LIBCHERI:=	no
MK_COMPAT_CHERIABI:=	no
.endif

#
# MK_* options whose default value depends on another option.
#
.for vv in \
    GSSAPI/KERBEROS \
    MAN_UTILS/MAN
.if defined(WITH_${vv:H})
MK_${vv:H}:=	yes
.elif defined(WITHOUT_${vv:H})
MK_${vv:H}:=	no
.else
MK_${vv:H}:=	${MK_${vv:T}}
.endif
.endfor

#
# Set defaults for the MK_*_SUPPORT variables.
#

.if !${COMPILER_FEATURES:Mc++11}
MK_LLDB:=	no
.endif

# gcc 4.8 and newer supports libc++, so suppress gnuc++ in that case.
# while in theory we could build it with that, we don't want to do
# that since it creates too much confusion for too little gain.
# XXX: This is incomplete and needs X_COMPILER_TYPE/VERSION checks too
#      to prevent Makefile.inc1 from bootstrapping unneeded dependencies
#      and to support 'make delete-old' when supplying an external toolchain.
.if ${COMPILER_TYPE} == "gcc" && ${COMPILER_VERSION} >= 40800
MK_GNUCXX:=no
MK_GCC:=no
.endif

.endif #  !target(__<src.opts.mk>__)<|MERGE_RESOLUTION|>--- conflicted
+++ resolved
@@ -305,11 +305,7 @@
 .if ${COMPILER_FEATURES:Mc++11} && (${__TT} != "mips")
 # Clang is enabled, and will be installed as the default /usr/bin/cc.
 __DEFAULT_YES_OPTIONS+=CLANG CLANG_BOOTSTRAP CLANG_IS_CC LLD
-<<<<<<< HEAD
-.elif ${COMPILER_FEATURES:Mc++11} && ${__T} != "sparc64" && !${__T:Mmips*c*}
-=======
-.elif ${COMPILER_FEATURES:Mc++11}
->>>>>>> b8bd42d5
+.elif ${COMPILER_FEATURES:Mc++11} && !${__T:Mmips*c*}
 # If an external compiler that supports C++11 is used as ${CC} and Clang
 # supports the target, then Clang is enabled but we still require an external
 # toolchain.
@@ -387,7 +383,6 @@
 # marked no longer broken with the switch to LLVM.
 BROKEN_OPTIONS+=GOOGLETEST SSP
 .endif
-<<<<<<< HEAD
 
 .if ${__T:Mmips64*c*} || ${__T:Mriscv*c*}
 # Stack protector does not make sense for CHERI purecap
@@ -415,13 +410,8 @@
 BROKEN_OPTIONS+=LIBCHERI
 .endif
 
-
-# EFI doesn't exist on mips, powerpc, sparc or riscv.
-.if ${__T:Mmips*} || ${__T:Mpowerpc*} || ${__T:Msparc64} || ${__T:Mriscv*}
-=======
-# EFI doesn't exist on mips, powerpc, or riscv.
+# EFI doesn't exist on mips, powerpc or riscv.
 .if ${__T:Mmips*} || ${__T:Mpowerpc*} || ${__T:Mriscv*}
->>>>>>> b8bd42d5
 BROKEN_OPTIONS+=EFI
 .endif
 # OFW is only for powerpc, exclude others
@@ -475,19 +465,11 @@
 BROKEN_OPTIONS+=NVME
 .endif
 
-<<<<<<< HEAD
-.if ${__T:Msparc64}
-# PR 233405
-BROKEN_OPTIONS+=LLVM_LIBUNWIND
-.endif
-
 # Doesn't link
 .if ${__T:Mmips*}
 BROKEN_OPTIONS+=GOOGLETEST
 .endif
 
-=======
->>>>>>> b8bd42d5
 .if ${COMPILER_FEATURES:Mc++11} && \
     (${__T} == "amd64" || ${__T} == "i386" || ${__T} == "powerpc64")
 __DEFAULT_YES_OPTIONS+=OPENMP
