--- conflicted
+++ resolved
@@ -171,11 +171,8 @@
     SOURCELESS \
     SOURCELESS_HOST \
     SOURCELESS_UCODE \
-<<<<<<< HEAD
     STATIC_LIBPAM \
-=======
     STATS \
->>>>>>> 008d4a57
     SVNLITE \
     SYSCONS \
     SYSTEM_COMPILER \
