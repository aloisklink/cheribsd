# $FreeBSD$
#
# Option file for FreeBSD /usr/src builds.
#
# Users define WITH_FOO and WITHOUT_FOO on the command line or in /etc/src.conf
# and /etc/make.conf files. These translate in the build system to MK_FOO={yes,no}
# with sensible (usually) defaults.
#
# Makefiles must include bsd.opts.mk after defining specific MK_FOO options that
# are applicable for that Makefile (typically there are none, but sometimes there
# are exceptions). Recursive makes usually add MK_FOO=no for options that they wish
# to omit from that make.
#
# Makefiles must include bsd.mkopt.mk before they test the value of any MK_FOO
# variable.
#
# Makefiles may also assume that this file is included by src.opts.mk should it
# need variables defined there prior to the end of the Makefile where
# bsd.{subdir,lib.bin}.mk is traditionally included.
#
# The old-style YES_FOO and NO_FOO are being phased out. No new instances of them
# should be added. Old instances should be removed since they were just to
# bridge the gap between FreeBSD 4 and FreeBSD 5.
#
# Makefiles should never test WITH_FOO or WITHOUT_FOO directly (although an
# exception is made for _WITHOUT_SRCONF which turns off this mechanism
# completely inside bsd.*.mk files).
#

.if !target(__<src.opts.mk>__)
__<src.opts.mk>__:

.include <bsd.own.mk>

#
# Define MK_* variables (which are either "yes" or "no") for users
# to set via WITH_*/WITHOUT_* in /etc/src.conf and override in the
# make(1) environment.
# These should be tested with `== "no"' or `!= "no"' in makefiles.
# The NO_* variables should only be set by makefiles for variables
# that haven't been converted over.
#

# These options are used by the src builds. Those listed in
# __DEFAULT_YES_OPTIONS default to 'yes' and will build unless turned
# off.  __DEFAULT_NO_OPTIONS will default to 'no' and won't build
# unless turned on. Any options listed in 'BROKEN_OPTIONS' will be
# hard-wired to 'no'.  "Broken" here means not working or
# not-appropriate and/or not supported. It doesn't imply something is
# wrong with the code. There's not a single good word for this, so
# BROKEN was selected as the least imperfect one considered at the
# time. Options are added to BROKEN_OPTIONS list on a per-arch basis.
# At this time, there's no provision for mutually incompatible options.

__DEFAULT_YES_OPTIONS = \
    ACCT \
    ACPI \
    APM \
    AT \
    ATM \
    AUDIT \
    AUTHPF \
    AUTOFS \
    BHYVE \
    BLACKLIST \
    BLUETOOTH \
    BOOT \
    BOOTPARAMD \
    BOOTPD \
    BSD_CPIO \
    BSDINSTALL \
    BSNMP \
    BZIP2 \
    CALENDAR \
    CAPSICUM \
    CAROOT \
    CASPER \
    CCD \
    CDDL \
    CLANG \
    CLANG_BOOTSTRAP \
    CLANG_IS_CC \
    CPP \
    CROSS_COMPILER \
    CRYPT \
    CUSE \
    CXX \
    CXGBETOOL \
    DIALOG \
    DICT \
    DMAGENT \
    DYNAMICROOT \
    EE \
    EFI \
    ELFTOOLCHAIN_BOOTSTRAP \
    EXAMPLES \
    FDT \
    FILE \
    FINGER \
    FLOPPY \
    FMTREE \
    FORTH \
    FP_LIBC \
    FREEBSD_UPDATE \
    FTP \
    GAMES \
    GDB \
    GH_BC \
    GNU_DIFF \
    GNU_GREP \
    GOOGLETEST \
    GPIO \
    HAST \
    HTML \
    HYPERV \
    ICONV \
    INET \
    INET6 \
    INETD \
    IPFILTER \
    IPFW \
    ISCSI \
    JAIL \
    KDUMP \
    KVM \
    LDNS \
    LDNS_UTILS \
    LEGACY_CONSOLE \
    LIBCPLUSPLUS \
    LIBPTHREAD \
    LIBTHR \
    LLD \
    LLD_BOOTSTRAP \
    LLD_IS_LD \
    LLVM_ASSERTIONS \
    LLVM_COV \
    LLVM_TARGET_ALL \
    LOADER_GELI \
    LOADER_LUA \
    LOADER_OFW \
    LOADER_UBOOT \
    LOCALES \
    LOCATE \
    LPR \
    LS_COLORS \
    LZMA_SUPPORT \
    MAIL \
    MAILWRAPPER \
    MAKE \
    MLX5TOOL \
    NDIS \
    NETCAT \
    NETGRAPH \
    NLS_CATALOGS \
    NS_CACHING \
    NTP \
    NVME \
    OFED \
    OPENSSL \
    PAM \
    PF \
    PKGBOOTSTRAP \
    PMC \
    PORTSNAP \
    PPP \
    QUOTAS \
    RADIUS_SUPPORT \
    RBOOTD \
    RESCUE \
    ROUTED \
    SENDMAIL \
    SERVICESDB \
    SETUID_LOGIN \
    SHARED_TOOLCHAIN \
    SHAREDOCS \
    SOURCELESS \
    SOURCELESS_HOST \
    SOURCELESS_UCODE \
    STATIC_LIBPAM \
    STATS \
    SVNLITE \
    SYSCONS \
    SYSTEM_COMPILER \
    SYSTEM_LINKER \
    TALK \
    TCP_WRAPPERS \
    TCSH \
    TELNET \
    TEXTPROC \
    TFTP \
    UNBOUND \
    USB \
    UTMPX \
    VI \
    VT \
    WIRELESS \
    WPA_SUPPLICANT_EAPOL \
    ZFS \
    LOADER_ZFS \
    ZONEINFO

__DEFAULT_NO_OPTIONS = \
    BEARSSL \
    BHYVE_SNAPSHOT \
    BSD_GREP \
    CLANG_EXTRAS \
    CLANG_FORMAT \
    DTRACE_TESTS \
    EXPERIMENTAL \
    GNU_GREP_COMPAT \
    HESIOD \
    LIBSOFT \
    LOADER_FIREWIRE \
    LOADER_FORCE_LE \
    LOADER_VERBOSE \
    LOADER_VERIEXEC_PASS_MANIFEST \
    OFED_EXTRA \
    OPENLDAP \
    REPRODUCIBLE_BUILD \
    RPCBIND_WARMSTART_SUPPORT \
    SORT_THREADS \
    SVN \
    ZONEINFO_LEAPSECONDS_SUPPORT \

__DEFAULT_NO_OPTIONS+= \
    LIBCHERI

__DEFAULT_YES_OPTIONS+=	\
	COMPAT_CHERIABI \
	CHERIBSDBOX

# LEFT/RIGHT. Left options which default to "yes" unless their corresponding
# RIGHT option is disabled.
__DEFAULT_DEPENDENT_OPTIONS= \
	CLANG_FULL/CLANG \
	LOADER_VERIEXEC/BEARSSL \
	LOADER_EFI_SECUREBOOT/LOADER_VERIEXEC \
	LOADER_VERIEXEC_VECTX/LOADER_VERIEXEC \
	VERIEXEC/BEARSSL \

# MK_*_SUPPORT options which default to "yes" unless their corresponding
# MK_* variable is set to "no".
#
.for var in \
    BLACKLIST \
    BZIP2 \
    INET \
    INET6 \
    KERBEROS \
    KVM \
    NETGRAPH \
    PAM \
    TESTS \
    WIRELESS
__DEFAULT_DEPENDENT_OPTIONS+= ${var}_SUPPORT/${var}
.endfor

#
# Default behaviour of some options depends on the architecture.  Unfortunately
# this means that we have to test TARGET_ARCH (the buildworld case) as well
# as MACHINE_ARCH (the non-buildworld case).  Normally TARGET_ARCH is not
# used at all in bsd.*.mk, but we have to make an exception here if we want
# to allow defaults for some things like clang to vary by target architecture.
# Additional, per-target behavior should be rarely added only after much
# gnashing of teeth and grinding of gears.
#
# Note: we have to use MACHINE_ARCH in the bsd.compat.mk case (WANT_COMPAT)
# since TARGET_ARCH is generally set on the make commandline and cannot be
# overriden by bsd.compat.mk.
.if defined(TARGET_ARCH) && !defined(WANT_COMPAT)
__T=${TARGET_ARCH}
__C=${TARGET_CPUTYPE}
.else
__T=${MACHINE_ARCH}
__C=${CPUTYPE}
.endif

# All supported backends for LLVM_TARGET_XXX
__LLVM_TARGETS= \
		aarch64 \
		arm \
		mips \
		powerpc \
		riscv \
		x86
__LLVM_TARGET_FILT=	C/(amd64|i386)/x86/:C/powerpc.*/powerpc/:C/armv[67]/arm/:C/riscv.*/riscv/:C/mips.*/mips/
.for __llt in ${__LLVM_TARGETS}
# Default enable the given TARGET's LLVM_TARGET support
.if ${__T:${__LLVM_TARGET_FILT}} == ${__llt}
__DEFAULT_YES_OPTIONS+=	LLVM_TARGET_${__llt:${__LLVM_TARGET_FILT}:tu}
# aarch64 needs arm for -m32 support.
.elif ${__T} == "aarch64" && ${__llt:Marm*} != ""
__DEFAULT_DEPENDENT_OPTIONS+=	LLVM_TARGET_ARM/LLVM_TARGET_AARCH64
# Default the rest of the LLVM_TARGETs to the value of MK_LLVM_TARGET_ALL.
.else
__DEFAULT_DEPENDENT_OPTIONS+=	LLVM_TARGET_${__llt:${__LLVM_TARGET_FILT}:tu}/LLVM_TARGET_ALL
.endif
.endfor

__DEFAULT_NO_OPTIONS+=LLVM_TARGET_BPF

.include <bsd.compiler.mk>
.if ${__T:Mmips*c*}
# Don't build CLANG for now
__DEFAULT_NO_OPTIONS+=CLANG CLANG_IS_CC
# Don't bootstrap clang, it isn't the version we want
__DEFAULT_NO_OPTIONS+=CLANG_BOOTSTRAP
__DEFAULT_NO_OPTIONS+=LLD
# stand/libsa required -fno-pic which can't work with CHERI
# XXXBD: we should build mips*c* as mips here, but punt for now
BROKEN_OPTIONS+=BOOT
# rescue doesn't link
BROKEN_OPTIONS+=RESCUE
# ofed needs work
BROKEN_OPTIONS+=OFED
# lib32 could probalby be made to work, but makes little sense
# Must be broken for LIB64 to work while we can have only one LIBCOMPAT
BROKEN_OPTIONS+=LIB32
.endif

.ifdef COMPAT_64BIT
# ofed needs to be part of the default build for headers to be available.
# Since it isn't yet working under purecap, disable it here.
BROKEN_OPTIONS+=OFED
.endif

# In-tree gdb is an older versions without modern architecture support.
.if ${__T} == "aarch64" || ${__T:Mriscv*} != ""
BROKEN_OPTIONS+=GDB
.endif
.if ${__T:Mriscv*} != ""
BROKEN_OPTIONS+=OFED
.endif
.if ${__T} == "aarch64" || ${__T} == "amd64" || ${__T} == "i386"
__DEFAULT_YES_OPTIONS+=LLDB
.else
__DEFAULT_NO_OPTIONS+=LLDB
.endif
# LIB32 is supported on amd64, mips64, and powerpc64
.if (${__T} == "amd64" || ${__T:Mmips64*} || ${__T} == "powerpc64")
__DEFAULT_YES_OPTIONS+=LIB32
.else
BROKEN_OPTIONS+=LIB32
.endif
# LIB64 on mips64*c* and riscv64*c*
.if ${__T:Mmips64*c*} || ${__T:Mriscv64*c*}
__DEFAULT_YES_OPTIONS+=LIB64
# In principle, LIB32 could work on architectures where it's supported, but
# Makefile.libcompat only supports one compat layer.
BROKEN_OPTIONS+=LIB32
.else
BROKEN_OPTIONS+=LIB64
.endif
# Only doing soft float API stuff on armv6 and armv7
.if ${__T} != "armv6" && ${__T} != "armv7"
BROKEN_OPTIONS+=LIBSOFT
.endif
.if ${__T:Mmips*}
# GOOGLETEST cannot currently be compiled on mips due to external circumstances.
# Notably, the freebsd-gcc port isn't linking in libgcc so we end up trying ot
# link to a hidden symbol. LLVM would successfully link this in, but some of
# the mips variants are broken under LLVM until LLVM 10. GOOGLETEST should be
# marked no longer broken with the switch to LLVM.
BROKEN_OPTIONS+=GOOGLETEST SSP
.endif
<<<<<<< HEAD

.if ${__T:Mmips64*c*} || ${__T:Mriscv*c*}
# nscd(8) caching depends on marshaling pointers to the daemon and back
# and can't work without a rewrite.
BROKEN_OPTIONS+=NS_CACHING
.endif

.if ${__T:Mriscv*c*}
# Crash in ZFS code. TODO: investigate
BROKEN_OPTIONS+=CDDL

# Some compilation failure: TODO: investigate
BROKEN_OPTIONS+=SVN SVNLITE
.endif

# libcheri is MIPS-specific and requires CHERI
.if !${__T:Mmips64*} || (${__C} != "cheri" && !${__T:Mmips64*c*})
BROKEN_OPTIONS+=LIBCHERI
.endif

# EFI doesn't exist on mips, powerpc or riscv.
.if ${__T:Mmips*} || ${__T:Mpowerpc*} || ${__T:Mriscv*}
=======
# EFI doesn't exist on mips or powerpc.
.if ${__T:Mmips*} || ${__T:Mpowerpc*}
>>>>>>> 4886ed8d
BROKEN_OPTIONS+=EFI
.endif
# OFW is only for powerpc, exclude others
.if ${__T:Mpowerpc*} == ""
BROKEN_OPTIONS+=LOADER_OFW
.endif
# UBOOT is only for arm, mips and powerpc, exclude others
.if ${__T:Marm*} == "" && ${__T:Mmips*} == "" && ${__T:Mpowerpc*} == ""
BROKEN_OPTIONS+=LOADER_UBOOT
.endif
# GELI and Lua in loader currently cause boot failures on powerpc.
# Further debugging is required -- probably they are just broken on big
# endian systems generically (they jump to null pointers or try to read
# crazy high addresses, which is typical of endianness problems).
.if ${__T:Mpowerpc*}
BROKEN_OPTIONS+=LOADER_GELI LOADER_LUA
.endif

.if ${__T:Mmips64*}
# profiling won't work on MIPS64 because there is only assembly for o32
BROKEN_OPTIONS+=PROFILE
.endif
.if ${__T} != "aarch64" && ${__T} != "amd64" && ${__T} != "i386" && \
    ${__T} != "powerpc64"
BROKEN_OPTIONS+=CXGBETOOL
BROKEN_OPTIONS+=MLX5TOOL
.endif

# We'd really like this to be:
#    !${MACHINE_CPU:Mcheri} || ${MACHINE_ABI:Mpurecap}
# but that logic doesn't work in Makefile.inc1...
.if ${__C} != "cheri" || (${__T:Mmips64*c*} || ${__T:Mriscv64*c*})
BROKEN_OPTIONS+=COMPAT_CHERIABI
.endif

.if ${.MAKE.OS} != "FreeBSD"
# tablegen will not build on non-FreeBSD so also disable target clang and lld
BROKEN_OPTIONS+=CLANG LLD
.endif

# HyperV is currently x86-only
.if ${__T} != "amd64" && ${__T} != "i386"
BROKEN_OPTIONS+=HYPERV
.endif

# NVME is only aarch64, x86 and powerpc64
.if ${__T} != "aarch64" && ${__T} != "amd64" && ${__T} != "i386" && \
    ${__T} != "powerpc64"
BROKEN_OPTIONS+=NVME
.endif

# Doesn't link
.if ${__T:Mmips*}
BROKEN_OPTIONS+=GOOGLETEST
.endif

.if ${__T} == "amd64" || ${__T} == "i386" || ${__T} == "powerpc64"
__DEFAULT_YES_OPTIONS+=OPENMP
.else
__DEFAULT_NO_OPTIONS+=OPENMP
.endif

.if ${.MAKE.OS} != "FreeBSD"
# Building the target compiler requires building tablegen on the host
# which is (currently) not possible on non-FreeBSD.
BROKEN_OPTIONS+=CLANG LLD LLDB
# The same also applies to the bootstrap LLVM.
BROKEN_OPTIONS+=CLANG_BOOTSTRAP LLD_BOOTSTRAP
.endif

.include <bsd.mkopt.mk>

.if ${.MAKE.OS} != "FreeBSD"
# Building on a Linux/Mac requires an external toolchain to be specified
# since clang/gcc will not build there using the FreeBSD makefiles
MK_BINUTILS_BOOTSTRAP:=no
MK_CLANG_BOOTSTRAP:=no
MK_LLD_BOOTSTRAP:=no
MK_GCC_BOOTSTRAP:=no
# However, the elftoolchain tools build and should be used
# MK_ELFTOOLCHAIN_BOOTSTRAP:=	yes
.endif

#
# Force some options off if their dependencies are off.
# Order is somewhat important.
#
.if ${MK_CAPSICUM} == "no"
MK_CASPER:=	no
.endif

.if ${MK_LIBPTHREAD} == "no"
MK_LIBTHR:=	no
.endif

.if ${MK_SOURCELESS} == "no"
MK_SOURCELESS_HOST:=	no
MK_SOURCELESS_UCODE:= no
.endif

.if ${MK_CDDL} == "no"
MK_ZFS:=	no
MK_LOADER_ZFS:=	no
MK_CTF:=	no
.endif

.if ${MK_CRYPT} == "no"
MK_OPENSSL:=	no
MK_OPENSSH:=	no
MK_KERBEROS:=	no
MK_KERBEROS_SUPPORT:=	no
.endif

.if ${MK_CXX} == "no"
MK_CLANG:=	no
MK_GOOGLETEST:=	no
MK_TESTS:=	no
MK_PMC:=	no
.endif

.if ${MK_DIALOG} == "no"
MK_BSDINSTALL:=	no
.endif

.if ${MK_FILE} == "no"
MK_SVNLITE:=	no
.endif

.if ${MK_MAIL} == "no"
MK_MAILWRAPPER:= no
MK_SENDMAIL:=	no
MK_DMAGENT:=	no
.endif

.if ${MK_NETGRAPH} == "no"
MK_ATM:=	no
MK_BLUETOOTH:=	no
.endif

.if ${MK_NLS} == "no"
MK_NLS_CATALOGS:= no
.endif

.if ${MK_OPENSSL} == "no"
MK_DMAGENT:=	no
MK_OPENSSH:=	no
MK_KERBEROS:=	no
MK_KERBEROS_SUPPORT:=	no
MK_LDNS:=	no
MK_PKGBOOTSTRAP:=	no
MK_SVN:=		no
MK_SVNLITE:=		no
MK_WIRELESS:=		no
.endif

.if ${MK_LDNS} == "no"
MK_LDNS_UTILS:=	no
MK_UNBOUND:= no
.endif

.if ${MK_PF} == "no"
MK_AUTHPF:=	no
.endif

.if ${MK_OFED} == "no"
MK_OFED_EXTRA:=	no
.endif

.if ${MK_PORTSNAP} == "no"
# freebsd-update depends on phttpget from portsnap
MK_FREEBSD_UPDATE:=	no
.endif

.if ${MK_TESTS} == "no"
MK_DTRACE_TESTS:= no
.endif

.if ${MK_TESTS_SUPPORT} == "no"
MK_GOOGLETEST:=	no
.endif

.if ${MK_ZONEINFO} == "no"
MK_ZONEINFO_LEAPSECONDS_SUPPORT:= no
.endif

.if ${MK_CROSS_COMPILER} == "no"
MK_CLANG_BOOTSTRAP:= no
MK_ELFTOOLCHAIN_BOOTSTRAP:= no
MK_LLD_BOOTSTRAP:= no
.endif

.if ${MK_TOOLCHAIN} == "no"
MK_CLANG:=	no
MK_GDB:=	no
MK_INCLUDES:=	no
MK_LLD:=	no
MK_LLDB:=	no
.endif

.if ${MK_CLANG} == "no"
MK_CLANG_EXTRAS:= no
MK_CLANG_FORMAT:= no
MK_CLANG_FULL:= no
MK_LLVM_COV:= no
.endif

.if ${MK_LOADER_VERIEXEC} == "no"
MK_LOADER_VERIEXEC_PASS_MANIFEST := no
.endif

#
# MK_* options whose default value depends on another option.
#
.for vv in \
    GSSAPI/KERBEROS \
    MAN_UTILS/MAN
.if defined(WITH_${vv:H})
MK_${vv:H}:=	yes
.elif defined(WITHOUT_${vv:H})
MK_${vv:H}:=	no
.else
MK_${vv:H}:=	${MK_${vv:T}}
.endif
.endfor

#
# Set defaults for the MK_*_SUPPORT variables.
#

.endif #  !target(__<src.opts.mk>__)<|MERGE_RESOLUTION|>--- conflicted
+++ resolved
@@ -363,7 +363,6 @@
 # marked no longer broken with the switch to LLVM.
 BROKEN_OPTIONS+=GOOGLETEST SSP
 .endif
-<<<<<<< HEAD
 
 .if ${__T:Mmips64*c*} || ${__T:Mriscv*c*}
 # nscd(8) caching depends on marshaling pointers to the daemon and back
@@ -384,12 +383,9 @@
 BROKEN_OPTIONS+=LIBCHERI
 .endif
 
-# EFI doesn't exist on mips, powerpc or riscv.
-.if ${__T:Mmips*} || ${__T:Mpowerpc*} || ${__T:Mriscv*}
-=======
 # EFI doesn't exist on mips or powerpc.
-.if ${__T:Mmips*} || ${__T:Mpowerpc*}
->>>>>>> 4886ed8d
+# It's also broken on purecap.
+.if ${__T:Mmips*} || ${__T:Mpowerpc*} || ${__T:Mriscv64*c*}
 BROKEN_OPTIONS+=EFI
 .endif
 # OFW is only for powerpc, exclude others
