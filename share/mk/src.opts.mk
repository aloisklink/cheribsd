# $FreeBSD$
#
# Option file for FreeBSD /usr/src builds.
#
# Users define WITH_FOO and WITHOUT_FOO on the command line or in /etc/src.conf
# and /etc/make.conf files. These translate in the build system to MK_FOO={yes,no}
# with sensible (usually) defaults.
#
# Makefiles must include bsd.opts.mk after defining specific MK_FOO options that
# are applicable for that Makefile (typically there are none, but sometimes there
# are exceptions). Recursive makes usually add MK_FOO=no for options that they wish
# to omit from that make.
#
# Makefiles must include bsd.mkopt.mk before they test the value of any MK_FOO
# variable.
#
# Makefiles may also assume that this file is included by src.opts.mk should it
# need variables defined there prior to the end of the Makefile where
# bsd.{subdir,lib.bin}.mk is traditionally included.
#
# The old-style YES_FOO and NO_FOO are being phased out. No new instances of them
# should be added. Old instances should be removed since they were just to
# bridge the gap between FreeBSD 4 and FreeBSD 5.
#
# Makefiles should never test WITH_FOO or WITHOUT_FOO directly (although an
# exception is made for _WITHOUT_SRCONF which turns off this mechanism
# completely inside bsd.*.mk files).
#

.if !target(__<src.opts.mk>__)
__<src.opts.mk>__:

.include <bsd.own.mk>

#
# Define MK_* variables (which are either "yes" or "no") for users
# to set via WITH_*/WITHOUT_* in /etc/src.conf and override in the
# make(1) environment.
# These should be tested with `== "no"' or `!= "no"' in makefiles.
# The NO_* variables should only be set by makefiles for variables
# that haven't been converted over.
#

# These options are used by the src builds. Those listed in
# __DEFAULT_YES_OPTIONS default to 'yes' and will build unless turned
# off.  __DEFAULT_NO_OPTIONS will default to 'no' and won't build
# unless turned on. Any options listed in 'BROKEN_OPTIONS' will be
# hard-wired to 'no'.  "Broken" here means not working or
# not-appropriate and/or not supported. It doesn't imply something is
# wrong with the code. There's not a single good word for this, so
# BROKEN was selected as the least imperfect one considered at the
# time. Options are added to BROKEN_OPTIONS list on a per-arch basis.
# At this time, there's no provision for mutually incompatible options.

__DEFAULT_YES_OPTIONS = \
    ACCT \
    ACPI \
    APM \
    AT \
    ATM \
    AUDIT \
    AUTHPF \
    AUTOFS \
    BHYVE \
    BLACKLIST \
    BLUETOOTH \
    BOOT \
    BOOTPARAMD \
    BOOTPD \
    BSD_CPIO \
    BSDINSTALL \
    BSNMP \
    BZIP2 \
    CALENDAR \
    CAPSICUM \
    CAROOT \
    CASPER \
    CCD \
    CDDL \
    CLANG \
    CLANG_BOOTSTRAP \
    CLANG_IS_CC \
    CPP \
    CROSS_COMPILER \
    CRYPT \
    CUSE \
    CXX \
    CXGBETOOL \
    DIALOG \
    DICT \
    DMAGENT \
    DYNAMICROOT \
    EE \
    EFI \
    ELFTOOLCHAIN_BOOTSTRAP \
    EXAMPLES \
    FDT \
    FILE \
    FINGER \
    FLOPPY \
    FMTREE \
    FORTH \
    FP_LIBC \
    FREEBSD_UPDATE \
    FTP \
    GAMES \
    GDB \
    GH_BC \
    GNU_DIFF \
    GNU_GREP \
    GOOGLETEST \
    GPIO \
    HAST \
    HTML \
    HYPERV \
    ICONV \
    INET \
    INET6 \
    INETD \
    IPFILTER \
    IPFW \
    ISCSI \
    JAIL \
    KDUMP \
    KVM \
    LDNS \
    LDNS_UTILS \
    LEGACY_CONSOLE \
    LIBCPLUSPLUS \
    LIBPTHREAD \
    LIBTHR \
    LLD \
    LLD_BOOTSTRAP \
    LLD_IS_LD \
    LLVM_ASSERTIONS \
    LLVM_COV \
    LLVM_TARGET_ALL \
    LOADER_GELI \
    LOADER_LUA \
    LOADER_OFW \
    LOADER_UBOOT \
    LOCALES \
    LOCATE \
    LPR \
    LS_COLORS \
    LZMA_SUPPORT \
    MAIL \
    MAILWRAPPER \
    MAKE \
    MLX5TOOL \
    NDIS \
    NETCAT \
    NETGRAPH \
    NLS_CATALOGS \
    NS_CACHING \
    NTP \
    NVME \
    OFED \
    OPENSSL \
    PAM \
    PF \
    PKGBOOTSTRAP \
    PMC \
    PORTSNAP \
    PPP \
    QUOTAS \
    RADIUS_SUPPORT \
    RBOOTD \
    RESCUE \
    ROUTED \
    SENDMAIL \
    SERVICESDB \
    SETUID_LOGIN \
    SHARED_TOOLCHAIN \
    SHAREDOCS \
    SOURCELESS \
    SOURCELESS_HOST \
    SOURCELESS_UCODE \
    STATIC_LIBPAM \
    STATS \
    SVNLITE \
    SYSCONS \
    SYSTEM_COMPILER \
    SYSTEM_LINKER \
    TALK \
    TCP_WRAPPERS \
    TCSH \
    TELNET \
    TEXTPROC \
    TFTP \
    UNBOUND \
    USB \
    UTMPX \
    VI \
    VT \
    WIRELESS \
    WPA_SUPPLICANT_EAPOL \
    ZFS \
    LOADER_ZFS \
    ZONEINFO

__DEFAULT_NO_OPTIONS = \
    BEARSSL \
    BHYVE_SNAPSHOT \
    BSD_GREP \
    CLANG_EXTRAS \
    CLANG_FORMAT \
    DTRACE_TESTS \
    EXPERIMENTAL \
    GNU_GREP_COMPAT \
    HESIOD \
    LIBSOFT \
    LOADER_FIREWIRE \
    LOADER_FORCE_LE \
    LOADER_VERBOSE \
    LOADER_VERIEXEC_PASS_MANIFEST \
    OFED_EXTRA \
    OPENLDAP \
    REPRODUCIBLE_BUILD \
    RPCBIND_WARMSTART_SUPPORT \
    SORT_THREADS \
    SVN \
    ZONEINFO_LEAPSECONDS_SUPPORT \

__DEFAULT_NO_OPTIONS+= \
    LIBCHERI

__DEFAULT_YES_OPTIONS+=	\
	COMPAT_CHERIABI \
	CHERIBSDBOX

# LEFT/RIGHT. Left options which default to "yes" unless their corresponding
# RIGHT option is disabled.
__DEFAULT_DEPENDENT_OPTIONS= \
	CLANG_FULL/CLANG \
	LOADER_VERIEXEC/BEARSSL \
	LOADER_EFI_SECUREBOOT/LOADER_VERIEXEC \
	LOADER_VERIEXEC_VECTX/LOADER_VERIEXEC \
	VERIEXEC/BEARSSL \

# MK_*_SUPPORT options which default to "yes" unless their corresponding
# MK_* variable is set to "no".
#
.for var in \
    BLACKLIST \
    BZIP2 \
    INET \
    INET6 \
    KERBEROS \
    KVM \
    NETGRAPH \
    PAM \
    TESTS \
    WIRELESS
__DEFAULT_DEPENDENT_OPTIONS+= ${var}_SUPPORT/${var}
.endfor

#
# Default behaviour of some options depends on the architecture.  Unfortunately
# this means that we have to test TARGET_ARCH (the buildworld case) as well
# as MACHINE_ARCH (the non-buildworld case).  Normally TARGET_ARCH is not
# used at all in bsd.*.mk, but we have to make an exception here if we want
# to allow defaults for some things like clang to vary by target architecture.
# Additional, per-target behavior should be rarely added only after much
# gnashing of teeth and grinding of gears.
#
# Note: we have to use MACHINE_ARCH in the bsd.compat.mk case (WANT_COMPAT)
# since TARGET_ARCH is generally set on the make commandline and cannot be
# overriden by bsd.compat.mk.
.if defined(TARGET_ARCH) && !defined(WANT_COMPAT)
__T=${TARGET_ARCH}
__C=${TARGET_CPUTYPE}
.else
__T=${MACHINE_ARCH}
__C=${CPUTYPE}
.endif

# All supported backends for LLVM_TARGET_XXX
__LLVM_TARGETS= \
		aarch64 \
		arm \
		mips \
		powerpc \
		riscv \
		x86
__LLVM_TARGET_FILT=	C/(amd64|i386)/x86/:C/powerpc.*/powerpc/:C/armv[67]/arm/:C/riscv.*/riscv/:C/mips.*/mips/
.for __llt in ${__LLVM_TARGETS}
# Default enable the given TARGET's LLVM_TARGET support
.if ${__T:${__LLVM_TARGET_FILT}} == ${__llt}
__DEFAULT_YES_OPTIONS+=	LLVM_TARGET_${__llt:${__LLVM_TARGET_FILT}:tu}
# aarch64 needs arm for -m32 support.
.elif ${__T} == "aarch64" && ${__llt:Marm*} != ""
__DEFAULT_DEPENDENT_OPTIONS+=	LLVM_TARGET_ARM/LLVM_TARGET_AARCH64
# Default the rest of the LLVM_TARGETs to the value of MK_LLVM_TARGET_ALL.
.else
__DEFAULT_DEPENDENT_OPTIONS+=	LLVM_TARGET_${__llt:${__LLVM_TARGET_FILT}:tu}/LLVM_TARGET_ALL
.endif
.endfor

__DEFAULT_NO_OPTIONS+=LLVM_TARGET_BPF

.include <bsd.compiler.mk>
.if ${__T:Mmips*c*}
# Don't build CLANG for now
__DEFAULT_NO_OPTIONS+=CLANG CLANG_IS_CC
# Don't bootstrap clang, it isn't the version we want
__DEFAULT_NO_OPTIONS+=CLANG_BOOTSTRAP
__DEFAULT_NO_OPTIONS+=LLD
# stand/libsa required -fno-pic which can't work with CHERI
# XXXBD: we should build mips*c* as mips here, but punt for now
BROKEN_OPTIONS+=BOOT
# rescue doesn't link
BROKEN_OPTIONS+=RESCUE
# ofed needs work
BROKEN_OPTIONS+=OFED
# lib32 could probalby be made to work, but makes little sense
# Must be broken for LIB64 to work while we can have only one LIBCOMPAT
BROKEN_OPTIONS+=LIB32
.endif

.ifdef COMPAT_64BIT
# ofed needs to be part of the default build for headers to be available.
# Since it isn't yet working under purecap, disable it here.
BROKEN_OPTIONS+=OFED
.endif

# In-tree gdb is an older versions without modern architecture support.
.if ${__T} == "aarch64" || ${__T:Mriscv*} != ""
BROKEN_OPTIONS+=GDB
.endif
.if ${__T:Mriscv*} != ""
BROKEN_OPTIONS+=OFED
.endif
.if ${__T} == "aarch64" || ${__T} == "amd64" || ${__T} == "i386"
__DEFAULT_YES_OPTIONS+=LLDB
.else
__DEFAULT_NO_OPTIONS+=LLDB
.endif
# LIB32 is supported on amd64, mips64, and powerpc64
.if (${__T} == "amd64" || ${__T:Mmips64*} || ${__T} == "powerpc64")
__DEFAULT_YES_OPTIONS+=LIB32
.else
BROKEN_OPTIONS+=LIB32
.endif
# LIB64 on mips64*c* and riscv64*c*
.if ${__T:Maarch64*c*} || ${__T:Mmips64*c*} || ${__T:Mriscv64*c*}
__DEFAULT_YES_OPTIONS+=LIB64
# In principle, LIB32 could work on architectures where it's supported, but
# Makefile.libcompat only supports one compat layer.
BROKEN_OPTIONS+=LIB32
.else
BROKEN_OPTIONS+=LIB64
.endif
# Only doing soft float API stuff on armv6 and armv7
.if ${__T} != "armv6" && ${__T} != "armv7"
BROKEN_OPTIONS+=LIBSOFT
.endif
.if ${__T:Mmips*}
# GOOGLETEST cannot currently be compiled on mips due to external circumstances.
# Notably, the freebsd-gcc port isn't linking in libgcc so we end up trying ot
# link to a hidden symbol. LLVM would successfully link this in, but some of
# the mips variants are broken under LLVM until LLVM 10. GOOGLETEST should be
# marked no longer broken with the switch to LLVM.
BROKEN_OPTIONS+=GOOGLETEST SSP
.endif

.if ${__T:Mmips64*c*} || ${__T:Mriscv*c*}
# nscd(8) caching depends on marshaling pointers to the daemon and back
# and can't work without a rewrite.
BROKEN_OPTIONS+=NS_CACHING
.endif

<<<<<<< HEAD
.if ${__T:Maarch64*c*}
# Transitively includes pcpu.h pcpu_aux.h and fails on the:
#
#   _Static_assert(PAGE_SIZE % sizeof(struct pcpu) == 0, "fix pcpu size");
#
BROKEN_OPTIONS+=CDDL
# Broken; see the MIPS comment
BROKEN_OPTIONS+=OFED
=======
.if ${__C} == "cheri" || ${__T:Mmips64*c*} || ${__T:Mriscv*c*} || ${.MAKE.OS} == "Linux"
# Broken post OpenZFS import
BROKEN_OPTIONS+=CDDL ZFS
>>>>>>> b1447ee0
.endif

.if ${__T:Mriscv*c*}
# Crash in ZFS code. TODO: investigate
BROKEN_OPTIONS+=CDDL

# Some compilation failure: TODO: investigate
BROKEN_OPTIONS+=SVN SVNLITE
.endif

# libcheri is MIPS-specific and requires CHERI
.if !${__T:Mmips64*} || (${__C} != "cheri" && !${__T:Mmips64*c*})
BROKEN_OPTIONS+=LIBCHERI
.endif

# EFI doesn't exist on mips or powerpc.
# It's also broken on purecap.
.if ${__T:Mmips*} || ${__T:Mpowerpc*} || ${__T:Mriscv64*c*}
BROKEN_OPTIONS+=EFI
.endif
# OFW is only for powerpc, exclude others
.if ${__T:Mpowerpc*} == ""
BROKEN_OPTIONS+=LOADER_OFW
.endif
# UBOOT is only for arm, mips and powerpc, exclude others
.if ${__T:Marm*} == "" && ${__T:Mmips*} == "" && ${__T:Mpowerpc*} == ""
BROKEN_OPTIONS+=LOADER_UBOOT
.endif
# GELI and Lua in loader currently cause boot failures on powerpc.
# Further debugging is required -- probably they are just broken on big
# endian systems generically (they jump to null pointers or try to read
# crazy high addresses, which is typical of endianness problems).
.if ${__T:Mpowerpc*}
BROKEN_OPTIONS+=LOADER_GELI LOADER_LUA
.endif

.if ${__T:Mmips64*}
# profiling won't work on MIPS64 because there is only assembly for o32
BROKEN_OPTIONS+=PROFILE
.endif
.if ${__T} != "aarch64" && ${__T} != "amd64" && ${__T} != "i386" && \
    ${__T} != "powerpc64"
BROKEN_OPTIONS+=CXGBETOOL
BROKEN_OPTIONS+=MLX5TOOL
.endif

# We'd really like this to be:
#    !${MACHINE_CPU:Mcheri} || ${MACHINE_ABI:Mpurecap}
# but that logic doesn't work in Makefile.inc1...
.if (${__C} != "cheri" && ${__C} != "morello") || \
    (${__T:Mmips64*c*} || ${__T:Mriscv64*c*} || ${__T:Maarch64*c*})
BROKEN_OPTIONS+=COMPAT_CHERIABI
.endif

.if ${.MAKE.OS} != "FreeBSD"
# tablegen will not build on non-FreeBSD so also disable target clang and lld
BROKEN_OPTIONS+=CLANG LLD
.endif

# HyperV is currently x86-only
.if ${__T} != "amd64" && ${__T} != "i386"
BROKEN_OPTIONS+=HYPERV
.endif

# NVME is only aarch64, x86 and powerpc64
.if ${__T} != "aarch64" && ${__T} != "amd64" && ${__T} != "i386" && \
    ${__T} != "powerpc64"
BROKEN_OPTIONS+=NVME
.endif

# Doesn't link
.if ${__T:Mmips*}
BROKEN_OPTIONS+=GOOGLETEST
.endif

.if ${__T} == "aarch64" || ${__T} == "amd64" || ${__T} == "i386" || \
    ${__T} == "powerpc64"
__DEFAULT_YES_OPTIONS+=OPENMP
.else
__DEFAULT_NO_OPTIONS+=OPENMP
.endif

.if ${.MAKE.OS} != "FreeBSD"
# Building the target compiler requires building tablegen on the host
# which is (currently) not possible on non-FreeBSD.
BROKEN_OPTIONS+=CLANG LLD LLDB
# The same also applies to the bootstrap LLVM.
BROKEN_OPTIONS+=CLANG_BOOTSTRAP LLD_BOOTSTRAP
.endif

.include <bsd.mkopt.mk>

.if ${.MAKE.OS} != "FreeBSD"
# Building on a Linux/Mac requires an external toolchain to be specified
# since clang/gcc will not build there using the FreeBSD makefiles
MK_BINUTILS_BOOTSTRAP:=no
MK_CLANG_BOOTSTRAP:=no
MK_LLD_BOOTSTRAP:=no
MK_GCC_BOOTSTRAP:=no
# However, the elftoolchain tools build and should be used
# MK_ELFTOOLCHAIN_BOOTSTRAP:=	yes
.endif

#
# Force some options off if their dependencies are off.
# Order is somewhat important.
#
.if ${MK_CAPSICUM} == "no"
MK_CASPER:=	no
.endif

.if ${MK_LIBPTHREAD} == "no"
MK_LIBTHR:=	no
.endif

.if ${MK_SOURCELESS} == "no"
MK_SOURCELESS_HOST:=	no
MK_SOURCELESS_UCODE:= no
.endif

.if ${MK_CDDL} == "no"
MK_ZFS:=	no
MK_LOADER_ZFS:=	no
MK_CTF:=	no
.endif

.if ${MK_CRYPT} == "no"
MK_OPENSSL:=	no
MK_OPENSSH:=	no
MK_KERBEROS:=	no
MK_KERBEROS_SUPPORT:=	no
.endif

.if ${MK_CXX} == "no"
MK_CLANG:=	no
MK_GOOGLETEST:=	no
MK_TESTS:=	no
MK_PMC:=	no
.endif

.if ${MK_DIALOG} == "no"
MK_BSDINSTALL:=	no
.endif

.if ${MK_FILE} == "no"
MK_SVNLITE:=	no
.endif

.if ${MK_MAIL} == "no"
MK_MAILWRAPPER:= no
MK_SENDMAIL:=	no
MK_DMAGENT:=	no
.endif

.if ${MK_NETGRAPH} == "no"
MK_ATM:=	no
MK_BLUETOOTH:=	no
.endif

.if ${MK_NLS} == "no"
MK_NLS_CATALOGS:= no
.endif

.if ${MK_OPENSSL} == "no"
MK_DMAGENT:=	no
MK_OPENSSH:=	no
MK_KERBEROS:=	no
MK_KERBEROS_SUPPORT:=	no
MK_LDNS:=	no
MK_PKGBOOTSTRAP:=	no
MK_SVN:=		no
MK_SVNLITE:=		no
MK_WIRELESS:=		no
.endif

.if ${MK_LDNS} == "no"
MK_LDNS_UTILS:=	no
MK_UNBOUND:= no
.endif

.if ${MK_PF} == "no"
MK_AUTHPF:=	no
.endif

.if ${MK_OFED} == "no"
MK_OFED_EXTRA:=	no
.endif

.if ${MK_PORTSNAP} == "no"
# freebsd-update depends on phttpget from portsnap
MK_FREEBSD_UPDATE:=	no
.endif

.if ${MK_TESTS} == "no"
MK_DTRACE_TESTS:= no
.endif

.if ${MK_TESTS_SUPPORT} == "no"
MK_GOOGLETEST:=	no
.endif

.if ${MK_ZONEINFO} == "no"
MK_ZONEINFO_LEAPSECONDS_SUPPORT:= no
.endif

.if ${MK_CROSS_COMPILER} == "no"
MK_CLANG_BOOTSTRAP:= no
MK_ELFTOOLCHAIN_BOOTSTRAP:= no
MK_LLD_BOOTSTRAP:= no
.endif

.if ${MK_TOOLCHAIN} == "no"
MK_CLANG:=	no
MK_GDB:=	no
MK_INCLUDES:=	no
MK_LLD:=	no
MK_LLDB:=	no
.endif

.if ${MK_CLANG} == "no"
MK_CLANG_EXTRAS:= no
MK_CLANG_FORMAT:= no
MK_CLANG_FULL:= no
MK_LLVM_COV:= no
.endif

.if ${MK_LOADER_VERIEXEC} == "no"
MK_LOADER_VERIEXEC_PASS_MANIFEST := no
.endif

#
# MK_* options whose default value depends on another option.
#
.for vv in \
    GSSAPI/KERBEROS \
    MAN_UTILS/MAN
.if defined(WITH_${vv:H})
MK_${vv:H}:=	yes
.elif defined(WITHOUT_${vv:H})
MK_${vv:H}:=	no
.else
MK_${vv:H}:=	${MK_${vv:T}}
.endif
.endfor

#
# Set defaults for the MK_*_SUPPORT variables.
#

.endif #  !target(__<src.opts.mk>__)<|MERGE_RESOLUTION|>--- conflicted
+++ resolved
@@ -370,20 +370,9 @@
 BROKEN_OPTIONS+=NS_CACHING
 .endif
 
-<<<<<<< HEAD
-.if ${__T:Maarch64*c*}
-# Transitively includes pcpu.h pcpu_aux.h and fails on the:
-#
-#   _Static_assert(PAGE_SIZE % sizeof(struct pcpu) == 0, "fix pcpu size");
-#
-BROKEN_OPTIONS+=CDDL
-# Broken; see the MIPS comment
-BROKEN_OPTIONS+=OFED
-=======
 .if ${__C} == "cheri" || ${__T:Mmips64*c*} || ${__T:Mriscv*c*} || ${.MAKE.OS} == "Linux"
 # Broken post OpenZFS import
 BROKEN_OPTIONS+=CDDL ZFS
->>>>>>> b1447ee0
 .endif
 
 .if ${__T:Mriscv*c*}
