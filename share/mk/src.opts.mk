# $FreeBSD$
#
# Option file for FreeBSD /usr/src builds.
#
# Users define WITH_FOO and WITHOUT_FOO on the command line or in /etc/src.conf
# and /etc/make.conf files. These translate in the build system to MK_FOO={yes,no}
# with sensible (usually) defaults.
#
# Makefiles must include bsd.opts.mk after defining specific MK_FOO options that
# are applicable for that Makefile (typically there are none, but sometimes there
# are exceptions). Recursive makes usually add MK_FOO=no for options that they wish
# to omit from that make.
#
# Makefiles must include bsd.mkopt.mk before they test the value of any MK_FOO
# variable.
#
# Makefiles may also assume that this file is included by src.opts.mk should it
# need variables defined there prior to the end of the Makefile where
# bsd.{subdir,lib.bin}.mk is traditionally included.
#
# The old-style YES_FOO and NO_FOO are being phased out. No new instances of them
# should be added. Old instances should be removed since they were just to
# bridge the gap between FreeBSD 4 and FreeBSD 5.
#
# Makefiles should never test WITH_FOO or WITHOUT_FOO directly (although an
# exception is made for _WITHOUT_SRCONF which turns off this mechanism
# completely inside bsd.*.mk files).
#

.if !target(__<src.opts.mk>__)
__<src.opts.mk>__:

.include <bsd.own.mk>

#
# Define MK_* variables (which are either "yes" or "no") for users
# to set via WITH_*/WITHOUT_* in /etc/src.conf and override in the
# make(1) environment.
# These should be tested with `== "no"' or `!= "no"' in makefiles.
# The NO_* variables should only be set by makefiles for variables
# that haven't been converted over.
#

# These options are used by the src builds. Those listed in
# __DEFAULT_YES_OPTIONS default to 'yes' and will build unless turned
# off.  __DEFAULT_NO_OPTIONS will default to 'no' and won't build
# unless turned on. Any options listed in 'BROKEN_OPTIONS' will be
# hard-wired to 'no'.  "Broken" here means not working or
# not-appropriate and/or not supported. It doesn't imply something is
# wrong with the code. There's not a single good word for this, so
# BROKEN was selected as the least imperfect one considered at the
# time. Options are added to BROKEN_OPTIONS list on a per-arch basis.
# At this time, there's no provision for mutually incompatible options.

__DEFAULT_YES_OPTIONS = \
    ACCT \
    ACPI \
    APM \
    AT \
    ATM \
    AUDIT \
    AUTHPF \
    AUTOFS \
    BHYVE \
    BLACKLIST \
    BLUETOOTH \
    BOOT \
    BOOTPARAMD \
    BOOTPD \
    BSD_CPIO \
    BSDINSTALL \
    BSNMP \
    BZIP2 \
    CALENDAR \
    CAPSICUM \
    CAROOT \
    CASPER \
    CCD \
    CDDL \
    CLANG \
    CLANG_BOOTSTRAP \
    CLANG_IS_CC \
    CPP \
    CROSS_COMPILER \
    CRYPT \
    CUSE \
    CXX \
    CXGBETOOL \
    DIALOG \
    DICT \
    DMAGENT \
    DYNAMICROOT \
    EE \
    EFI \
    ELFTOOLCHAIN_BOOTSTRAP \
    EXAMPLES \
    FDT \
    FILE \
    FINGER \
    FLOPPY \
    FMTREE \
    FORTH \
    FP_LIBC \
    FREEBSD_UPDATE \
    FTP \
    GAMES \
    GDB \
    GH_BC \
    GNU_DIFF \
    GNU_GREP \
    GOOGLETEST \
    GPIO \
    HAST \
    HTML \
    HYPERV \
    ICONV \
    INET \
    INET6 \
    INETD \
    IPFILTER \
    IPFW \
    ISCSI \
    JAIL \
    KDUMP \
    KVM \
    LDNS \
    LDNS_UTILS \
    LEGACY_CONSOLE \
    LIBCPLUSPLUS \
    LIBPTHREAD \
    LIBTHR \
    LLD \
    LLD_BOOTSTRAP \
    LLD_IS_LD \
    LLVM_ASSERTIONS \
    LLVM_COV \
    LLVM_TARGET_ALL \
    LOADER_GELI \
    LOADER_LUA \
    LOADER_OFW \
    LOADER_UBOOT \
    LOCALES \
    LOCATE \
    LPR \
    LS_COLORS \
    LZMA_SUPPORT \
    MAIL \
    MAILWRAPPER \
    MAKE \
    MLX5TOOL \
    NDIS \
    NETCAT \
    NETGRAPH \
    NLS_CATALOGS \
    NS_CACHING \
    NTP \
    NVME \
    OFED \
    OPENSSL \
    PAM \
    PF \
    PKGBOOTSTRAP \
    PMC \
    PORTSNAP \
    PPP \
    QUOTAS \
    RADIUS_SUPPORT \
    RBOOTD \
    RESCUE \
    ROUTED \
    SENDMAIL \
    SERVICESDB \
    SETUID_LOGIN \
    SHARED_TOOLCHAIN \
    SHAREDOCS \
    SOURCELESS \
    SOURCELESS_HOST \
    SOURCELESS_UCODE \
    STATIC_LIBPAM \
    STATS \
    SVNLITE \
    SYSCONS \
    SYSTEM_COMPILER \
    SYSTEM_LINKER \
    TALK \
    TCP_WRAPPERS \
    TCSH \
    TELNET \
    TEXTPROC \
    TFTP \
    UNBOUND \
    USB \
    UTMPX \
    VI \
    VT \
    WIRELESS \
    WPA_SUPPLICANT_EAPOL \
    ZFS \
    LOADER_ZFS \
    ZONEINFO

__DEFAULT_NO_OPTIONS = \
    BEARSSL \
    BHYVE_SNAPSHOT \
    BSD_GREP \
    CLANG_EXTRAS \
    CLANG_FORMAT \
    DTRACE_TESTS \
    EXPERIMENTAL \
    GNU_GREP_COMPAT \
    HESIOD \
    LIBSOFT \
    LOADER_FIREWIRE \
    LOADER_FORCE_LE \
    LOADER_VERBOSE \
    LOADER_VERIEXEC_PASS_MANIFEST \
    OFED_EXTRA \
    OPENLDAP \
    REPRODUCIBLE_BUILD \
    RPCBIND_WARMSTART_SUPPORT \
    SORT_THREADS \
    SVN \
    ZONEINFO_LEAPSECONDS_SUPPORT \

__DEFAULT_NO_OPTIONS+= \
    LIBCHERI

__DEFAULT_YES_OPTIONS+=	\
	COMPAT_CHERIABI \
	CHERIBSDBOX

# LEFT/RIGHT. Left options which default to "yes" unless their corresponding
# RIGHT option is disabled.
__DEFAULT_DEPENDENT_OPTIONS= \
	CLANG_FULL/CLANG \
	LOADER_VERIEXEC/BEARSSL \
	LOADER_EFI_SECUREBOOT/LOADER_VERIEXEC \
	LOADER_VERIEXEC_VECTX/LOADER_VERIEXEC \
	VERIEXEC/BEARSSL \

# MK_*_SUPPORT options which default to "yes" unless their corresponding
# MK_* variable is set to "no".
#
.for var in \
    BLACKLIST \
    BZIP2 \
    INET \
    INET6 \
    KERBEROS \
    KVM \
    NETGRAPH \
    PAM \
    TESTS \
    WIRELESS
__DEFAULT_DEPENDENT_OPTIONS+= ${var}_SUPPORT/${var}
.endfor

#
# Default behaviour of some options depends on the architecture.  Unfortunately
# this means that we have to test TARGET_ARCH (the buildworld case) as well
# as MACHINE_ARCH (the non-buildworld case).  Normally TARGET_ARCH is not
# used at all in bsd.*.mk, but we have to make an exception here if we want
# to allow defaults for some things like clang to vary by target architecture.
# Additional, per-target behavior should be rarely added only after much
# gnashing of teeth and grinding of gears.
#
# Note: we have to use MACHINE_ARCH in the bsd.compat.mk case (WANT_COMPAT)
# since TARGET_ARCH is generally set on the make commandline and cannot be
# overriden by bsd.compat.mk.
.if defined(TARGET_ARCH) && !defined(WANT_COMPAT)
__T=${TARGET_ARCH}
__C=${TARGET_CPUTYPE}
.else
__T=${MACHINE_ARCH}
__C=${CPUTYPE}
.endif

# All supported backends for LLVM_TARGET_XXX
__LLVM_TARGETS= \
		aarch64 \
		arm \
		mips \
		powerpc \
		riscv \
		x86
__LLVM_TARGET_FILT=	C/(amd64|i386)/x86/:C/powerpc.*/powerpc/:C/armv[67]/arm/:C/riscv.*/riscv/:C/mips.*/mips/
.for __llt in ${__LLVM_TARGETS}
# Default enable the given TARGET's LLVM_TARGET support
.if ${__T:${__LLVM_TARGET_FILT}} == ${__llt}
__DEFAULT_YES_OPTIONS+=	LLVM_TARGET_${__llt:${__LLVM_TARGET_FILT}:tu}
# aarch64 needs arm for -m32 support.
.elif ${__T} == "aarch64" && ${__llt:Marm*} != ""
__DEFAULT_DEPENDENT_OPTIONS+=	LLVM_TARGET_ARM/LLVM_TARGET_AARCH64
# Default the rest of the LLVM_TARGETs to the value of MK_LLVM_TARGET_ALL.
.else
__DEFAULT_DEPENDENT_OPTIONS+=	LLVM_TARGET_${__llt:${__LLVM_TARGET_FILT}:tu}/LLVM_TARGET_ALL
.endif
.endfor

__DEFAULT_NO_OPTIONS+=LLVM_TARGET_BPF

.include <bsd.compiler.mk>
.if ${__T:Mmips*c*}
# Don't build CLANG for now
__DEFAULT_NO_OPTIONS+=CLANG CLANG_IS_CC
# Don't bootstrap clang, it isn't the version we want
__DEFAULT_NO_OPTIONS+=CLANG_BOOTSTRAP
__DEFAULT_NO_OPTIONS+=LLD
# stand/libsa required -fno-pic which can't work with CHERI
# XXXBD: we should build mips*c* as mips here, but punt for now
BROKEN_OPTIONS+=BOOT
# rescue doesn't link
BROKEN_OPTIONS+=RESCUE
# ofed needs work
BROKEN_OPTIONS+=OFED
# lib32 could probalby be made to work, but makes little sense
# Must be broken for LIB64 to work while we can have only one LIBCOMPAT
BROKEN_OPTIONS+=LIB32
.endif

.ifdef COMPAT_64BIT
# ofed needs to be part of the default build for headers to be available.
# Since it isn't yet working under purecap, disable it here.
BROKEN_OPTIONS+=OFED
.endif

# In-tree gdb is an older versions without modern architecture support.
.if ${__T} == "aarch64" || ${__T:Mriscv*} != ""
BROKEN_OPTIONS+=GDB
.endif
.if ${__T:Mriscv*} != ""
BROKEN_OPTIONS+=OFED
.endif
.if ${__T} == "aarch64" || ${__T} == "amd64" || ${__T} == "i386"
__DEFAULT_YES_OPTIONS+=LLDB
.else
__DEFAULT_NO_OPTIONS+=LLDB
.endif
# LIB32 is supported on amd64, mips64, and powerpc64
.if (${__T} == "amd64" || ${__T:Mmips64*} || ${__T} == "powerpc64")
__DEFAULT_YES_OPTIONS+=LIB32
.else
BROKEN_OPTIONS+=LIB32
.endif
# LIB64 on mips64*c* and riscv64*c*
.if ${__T:Mmips64*c*} || ${__T:Mriscv64*c*}
__DEFAULT_YES_OPTIONS+=LIB64
# In principle, LIB32 could work on architectures where it's supported, but
# Makefile.libcompat only supports one compat layer.
BROKEN_OPTIONS+=LIB32
.else
BROKEN_OPTIONS+=LIB64
.endif
# Only doing soft float API stuff on armv6 and armv7
.if ${__T} != "armv6" && ${__T} != "armv7"
BROKEN_OPTIONS+=LIBSOFT
.endif
.if ${__T:Mmips*}
# GOOGLETEST cannot currently be compiled on mips due to external circumstances.
# Notably, the freebsd-gcc port isn't linking in libgcc so we end up trying ot
# link to a hidden symbol. LLVM would successfully link this in, but some of
# the mips variants are broken under LLVM until LLVM 10. GOOGLETEST should be
# marked no longer broken with the switch to LLVM.
BROKEN_OPTIONS+=GOOGLETEST SSP
.endif

.if ${__T:Mmips64*c*} || ${__T:Mriscv*c*}
# nscd(8) caching depends on marshaling pointers to the daemon and back
# and can't work without a rewrite.
BROKEN_OPTIONS+=NS_CACHING
.endif

.if ${__T:Mriscv*c*}
# Crash in ZFS code. TODO: investigate
BROKEN_OPTIONS+=CDDL

# Some compilation failure: TODO: investigate
BROKEN_OPTIONS+=SVN SVNLITE
.endif

# libcheri is MIPS-specific and requires CHERI
.if !${__T:Mmips64*} || (${__C} != "cheri" && !${__T:Mmips64*c*})
BROKEN_OPTIONS+=LIBCHERI
.endif

# EFI doesn't exist on mips or powerpc.
# It's also broken on purecap.
.if ${__T:Mmips*} || ${__T:Mpowerpc*} || ${__T:Mriscv64*c*}
BROKEN_OPTIONS+=EFI
.endif
# OFW is only for powerpc, exclude others
.if ${__T:Mpowerpc*} == ""
BROKEN_OPTIONS+=LOADER_OFW
.endif
# UBOOT is only for arm, mips and powerpc, exclude others
.if ${__T:Marm*} == "" && ${__T:Mmips*} == "" && ${__T:Mpowerpc*} == ""
BROKEN_OPTIONS+=LOADER_UBOOT
.endif
# GELI and Lua in loader currently cause boot failures on powerpc.
# Further debugging is required -- probably they are just broken on big
# endian systems generically (they jump to null pointers or try to read
# crazy high addresses, which is typical of endianness problems).
.if ${__T:Mpowerpc*}
BROKEN_OPTIONS+=LOADER_GELI LOADER_LUA
.endif

.if ${__T:Mmips64*}
# profiling won't work on MIPS64 because there is only assembly for o32
BROKEN_OPTIONS+=PROFILE
.endif
.if ${__T} != "aarch64" && ${__T} != "amd64" && ${__T} != "i386" && \
    ${__T} != "powerpc64"
BROKEN_OPTIONS+=CXGBETOOL
BROKEN_OPTIONS+=MLX5TOOL
.endif

# We'd really like this to be:
#    !${MACHINE_CPU:Mcheri} || ${MACHINE_ABI:Mpurecap}
# but that logic doesn't work in Makefile.inc1...
.if ${__C} != "cheri" || (${__T:Mmips64*c*} || ${__T:Mriscv64*c*})
BROKEN_OPTIONS+=COMPAT_CHERIABI
.endif

.if ${.MAKE.OS} != "FreeBSD"
# tablegen will not build on non-FreeBSD so also disable target clang and lld
BROKEN_OPTIONS+=CLANG LLD
.endif

# HyperV is currently x86-only
.if ${__T} != "amd64" && ${__T} != "i386"
BROKEN_OPTIONS+=HYPERV
.endif

# NVME is only aarch64, x86 and powerpc64
.if ${__T} != "aarch64" && ${__T} != "amd64" && ${__T} != "i386" && \
    ${__T} != "powerpc64"
BROKEN_OPTIONS+=NVME
.endif

<<<<<<< HEAD
# Doesn't link
.if ${__T:Mmips*}
BROKEN_OPTIONS+=GOOGLETEST
.endif

.if ${__T} == "amd64" || ${__T} == "i386" || ${__T} == "powerpc64"
=======
.if ${__T} == "aarch64" || ${__T} == "amd64" || ${__T} == "i386" || \
    ${__T} == "powerpc64"
>>>>>>> 5516d1e1
__DEFAULT_YES_OPTIONS+=OPENMP
.else
__DEFAULT_NO_OPTIONS+=OPENMP
.endif

.if ${.MAKE.OS} != "FreeBSD"
# Building the target compiler requires building tablegen on the host
# which is (currently) not possible on non-FreeBSD.
BROKEN_OPTIONS+=CLANG LLD LLDB
# The same also applies to the bootstrap LLVM.
BROKEN_OPTIONS+=CLANG_BOOTSTRAP LLD_BOOTSTRAP
.endif

.include <bsd.mkopt.mk>

.if ${.MAKE.OS} != "FreeBSD"
# Building on a Linux/Mac requires an external toolchain to be specified
# since clang/gcc will not build there using the FreeBSD makefiles
MK_BINUTILS_BOOTSTRAP:=no
MK_CLANG_BOOTSTRAP:=no
MK_LLD_BOOTSTRAP:=no
MK_GCC_BOOTSTRAP:=no
# However, the elftoolchain tools build and should be used
# MK_ELFTOOLCHAIN_BOOTSTRAP:=	yes
.endif

#
# Force some options off if their dependencies are off.
# Order is somewhat important.
#
.if ${MK_CAPSICUM} == "no"
MK_CASPER:=	no
.endif

.if ${MK_LIBPTHREAD} == "no"
MK_LIBTHR:=	no
.endif

.if ${MK_SOURCELESS} == "no"
MK_SOURCELESS_HOST:=	no
MK_SOURCELESS_UCODE:= no
.endif

.if ${MK_CDDL} == "no"
MK_ZFS:=	no
MK_LOADER_ZFS:=	no
MK_CTF:=	no
.endif

.if ${MK_CRYPT} == "no"
MK_OPENSSL:=	no
MK_OPENSSH:=	no
MK_KERBEROS:=	no
MK_KERBEROS_SUPPORT:=	no
.endif

.if ${MK_CXX} == "no"
MK_CLANG:=	no
MK_GOOGLETEST:=	no
MK_TESTS:=	no
MK_PMC:=	no
.endif

.if ${MK_DIALOG} == "no"
MK_BSDINSTALL:=	no
.endif

.if ${MK_FILE} == "no"
MK_SVNLITE:=	no
.endif

.if ${MK_MAIL} == "no"
MK_MAILWRAPPER:= no
MK_SENDMAIL:=	no
MK_DMAGENT:=	no
.endif

.if ${MK_NETGRAPH} == "no"
MK_ATM:=	no
MK_BLUETOOTH:=	no
.endif

.if ${MK_NLS} == "no"
MK_NLS_CATALOGS:= no
.endif

.if ${MK_OPENSSL} == "no"
MK_DMAGENT:=	no
MK_OPENSSH:=	no
MK_KERBEROS:=	no
MK_KERBEROS_SUPPORT:=	no
MK_LDNS:=	no
MK_PKGBOOTSTRAP:=	no
MK_SVN:=		no
MK_SVNLITE:=		no
MK_WIRELESS:=		no
.endif

.if ${MK_LDNS} == "no"
MK_LDNS_UTILS:=	no
MK_UNBOUND:= no
.endif

.if ${MK_PF} == "no"
MK_AUTHPF:=	no
.endif

.if ${MK_OFED} == "no"
MK_OFED_EXTRA:=	no
.endif

.if ${MK_PORTSNAP} == "no"
# freebsd-update depends on phttpget from portsnap
MK_FREEBSD_UPDATE:=	no
.endif

.if ${MK_TESTS} == "no"
MK_DTRACE_TESTS:= no
.endif

.if ${MK_TESTS_SUPPORT} == "no"
MK_GOOGLETEST:=	no
.endif

.if ${MK_ZONEINFO} == "no"
MK_ZONEINFO_LEAPSECONDS_SUPPORT:= no
.endif

.if ${MK_CROSS_COMPILER} == "no"
MK_CLANG_BOOTSTRAP:= no
MK_ELFTOOLCHAIN_BOOTSTRAP:= no
MK_LLD_BOOTSTRAP:= no
.endif

.if ${MK_TOOLCHAIN} == "no"
MK_CLANG:=	no
MK_GDB:=	no
MK_INCLUDES:=	no
MK_LLD:=	no
MK_LLDB:=	no
.endif

.if ${MK_CLANG} == "no"
MK_CLANG_EXTRAS:= no
MK_CLANG_FORMAT:= no
MK_CLANG_FULL:= no
MK_LLVM_COV:= no
.endif

.if ${MK_LOADER_VERIEXEC} == "no"
MK_LOADER_VERIEXEC_PASS_MANIFEST := no
.endif

#
# MK_* options whose default value depends on another option.
#
.for vv in \
    GSSAPI/KERBEROS \
    MAN_UTILS/MAN
.if defined(WITH_${vv:H})
MK_${vv:H}:=	yes
.elif defined(WITHOUT_${vv:H})
MK_${vv:H}:=	no
.else
MK_${vv:H}:=	${MK_${vv:T}}
.endif
.endfor

#
# Set defaults for the MK_*_SUPPORT variables.
#

.endif #  !target(__<src.opts.mk>__)<|MERGE_RESOLUTION|>--- conflicted
+++ resolved
@@ -437,17 +437,13 @@
 BROKEN_OPTIONS+=NVME
 .endif
 
-<<<<<<< HEAD
 # Doesn't link
 .if ${__T:Mmips*}
 BROKEN_OPTIONS+=GOOGLETEST
 .endif
 
-.if ${__T} == "amd64" || ${__T} == "i386" || ${__T} == "powerpc64"
-=======
 .if ${__T} == "aarch64" || ${__T} == "amd64" || ${__T} == "i386" || \
     ${__T} == "powerpc64"
->>>>>>> 5516d1e1
 __DEFAULT_YES_OPTIONS+=OPENMP
 .else
 __DEFAULT_NO_OPTIONS+=OPENMP
