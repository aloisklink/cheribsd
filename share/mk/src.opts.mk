# $FreeBSD$
#
# Option file for FreeBSD /usr/src builds, at least the userland and boot loader
# portions of the tree. These options generally chose what parts of the tree to
# include or omit and are FreeBSD source tree specific.
#
# Users define WITH_FOO and WITHOUT_FOO on the command line or in /etc/src.conf
# and /etc/make.conf files. These translate in the build system to MK_FOO={yes,no}
# with sensible (usually) defaults.
#
# Makefiles must include bsd.opts.mk after defining specific MK_FOO options that
# are applicable for that Makefile (typically there are none, but sometimes there
# are exceptions). Recursive makes usually add MK_FOO=no for options that they wish
# to omit from that make.
#
# Makefiles must include bsd.mkopt.mk before they test the value of any MK_FOO
# variable.
#
# Makefiles may also assume that this file is included by src.opts.mk should it
# need variables defined there prior to the end of the Makefile where
# bsd.{subdir,lib.bin}.mk is traditionally included.
#
# The old-style YES_FOO and NO_FOO are being phased out. No new instances of them
# should be added. Old instances should be removed since they were just to
# bridge the gap between FreeBSD 4 and FreeBSD 5.
#
# Makefiles should never test WITH_FOO or WITHOUT_FOO directly (although an
# exception is made for _WITHOUT_SRCONF which turns off this mechanism
# completely inside bsd.*.mk files).
#

.if !target(__<src.opts.mk>__)
__<src.opts.mk>__:

.include <bsd.own.mk>

#
# Define MK_* variables (which are either "yes" or "no") for users
# to set via WITH_*/WITHOUT_* in /etc/src.conf and override in the
# make(1) environment.
# These should be tested with `== "no"' or `!= "no"' in makefiles.
# The NO_* variables should only be set by makefiles for variables
# that haven't been converted over.
#

# These options are used by the src builds. Those listed in
# __DEFAULT_YES_OPTIONS default to 'yes' and will build unless turned
# off.  __DEFAULT_NO_OPTIONS will default to 'no' and won't build
# unless turned on. Any options listed in 'BROKEN_OPTIONS' will be
# hard-wired to 'no'.  "Broken" here means not working or
# not-appropriate and/or not supported. It doesn't imply something is
# wrong with the code. There's not a single good word for this, so
# BROKEN was selected as the least imperfect one considered at the
# time. Options are added to BROKEN_OPTIONS list on a per-arch basis.
# At this time, there's no provision for mutually incompatible options.

__DEFAULT_YES_OPTIONS = \
    ACCT \
    ACPI \
    APM \
    AT \
    ATM \
    AUDIT \
    AUTHPF \
    AUTOFS \
    BHYVE \
    BLACKLIST \
    BLUETOOTH \
    BOOT \
    BOOTPARAMD \
    BOOTPD \
    BSD_CPIO \
    BSDINSTALL \
    BSNMP \
    BZIP2 \
    CALENDAR \
    CAPSICUM \
    CAROOT \
    CASPER \
    CCD \
    CDDL \
    CLANG \
    CLANG_BOOTSTRAP \
    CLANG_IS_CC \
    CLEAN \
    CPP \
    CROSS_COMPILER \
    CRYPT \
    CUSE \
    CXX \
    CXGBETOOL \
    DIALOG \
    DICT \
    DMAGENT \
    DYNAMICROOT \
    EE \
    EFI \
    ELFTOOLCHAIN_BOOTSTRAP \
    EXAMPLES \
    FDT \
    FILE \
    FINGER \
    FLOPPY \
    FORTH \
    FP_LIBC \
    FREEBSD_UPDATE \
    FTP \
    GAMES \
    GH_BC \
    GNU_DIFF \
    GOOGLETEST \
    GPIO \
    HAST \
    HTML \
    HYPERV \
    ICONV \
    INET \
    INET6 \
    INETD \
    IPFILTER \
    IPFW \
    ISCSI \
    JAIL \
    KDUMP \
    KVM \
    LDNS \
    LDNS_UTILS \
    LEGACY_CONSOLE \
    LLD \
    LLD_BOOTSTRAP \
    LLD_IS_LD \
    LLVM_ASSERTIONS \
    LLVM_COV \
    LLVM_CXXFILT \
    LOADER_GELI \
    LOADER_KBOOT \
    LOADER_LUA \
    LOADER_OFW \
    LOADER_UBOOT \
    LOCALES \
    LOCATE \
    LPR \
    LS_COLORS \
    MAIL \
    MAILWRAPPER \
    MAKE \
    MLX5TOOL \
    NDIS \
    NETCAT \
    NETGRAPH \
    NLS_CATALOGS \
    NS_CACHING \
    NTP \
    NVME \
    OFED \
    OPENSSL \
    PAM \
    PF \
    PKGBOOTSTRAP \
    PMC \
    PORTSNAP \
    PPP \
    QUOTAS \
    RADIUS_SUPPORT \
    RBOOTD \
    RESCUE \
    ROUTED \
    SENDMAIL \
    SERVICESDB \
    SETUID_LOGIN \
    SHARED_TOOLCHAIN \
    SHAREDOCS \
    SOURCELESS \
    SOURCELESS_HOST \
    SOURCELESS_UCODE \
    STATIC_LIBPAM \
    STATS \
    SYSCONS \
    SYSTEM_COMPILER \
    SYSTEM_LINKER \
    TALK \
    TCP_WRAPPERS \
    TCSH \
    TELNET \
    TEXTPROC \
    TFTP \
    UNBOUND \
    USB \
    UTMPX \
    VI \
    VT \
    WIRELESS \
    WPA_SUPPLICANT_EAPOL \
    ZFS \
    LOADER_ZFS \
    ZONEINFO

__DEFAULT_NO_OPTIONS = \
    BEARSSL \
    BHYVE_SNAPSHOT \
    CLANG_EXTRAS \
    CLANG_FORMAT \
    DETECT_TZ_CHANGES \
    DTRACE_TESTS \
    EXPERIMENTAL \
    HESIOD \
    LOADER_FIREWIRE \
    LOADER_VERBOSE \
    LOADER_VERIEXEC_PASS_MANIFEST \
    LLVM_BINUTILS \
    MALLOC_PRODUCTION \
    OFED_EXTRA \
    OPENLDAP \
    REPRODUCIBLE_BUILD \
    RPCBIND_WARMSTART_SUPPORT \
    SORT_THREADS \
    ZONEINFO_LEAPSECONDS_SUPPORT \

__DEFAULT_YES_OPTIONS+=	\
	COMPAT_CHERIABI \
	CHERIBSDBOX

# LEFT/RIGHT. Left options which default to "yes" unless their corresponding
# RIGHT option is disabled.
__DEFAULT_DEPENDENT_OPTIONS= \
	CLANG_FULL/CLANG \
	LLVM_TARGET_ALL/CLANG \
	LOADER_VERIEXEC/BEARSSL \
	LOADER_EFI_SECUREBOOT/LOADER_VERIEXEC \
	LOADER_VERIEXEC_VECTX/LOADER_VERIEXEC \
	VERIEXEC/BEARSSL \

# MK_*_SUPPORT options which default to "yes" unless their corresponding
# MK_* variable is set to "no".
#
.for var in \
    BLACKLIST \
    BZIP2 \
    INET \
    INET6 \
    KERBEROS \
    KVM \
    NETGRAPH \
    PAM \
    TESTS \
    WIRELESS
__DEFAULT_DEPENDENT_OPTIONS+= ${var}_SUPPORT/${var}
.endfor

#
# Default behaviour of some options depends on the architecture.  Unfortunately
# this means that we have to test TARGET_ARCH (the buildworld case) as well
# as MACHINE_ARCH (the non-buildworld case).  Normally TARGET_ARCH is not
# used at all in bsd.*.mk, but we have to make an exception here if we want
# to allow defaults for some things like clang to vary by target architecture.
# Additional, per-target behavior should be rarely added only after much
# gnashing of teeth and grinding of gears.
#
# Note: we have to use MACHINE_ARCH in the bsd.compat.mk case (WANT_COMPAT)
# since TARGET_ARCH is generally set on the make commandline and cannot be
# overriden by bsd.compat.mk.
.if defined(TARGET_ARCH) && !defined(WANT_COMPAT)
__T=${TARGET_ARCH}
__C=${TARGET_CPUTYPE}
.else
__T=${MACHINE_ARCH}
__C=${CPUTYPE}
.endif

# All supported backends for LLVM_TARGET_XXX
__LLVM_TARGETS= \
		aarch64 \
		arm \
		powerpc \
		riscv \
		x86
__LLVM_TARGET_FILT=	C/(amd64|i386)/x86/:C/powerpc.*/powerpc/:C/armv[67]/arm/:C/riscv.*/riscv/:C/mips.*/mips/
.for __llt in ${__LLVM_TARGETS}
# Default enable the given TARGET's LLVM_TARGET support
.if ${__T:${__LLVM_TARGET_FILT}} == ${__llt}
__DEFAULT_YES_OPTIONS+=	LLVM_TARGET_${__llt:${__LLVM_TARGET_FILT}:tu}
# aarch64 needs arm for -m32 support.
.elif ${__T:Maarch64*} && ${__llt:Marm*} != ""
__DEFAULT_DEPENDENT_OPTIONS+=	LLVM_TARGET_ARM/LLVM_TARGET_AARCH64
# Default the rest of the LLVM_TARGETs to the value of MK_LLVM_TARGET_ALL.
.else
__DEFAULT_DEPENDENT_OPTIONS+=	LLVM_TARGET_${__llt:${__LLVM_TARGET_FILT}:tu}/LLVM_TARGET_ALL
.endif
.endfor

__DEFAULT_NO_OPTIONS+=LLVM_TARGET_BPF LLVM_TARGET_MIPS

.include <bsd.compiler.mk>

.ifdef COMPAT_64BIT
# ofed needs to be part of the default build for headers to be available.
# Since it isn't yet working under purecap, disable it here.
BROKEN_OPTIONS+=OFED
.endif

.if ${__T} == "aarch64" || ${__T} == "amd64" || ${__T} == "i386"
__DEFAULT_YES_OPTIONS+=LLDB
.else
__DEFAULT_NO_OPTIONS+=LLDB
.endif
# LIB32 is supported on amd64 and powerpc64
.if (${__T} == "amd64" || ${__T} == "powerpc64")
__DEFAULT_YES_OPTIONS+=LIB32
.else
BROKEN_OPTIONS+=LIB32
.endif
<<<<<<< HEAD
# LIB64 is supported on aarch64*c*, mips64*c* and riscv64*c*
.if ${__T:Maarch64*c*} || ${__T:Mmips64*c*} || ${__T:Mriscv64*c*}
__DEFAULT_YES_OPTIONS+=LIB64
# In principle, LIB32 could work on architectures where it's supported, but
# Makefile.libcompat only supports one compat layer.
BROKEN_OPTIONS+=LIB32
.else
BROKEN_OPTIONS+=LIB64
.endif
# Only doing soft float API stuff on armv6 and armv7
.if ${__T} != "armv6" && ${__T} != "armv7"
BROKEN_OPTIONS+=LIBSOFT
.endif
# XXX: Fails to link due to old broken C++ mangling; remove once
# https://git.morello-project.org/morello/llvm-project/-/merge_requests/23
# has been merged.
.if ${__T:Maarch64*c*}
BROKEN_OPTIONS+=GOOGLETEST
.endif

.if ${__T:Mriscv*c*}
# nscd(8) caching depends on marshaling pointers to the daemon and back
# and can't work without a rewrite.
BROKEN_OPTIONS+=NS_CACHING
.endif

.if ${__C} == "cheri" || ${__C} == "morello" || \
    ${__T:Maarch64*c*} || ${__T:Mriscv*c*} || \
    ${.MAKE.OS} == "Linux"
# Broken post OpenZFS import
BROKEN_OPTIONS+=CDDL ZFS
.endif

.if ${__T:Mriscv*c*}
# Crash in ZFS code. TODO: investigate
BROKEN_OPTIONS+=CDDL
.endif

=======
>>>>>>> f84135f6
# EFI doesn't exist on powerpc (well, officially)
.if ${__T:Mpowerpc*}
BROKEN_OPTIONS+=EFI
.endif
# OFW is only for powerpc, exclude others
.if ${__T:Mpowerpc*} == ""
BROKEN_OPTIONS+=LOADER_OFW
.endif
# KBOOT is only for powerpc64 (powerpc64le broken)
.if ${__T} != "powerpc64"
BROKEN_OPTIONS+=LOADER_KBOOT
.endif
# UBOOT is only for arm, and big-endian powerpc
.if (${__T:Marm*} == "" && ${__T:Mpowerpc*} == "") || ${__T} == "powerpc64le"
BROKEN_OPTIONS+=LOADER_UBOOT
.endif
# GELI and Lua in loader currently cause boot failures on powerpc.
# Further debugging is required -- probably they are just broken on big
# endian systems generically (they jump to null pointers or try to read
# crazy high addresses, which is typical of endianness problems).
.if ${__T:Mpowerpc*}
BROKEN_OPTIONS+=LOADER_GELI LOADER_LUA
.endif

# Kernel TLS is enabled by default on amd64 and aarch64
.if ${__T:Maarch64*} || ${__T} == "amd64"
__DEFAULT_YES_OPTIONS+=OPENSSL_KTLS
.else
__DEFAULT_NO_OPTIONS+=OPENSSL_KTLS
.endif

.if !${__T:Maarch64*} && ${__T} != "amd64" && ${__T} != "i386" && \
    ${__T} != "powerpc64"
BROKEN_OPTIONS+=CXGBETOOL
BROKEN_OPTIONS+=MLX5TOOL
.endif

# We'd really like this to be:
#    !${MACHINE_CPU:Mcheri} || ${MACHINE_ABI:Mpurecap}
# but that logic doesn't work in Makefile.inc1...
.if (${__C} != "cheri" && ${__C} != "morello") || \
    (${__T:Maarch64*c*} || ${__T:Mriscv64*c*})
BROKEN_OPTIONS+=COMPAT_CHERIABI
.endif

.if ${.MAKE.OS} != "FreeBSD"
# tablegen will not build on non-FreeBSD so also disable target clang and lld
BROKEN_OPTIONS+=CLANG LLD
.endif

# HyperV is currently x86-only
.if ${__T} != "amd64" && ${__T} != "i386"
BROKEN_OPTIONS+=HYPERV
.endif

# NVME is only aarch64*, x86 and powerpc64*
.if !${__T:Maarch64*} && ${__T} != "amd64" && ${__T} != "i386" && \
    ${__T:Mpowerpc64*} == ""
BROKEN_OPTIONS+=NVME
.endif

# XXX: Does not yet build for aarch64c
.if ${__T} == "aarch64" || ${__T} == "amd64" || ${__T} == "i386" || \
    ${__T:Mpowerpc64*} != "" || ${__T:Mriscv64*} != ""
__DEFAULT_YES_OPTIONS+=OPENMP
.else
__DEFAULT_NO_OPTIONS+=OPENMP
.endif

# XXX: Not yet ported for purecap
.if ${__T} == "aarch64c" || ${__T:Mriscv*c*}
BROKEN_OPTIONS+=OPENMP
.endif

.include <bsd.mkopt.mk>

.if ${.MAKE.OS} != "FreeBSD"
# Building on a Linux/Mac requires an external toolchain to be specified
# since clang/gcc will not build there using the FreeBSD makefiles
MK_BINUTILS_BOOTSTRAP:=no
MK_CLANG_BOOTSTRAP:=no
MK_LLD_BOOTSTRAP:=no
MK_GCC_BOOTSTRAP:=no
# However, the elftoolchain tools build and should be used
# MK_ELFTOOLCHAIN_BOOTSTRAP:=	yes
.endif

#
# Force some options off if their dependencies are off.
# Order is somewhat important.
#
.if ${MK_CAPSICUM} == "no"
MK_CASPER:=	no
.endif

.if ${MK_SOURCELESS} == "no"
MK_SOURCELESS_HOST:=	no
MK_SOURCELESS_UCODE:= no
.endif

.if ${MK_CDDL} == "no"
MK_ZFS:=	no
MK_LOADER_ZFS:=	no
MK_CTF:=	no
.endif

.if ${MK_CRYPT} == "no"
MK_OPENSSL:=	no
MK_OPENSSH:=	no
MK_KERBEROS:=	no
MK_KERBEROS_SUPPORT:=	no
.endif

.if ${MK_CXX} == "no"
MK_CLANG:=	no
MK_GOOGLETEST:=	no
MK_OFED:=	no
MK_OPENMP:=	no
MK_PMC:=	no
MK_TESTS:=	no
MK_PMC:=	no
.endif

.if ${MK_DIALOG} == "no"
MK_BSDINSTALL:=	no
.endif

.if ${MK_MAIL} == "no"
MK_MAILWRAPPER:= no
MK_SENDMAIL:=	no
MK_DMAGENT:=	no
.endif

.if ${MK_NETGRAPH} == "no"
MK_ATM:=	no
MK_BLUETOOTH:=	no
.endif

.if ${MK_NLS} == "no"
MK_NLS_CATALOGS:= no
.endif

.if ${MK_OPENSSL} == "no"
MK_DMAGENT:=	no
MK_OPENSSH:=	no
MK_OPENSSL_KTLS:=	no
MK_KERBEROS:=	no
MK_KERBEROS_SUPPORT:=	no
MK_LDNS:=	no
MK_PKGBOOTSTRAP:=	no
MK_ZFS:=	no
.endif

.if ${MK_LDNS} == "no"
MK_LDNS_UTILS:=	no
MK_UNBOUND:= no
.endif

.if ${MK_PF} == "no"
MK_AUTHPF:=	no
.endif

.if ${MK_OFED} == "no"
MK_OFED_EXTRA:=	no
.endif

.if ${MK_TESTS} == "no"
MK_DTRACE_TESTS:= no
.endif

.if ${MK_TESTS_SUPPORT} == "no"
MK_GOOGLETEST:=	no
.endif

.if ${MK_ZONEINFO} == "no"
MK_ZONEINFO_LEAPSECONDS_SUPPORT:= no
.endif

.if ${MK_CROSS_COMPILER} == "no"
MK_CLANG_BOOTSTRAP:= no
MK_ELFTOOLCHAIN_BOOTSTRAP:= no
MK_LLD_BOOTSTRAP:= no
.endif

.if ${MK_TOOLCHAIN} == "no"
MK_CLANG:=	no
MK_INCLUDES:=	no
MK_LLD:=	no
MK_LLDB:=	no
MK_LLVM_BINUTILS:=	no
.endif

.if ${MK_CLANG} == "no"
MK_CLANG_EXTRAS:= no
MK_CLANG_FORMAT:= no
MK_CLANG_FULL:= no
MK_LLVM_COV:= no
.endif

.if ${MK_ASAN} == "yes"
# In order to get sensible backtraces from ASAN we have to install
# llvm-symbolizer as /usr/bin/addr2line instead of the elftoolchain version.
MK_LLVM_BINUTILS:=	yes
.endif

.if ${MK_LLVM_BINUTILS} == "yes"
# MK_LLVM_CXXFILT is a subset of MK_LLVM_BINUTILS and should therefore be
# enabled if MK_LLVM_BINUTILS is set.
MK_LLVM_CXXFILT:=	yes
.endif

.if ${MK_LOADER_VERIEXEC} == "no"
MK_LOADER_VERIEXEC_PASS_MANIFEST := no
.endif

#
# MK_* options whose default value depends on another option.
#
.for vv in \
    GSSAPI/KERBEROS \
    MAN_UTILS/MAN
.if defined(WITH_${vv:H})
MK_${vv:H}:=	yes
.elif defined(WITHOUT_${vv:H})
MK_${vv:H}:=	no
.else
MK_${vv:H}:=	${MK_${vv:T}}
.endif
.endfor

#
# Set defaults for the MK_*_SUPPORT variables.
#

.endif #  !target(__<src.opts.mk>__)<|MERGE_RESOLUTION|>--- conflicted
+++ resolved
@@ -309,7 +309,6 @@
 .else
 BROKEN_OPTIONS+=LIB32
 .endif
-<<<<<<< HEAD
 # LIB64 is supported on aarch64*c*, mips64*c* and riscv64*c*
 .if ${__T:Maarch64*c*} || ${__T:Mmips64*c*} || ${__T:Mriscv64*c*}
 __DEFAULT_YES_OPTIONS+=LIB64
@@ -319,10 +318,6 @@
 .else
 BROKEN_OPTIONS+=LIB64
 .endif
-# Only doing soft float API stuff on armv6 and armv7
-.if ${__T} != "armv6" && ${__T} != "armv7"
-BROKEN_OPTIONS+=LIBSOFT
-.endif
 # XXX: Fails to link due to old broken C++ mangling; remove once
 # https://git.morello-project.org/morello/llvm-project/-/merge_requests/23
 # has been merged.
@@ -348,8 +343,6 @@
 BROKEN_OPTIONS+=CDDL
 .endif
 
-=======
->>>>>>> f84135f6
 # EFI doesn't exist on powerpc (well, officially)
 .if ${__T:Mpowerpc*}
 BROKEN_OPTIONS+=EFI
