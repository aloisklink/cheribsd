--- conflicted
+++ resolved
@@ -454,17 +454,12 @@
 BROKEN_OPTIONS+=NVME
 .endif
 
-<<<<<<< HEAD
 # Doesn't link
 .if ${__T:Mmips*}
 BROKEN_OPTIONS+=GOOGLETEST
 .endif
 
-.if ${COMPILER_FEATURES:Mc++11} && \
-    (${__T} == "amd64" || ${__T} == "i386" || ${__T} == "powerpc64")
-=======
 .if ${__T} == "amd64" || ${__T} == "i386" || ${__T} == "powerpc64"
->>>>>>> 896e333b
 __DEFAULT_YES_OPTIONS+=OPENMP
 .else
 __DEFAULT_NO_OPTIONS+=OPENMP
