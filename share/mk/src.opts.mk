# $FreeBSD$
#
# Option file for FreeBSD /usr/src builds.
#
# Users define WITH_FOO and WITHOUT_FOO on the command line or in /etc/src.conf
# and /etc/make.conf files. These translate in the build system to MK_FOO={yes,no}
# with sensible (usually) defaults.
#
# Makefiles must include bsd.opts.mk after defining specific MK_FOO options that
# are applicable for that Makefile (typically there are none, but sometimes there
# are exceptions). Recursive makes usually add MK_FOO=no for options that they wish
# to omit from that make.
#
# Makefiles must include bsd.srcpot.mk before they test the value of any MK_FOO
# variable.
#
# Makefiles may also assume that this file is included by src.opts.mk should it
# need variables defined there prior to the end of the Makefile where
# bsd.{subdir,lib.bin}.mk is traditionally included.
#
# The old-style YES_FOO and NO_FOO are being phased out. No new instances of them
# should be added. Old instances should be removed since they were just to
# bridge the gap between FreeBSD 4 and FreeBSD 5.
#
# Makefiles should never test WITH_FOO or WITHOUT_FOO directly (although an
# exception is made for _WITHOUT_SRCONF which turns off this mechanism
# completely inside bsd.*.mk files).
#

.if !target(__<src.opts.mk>__)
__<src.opts.mk>__:

.include <bsd.own.mk>

#
# Define MK_* variables (which are either "yes" or "no") for users
# to set via WITH_*/WITHOUT_* in /etc/src.conf and override in the
# make(1) environment.
# These should be tested with `== "no"' or `!= "no"' in makefiles.
# The NO_* variables should only be set by makefiles for variables
# that haven't been converted over.
#

# These options are used by src the builds

__DEFAULT_YES_OPTIONS = \
    ACCT \
    ACPI \
    AMD \
    APM \
    AT \
    ATM \
    AUDIT \
    AUTHPF \
    BINUTILS \
    BINUTILS_BOOTSTRAP \
    BLUETOOTH \
    BOOT \
    BSD_CPIO \
    BSNMP \
    BZIP2 \
    CALENDAR \
    CAPSICUM \
    CASPER \
    CDDL \
    CPP \
    CROSS_COMPILER \
    CRYPT \
    CTM \
    CUSE \
    CXX \
    DICT \
    DMAGENT \
    DYNAMICROOT \
    ED_CRYPTO \
    EXAMPLES \
    FDT \
    FLOPPY \
    FMTREE \
    FORTH \
    FP_LIBC \
    FREEBSD_UPDATE \
    GAMES \
    GCOV \
    GDB \
    GNU \
    GNU_GREP_COMPAT \
    GPIB \
    GPIO \
    GPL_DTC \
    GROFF \
    HTML \
    HYPERV \
    ICONV \
    INET \
    INET6 \
    IPFILTER \
    IPFW \
    JAIL \
    KDUMP \
    KVM \
    LDNS \
    LDNS_UTILS \
    LEGACY_CONSOLE \
    LIB32 \
    LIBPTHREAD \
    LIBTHR \
    LOCALES \
    LOCATE \
    LPR \
    LS_COLORS \
    LZMA_SUPPORT \
    MAIL \
    MAILWRAPPER \
    MAKE \
    NDIS \
    NETCAT \
    NETGRAPH \
    NLS_CATALOGS \
    NS_CACHING \
    NTP \
    OPENSSL \
    PAM \
    PC_SYSINSTALL \
    PF \
    PKGBOOTSTRAP \
    PMC \
    PORTSNAP \
    PPP \
    QUOTAS \
    RCMDS \
    RCS \
    RESCUE \
    ROUTED \
    SENDMAIL \
    SETUID_LOGIN \
    SHAREDOCS \
    SOURCELESS \
    SOURCELESS_HOST \
    SOURCELESS_UCODE \
    SVNLITE \
    SYSCALL_COMPAT \
    SYSCONS \
    SYSINSTALL \
    TCSH \
    TELNET \
    TESTS \
    TEXTPROC \
    UNBOUND \
    USB \
    UTMPX \
    VI \
    VT \
    WIRELESS \
    WPA_SUPPLICANT_EAPOL \
    ZFS \
    ZONEINFO

__DEFAULT_NO_OPTIONS = \
    BSD_GREP \
    CLANG_EXTRAS \
    EISA \
    FMAKE \
    HESIOD \
    LLDB \
    NAND \
    OFED \
    OPENLDAP \
    OPENSSH_NONE_CIPHER \
    SHARED_TOOLCHAIN \
    SORT_THREADS \
    SVN

#
# Default behaviour of some options depends on the architecture.  Unfortunately
# this means that we have to test TARGET_ARCH (the buildworld case) as well
# as MACHINE_ARCH (the non-buildworld case).  Normally TARGET_ARCH is not
# used at all in bsd.*.mk, but we have to make an exception here if we want
# to allow defaults for some things like clang to vary by target architecture.
# Additional, per-target behavior should be rarely added only after much
# gnashing of teeth and grinding of gears.
#
.if defined(TARGET_ARCH)
__T=${TARGET_ARCH}
.else
__T=${MACHINE_ARCH}
.endif
.if defined(TARGET)
__TT=${TARGET}
.else
__TT=${MACHINE}
.endif
# Clang is only for x86, powerpc and little-endian arm right now, by default.
.if ${__T} == "amd64" || ${__T} == "i386" || ${__T:Mpowerpc*}
__DEFAULT_YES_OPTIONS+=CLANG CLANG_FULL CLANG_BOOTSTRAP
.elif ${__TT} == "arm" && ${__T:Marm*eb*} == ""
__DEFAULT_YES_OPTIONS+=CLANG CLANG_BOOTSTRAP
# GCC is unable to build the full clang on arm, disable it by default.
__DEFAULT_NO_OPTIONS+=CLANG_FULL
.else
__DEFAULT_NO_OPTIONS+=CLANG CLANG_FULL CLANG_BOOTSTRAP
.endif
# Clang the default system compiler only on little-endian arm and x86.
.if ${__T} == "amd64" || (${__TT} == "arm" && ${__T:Marm*eb*} == "") || \
    ${__T} == "i386"
__DEFAULT_YES_OPTIONS+=CLANG_IS_CC
__DEFAULT_NO_OPTIONS+=GCC GCC_BOOTSTRAP GNUCXX
.else
# If clang is not cc, then build gcc by default
__DEFAULT_NO_OPTIONS+=CLANG_IS_CC CLANG CLANG_BOOTSTRAP
__DEFAULT_YES_OPTIONS+=GCC GCC_BOOTSTRAP GNUCXX
.endif
.if ${__T} == "mips64"
__DEFAULT_YES_OPTIONS+=CHERI
.else
__DEFAULT_NO_OPTIONS+=CHERI
.endif

.include <bsd.mkopt.mk>

#
# MK_* options that default to "yes" if the compiler is a C++11 compiler.
#
.include <bsd.compiler.mk>
.for var in \
    LIBCPLUSPLUS
.if !defined(MK_${var})
.if ${COMPILER_FEATURES:Mc++11}
.if defined(WITHOUT_${var})
MK_${var}:=	no
.else
MK_${var}:=	yes
.endif
.else
.if defined(WITH_${var})
MK_${var}:=	yes
.else
MK_${var}:=	no
.endif
.endif
.endif
.endfor

#
# Force some options off if their dependencies are off.
# Order is somewhat important.
#
.if ${MK_LIBPTHREAD} == "no"
MK_LIBTHR:=	no
.endif

.if ${MK_LDNS} == "no"
MK_LDNS_UTILS:=	no
MK_UNBOUND:= no
.endif

.if ${MK_SOURCELESS} == "no"
MK_SOURCELESS_HOST:=	no
MK_SOURCELESS_UCODE:= no
.endif

.if ${MK_CDDL} == "no"
MK_ZFS:=	no
MK_CTF:=	no
.endif

.if ${MK_CRYPT} == "no"
MK_OPENSSL:=	no
MK_OPENSSH:=	no
MK_KERBEROS:=	no
.endif

.if ${MK_CXX} == "no"
MK_CLANG:=	no
MK_GROFF:=	no
MK_GNUCXX:=	no
.endif

.if ${MK_MAIL} == "no"
MK_MAILWRAPPER:= no
MK_SENDMAIL:=	no
MK_DMAGENT:=	no
.endif

.if ${MK_NETGRAPH} == "no"
MK_ATM:=	no
MK_BLUETOOTH:=	no
.endif

.if ${MK_OPENSSL} == "no"
MK_OPENSSH:=	no
MK_KERBEROS:=	no
.endif

.if ${MK_PF} == "no"
MK_AUTHPF:=	no
.endif

.if ${MK_TEXTPROC} == "no"
MK_GROFF:=	no
.endif

.if ${MK_CROSS_COMPILER} == "no"
MK_BINUTILS_BOOTSTRAP:= no
MK_CLANG_BOOTSTRAP:= no
MK_GCC_BOOTSTRAP:= no
.endif

.if ${MK_TOOLCHAIN} == "no"
MK_BINUTILS:=	no
MK_CLANG:=	no
MK_GCC:=	no
MK_GDB:=	no
.endif

.if ${MK_CLANG} == "no"
MK_CLANG_EXTRAS:= no
MK_CLANG_FULL:= no
.endif

#
# Set defaults for the MK_*_SUPPORT variables.
#

#
# MK_*_SUPPORT options which default to "yes" unless their corresponding
# MK_* variable is set to "no".
#
.for var in \
    BZIP2 \
    GNU \
    INET \
    INET6 \
    KERBEROS \
    KVM \
    NETGRAPH \
    PAM \
    TESTS \
    WIRELESS
.if defined(WITHOUT_${var}_SUPPORT) || ${MK_${var}} == "no"
MK_${var}_SUPPORT:= no
.else
MK_${var}_SUPPORT:= yes
.endif
.endfor

#
# MK_* options whose default value depends on another option.
#
.for vv in \
    GSSAPI/KERBEROS \
    MAN_UTILS/MAN
.if defined(WITH_${vv:H})
MK_${vv:H}:=	yes
.elif defined(WITHOUT_${vv:H})
MK_${vv:H}:=	no
.else
MK_${vv:H}:=	${MK_${vv:T}}
.endif
.endfor

.if !${COMPILER_FEATURES:Mc++11}
MK_LLDB:=	no
.endif

<<<<<<< HEAD
.if ${MK_CHERI} != "no"
CHERI_CC?=	/usr/local/bin/cheri-unknown-freebsd-clang
.if defined(USE_CHERI)
.if ! exists(${CHERI_CC})
.error USE_CHERI is defined and CHERI_CC is ${CHERI_CC}, but it doesn't exist.
.endif
CC:=    ${CHERI_CC} -integrated-as --target=cheri-unknown-freebsd -msoft-float
.if defined(SYSROOT)
CC+=    --sysroot=${SYSROOT}
.endif
.if defined(USE_CHERI_STACK)
CC+=    -mabi=sandbox
.endif
# XXXRW: Needed as Clang rejects -G0 when using $CC to link.
CFLAGS+=        -Qunused-arguments
.endif
.endif

.endif
=======
# gcc 4.8 and newer supports libc++, so suppress gnuc++ in that case.
# while in theory we could build it with that, we don't want to do
# that since it creates too much confusion for too little gain.
.if ${COMPILER_TYPE} == "gcc" && ${COMPILER_VERSION} >= 40800
MK_GNUCXX:=no
MK_GCC:=no
.endif

.endif #  !target(__<src.opts.mk>__)
>>>>>>> 72ff2168
<|MERGE_RESOLUTION|>--- conflicted
+++ resolved
@@ -363,27 +363,6 @@
 MK_LLDB:=	no
 .endif
 
-<<<<<<< HEAD
-.if ${MK_CHERI} != "no"
-CHERI_CC?=	/usr/local/bin/cheri-unknown-freebsd-clang
-.if defined(USE_CHERI)
-.if ! exists(${CHERI_CC})
-.error USE_CHERI is defined and CHERI_CC is ${CHERI_CC}, but it doesn't exist.
-.endif
-CC:=    ${CHERI_CC} -integrated-as --target=cheri-unknown-freebsd -msoft-float
-.if defined(SYSROOT)
-CC+=    --sysroot=${SYSROOT}
-.endif
-.if defined(USE_CHERI_STACK)
-CC+=    -mabi=sandbox
-.endif
-# XXXRW: Needed as Clang rejects -G0 when using $CC to link.
-CFLAGS+=        -Qunused-arguments
-.endif
-.endif
-
-.endif
-=======
 # gcc 4.8 and newer supports libc++, so suppress gnuc++ in that case.
 # while in theory we could build it with that, we don't want to do
 # that since it creates too much confusion for too little gain.
@@ -392,5 +371,22 @@
 MK_GCC:=no
 .endif
 
-.endif #  !target(__<src.opts.mk>__)
->>>>>>> 72ff2168
+.if ${MK_CHERI} != "no"
+CHERI_CC?=	/usr/local/bin/cheri-unknown-freebsd-clang
+.if defined(USE_CHERI)
+.if ! exists(${CHERI_CC})
+.error USE_CHERI is defined and CHERI_CC is ${CHERI_CC}, but it doesn't exist.
+.endif
+CC:=    ${CHERI_CC} -integrated-as --target=cheri-unknown-freebsd -msoft-float
+.if defined(SYSROOT)
+CC+=    --sysroot=${SYSROOT}
+.endif
+.if defined(USE_CHERI_STACK)
+CC+=    -mabi=sandbox
+.endif
+# XXXRW: Needed as Clang rejects -G0 when using $CC to link.
+CFLAGS+=        -Qunused-arguments
+.endif
+.endif
+
+.endif #  !target(__<src.opts.mk>__)