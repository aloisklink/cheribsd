--- conflicted
+++ resolved
@@ -311,12 +311,7 @@
     ${__TT} != "riscv" && ${__TT} != "sparc64")
 # Clang is enabled, and will be installed as the default /usr/bin/cc.
 __DEFAULT_YES_OPTIONS+=CLANG CLANG_BOOTSTRAP CLANG_IS_CC LLD
-<<<<<<< HEAD
-__DEFAULT_NO_OPTIONS+=GCC GCC_BOOTSTRAP GNUCXX
 .elif ${COMPILER_FEATURES:Mc++11} && ${__T} != "sparc64" && !${__T:Mmips*c*}
-=======
-.elif ${COMPILER_FEATURES:Mc++11} && ${__T} != "sparc64"
->>>>>>> b08b2d27
 # If an external compiler that supports C++11 is used as ${CC} and Clang
 # supports the target, then Clang is enabled but we still require an external
 # toolchain.
@@ -329,8 +324,6 @@
 __DEFAULT_NO_OPTIONS+=CLANG CLANG_IS_CC
 # Don't bootstrap clang, it isn't the version we want
 __DEFAULT_NO_OPTIONS+=CLANG_BOOTSTRAP
-# Don't build the ancient GCC
-__DEFAULT_NO_OPTIONS+=GCC GCC_BOOTSTRAP GNUCXX
 __DEFAULT_NO_OPTIONS+=GPL_DTC
 __DEFAULT_NO_OPTIONS+=LLD
 # stand/libsa required -fno-pic which can't work with CHERI
