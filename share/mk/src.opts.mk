--- conflicted
+++ resolved
@@ -267,14 +267,6 @@
 .else
 __T=${MACHINE_ARCH}
 .endif
-<<<<<<< HEAD
-.if defined(TARGET) && !defined(WANT_COMPAT)
-__TT=${TARGET}
-.else
-__TT=${MACHINE}
-.endif
-=======
->>>>>>> 25986135
 
 # All supported backends for LLVM_TARGET_XXX
 __LLVM_TARGETS= \
@@ -436,7 +428,7 @@
 __DEFAULT_NO_OPTIONS+=PIE
 .endif
 
-.if ${__T} != "mips64" && (${__TT} != "riscv" || ${__T:Mriscv*64*c})
+.if ${__T} != "mips64" && (!${__T:Mriscv*} || ${__T:Mriscv*64*c})
 BROKEN_OPTIONS+=COMPAT_CHERIABI
 .endif
 
