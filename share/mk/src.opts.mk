--- conflicted
+++ resolved
@@ -296,27 +296,11 @@
 __DEFAULT_NO_OPTIONS+=LLVM_TARGET_BPF
 
 .include <bsd.compiler.mk>
-<<<<<<< HEAD
-# If the compiler is not C++11 capable, disable Clang.  External toolchain will
-# be required.
-
-.if ${COMPILER_FEATURES:Mc++11} && (${__TT} != "mips")
-# Clang is enabled, and will be installed as the default /usr/bin/cc.
-__DEFAULT_YES_OPTIONS+=CLANG CLANG_BOOTSTRAP CLANG_IS_CC LLD
-.elif ${COMPILER_FEATURES:Mc++11} && !${__T:Mmips*c*}
-# If an external compiler that supports C++11 is used as ${CC} and Clang
-# supports the target, then Clang is enabled but we still require an external
-# toolchain.
-# default /usr/bin/cc.
-__DEFAULT_YES_OPTIONS+=CLANG LLD
-__DEFAULT_NO_OPTIONS+=CLANG_BOOTSTRAP CLANG_IS_CC
-.elif ${COMPILER_FEATURES:Mc++11} && ${__T:Mmips*c*}
-# CHERI pure-capability targets always use libc++
+.if ${__T:Mmips*c*}
 # Don't build CLANG for now
 __DEFAULT_NO_OPTIONS+=CLANG CLANG_IS_CC
 # Don't bootstrap clang, it isn't the version we want
 __DEFAULT_NO_OPTIONS+=CLANG_BOOTSTRAP
-__DEFAULT_NO_OPTIONS+=GPL_DTC
 __DEFAULT_NO_OPTIONS+=LLD
 # stand/libsa required -fno-pic which can't work with CHERI
 # XXXBD: we should build mips*c* as mips here, but punt for now
@@ -328,12 +312,11 @@
 # lib32 could probalby be made to work, but makes little sense
 # Must be broken for LIB64 to work while we can have only one LIBCOMPAT
 BROKEN_OPTIONS+=LIB32
-=======
+.endif
 
 .if ${__TT} != "mips"
 # Clang is installed as the default /usr/bin/cc.
 __DEFAULT_YES_OPTIONS+=CLANG_BOOTSTRAP CLANG_IS_CC
->>>>>>> 29715993
 .else
 # Clang is enabled but we still require an external toolchain.
 __DEFAULT_NO_OPTIONS+=CLANG_BOOTSTRAP CLANG_IS_CC
