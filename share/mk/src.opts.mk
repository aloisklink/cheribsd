# $FreeBSD$
#
# Option file for FreeBSD /usr/src builds.
#
# Users define WITH_FOO and WITHOUT_FOO on the command line or in /etc/src.conf
# and /etc/make.conf files. These translate in the build system to MK_FOO={yes,no}
# with sensible (usually) defaults.
#
# Makefiles must include bsd.opts.mk after defining specific MK_FOO options that
# are applicable for that Makefile (typically there are none, but sometimes there
# are exceptions). Recursive makes usually add MK_FOO=no for options that they wish
# to omit from that make.
#
# Makefiles must include bsd.mkopt.mk before they test the value of any MK_FOO
# variable.
#
# Makefiles may also assume that this file is included by src.opts.mk should it
# need variables defined there prior to the end of the Makefile where
# bsd.{subdir,lib.bin}.mk is traditionally included.
#
# The old-style YES_FOO and NO_FOO are being phased out. No new instances of them
# should be added. Old instances should be removed since they were just to
# bridge the gap between FreeBSD 4 and FreeBSD 5.
#
# Makefiles should never test WITH_FOO or WITHOUT_FOO directly (although an
# exception is made for _WITHOUT_SRCONF which turns off this mechanism
# completely inside bsd.*.mk files).
#

.if !target(__<src.opts.mk>__)
__<src.opts.mk>__:

.include <bsd.own.mk>

#
# Define MK_* variables (which are either "yes" or "no") for users
# to set via WITH_*/WITHOUT_* in /etc/src.conf and override in the
# make(1) environment.
# These should be tested with `== "no"' or `!= "no"' in makefiles.
# The NO_* variables should only be set by makefiles for variables
# that haven't been converted over.
#

# These options are used by the src builds. Those listed in
# __DEFAULT_YES_OPTIONS default to 'yes' and will build unless turned
# off.  __DEFAULT_NO_OPTIONS will default to 'no' and won't build
# unless turned on. Any options listed in 'BROKEN_OPTIONS' will be
# hard-wired to 'no'.  "Broken" here means not working or
# not-appropriate and/or not supported. It doesn't imply something is
# wrong with the code. There's not a single good word for this, so
# BROKEN was selected as the least imperfect one considered at the
# time. Options are added to BROKEN_OPTIONS list on a per-arch basis.
# At this time, there's no provision for mutually incompatible options.

__DEFAULT_YES_OPTIONS = \
    ACCT \
    ACPI \
    AMD \
    APM \
    AT \
    ATM \
    AUDIT \
    AUTHPF \
    AUTOFS \
    BHYVE \
    BINUTILS \
    BINUTILS_BOOTSTRAP \
    BLACKLIST \
    BLUETOOTH \
    BOOT \
    BOOTPARAMD \
    BOOTPD \
    BSD_CPIO \
    BSD_CRTBEGIN \
    BSDINSTALL \
    BSNMP \
    BZIP2 \
    CALENDAR \
    CAPSICUM \
    CASPER \
    CCD \
    CDDL \
    CPP \
    CROSS_COMPILER \
    CRYPT \
    CUSE \
    CXX \
    CXGBETOOL \
    DIALOG \
    DICT \
    DMAGENT \
    DYNAMICROOT \
    EE \
    EFI \
    ELFTOOLCHAIN_BOOTSTRAP \
    EXAMPLES \
    FDT \
    FILE \
    FINGER \
    FLOPPY \
    FMTREE \
    FORTH \
    FP_LIBC \
    FREEBSD_UPDATE \
    FTP \
    GAMES \
    GCOV \
    GDB \
    GNU_DIFF \
    GNU_GREP \
    GOOGLETEST \
    GPIO \
    HAST \
    HTML \
    HYPERV \
    ICONV \
    INET \
    INET6 \
    INETD \
    IPFILTER \
    IPFW \
    ISCSI \
    JAIL \
    KDUMP \
    KVM \
    LDNS \
    LDNS_UTILS \
    LEGACY_CONSOLE \
    LIB32 \
    LIBPTHREAD \
    LIBTHR \
    LLVM_COV \
    LOADER_GELI \
    LOADER_LUA \
    LOADER_OFW \
    LOADER_UBOOT \
    LOCALES \
    LOCATE \
    LPR \
    LS_COLORS \
    LZMA_SUPPORT \
    MAIL \
    MAILWRAPPER \
    MAKE \
    MLX5TOOL \
    NDIS \
    NETCAT \
    NETGRAPH \
    NLS_CATALOGS \
    NS_CACHING \
    NTP \
    NVME \
    OFED \
    OPENSSL \
    PAM \
    PC_SYSINSTALL \
    PF \
    PKGBOOTSTRAP \
    PMC \
    PORTSNAP \
    PPP \
    QUOTAS \
    RADIUS_SUPPORT \
    RBOOTD \
    REPRODUCIBLE_BUILD \
    RESCUE \
    ROUTED \
    SENDMAIL \
    SERVICESDB \
    SETUID_LOGIN \
    SHAREDOCS \
    SOURCELESS \
    SOURCELESS_HOST \
    SOURCELESS_UCODE \
    STATIC_LIBPAM \
    SVNLITE \
    SYSCONS \
    SYSTEM_COMPILER \
    SYSTEM_LINKER \
    TALK \
    TCP_WRAPPERS \
    TCSH \
    TELNET \
    TEXTPROC \
    TFTP \
    TIMED \
    UNBOUND \
    USB \
    UTMPX \
    VI \
    VT \
    WIRELESS \
    WPA_SUPPLICANT_EAPOL \
    ZFS \
    LOADER_ZFS \
    ZONEINFO

__DEFAULT_NO_OPTIONS = \
    BEARSSL \
    BSD_GREP \
    CLANG_EXTRAS \
    DTRACE_TESTS \
    EXPERIMENTAL \
    GNU_GREP_COMPAT \
    HESIOD \
    LIBSOFT \
    LOADER_FIREWIRE \
    LOADER_FORCE_LE \
    LOADER_VERBOSE \
    NAND \
    OFED_EXTRA \
    OPENLDAP \
    RPCBIND_WARMSTART_SUPPORT \
    SHARED_TOOLCHAIN \
    SORT_THREADS \
    SVN \
    ZONEINFO_LEAPSECONDS_SUPPORT \
    ZONEINFO_OLD_TIMEZONES_SUPPORT \

# LEFT/RIGHT. Left options which default to "yes" unless their corresponding
# RIGHT option is disabled.
__DEFAULT_DEPENDENT_OPTIONS= \
	CLANG_FULL/CLANG \
	LLVM_TARGET_ALL/CLANG \
	LOADER_VERIEXEC/BEARSSL \
	LOADER_EFI_SECUREBOOT/LOADER_VERIEXEC \
	VERIEXEC/BEARSSL \

# MK_*_SUPPORT options which default to "yes" unless their corresponding
# MK_* variable is set to "no".
#
.for var in \
    BLACKLIST \
    BZIP2 \
    INET \
    INET6 \
    KERBEROS \
    KVM \
    NETGRAPH \
    PAM \
    TESTS \
    WIRELESS
__DEFAULT_DEPENDENT_OPTIONS+= ${var}_SUPPORT/${var}
.endfor

#
# Default behaviour of some options depends on the architecture.  Unfortunately
# this means that we have to test TARGET_ARCH (the buildworld case) as well
# as MACHINE_ARCH (the non-buildworld case).  Normally TARGET_ARCH is not
# used at all in bsd.*.mk, but we have to make an exception here if we want
# to allow defaults for some things like clang to vary by target architecture.
# Additional, per-target behavior should be rarely added only after much
# gnashing of teeth and grinding of gears.
#
.if defined(TARGET_ARCH)
__T=${TARGET_ARCH}
.else
__T=${MACHINE_ARCH}
.endif
.if defined(TARGET)
__TT=${TARGET}
.else
__TT=${MACHINE}
.endif

# All supported backends for LLVM_TARGET_XXX
__LLVM_TARGETS= \
		aarch64 \
		arm \
		mips \
		powerpc \
		sparc \
		x86
__LLVM_TARGET_FILT=	C/(amd64|i386)/x86/:S/sparc64/sparc/:S/arm64/aarch64/
.for __llt in ${__LLVM_TARGETS}
# Default the given TARGET's LLVM_TARGET support to the value of MK_CLANG.
.if ${__TT:${__LLVM_TARGET_FILT}} == ${__llt}
__DEFAULT_DEPENDENT_OPTIONS+=	LLVM_TARGET_${__llt:${__LLVM_TARGET_FILT}:tu}/CLANG
# Disable other targets for arm and armv6, to work around "relocation truncated
# to fit" errors with BFD ld, since libllvm.a will get too large to link.
.elif ${__T} == "arm" || ${__T} == "armv6"
__DEFAULT_NO_OPTIONS+=LLVM_TARGET_${__llt:tu}
# aarch64 needs arm for -m32 support.
.elif ${__TT} == "arm64" && ${__llt} == "arm"
__DEFAULT_DEPENDENT_OPTIONS+=	LLVM_TARGET_ARM/LLVM_TARGET_AARCH64
# Default the rest of the LLVM_TARGETs to the value of MK_LLVM_TARGET_ALL
# which is based on MK_CLANG.
.else
__DEFAULT_DEPENDENT_OPTIONS+=	LLVM_TARGET_${__llt:${__LLVM_TARGET_FILT}:tu}/LLVM_TARGET_ALL
.endif
.endfor

__DEFAULT_NO_OPTIONS+=LLVM_TARGET_BPF

.include <bsd.compiler.mk>
# If the compiler is not C++11 capable, disable Clang and use GCC instead.
# This means that architectures that have GCC 4.2 as default can not
# build Clang without using an external compiler.

.if ${COMPILER_FEATURES:Mc++11} && (${__T} == "aarch64" || \
    ${__T} == "amd64" || ${__TT} == "arm" || ${__T} == "i386")
# Clang is enabled, and will be installed as the default /usr/bin/cc.
__DEFAULT_YES_OPTIONS+=CLANG CLANG_BOOTSTRAP CLANG_IS_CC LLD
__DEFAULT_NO_OPTIONS+=GCC GCC_BOOTSTRAP GNUCXX GPL_DTC
.elif ${COMPILER_FEATURES:Mc++11} && ${__T:Mriscv*} == "" && ${__T} != "sparc64" && ! (${__T:Mmips*c*} || ${MACHINE_ARCH:Mmips*c*})
# If an external compiler that supports C++11 is used as ${CC} and Clang
# supports the target, then Clang is enabled but GCC is installed as the
# default /usr/bin/cc.
__DEFAULT_YES_OPTIONS+=CLANG GCC GCC_BOOTSTRAP GNUCXX GPL_DTC LLD
__DEFAULT_NO_OPTIONS+=CLANG_BOOTSTRAP CLANG_IS_CC
.elif ${COMPILER_FEATURES:Mc++11} && (${__T:Mmips*c*} || ${MACHINE_ARCH:Mmips*c*})
# CHERI pure-capability targets alwasy use libc++
# Don't build CLANG for now
__DEFAULT_NO_OPTIONS+=CLANG CLANG_IS_CC
# Don't bootstrap clang, it isn't the version we want
__DEFAULT_NO_OPTIONS+=CLANG_BOOTSTRAP
# Don't build the ancient GCC
__DEFAULT_NO_OPTIONS+=GCC GCC_BOOTSTRAP GNUCXX
__DEFAULT_NO_OPTIONS+=GPL_DTC
__DEFAULT_NO_OPTIONS+=LLD
# stand/libsa required -fno-pic which can't work with CHERI
# XXXBD: we should build mips*c* as mips here, but punt for now
BROKEN_OPTIONS+=BOOT
# rescue doesn't link
BROKEN_OPTIONS+=RESCUE
# ofed needs work
BROKEN_OPTIONS+=OFED
# lib32 could probalby be made to work, but makes little sense
BROKEN_OPTIONS+=LIB32
.else
# Everything else disables Clang, and uses GCC instead.
__DEFAULT_YES_OPTIONS+=GCC GCC_BOOTSTRAP GNUCXX GPL_DTC
__DEFAULT_NO_OPTIONS+=CLANG CLANG_BOOTSTRAP CLANG_IS_CC LLD
.endif
# In-tree binutils/gcc are older versions without modern architecture support.
.if ${__T} == "aarch64" || ${__T:Mriscv*} != ""
BROKEN_OPTIONS+=BINUTILS BINUTILS_BOOTSTRAP GCC GCC_BOOTSTRAP GDB
.endif
.if ${__T:Mriscv*} != ""
BROKEN_OPTIONS+=OFED
.endif
.if ${__T} == "aarch64" || ${__T} == "amd64" || ${__T} == "i386" || \
    ${__T:Mriscv*} != "" || ${__TT} == "mips"
__DEFAULT_YES_OPTIONS+=LLVM_LIBUNWIND
.else
__DEFAULT_NO_OPTIONS+=LLVM_LIBUNWIND
.endif
.if ${__T} == "aarch64" || ${__T} == "amd64" || ${__T} == "armv7" || \
    ${__T} == "i386"
__DEFAULT_YES_OPTIONS+=LLD_BOOTSTRAP LLD_IS_LD
.else
__DEFAULT_NO_OPTIONS+=LLD_BOOTSTRAP LLD_IS_LD
.endif
.if ${__T} == "aarch64" || ${__T} == "amd64" || ${__T} == "i386"
__DEFAULT_YES_OPTIONS+=LLDB
.else
__DEFAULT_NO_OPTIONS+=LLDB
.endif
# LLVM lacks support for FreeBSD 64-bit atomic operations for ARMv4/ARMv5
.if ${__T} == "arm"
BROKEN_OPTIONS+=LLDB
.endif
# GDB in base is generally less functional than GDB in ports.  Ports GDB
# sparc64 kernel support has not been tested.
.if ${__T} == "sparc64"
__DEFAULT_NO_OPTIONS+=GDB_LIBEXEC
.else
__DEFAULT_YES_OPTIONS+=GDB_LIBEXEC
.endif
# Only doing soft float API stuff on armv6 and armv7
.if ${__T} != "armv6" && ${__T} != "armv7"
BROKEN_OPTIONS+=LIBSOFT
.endif
.if ${__T:Mmips*}
BROKEN_OPTIONS+=SSP
.endif
# EFI doesn't exist on mips, powerpc, sparc or riscv.
.if ${__T:Mmips*} || ${__T:Mpowerpc*} || ${__T:Msparc64} || ${__T:Mriscv*}
BROKEN_OPTIONS+=EFI
.endif
# OFW is only for powerpc and sparc64, exclude others
.if ${__T:Mpowerpc*} == "" && ${__T:Msparc64} == ""
BROKEN_OPTIONS+=LOADER_OFW
.endif
# UBOOT is only for arm, mips and powerpc, exclude others
.if ${__T:Marm*} == "" && ${__T:Mmips*} == "" && ${__T:Mpowerpc*} == ""
BROKEN_OPTIONS+=LOADER_UBOOT
.endif
# GELI and Lua in loader currently cause boot failures on sparc64 and powerpc.
# Further debugging is required -- probably they are just broken on big
# endian systems generically (they jump to null pointers or try to read
# crazy high addresses, which is typical of endianness problems).
.if ${__T} == "sparc64" || ${__T:Mpowerpc*}
BROKEN_OPTIONS+=LOADER_GELI LOADER_LUA
.endif

.if ${__T:Mmips64*}
# profiling won't work on MIPS64 because there is only assembly for o32
BROKEN_OPTIONS+=PROFILE
.endif
.if ${__T} != "aarch64" && ${__T} != "amd64" && ${__T} != "i386" && \
    ${__T} != "powerpc64" && ${__T} != "sparc64"
BROKEN_OPTIONS+=CXGBETOOL
BROKEN_OPTIONS+=MLX5TOOL
.endif
.if ${__T:Mmips*}
__DEFAULT_YES_OPTIONS+=PIE
.else
__DEFAULT_NO_OPTIONS+=PIE
.endif

.if ${.MAKE.OS} != "FreeBSD"
# tablegen will not build on non-FreeBSD so also disable target clang and lld
BROKEN_OPTIONS+=CLANG LLD
# The cddl bootstrap tools still need some changes in order to compile
BROKEN_OPTIONS+=CDDL ZFS

# localedef depends on the FreeBSD xlocale headers but those are incompatible
# with the ones provided by glibc
BROKEN_OPTIONS+=LOCALES

# Boot cannot be built with clang yet. Will need to bootstrap GNU as..
BROKEN_OPTIONS+=BOOT
# libsnmp use ls -D which is not supported on MacOS (and possibly linux)
BROKEN_OPTIONS+=BSNMP
.if ${.MAKE.OS} == "Linux"
# crunchgen fails for some reason on Linux (but it works on MacOS):
# + cd /local/scratch/alr48/cheri/freebsd-mips/rescue/rescue/../../bin/cat
# + make -f /tmp//crunchgen_rescue9yuKRG -DRESCUE CRUNCH_CFLAGS=-DRESCUE MK_AUTO_OBJ=yes DIRPRFX=cat/ loop
# + echo OBJS= cat.o
# /tmp//crunchgen_rescue9yuKRG: Invalid argument
BROKEN_OPTIONS+=RESCUE
.endif
.endif

# HyperV is currently x86-only
.if ${__T} != "amd64" && ${__T} != "i386"
BROKEN_OPTIONS+=HYPERV
.endif

# NVME is only x86 and powerpc64
.if ${__T} != "amd64" && ${__T} != "i386" && ${__T} != "powerpc64"
BROKEN_OPTIONS+=NVME
.endif

# PowerPC and Sparc64 need extra crt*.o files
.if ${__T:Mpowerpc*} || ${__T:Msparc64}
BROKEN_OPTIONS+=BSD_CRTBEGIN
.endif
<<<<<<< HEAD
=======

# Doesn't link
.if ${__T:Mmips*}
BROKEN_OPTIONS+=GOOGLETEST
.endif

.if ${COMPILER_FEATURES:Mc++11} && (${__T} == "amd64" || ${__T} == "i386")
__DEFAULT_YES_OPTIONS+=OPENMP
.else
__DEFAULT_NO_OPTIONS+=OPENMP
.endif

>>>>>>> 47dbbd5b
.include <bsd.mkopt.mk>

.if ${.MAKE.OS} != "FreeBSD"
# Building on a Linux/Mac requires an external toolchain to be specified
# since clang/gcc will not build there using the FreeBSD makefiles
MK_BINUTILS_BOOTSTRAP:=no
MK_CLANG_BOOTSTRAP:=no
MK_LLD_BOOTSTRAP:=no
MK_GCC_BOOTSTRAP:=no
# However, the elftoolchain tools build and should be used
MK_ELFTOOLCHAIN_BOOTSTRAP:=	yes
.endif

#
# MK_* options that default to "yes" if the compiler is a C++11 compiler.
#
.for var in \
    LIBCPLUSPLUS
.if !defined(MK_${var})
.if ${COMPILER_FEATURES:Mc++11}
.if defined(WITHOUT_${var})
MK_${var}:=	no
.else
MK_${var}:=	yes
.endif
.else
.if defined(WITH_${var})
MK_${var}:=	yes
.else
MK_${var}:=	no
.endif
.endif
.endif
.endfor

#
# Force some options off if their dependencies are off.
# Order is somewhat important.
#
.if !${COMPILER_FEATURES:Mc++11}
MK_GOOGLETEST:=	no
MK_LLVM_LIBUNWIND:=	no
.endif

.if ${MK_CAPSICUM} == "no"
MK_CASPER:=	no
.endif

.if ${MK_LIBPTHREAD} == "no"
MK_LIBTHR:=	no
.endif

.if ${MK_LDNS} == "no"
MK_LDNS_UTILS:=	no
MK_UNBOUND:= no
.endif

.if ${MK_SOURCELESS} == "no"
MK_SOURCELESS_HOST:=	no
MK_SOURCELESS_UCODE:= no
.endif

.if ${MK_CDDL} == "no"
MK_ZFS:=	no
MK_LOADER_ZFS:=	no
MK_CTF:=	no
.endif

.if ${MK_CRYPT} == "no"
MK_OPENSSL:=	no
MK_OPENSSH:=	no
MK_KERBEROS:=	no
.endif

.if ${MK_CXX} == "no"
MK_CLANG:=	no
MK_GNUCXX:=	no
MK_TESTS:=	no
.endif

.if ${MK_DIALOG} == "no"
MK_BSDINSTALL:=	no
.endif

.if ${MK_MAIL} == "no"
MK_MAILWRAPPER:= no
MK_SENDMAIL:=	no
MK_DMAGENT:=	no
.endif

.if ${MK_NETGRAPH} == "no"
MK_ATM:=	no
MK_BLUETOOTH:=	no
.endif

.if ${MK_NLS} == "no"
MK_NLS_CATALOGS:= no
.endif

.if ${MK_OPENSSL} == "no"
MK_OPENSSH:=	no
MK_KERBEROS:=	no
.endif

.if ${MK_PF} == "no"
MK_AUTHPF:=	no
.endif

.if ${MK_OFED} == "no"
MK_OFED_EXTRA:=	no
.endif

.if ${MK_PORTSNAP} == "no"
# freebsd-update depends on phttpget from portsnap
MK_FREEBSD_UPDATE:=	no
.endif

.if ${MK_TESTS} == "no"
MK_DTRACE_TESTS:= no
.endif

.if ${MK_TESTS_SUPPORT} == "no"
MK_GOOGLETEST:=	no
.endif

.if ${MK_ZONEINFO} == "no"
MK_ZONEINFO_LEAPSECONDS_SUPPORT:= no
MK_ZONEINFO_OLD_TIMEZONES_SUPPORT:= no
.endif

.if ${MK_CROSS_COMPILER} == "no"
MK_BINUTILS_BOOTSTRAP:= no
MK_CLANG_BOOTSTRAP:= no
MK_ELFTOOLCHAIN_BOOTSTRAP:= no
MK_GCC_BOOTSTRAP:= no
MK_LLD_BOOTSTRAP:= no
.endif

.if ${MK_TOOLCHAIN} == "no"
MK_BINUTILS:=	no
MK_CLANG:=	no
MK_GCC:=	no
MK_GDB:=	no
MK_INCLUDES:=	no
MK_LLD:=	no
MK_LLDB:=	no
.endif

.if ${MK_CLANG} == "no"
MK_CLANG_EXTRAS:= no
MK_CLANG_FULL:= no
MK_LLVM_COV:= no
.endif

#
# MK_* options whose default value depends on another option.
#
.for vv in \
    GSSAPI/KERBEROS \
    MAN_UTILS/MAN
.if defined(WITH_${vv:H})
MK_${vv:H}:=	yes
.elif defined(WITHOUT_${vv:H})
MK_${vv:H}:=	no
.else
MK_${vv:H}:=	${MK_${vv:T}}
.endif
.endfor

#
# Set defaults for the MK_*_SUPPORT variables.
#

.if !${COMPILER_FEATURES:Mc++11}
MK_LLDB:=	no
.endif

# gcc 4.8 and newer supports libc++, so suppress gnuc++ in that case.
# while in theory we could build it with that, we don't want to do
# that since it creates too much confusion for too little gain.
# XXX: This is incomplete and needs X_COMPILER_TYPE/VERSION checks too
#      to prevent Makefile.inc1 from bootstrapping unneeded dependencies
#      and to support 'make delete-old' when supplying an external toolchain.
.if ${COMPILER_TYPE} == "gcc" && ${COMPILER_VERSION} >= 40800
MK_GNUCXX:=no
MK_GCC:=no
.endif

.endif #  !target(__<src.opts.mk>__)<|MERGE_RESOLUTION|>--- conflicted
+++ resolved
@@ -447,8 +447,6 @@
 .if ${__T:Mpowerpc*} || ${__T:Msparc64}
 BROKEN_OPTIONS+=BSD_CRTBEGIN
 .endif
-<<<<<<< HEAD
-=======
 
 # Doesn't link
 .if ${__T:Mmips*}
@@ -461,7 +459,6 @@
 __DEFAULT_NO_OPTIONS+=OPENMP
 .endif
 
->>>>>>> 47dbbd5b
 .include <bsd.mkopt.mk>
 
 .if ${.MAKE.OS} != "FreeBSD"
