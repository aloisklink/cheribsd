# $FreeBSD$
#
# Option file for FreeBSD /usr/src builds.
#
# Users define WITH_FOO and WITHOUT_FOO on the command line or in /etc/src.conf
# and /etc/make.conf files. These translate in the build system to MK_FOO={yes,no}
# with sensible (usually) defaults.
#
# Makefiles must include bsd.opts.mk after defining specific MK_FOO options that
# are applicable for that Makefile (typically there are none, but sometimes there
# are exceptions). Recursive makes usually add MK_FOO=no for options that they wish
# to omit from that make.
#
# Makefiles must include bsd.mkopt.mk before they test the value of any MK_FOO
# variable.
#
# Makefiles may also assume that this file is included by src.opts.mk should it
# need variables defined there prior to the end of the Makefile where
# bsd.{subdir,lib.bin}.mk is traditionally included.
#
# The old-style YES_FOO and NO_FOO are being phased out. No new instances of them
# should be added. Old instances should be removed since they were just to
# bridge the gap between FreeBSD 4 and FreeBSD 5.
#
# Makefiles should never test WITH_FOO or WITHOUT_FOO directly (although an
# exception is made for _WITHOUT_SRCONF which turns off this mechanism
# completely inside bsd.*.mk files).
#

.if !target(__<src.opts.mk>__)
__<src.opts.mk>__:

.include <bsd.own.mk>

#
# Define MK_* variables (which are either "yes" or "no") for users
# to set via WITH_*/WITHOUT_* in /etc/src.conf and override in the
# make(1) environment.
# These should be tested with `== "no"' or `!= "no"' in makefiles.
# The NO_* variables should only be set by makefiles for variables
# that haven't been converted over.
#

# These options are used by the src builds. Those listed in
# __DEFAULT_YES_OPTIONS default to 'yes' and will build unless turned
# off.  __DEFAULT_NO_OPTIONS will default to 'no' and won't build
# unless turned on. Any options listed in 'BROKEN_OPTIONS' will be
# hard-wired to 'no'.  "Broken" here means not working or
# not-appropriate and/or not supported. It doesn't imply something is
# wrong with the code. There's not a single good word for this, so
# BROKEN was selected as the least imperfect one considered at the
# time. Options are added to BROKEN_OPTIONS list on a per-arch basis.
# At this time, there's no provision for mutually incompatible options.

__DEFAULT_YES_OPTIONS = \
    ACCT \
    ACPI \
    AMD \
    APM \
    AT \
    ATM \
    AUDIT \
    AUTHPF \
    AUTOFS \
    BHYVE \
    BINUTILS \
    BINUTILS_BOOTSTRAP \
    BLACKLIST \
    BLUETOOTH \
    BOOT \
    BOOTPARAMD \
    BOOTPD \
    BSD_CPIO \
    BSD_CRTBEGIN \
    BSDINSTALL \
    BSNMP \
    BZIP2 \
    CALENDAR \
    CAPSICUM \
    CASPER \
    CCD \
    CDDL \
    CPP \
    CROSS_COMPILER \
    CRYPT \
    CUSE \
    CXX \
    CXGBETOOL \
    DIALOG \
    DICT \
    DMAGENT \
    DYNAMICROOT \
    EE \
    EFI \
    ELFTOOLCHAIN_BOOTSTRAP \
    EXAMPLES \
    FDT \
    FILE \
    FINGER \
    FLOPPY \
    FMTREE \
    FORTH \
    FP_LIBC \
    FREEBSD_UPDATE \
    FTP \
    GAMES \
    GCOV \
    GDB \
    GNU_DIFF \
    GNU_GREP \
    GOOGLETEST \
    GPIO \
    HAST \
    HTML \
    HYPERV \
    ICONV \
    INET \
    INET6 \
    INETD \
    IPFILTER \
    IPFW \
    ISCSI \
    JAIL \
    KDUMP \
    KVM \
    LDNS \
    LDNS_UTILS \
    LEGACY_CONSOLE \
    LIB32 \
    LIBPTHREAD \
    LIBTHR \
    LLVM_COV \
    LOADER_GELI \
    LOADER_LUA \
    LOADER_OFW \
    LOADER_UBOOT \
    LOCALES \
    LOCATE \
    LPR \
    LS_COLORS \
    LZMA_SUPPORT \
    MAIL \
    MAILWRAPPER \
    MAKE \
    MLX5TOOL \
    NDIS \
    NETCAT \
    NETGRAPH \
    NLS_CATALOGS \
    NS_CACHING \
    NTP \
    NVME \
    OFED \
    OPENSSL \
    PAM \
    PC_SYSINSTALL \
    PF \
    PKGBOOTSTRAP \
    PMC \
    PORTSNAP \
    PPP \
    QUOTAS \
    RADIUS_SUPPORT \
    RBOOTD \
    REPRODUCIBLE_BUILD \
    RESCUE \
    ROUTED \
    SENDMAIL \
    SERVICESDB \
    SETUID_LOGIN \
    SHAREDOCS \
    SOURCELESS \
    SOURCELESS_HOST \
    SOURCELESS_UCODE \
    STATIC_LIBPAM \
    SVNLITE \
    SYSCONS \
    SYSTEM_COMPILER \
    SYSTEM_LINKER \
    TALK \
    TCP_WRAPPERS \
    TCSH \
    TELNET \
    TEXTPROC \
    TFTP \
    TIMED \
    UNBOUND \
    USB \
    UTMPX \
    VI \
    VT \
    WIRELESS \
    WPA_SUPPLICANT_EAPOL \
    ZFS \
    LOADER_ZFS \
    ZONEINFO

__DEFAULT_NO_OPTIONS = \
    BEARSSL \
    BSD_GREP \
    CLANG_EXTRAS \
    DTRACE_TESTS \
    EXPERIMENTAL \
    GNU_GREP_COMPAT \
    HESIOD \
    LIBSOFT \
    LOADER_FIREWIRE \
    LOADER_FORCE_LE \
    LOADER_VERBOSE \
    NAND \
    OFED_EXTRA \
    OPENLDAP \
    RPCBIND_WARMSTART_SUPPORT \
    SHARED_TOOLCHAIN \
    SORT_THREADS \
    SVN \
    ZONEINFO_LEAPSECONDS_SUPPORT \
    ZONEINFO_OLD_TIMEZONES_SUPPORT \

# LEFT/RIGHT. Left options which default to "yes" unless their corresponding
# RIGHT option is disabled.
__DEFAULT_DEPENDENT_OPTIONS= \
	CLANG_FULL/CLANG \
	LLVM_TARGET_ALL/CLANG \
	LOADER_VERIEXEC/BEARSSL \
	LOADER_EFI_SECUREBOOT/LOADER_VERIEXEC \
	VERIEXEC/BEARSSL \

# MK_*_SUPPORT options which default to "yes" unless their corresponding
# MK_* variable is set to "no".
#
.for var in \
    BLACKLIST \
    BZIP2 \
    INET \
    INET6 \
    KERBEROS \
    KVM \
    NETGRAPH \
    PAM \
    TESTS \
    WIRELESS
__DEFAULT_DEPENDENT_OPTIONS+= ${var}_SUPPORT/${var}
.endfor

#
# Default behaviour of some options depends on the architecture.  Unfortunately
# this means that we have to test TARGET_ARCH (the buildworld case) as well
# as MACHINE_ARCH (the non-buildworld case).  Normally TARGET_ARCH is not
# used at all in bsd.*.mk, but we have to make an exception here if we want
# to allow defaults for some things like clang to vary by target architecture.
# Additional, per-target behavior should be rarely added only after much
# gnashing of teeth and grinding of gears.
#
.if defined(TARGET_ARCH)
__T=${TARGET_ARCH}
.else
__T=${MACHINE_ARCH}
.endif
.if defined(TARGET)
__TT=${TARGET}
.else
__TT=${MACHINE}
.endif

# All supported backends for LLVM_TARGET_XXX
__LLVM_TARGETS= \
		aarch64 \
		arm \
		mips \
		powerpc \
		sparc \
		x86
__LLVM_TARGET_FILT=	C/(amd64|i386)/x86/:S/sparc64/sparc/:S/arm64/aarch64/
.for __llt in ${__LLVM_TARGETS}
# Default the given TARGET's LLVM_TARGET support to the value of MK_CLANG.
.if ${__TT:${__LLVM_TARGET_FILT}} == ${__llt}
__DEFAULT_DEPENDENT_OPTIONS+=	LLVM_TARGET_${__llt:${__LLVM_TARGET_FILT}:tu}/CLANG
# Disable other targets for arm and armv6, to work around "relocation truncated
# to fit" errors with BFD ld, since libllvm.a will get too large to link.
.elif ${__T} == "arm" || ${__T} == "armv6"
__DEFAULT_NO_OPTIONS+=LLVM_TARGET_${__llt:tu}
# aarch64 needs arm for -m32 support.
.elif ${__TT} == "arm64" && ${__llt} == "arm"
__DEFAULT_DEPENDENT_OPTIONS+=	LLVM_TARGET_ARM/LLVM_TARGET_AARCH64
# Default the rest of the LLVM_TARGETs to the value of MK_LLVM_TARGET_ALL
# which is based on MK_CLANG.
.else
__DEFAULT_DEPENDENT_OPTIONS+=	LLVM_TARGET_${__llt:${__LLVM_TARGET_FILT}:tu}/LLVM_TARGET_ALL
.endif
.endfor

__DEFAULT_NO_OPTIONS+=LLVM_TARGET_BPF

.include <bsd.compiler.mk>
# If the compiler is not C++11 capable, disable Clang and use GCC instead.
# This means that architectures that have GCC 4.2 as default can not
# build Clang without using an external compiler.

.if ${COMPILER_FEATURES:Mc++11} && (${__T} == "aarch64" || \
    ${__T} == "amd64" || ${__TT} == "arm" || ${__T} == "i386")
# Clang is enabled, and will be installed as the default /usr/bin/cc.
__DEFAULT_YES_OPTIONS+=CLANG CLANG_BOOTSTRAP CLANG_IS_CC LLD
__DEFAULT_NO_OPTIONS+=GCC GCC_BOOTSTRAP GNUCXX GPL_DTC
.elif ${COMPILER_FEATURES:Mc++11} && ${__T:Mriscv*} == "" && ${__T} != "sparc64" && ! (${__T:Mmips*c*} || ${MACHINE_ARCH:Mmips*c*})
# If an external compiler that supports C++11 is used as ${CC} and Clang
# supports the target, then Clang is enabled but GCC is installed as the
# default /usr/bin/cc.
__DEFAULT_YES_OPTIONS+=CLANG GCC GCC_BOOTSTRAP GNUCXX GPL_DTC LLD
__DEFAULT_NO_OPTIONS+=CLANG_BOOTSTRAP CLANG_IS_CC
.elif ${COMPILER_FEATURES:Mc++11} && (${__T:Mmips*c*} || ${MACHINE_ARCH:Mmips*c*})
# CHERI pure-capability targets alwasy use libc++
# Don't build CLANG for now
__DEFAULT_NO_OPTIONS+=CLANG CLANG_IS_CC
# Don't bootstrap clang, it isn't the version we want
__DEFAULT_NO_OPTIONS+=CLANG_BOOTSTRAP
# Don't build the ancient GCC
__DEFAULT_NO_OPTIONS+=GCC GCC_BOOTSTRAP GNUCXX
__DEFAULT_NO_OPTIONS+=GPL_DTC
__DEFAULT_NO_OPTIONS+=LLD
# stand/libsa required -fno-pic which can't work with CHERI
# XXXBD: we should build mips*c* as mips here, but punt for now
BROKEN_OPTIONS+=BOOT
# rescue doesn't link
BROKEN_OPTIONS+=RESCUE
# ofed needs work
BROKEN_OPTIONS+=OFED
# lib32 could probalby be made to work, but makes little sense
BROKEN_OPTIONS+=LIB32
.else
# Everything else disables Clang, and uses GCC instead.
__DEFAULT_YES_OPTIONS+=GCC GCC_BOOTSTRAP GNUCXX GPL_DTC
__DEFAULT_NO_OPTIONS+=CLANG CLANG_BOOTSTRAP CLANG_IS_CC LLD
.endif
# In-tree binutils/gcc are older versions without modern architecture support.
.if ${__T} == "aarch64" || ${__T:Mriscv*} != ""
BROKEN_OPTIONS+=BINUTILS BINUTILS_BOOTSTRAP GCC GCC_BOOTSTRAP GDB
.endif
.if ${__T:Mriscv*} != ""
BROKEN_OPTIONS+=OFED
.endif
.if ${__T} == "aarch64" || ${__T} == "amd64" || ${__T} == "i386" || \
    ${__T:Mriscv*} != "" || ${__TT} == "mips"
__DEFAULT_YES_OPTIONS+=LLVM_LIBUNWIND
.else
__DEFAULT_NO_OPTIONS+=LLVM_LIBUNWIND
.endif
.if ${__T} == "aarch64" || ${__T} == "amd64" || ${__T} == "armv7" || \
    ${__T} == "i386"
__DEFAULT_YES_OPTIONS+=LLD_BOOTSTRAP LLD_IS_LD
.else
__DEFAULT_NO_OPTIONS+=LLD_BOOTSTRAP LLD_IS_LD
.endif
.if ${__T} == "aarch64" || ${__T} == "amd64" || ${__T} == "i386"
__DEFAULT_YES_OPTIONS+=LLDB
.else
__DEFAULT_NO_OPTIONS+=LLDB
.endif
# LLVM lacks support for FreeBSD 64-bit atomic operations for ARMv4/ARMv5
.if ${__T} == "arm"
BROKEN_OPTIONS+=LLDB
.endif
# GDB in base is generally less functional than GDB in ports.  Ports GDB
# sparc64 kernel support has not been tested.
.if ${__T} == "sparc64"
__DEFAULT_NO_OPTIONS+=GDB_LIBEXEC
.else
__DEFAULT_YES_OPTIONS+=GDB_LIBEXEC
.endif
# Only doing soft float API stuff on armv6 and armv7
.if ${__T} != "armv6" && ${__T} != "armv7"
BROKEN_OPTIONS+=LIBSOFT
.endif
.if ${__T:Mmips*}
BROKEN_OPTIONS+=SSP
.endif
# EFI doesn't exist on mips, powerpc, sparc or riscv.
.if ${__T:Mmips*} || ${__T:Mpowerpc*} || ${__T:Msparc64} || ${__T:Mriscv*}
BROKEN_OPTIONS+=EFI
.endif
# OFW is only for powerpc and sparc64, exclude others
.if ${__T:Mpowerpc*} == "" && ${__T:Msparc64} == ""
BROKEN_OPTIONS+=LOADER_OFW
.endif
# UBOOT is only for arm, mips and powerpc, exclude others
.if ${__T:Marm*} == "" && ${__T:Mmips*} == "" && ${__T:Mpowerpc*} == ""
BROKEN_OPTIONS+=LOADER_UBOOT
.endif
# GELI and Lua in loader currently cause boot failures on sparc64 and powerpc.
# Further debugging is required -- probably they are just broken on big
# endian systems generically (they jump to null pointers or try to read
# crazy high addresses, which is typical of endianness problems).
.if ${__T} == "sparc64" || ${__T:Mpowerpc*}
BROKEN_OPTIONS+=LOADER_GELI LOADER_LUA
.endif

.if ${__T:Mmips64*}
# profiling won't work on MIPS64 because there is only assembly for o32
BROKEN_OPTIONS+=PROFILE
.endif
.if ${__T} != "aarch64" && ${__T} != "amd64" && ${__T} != "i386" && \
    ${__T} != "powerpc64" && ${__T} != "sparc64"
BROKEN_OPTIONS+=CXGBETOOL
BROKEN_OPTIONS+=MLX5TOOL
.endif
.if ${__T:Mmips*}
__DEFAULT_YES_OPTIONS+=PIE
.else
__DEFAULT_NO_OPTIONS+=PIE
.endif

.if ${.MAKE.OS} != "FreeBSD"
# tablegen will not build on non-FreeBSD so also disable target clang and lld
BROKEN_OPTIONS+=CLANG LLD
# The cddl bootstrap tools still need some changes in order to compile
BROKEN_OPTIONS+=CDDL ZFS

# localedef depends on the FreeBSD xlocale headers but those are incompatible
# with the ones provided by glibc
BROKEN_OPTIONS+=LOCALES

# Boot cannot be built with clang yet. Will need to bootstrap GNU as..
BROKEN_OPTIONS+=BOOT
# libsnmp use ls -D which is not supported on MacOS (and possibly linux)
BROKEN_OPTIONS+=BSNMP
.if ${.MAKE.OS} == "Linux"
# crunchgen fails for some reason on Linux (but it works on MacOS):
# + cd /local/scratch/alr48/cheri/freebsd-mips/rescue/rescue/../../bin/cat
# + make -f /tmp//crunchgen_rescue9yuKRG -DRESCUE CRUNCH_CFLAGS=-DRESCUE MK_AUTO_OBJ=yes DIRPRFX=cat/ loop
# + echo OBJS= cat.o
# /tmp//crunchgen_rescue9yuKRG: Invalid argument
BROKEN_OPTIONS+=RESCUE
.endif
.endif

# HyperV is currently x86-only
.if ${__T} != "amd64" && ${__T} != "i386"
BROKEN_OPTIONS+=HYPERV
.endif

# NVME is only x86 and powerpc64
.if ${__T} != "amd64" && ${__T} != "i386" && ${__T} != "powerpc64"
BROKEN_OPTIONS+=NVME
.endif

# PowerPC and Sparc64 need extra crt*.o files
.if ${__T:Mpowerpc*} || ${__T:Msparc64}
BROKEN_OPTIONS+=BSD_CRTBEGIN
.endif

<<<<<<< HEAD
# Doesn't link
.if ${__T:Mmips*}
BROKEN_OPTIONS+=GOOGLETEST
.endif

.if ${COMPILER_FEATURES:Mc++11} && ${__T} == "amd64"
=======
.if ${COMPILER_FEATURES:Mc++11} && (${__T} == "amd64" || ${__T} == "i386")
>>>>>>> e267a9c7
__DEFAULT_YES_OPTIONS+=OPENMP
.else
__DEFAULT_NO_OPTIONS+=OPENMP
.endif

.include <bsd.mkopt.mk>

.if ${.MAKE.OS} != "FreeBSD"
# Building on a Linux/Mac requires an external toolchain to be specified
# since clang/gcc will not build there using the FreeBSD makefiles
MK_BINUTILS_BOOTSTRAP:=no
MK_CLANG_BOOTSTRAP:=no
MK_LLD_BOOTSTRAP:=no
MK_GCC_BOOTSTRAP:=no
# However, the elftoolchain tools build and should be used
MK_ELFTOOLCHAIN_BOOTSTRAP:=	yes
.endif

#
# MK_* options that default to "yes" if the compiler is a C++11 compiler.
#
.for var in \
    LIBCPLUSPLUS
.if !defined(MK_${var})
.if ${COMPILER_FEATURES:Mc++11}
.if defined(WITHOUT_${var})
MK_${var}:=	no
.else
MK_${var}:=	yes
.endif
.else
.if defined(WITH_${var})
MK_${var}:=	yes
.else
MK_${var}:=	no
.endif
.endif
.endif
.endfor

#
# Force some options off if their dependencies are off.
# Order is somewhat important.
#
.if !${COMPILER_FEATURES:Mc++11}
MK_GOOGLETEST:=	no
MK_LLVM_LIBUNWIND:=	no
.endif

.if ${MK_CAPSICUM} == "no"
MK_CASPER:=	no
.endif

.if ${MK_LIBPTHREAD} == "no"
MK_LIBTHR:=	no
.endif

.if ${MK_LDNS} == "no"
MK_LDNS_UTILS:=	no
MK_UNBOUND:= no
.endif

.if ${MK_SOURCELESS} == "no"
MK_SOURCELESS_HOST:=	no
MK_SOURCELESS_UCODE:= no
.endif

.if ${MK_CDDL} == "no"
MK_ZFS:=	no
MK_LOADER_ZFS:=	no
MK_CTF:=	no
.endif

.if ${MK_CRYPT} == "no"
MK_OPENSSL:=	no
MK_OPENSSH:=	no
MK_KERBEROS:=	no
.endif

.if ${MK_CXX} == "no"
MK_CLANG:=	no
MK_GNUCXX:=	no
MK_TESTS:=	no
.endif

.if ${MK_DIALOG} == "no"
MK_BSDINSTALL:=	no
.endif

.if ${MK_MAIL} == "no"
MK_MAILWRAPPER:= no
MK_SENDMAIL:=	no
MK_DMAGENT:=	no
.endif

.if ${MK_NETGRAPH} == "no"
MK_ATM:=	no
MK_BLUETOOTH:=	no
.endif

.if ${MK_NLS} == "no"
MK_NLS_CATALOGS:= no
.endif

.if ${MK_OPENSSL} == "no"
MK_OPENSSH:=	no
MK_KERBEROS:=	no
.endif

.if ${MK_PF} == "no"
MK_AUTHPF:=	no
.endif

.if ${MK_OFED} == "no"
MK_OFED_EXTRA:=	no
.endif

.if ${MK_PORTSNAP} == "no"
# freebsd-update depends on phttpget from portsnap
MK_FREEBSD_UPDATE:=	no
.endif

.if ${MK_TESTS} == "no"
MK_DTRACE_TESTS:= no
.endif

.if ${MK_TESTS_SUPPORT} == "no"
MK_GOOGLETEST:=	no
.endif

.if ${MK_ZONEINFO} == "no"
MK_ZONEINFO_LEAPSECONDS_SUPPORT:= no
MK_ZONEINFO_OLD_TIMEZONES_SUPPORT:= no
.endif

.if ${MK_CROSS_COMPILER} == "no"
MK_BINUTILS_BOOTSTRAP:= no
MK_CLANG_BOOTSTRAP:= no
MK_ELFTOOLCHAIN_BOOTSTRAP:= no
MK_GCC_BOOTSTRAP:= no
MK_LLD_BOOTSTRAP:= no
.endif

.if ${MK_TOOLCHAIN} == "no"
MK_BINUTILS:=	no
MK_CLANG:=	no
MK_GCC:=	no
MK_GDB:=	no
MK_INCLUDES:=	no
MK_LLD:=	no
MK_LLDB:=	no
.endif

.if ${MK_CLANG} == "no"
MK_CLANG_EXTRAS:= no
MK_CLANG_FULL:= no
MK_LLVM_COV:= no
.endif

#
# MK_* options whose default value depends on another option.
#
.for vv in \
    GSSAPI/KERBEROS \
    MAN_UTILS/MAN
.if defined(WITH_${vv:H})
MK_${vv:H}:=	yes
.elif defined(WITHOUT_${vv:H})
MK_${vv:H}:=	no
.else
MK_${vv:H}:=	${MK_${vv:T}}
.endif
.endfor

#
# Set defaults for the MK_*_SUPPORT variables.
#

.if !${COMPILER_FEATURES:Mc++11}
MK_LLDB:=	no
.endif

# gcc 4.8 and newer supports libc++, so suppress gnuc++ in that case.
# while in theory we could build it with that, we don't want to do
# that since it creates too much confusion for too little gain.
# XXX: This is incomplete and needs X_COMPILER_TYPE/VERSION checks too
#      to prevent Makefile.inc1 from bootstrapping unneeded dependencies
#      and to support 'make delete-old' when supplying an external toolchain.
.if ${COMPILER_TYPE} == "gcc" && ${COMPILER_VERSION} >= 40800
MK_GNUCXX:=no
MK_GCC:=no
.endif

.endif #  !target(__<src.opts.mk>__)<|MERGE_RESOLUTION|>--- conflicted
+++ resolved
@@ -448,16 +448,12 @@
 BROKEN_OPTIONS+=BSD_CRTBEGIN
 .endif
 
-<<<<<<< HEAD
 # Doesn't link
 .if ${__T:Mmips*}
 BROKEN_OPTIONS+=GOOGLETEST
 .endif
 
-.if ${COMPILER_FEATURES:Mc++11} && ${__T} == "amd64"
-=======
 .if ${COMPILER_FEATURES:Mc++11} && (${__T} == "amd64" || ${__T} == "i386")
->>>>>>> e267a9c7
 __DEFAULT_YES_OPTIONS+=OPENMP
 .else
 __DEFAULT_NO_OPTIONS+=OPENMP
