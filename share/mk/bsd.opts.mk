# $FreeBSD$
#
# Option file for src builds.
#
# Users define WITH_FOO and WITHOUT_FOO on the command line or in /etc/src.conf
# and /etc/make.conf files. These translate in the build system to MK_FOO={yes,no}
# with sensible (usually) defaults.
#
# Makefiles must include bsd.opts.mk after defining specific MK_FOO options that
# are applicable for that Makefile (typically there are none, but sometimes there
# are exceptions). Recursive makes usually add MK_FOO=no for options that they wish
# to omit from that make.
#
# Makefiles must include bsd.mkopt.mk before they test the value of any MK_FOO
# variable.
#
# Makefiles may also assume that this file is included by bsd.own.mk should it
# need variables defined there prior to the end of the Makefile where
# bsd.{subdir,lib.bin}.mk is traditionally included.
#
# The old-style YES_FOO and NO_FOO are being phased out. No new instances of them
# should be added. Old instances should be removed since they were just to
# bridge the gap between FreeBSD 4 and FreeBSD 5.
#
# Makefiles should never test WITH_FOO or WITHOUT_FOO directly (although an
# exception is made for _WITHOUT_SRCONF which turns off this mechanism
# completely).
#

.if !target(__<bsd.opts.mk>__)
__<bsd.opts.mk>__:

.if !defined(_WITHOUT_SRCCONF)
#
# Define MK_* variables (which are either "yes" or "no") for users
# to set via WITH_*/WITHOUT_* in /etc/src.conf and override in the
# make(1) environment.
# These should be tested with `== "no"' or `!= "no"' in makefiles.
# The NO_* variables should only be set by makefiles for variables
# that haven't been converted over.
#

# Only these options are used by bsd.*.mk. KERBEROS and OPENSSH are
# unforutnately needed to support statically linking the entire
# tree. su(1) wouldn't link since it depends on PAM which depends on
# ssh libraries when building with OPENSSH, and likewise for KERBEROS.

# All other variables used to build /usr/src live in src.opts.mk
# and variables from both files are documented in src.conf(5).

__DEFAULT_YES_OPTIONS = \
    ASSERT_DEBUG \
    CHERI_LINKER \
    DOCCOMPRESS \
    INCLUDES \
    INSTALLLIB \
    KERBEROS \
    MAN \
    MANCOMPRESS \
    NIS \
    NLS \
    OPENSSH \
    PROFILE \
    SSP \
    SYMVER \
    TOOLCHAIN \
    WARNS

__DEFAULT_NO_OPTIONS = \
<<<<<<< HEAD
    CHERI128 \
    CHERI256 \
=======
    CCACHE_BUILD \
>>>>>>> 11710a07
    FAST_DEPEND \
    CTF \
    DEBUG_FILES \
    INSTALL_AS_USER \
    STALE_STAGED

# meta mode related
__DEFAULT_DEPENDENT_OPTIONS = \
    STAGING_MAN/STAGING \
    STAGING_PROG/STAGING \
    
.if defined(WITH_CHERI)
.warning WITH_CHERI should not be set directly.
.warning Use WITH_CHERI128 or WITH_CHERI256 instead.
.if !defined(WITH_CHERI128) && !defined(CHERI256)
WITH_CHERI256:=	yes
.endif
.endif

.include <bsd.mkopt.mk>

.if ${MK_CHERI128} == "yes" && ${MK_CHERI256} == "yes"
.error WITH_CHERI128 and WITH_CHERI256 are incompatible.
.endif

.if ${MK_CHERI128} == "yes" || ${MK_CHERI256} == "yes"
MK_CHERI:=	yes
.else
MK_CHERI:=	no
.endif

#
# Supported NO_* options (if defined, MK_* will be forced to "no",
# regardless of user's setting).
#
# These are transitional and will disappaer in the FreeBSD 12.
#
.for var in \
    CTF \
    DEBUG_FILES \
    INSTALLLIB \
    MAN \
    PROFILE \
    WARNS
.if defined(NO_${var})
# This warning may be premature...
#.warning "NO_${var} is defined, but deprecated. Please use MK_${var}=no instead."
MK_${var}:=no
.endif
.endfor

.if ${MK_STAGING} == "no"
MK_STALE_STAGED= no
.endif

.endif # !_WITHOUT_SRCCONF

.endif<|MERGE_RESOLUTION|>--- conflicted
+++ resolved
@@ -50,7 +50,6 @@
 
 __DEFAULT_YES_OPTIONS = \
     ASSERT_DEBUG \
-    CHERI_LINKER \
     DOCCOMPRESS \
     INCLUDES \
     INSTALLLIB \
@@ -66,18 +65,20 @@
     TOOLCHAIN \
     WARNS
 
+__DEFAULT_YES_OPTIONS+= \
+    CHERI_LINKER
+
 __DEFAULT_NO_OPTIONS = \
-<<<<<<< HEAD
-    CHERI128 \
-    CHERI256 \
-=======
     CCACHE_BUILD \
->>>>>>> 11710a07
     FAST_DEPEND \
     CTF \
     DEBUG_FILES \
     INSTALL_AS_USER \
     STALE_STAGED
+
+__DEFAULT_NO_OPTIONS+= \
+    CHERI128 \
+    CHERI256
 
 # meta mode related
 __DEFAULT_DEPENDENT_OPTIONS = \
