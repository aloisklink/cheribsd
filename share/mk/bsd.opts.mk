# $FreeBSD$
#
# Option file for src builds.
#
# Users define WITH_FOO and WITHOUT_FOO on the command line or in /etc/src.conf
# and /etc/make.conf files. These translate in the build system to MK_FOO={yes,no}
# with (usually) sensible defaults.
#
# Makefiles must include bsd.opts.mk after defining specific MK_FOO options that
# are applicable for that Makefile (typically there are none, but sometimes there
# are exceptions). Recursive makes usually add MK_FOO=no for options that they wish
# to omit from that make.
#
# Makefiles must include bsd.mkopt.mk before they test the value of any MK_FOO
# variable.
#
# Makefiles may also assume that this file is included by bsd.own.mk should it
# need variables defined there prior to the end of the Makefile where
# bsd.{subdir,lib.bin}.mk is traditionally included.
#
# The old-style YES_FOO and NO_FOO are being phased out. No new instances of them
# should be added. Old instances should be removed since they were just to
# bridge the gap between FreeBSD 4 and FreeBSD 5.
#
# Makefiles should never test WITH_FOO or WITHOUT_FOO directly (although an
# exception is made for _WITHOUT_SRCONF which turns off this mechanism
# completely).
#

.if !target(__<bsd.opts.mk>__)
__<bsd.opts.mk>__:

.if !defined(_WITHOUT_SRCCONF)
#
# Define MK_* variables (which are either "yes" or "no") for users
# to set via WITH_*/WITHOUT_* in /etc/src.conf and override in the
# make(1) environment.
# These should be tested with `== "no"' or `!= "no"' in makefiles.
# The NO_* variables should only be set by makefiles for variables
# that haven't been converted over.
#

# Only these options are used by bsd.*.mk. KERBEROS and OPENSSH are
# unfortunately needed to support statically linking the entire
# tree. su(1) wouldn't link since it depends on PAM which depends on
# ssh libraries when building with OPENSSH, and likewise for KERBEROS.

# All other variables used to build /usr/src live in src.opts.mk
# and variables from both files are documented in src.conf(5).

__DEFAULT_YES_OPTIONS = \
    ASSERT_DEBUG \
    DEBUG_FILES \
    DOCCOMPRESS \
    INCLUDES \
    INSTALLLIB \
    KERBEROS \
    MAN \
    MANCOMPRESS \
    NIS \
    NLS \
    OPENSSH \
    PROFILE \
    SSP \
    SYMVER \
    TOOLCHAIN \
    WARNS

__DEFAULT_YES_OPTIONS+= \
    CHERI_SHARED

__DEFAULT_NO_OPTIONS = \
    CCACHE_BUILD \
    CHERIBSDBOX \
    CTF \
    INSTALL_AS_USER \
    STALE_STAGED

<<<<<<< HEAD
__DEFAULT_NO_OPTIONS+= \
    CHERI_EXACT_EQUALS \
    CHERI_PURE \
    CHERI_SHARED_PROG \
    CHERI128 \
    CHERI256 \
    DEMO_VULNERABILITIES

# meta mode related
=======
>>>>>>> 7f216707
__DEFAULT_DEPENDENT_OPTIONS = \
    STAGING_MAN/STAGING \
    STAGING_PROG/STAGING \
    STALE_STAGED/STAGING \

.if defined(WITH_CHERI)
.warning WITH_CHERI should not be set directly.
.warning Use WITH_CHERI128 or WITH_CHERI256 instead.
.if !defined(WITH_CHERI128) && !defined(CHERI256)
WITH_CHERI256:=	yes
.endif
.endif

.include <bsd.mkopt.mk>

.if ${MK_CHERI128} == "yes" && ${MK_CHERI256} == "yes"
.error WITH_CHERI128 and WITH_CHERI256 are incompatible.
.endif

.if ${MK_CHERI128} == "yes" || ${MK_CHERI256} == "yes"
MK_CHERI:=	yes
MK_CLANG:=	no
# We want to use libc++ for CHERI (even when targeting MIPS)
MK_GNUCXX:=	no
MK_LIBCPLUSPLUS:=yes
# LLVM libunwind is needed for libc++
MK_LLVM_LIBUNWIND:=	yes
# GROFF is broken when building WITH_CHERI_PURE and it will be removed
# soon anyway
MK_GROFF:=	no
.else
MK_CHERI:=	no
.endif

.if ${MK_CHERI_SHARED} == no
MK_CHERI_SHARED_PROG:=	no
.endif

#
# Supported NO_* options (if defined, MK_* will be forced to "no",
# regardless of user's setting).
#
# These are transitional and will disappaer in the FreeBSD 12.
#
.for var in \
    CTF \
    DEBUG_FILES \
    INSTALLLIB \
    MAN \
    PROFILE \
    WARNS
.if defined(NO_${var})
.warning "NO_${var} is defined, but deprecated. Please use MK_${var}=no instead."
MK_${var}:=no
.endif
.endfor

.include <bsd.cpu.mk>

.endif # !_WITHOUT_SRCCONF

.endif<|MERGE_RESOLUTION|>--- conflicted
+++ resolved
@@ -76,7 +76,6 @@
     INSTALL_AS_USER \
     STALE_STAGED
 
-<<<<<<< HEAD
 __DEFAULT_NO_OPTIONS+= \
     CHERI_EXACT_EQUALS \
     CHERI_PURE \
@@ -85,9 +84,6 @@
     CHERI256 \
     DEMO_VULNERABILITIES
 
-# meta mode related
-=======
->>>>>>> 7f216707
 __DEFAULT_DEPENDENT_OPTIONS = \
     STAGING_MAN/STAGING \
     STAGING_PROG/STAGING \
