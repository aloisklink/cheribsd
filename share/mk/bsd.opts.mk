--- conflicted
+++ resolved
@@ -61,11 +61,7 @@
     NIS \
     NLS \
     OPENSSH \
-<<<<<<< HEAD
     PIE \
-    PROFILE \
-=======
->>>>>>> fe52b7f6
     SSP \
     TESTS \
     TOOLCHAIN \
