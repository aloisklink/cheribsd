--- conflicted
+++ resolved
@@ -91,7 +91,22 @@
     STALE_STAGED/STAGING \
 
 #
-<<<<<<< HEAD
+# Default to disabling PIE on 32-bit architectures. The small address space
+# means that ASLR is of limited effectiveness, and it may cause issues with
+# some memory-hungry workloads.
+#
+.if ${MACHINE_ARCH} == "armv6" || ${MACHINE_ARCH} == "armv7" \
+    || ${MACHINE_ARCH} == "i386" || ${MACHINE_ARCH} == "mips" \
+    || ${MACHINE_ARCH} == "mipsel" || ${MACHINE_ARCH} == "mipselhf" \
+    || ${MACHINE_ARCH} == "mipshf" || ${MACHINE_ARCH} == "mipsn32" \
+    || ${MACHINE_ARCH} == "mipsn32el" || ${MACHINE_ARCH} == "powerpc" \
+    || ${MACHINE_ARCH} == "powerpcspe"
+__DEFAULT_NO_OPTIONS+= PIE
+.else
+__DEFAULT_YES_OPTIONS+=PIE
+.endif
+
+#
 # Default behaviour of some options depends on the architecture.  Unfortunately
 # this means that we have to test TARGET_ARCH (the buildworld case) as well
 # as MACHINE_ARCH (the non-buildworld case).  Normally TARGET_ARCH is not
@@ -117,21 +132,6 @@
 .endif
 .warning WITH_CHERI128 is obsolete, use WITH_CHERI instead.
 WITH_CHERI:=	yes
-=======
-# Default to disabling PIE on 32-bit architectures. The small address space
-# means that ASLR is of limited effectiveness, and it may cause issues with
-# some memory-hungry workloads.
-#
-.if ${MACHINE_ARCH} == "armv6" || ${MACHINE_ARCH} == "armv7" \
-    || ${MACHINE_ARCH} == "i386" || ${MACHINE_ARCH} == "mips" \
-    || ${MACHINE_ARCH} == "mipsel" || ${MACHINE_ARCH} == "mipselhf" \
-    || ${MACHINE_ARCH} == "mipshf" || ${MACHINE_ARCH} == "mipsn32" \
-    || ${MACHINE_ARCH} == "mipsn32el" || ${MACHINE_ARCH} == "powerpc" \
-    || ${MACHINE_ARCH} == "powerpcspe"
-__DEFAULT_NO_OPTIONS+= PIE
-.else
-__DEFAULT_YES_OPTIONS+=PIE
->>>>>>> 9a227a2f
 .endif
 
 .include <bsd.mkopt.mk>
