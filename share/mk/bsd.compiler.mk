# $FreeBSD$

# Setup variables for the compiler
#
# COMPILER_TYPE is the major type of compiler. Currently gcc and clang support
# automatic detection. Other compiler types can be shoe-horned in, but require
# explicit setting of the compiler type. The compiler type can also be set
# explicitly if, say, you install gcc as clang...
#
# COMPILER_VERSION is a numeric constant equal to:
#     major * 10000 + minor * 100 + tiny
# It too can be overridden on the command line. When testing it, be sure to
# make sure that you are limiting the test to a specific compiler. Testing
# against 30300 for gcc likely isn't  what you wanted (since versions of gcc
# prior to 4.2 likely have no prayer of working).
#
# COMPILER_FREEBSD_VERSION is the compiler's __FreeBSD_cc_version value.
#
# COMPILER_FEATURES will contain one or more of the following, based on
# compiler support for that feature:
#
# - c++11:     supports full (or nearly full) C++11 programming environment.
# - retpoline: supports the retpoline speculative execution vulnerability
#              mitigation.
#
# These variables with an X_ prefix will also be provided if XCC is set.
#
# This file may be included multiple times, but only has effect the first time.
#

.if !target(__<bsd.compiler.mk>__)
__<bsd.compiler.mk>__:

.include <bsd.opts.mk>

# command = /usr/local/bin/ccache cc ...
# wrapper = /usr/local/libexec/ccache/cc ...
CCACHE_BUILD_TYPE?=	command
# Handle ccache after CC is determined, but not if CC/CXX are already
# overridden with a manual setup.
.if ${MK_CCACHE_BUILD:Uno} == "yes" && \
    !make(test-system-*) && !make(print-dir) && !make(showconfig) && \
    (${CC:M*ccache/world/*} == "" || ${CXX:M*ccache/world/*} == "")
# CC is always prepended with the ccache wrapper rather than modifying
# PATH since it is more clear that ccache is used and avoids wasting time
# for mkdep/linking/asm builds.
LOCALBASE?=		/usr/local
CCACHE_WRAPPER_PATH?=	${LOCALBASE}/libexec/ccache
CCACHE_BIN?=		${LOCALBASE}/bin/ccache
.if exists(${CCACHE_BIN})
# Export to ensure sub-makes can filter it out for mkdep/linking and
# to chain down into kernel build which won't include this file.
.export CCACHE_BIN
# Expand and export some variables so they may be based on make vars.
# This allows doing something like the following in the environment:
# CCACHE_BASEDIR='${SRCTOP:H}' MAKEOBJDIRPREFIX='${SRCTOP:H}/obj'
.for var in CCACHE_LOGFILE CCACHE_BASEDIR
.if defined(${var})
${var}:=	${${var}}
.export		${var}
.endif
.endfor
# Handle bootstrapped compiler changes properly by hashing their content
# rather than checking mtime.  For external compilers it should be safe
# to use the more optimal mtime check.
# XXX: CCACHE_COMPILERCHECK= string:<compiler_version, compiler_build_rev, compiler_patch_rev, compiler_default_target, compiler_default_sysroot>
.if ${CC:N${CCACHE_BIN}:[1]:M/*} == ""
CCACHE_COMPILERCHECK?=	content
.else
CCACHE_COMPILERCHECK?=	mtime
.endif
.export CCACHE_COMPILERCHECK
# Ensure no bogus CCACHE_PATH leaks in which might avoid the in-tree compiler.
.if !empty(CCACHE_PATH)
CCACHE_PATH=
.export CCACHE_PATH
.endif
.if ${CCACHE_BUILD_TYPE} == "command"
# Remove ccache from the PATH to prevent double calls and wasted CPP/LD time.
PATH:=	${PATH:C,:?${CCACHE_WRAPPER_PATH}(/world)?(:$)?,,g}
# Override various toolchain vars.
.for var in CC CXX HOST_CC HOST_CXX
.if defined(${var}) && ${${var}:M${CCACHE_BIN}} == ""
${var}:=	${CCACHE_BIN} ${${var}}
.endif
.endfor
.else
# Need to ensure CCACHE_WRAPPER_PATH is the first in ${PATH}
PATH:=	${PATH:C,:?${CCACHE_WRAPPER_PATH}(/world)?(:$)?,,g}
PATH:=	${CCACHE_WRAPPER_PATH}:${PATH}
CCACHE_WRAPPER_PATH_PFX=	${CCACHE_WRAPPER_PATH}:
.endif	# ${CCACHE_BUILD_TYPE} == "command"
# GCC does not need the CCACHE_CPP2 hack enabled by default in devel/ccache.
# The port enables it due to ccache passing preprocessed C to clang
# which fails with -Wparentheses-equality, -Wtautological-compare, and
# -Wself-assign on macro-expanded lines.
.if defined(COMPILER_TYPE) && ${COMPILER_TYPE} == "gcc"
CCACHE_NOCPP2=	1
.export CCACHE_NOCPP2
.endif
# Canonicalize CCACHE_DIR for meta mode usage.
.if !defined(CCACHE_DIR)
CCACHE_DIR!=	${CCACHE_BIN} -p | awk '$$2 == "cache_dir" {print $$4}'
.export CCACHE_DIR
.endif
.if !empty(CCACHE_DIR) && empty(.MAKE.META.IGNORE_PATHS:M${CCACHE_DIR})
CCACHE_DIR:=	${CCACHE_DIR:tA}
.MAKE.META.IGNORE_PATHS+= ${CCACHE_DIR}
.export CCACHE_DIR
.endif
# ccache doesn't affect build output so let it slide for meta mode
# comparisons.
.MAKE.META.IGNORE_PATHS+= ${CCACHE_BIN}
ccache-print-options: .PHONY
	@${CCACHE_BIN} -p
.endif	# exists(${CCACHE_BIN})
.endif	# ${MK_CCACHE_BUILD} == "yes"

_cc_vars=CC $${_empty_var_}
.if !empty(_WANT_TOOLCHAIN_CROSS_VARS)
# Only the toplevel makefile needs to compute the X_COMPILER_* variables.
# Skipping the computation of the unused X_COMPILER_* in the subdirectory
# makefiles can save a noticeable amount of time when walking the whole source
# tree (e.g. during make includes, etc.).
_cc_vars+=XCC X_
# Also get version information from CHERI_CC (if it is set)
.ifdef CHERI_CC
_cc_vars+=CHERI_CC CHERI_
.endif
.endif

.for cc X_ in ${_cc_vars}
.if ${cc} == "CC" || !empty(XCC)
# Try to import COMPILER_TYPE and COMPILER_VERSION from parent make.
# The value is only used/exported for the same environment that impacts
# CC and COMPILER_* settings here.
_exported_vars=	${X_}COMPILER_TYPE ${X_}COMPILER_VERSION \
		${X_}COMPILER_FREEBSD_VERSION
${X_}_cc_hash=	${${cc}}${MACHINE}${PATH}
${X_}_cc_hash:=	${${X_}_cc_hash:hash}
# Only import if none of the vars are set differently somehow else.
_can_export=	yes
.for var in ${_exported_vars}
.if defined(${var}) && (!defined(${var}.${${X_}_cc_hash}) || ${${var}.${${X_}_cc_hash}} != ${${var}})
.if defined(${var}.${${X_}_ld_hash})
.info "Cannot import ${X_}COMPILER variables since cached ${var} is different: ${${var}.${${X_}_cc_hash}} != ${${var}}"
.endif
_can_export=	no
.endif
.endfor
.if ${_can_export} == yes
.for var in ${_exported_vars}
.if defined(${var}.${${X_}_cc_hash})
${var}=	${${var}.${${X_}_cc_hash}}
.endif
.endfor
.endif

.if ${cc} == "CC" || (${cc} == "XCC" && ${XCC} != ${CC})
.if ${MACHINE} == "common"
# common is a pseudo machine for architecture independent
# generated files - thus there is no compiler.
${X_}COMPILER_TYPE= none
${X_}COMPILER_VERSION= 0
${X_}COMPILER_FREEBSD_VERSION= 0
.elif !defined(${X_}COMPILER_TYPE) || !defined(${X_}COMPILER_VERSION)
<<<<<<< HEAD
# Ensure that all values are cached when running the buildworld stages. While
# this only amounts to one executing ${CC}, echo and awk this adds to quite a
# lot of unccessary fork()+exec() when building world
# walking the entire object tree
.if defined(_TOOLCHAIN_VARS_SHOULD_BE_SET) && !empty(_TOOLCHAIN_VARS_SHOULD_BE_SET)
.error "${.CURDIR}: Rerunning ${${cc}} --version to compute ${X_}COMPILER_TYPE/${X_}COMPILER_VERSION. This value should be cached!"
.else
# .info "${.CURDIR}: Running ${${cc}} --version to compute ${X_}COMPILER_TYPE/${X_}COMPILER_VERSION. ${cc}=${${cc}}"
.endif
_v!=	${${cc}} --version || echo 0.0.0
=======
_v!=	${${cc}:N${CCACHE_BIN}} --version || echo 0.0.0
>>>>>>> 90ba157f

.if !defined(${X_}COMPILER_TYPE)
. if ${${cc}:T:M*gcc*}
${X_}COMPILER_TYPE:=	gcc
. elif ${${cc}:T:M*clang*}
${X_}COMPILER_TYPE:=	clang
. elif ${_v:Mgcc}
${X_}COMPILER_TYPE:=	gcc
. elif ${_v:M\(GCC\)} || ${_v:M*GNU}
${X_}COMPILER_TYPE:=	gcc
. elif ${_v:Mclang} || ${_v:M(clang-*.*.*)}
${X_}COMPILER_TYPE:=	clang
. else
.error Unable to determine compiler type for ${cc}=${${cc}}.  Consider setting ${X_}COMPILER_TYPE.
. endif
.endif
.if !defined(${X_}COMPILER_VERSION)
${X_}COMPILER_VERSION!=echo "${_v:M[1-9].[0-9]*}" | awk -F. '{print $$1 * 10000 + $$2 * 100 + $$3;}'
.endif
.undef _v
.endif
.if !defined(${X_}COMPILER_FREEBSD_VERSION)
<<<<<<< HEAD
.if defined(_TOOLCHAIN_VARS_SHOULD_BE_SET) && !empty(_TOOLCHAIN_VARS_SHOULD_BE_SET)
.error "${.CURDIR}: Recomputing ${X_}COMPILER_FREEBSD_VERSION. This value should be cached!"
.else
# .info "${.CURDIR}: Computing ${X_}COMPILER_FREEBSD_VERSION. ${cc}=${${cc}}"
.endif
${X_}COMPILER_FREEBSD_VERSION!=	{ echo "__FreeBSD_cc_version" | ${${cc}} -E - 2>/dev/null || echo __FreeBSD_cc_version; } | sed -n '$$p'
=======
${X_}COMPILER_FREEBSD_VERSION!=	{ echo "__FreeBSD_cc_version" | ${${cc}:N${CCACHE_BIN}} -E - 2>/dev/null || echo __FreeBSD_cc_version; } | sed -n '$$p'
>>>>>>> 90ba157f
# If we get a literal "__FreeBSD_cc_version" back then the compiler
# is a non-FreeBSD build that doesn't support it or some other error
# occurred.
.if ${${X_}COMPILER_FREEBSD_VERSION} == "__FreeBSD_cc_version"
${X_}COMPILER_FREEBSD_VERSION=	unknown
.endif
.endif

${X_}COMPILER_FEATURES=
.if ${${X_}COMPILER_TYPE} == "clang" || \
	(${${X_}COMPILER_TYPE} == "gcc" && ${${X_}COMPILER_VERSION} >= 40800)
${X_}COMPILER_FEATURES+=	c++11
.endif
.if ${${X_}COMPILER_TYPE} == "clang" && ${${X_}COMPILER_VERSION} >= 60000
${X_}COMPILER_FEATURES+=	retpoline
.endif

.else
# Use CC's values
X_COMPILER_TYPE=	${COMPILER_TYPE}
X_COMPILER_VERSION=	${COMPILER_VERSION}
X_COMPILER_FREEBSD_VERSION=	${COMPILER_FREEBSD_VERSION}
X_COMPILER_FEATURES=	${COMPILER_FEATURES}
.endif	# ${cc} == "CC" || (${cc} == "XCC" && ${XCC} != ${CC})

# Export the values so sub-makes don't have to look them up again, using the
# hash key computed above.
.for var in ${_exported_vars}
${var}.${${X_}_cc_hash}:=	${${var}}
.export-env ${var}.${${X_}_cc_hash}
.undef ${var}.${${X_}_cc_hash}
.endfor

.endif	# ${cc} == "CC" || !empty(XCC)
.endfor	# .for cc in CC XCC

.if !defined(_NO_INCLUDE_LINKERMK)
.include <bsd.linker.mk>
.endif
.endif	# !target(__<bsd.compiler.mk>__)<|MERGE_RESOLUTION|>--- conflicted
+++ resolved
@@ -164,7 +164,6 @@
 ${X_}COMPILER_VERSION= 0
 ${X_}COMPILER_FREEBSD_VERSION= 0
 .elif !defined(${X_}COMPILER_TYPE) || !defined(${X_}COMPILER_VERSION)
-<<<<<<< HEAD
 # Ensure that all values are cached when running the buildworld stages. While
 # this only amounts to one executing ${CC}, echo and awk this adds to quite a
 # lot of unccessary fork()+exec() when building world
@@ -174,10 +173,7 @@
 .else
 # .info "${.CURDIR}: Running ${${cc}} --version to compute ${X_}COMPILER_TYPE/${X_}COMPILER_VERSION. ${cc}=${${cc}}"
 .endif
-_v!=	${${cc}} --version || echo 0.0.0
-=======
 _v!=	${${cc}:N${CCACHE_BIN}} --version || echo 0.0.0
->>>>>>> 90ba157f
 
 .if !defined(${X_}COMPILER_TYPE)
 . if ${${cc}:T:M*gcc*}
@@ -200,16 +196,12 @@
 .undef _v
 .endif
 .if !defined(${X_}COMPILER_FREEBSD_VERSION)
-<<<<<<< HEAD
 .if defined(_TOOLCHAIN_VARS_SHOULD_BE_SET) && !empty(_TOOLCHAIN_VARS_SHOULD_BE_SET)
 .error "${.CURDIR}: Recomputing ${X_}COMPILER_FREEBSD_VERSION. This value should be cached!"
 .else
 # .info "${.CURDIR}: Computing ${X_}COMPILER_FREEBSD_VERSION. ${cc}=${${cc}}"
 .endif
-${X_}COMPILER_FREEBSD_VERSION!=	{ echo "__FreeBSD_cc_version" | ${${cc}} -E - 2>/dev/null || echo __FreeBSD_cc_version; } | sed -n '$$p'
-=======
 ${X_}COMPILER_FREEBSD_VERSION!=	{ echo "__FreeBSD_cc_version" | ${${cc}:N${CCACHE_BIN}} -E - 2>/dev/null || echo __FreeBSD_cc_version; } | sed -n '$$p'
->>>>>>> 90ba157f
 # If we get a literal "__FreeBSD_cc_version" back then the compiler
 # is a non-FreeBSD build that doesn't support it or some other error
 # occurred.
