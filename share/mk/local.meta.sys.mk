--- conflicted
+++ resolved
@@ -16,10 +16,6 @@
 # from src/Makefile (for universe)
 TARGET_ARCHES_arm?=     arm armv6 armv7
 TARGET_ARCHES_arm64?=   aarch64
-<<<<<<< HEAD
-TARGET_ARCHES_mips?=    mipsel mips mips64el mips64 mips64c128 mipsn32 mipsn32el
-=======
->>>>>>> 8d619792
 TARGET_ARCHES_powerpc?= powerpc powerpc64 powerpc64le powerpcspe
 TARGET_ARCHES_riscv?=   riscv64 riscv64sf
 
