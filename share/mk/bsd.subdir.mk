#	from: @(#)bsd.subdir.mk	5.9 (Berkeley) 2/1/91
# $FreeBSD$
#
# The include file <bsd.subdir.mk> contains the default targets
# for building subdirectories.
#
# For all of the directories listed in the variable SUBDIRS, the
# specified directory will be visited and the target made. There is
# also a default target which allows the command "make subdir" where
# subdir is any directory listed in the variable SUBDIRS.
#
#
# +++ variables +++
#
# DISTRIBUTION	Name of distribution. [base]
#
# SUBDIR	A list of subdirectories that should be built as well.
#		Each of the targets will execute the same target in the
#		subdirectories. SUBDIR.yes and SUBDIR.yes.yes are
#		automatically appended to this list.
#
# +++ targets +++
#
#	distribute:
# 		This is a variant of install, which will
# 		put the stuff into the right "distribution".
#
# 	See SUBDIR_TARGETS for list of targets that will recurse.
#
# 	Targets defined in STANDALONE_SUBDIR_TARGETS will always be ran
# 	with SUBDIR_PARALLEL and will not respect .WAIT or SUBDIR_DEPEND_
# 	values.
#
# 	SUBDIR_TARGETS and STANDALONE_SUBDIR_TARGETS can be appended to
# 	via make.conf or src.conf.
#

.if !target(__<bsd.subdir.mk>__)
__<bsd.subdir.mk>__:

.if ${MK_AUTO_OBJ} == "no"
_obj=	obj
.endif

SUBDIR_TARGETS+= \
		all all-man analyze buildconfig buildfiles buildincludes \
		checkdpadd clean cleandepend cleandir cleanilinks \
		cleanobj depend distribute files includes installconfig \
		installdirs \
		installfiles installincludes print-dir realinstall \
		maninstall manlint ${_obj} objlink tags \

# Described above.
STANDALONE_SUBDIR_TARGETS+= \
		all-man buildconfig buildfiles buildincludes check checkdpadd \
		clean cleandepend cleandir cleanilinks cleanobj files includes \
		installconfig installdirs installincludes installfiles print-dir \
		maninstall manlint obj objlink

# It is safe to install in parallel when staging.
.if defined(NO_ROOT) || !empty(SYSROOT)
STANDALONE_SUBDIR_TARGETS+= realinstall
.endif

.include <bsd.init.mk>

.if make(print-dir)
NEED_SUBDIR=	1
ECHODIR=	:
.SILENT:
.if ${RELDIR:U.} != "."
print-dir:	.PHONY
	@echo ${RELDIR}
.endif
.endif

.if ${MK_AUTO_OBJ} == "yes" && !target(obj)
obj: .PHONY
.endif

.if !defined(NEED_SUBDIR)
# .MAKE.DEPENDFILE==/dev/null is set by bsd.dep.mk to avoid reading
# Makefile.depend
.if ${.MAKE.LEVEL} == 0 && ${MK_DIRDEPS_BUILD} == "yes" && !empty(SUBDIR) && \
    ${.MAKE.DEPENDFILE} != "/dev/null"
.include <meta.subdir.mk>
# ignore this
_SUBDIR:
.endif
.endif

DISTRIBUTION?=	base
.if !target(distribute)
distribute: .MAKE
.for dist in ${DISTRIBUTION}
	${_+_}cd ${.CURDIR}; \
	    ${MAKE} install installconfig -DNO_SUBDIR DESTDIR=${DISTDIR}/${dist} SHARED=copies
.endfor
.endif
# Convenience targets to run 'build${target}' and 'install${target}' when
# calling 'make ${target}'.
.for __target in files includes
.if !target(${__target})
${__target}:	build${__target} install${__target}
.ORDER:		build${__target} install${__target}
.endif
.endfor

# Make 'install' supports a before and after target.  Actual install
# hooks are placed in 'realinstall'.
.if !target(install)
.for __stage in before real after
.if !target(${__stage}install)
${__stage}install:
.endif
.endfor
install:	beforeinstall realinstall afterinstall
.ORDER:		beforeinstall realinstall afterinstall
.endif
.ORDER: all install

# SUBDIR recursing may be disabled for MK_DIRDEPS_BUILD
.if !target(_SUBDIR)

.if defined(SUBDIR) || defined(SUBDIR.yes) || defined(SUBDIR.yes.yes)
SUBDIR:=${SUBDIR} ${SUBDIR.yes} ${SUBDIR.yes.yes}
SUBDIR:=${SUBDIR:u}
.endif

.if defined(SUBDIR.)
.error ${.CURDIR}: Found variable SUBDIR. with value "${SUBDIR.}". This was \
<<<<<<< HEAD
	probably caused by using SUBDIR.$${MK_FOO} without including \
	<src.opts.mk> or by using an invalid $${MK_FOO} option.
=======
        probably caused by using SUBDIR.$${MK_FOO} without including \
        <src.opts.mk> or by using an invalid $${MK_FOO} option.
>>>>>>> b7923586
.endif

# Subdir code shared among 'make <subdir>', 'make <target>' and SUBDIR_PARALLEL.
_SUBDIR_SH=	\
		if test -d ${.CURDIR}/$${dir}.${MACHINE_ARCH}; then \
			dir=$${dir}.${MACHINE_ARCH}; \
		fi; \
		${ECHODIR} "===> ${DIRPRFX}$${dir} ($${target})"; \
		cd ${.CURDIR}/$${dir}; \
		${MAKE} $${target} DIRPRFX=${DIRPRFX}$${dir}/

# This is kept for compatibility only.  The normal handling of attaching to
# SUBDIR_TARGETS will create a target for each directory.
_SUBDIR: .USEBEFORE
.if defined(SUBDIR) && !empty(SUBDIR) && !defined(NO_SUBDIR)
	@${_+_}target=${.TARGET:realinstall=install}; \
	    for dir in ${SUBDIR:N.WAIT}; do ( ${_SUBDIR_SH} ); done
.endif

# Create 'make subdir' targets to run the real 'all' target.
.for __dir in ${SUBDIR:N.WAIT}
${__dir}: all_subdir_${DIRPRFX}${__dir} .PHONY
.endfor

.for __target in ${SUBDIR_TARGETS}
# Can ordering be skipped for this and SUBDIR_PARALLEL forced?
.if ${STANDALONE_SUBDIR_TARGETS:M${__target}}
_is_standalone_target=	1
_subdir_filter=	N.WAIT
.else
_is_standalone_target=	0
_subdir_filter=
.endif
__subdir_targets=
.for __dir in ${SUBDIR:${_subdir_filter}}
.if ${__dir} == .WAIT
__subdir_targets+= .WAIT
.else
__deps=
.if ${_is_standalone_target} == 0
.if defined(SUBDIR_PARALLEL)
# Apply SUBDIR_DEPEND dependencies for SUBDIR_PARALLEL.
.for __dep in ${SUBDIR_DEPEND_${__dir}}
__deps+= ${__target}_subdir_${DIRPRFX}${__dep}
.endfor
.else
# For non-parallel builds, directories depend on all targets before them.
__deps:= ${__subdir_targets}
.endif	# defined(SUBDIR_PARALLEL)
.endif	# ${_is_standalone_target} == 0
${__target}_subdir_${DIRPRFX}${__dir}: .PHONY .MAKE .SILENT ${__deps}
	@${_+_}target=${__target:realinstall=install}; \
	    dir=${__dir}; \
	    ${_SUBDIR_SH};
__subdir_targets+= ${__target}_subdir_${DIRPRFX}${__dir}
.endif	# ${__dir} == .WAIT
.endfor	# __dir in ${SUBDIR}

# Attach the subdir targets to the real target.
# Only recurse on directly-called targets.  I.e., don't recurse on dependencies
# such as 'install' becoming {before,real,after}install, just recurse
# 'install'.  Despite that, 'realinstall' is special due to ordering issues
# with 'afterinstall'.
.if !defined(NO_SUBDIR) && (make(${__target}) || \
    (${__target} == realinstall && make(install)))
${__target}: ${__subdir_targets} .PHONY
.endif	# make(${__target})
.endfor	# __target in ${SUBDIR_TARGETS}

.endif	# !target(_SUBDIR)

# Ensure all targets exist
.for __target in ${SUBDIR_TARGETS}
.if !target(${__target})
${__target}:
.endif
.endfor

.endif<|MERGE_RESOLUTION|>--- conflicted
+++ resolved
@@ -129,13 +129,8 @@
 
 .if defined(SUBDIR.)
 .error ${.CURDIR}: Found variable SUBDIR. with value "${SUBDIR.}". This was \
-<<<<<<< HEAD
-	probably caused by using SUBDIR.$${MK_FOO} without including \
-	<src.opts.mk> or by using an invalid $${MK_FOO} option.
-=======
-        probably caused by using SUBDIR.$${MK_FOO} without including \
-        <src.opts.mk> or by using an invalid $${MK_FOO} option.
->>>>>>> b7923586
+    probably caused by using SUBDIR.$${MK_FOO} without including \
+    <src.opts.mk> or by using an invalid $${MK_FOO} option.
 .endif
 
 # Subdir code shared among 'make <subdir>', 'make <target>' and SUBDIR_PARALLEL.
