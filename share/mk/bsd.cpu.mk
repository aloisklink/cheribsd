--- conflicted
+++ resolved
@@ -8,11 +8,7 @@
 _CPUCFLAGS =
 . if ${MACHINE_CPUARCH} == "aarch64"
 .  if ${MACHINE_ARCH:Maarch64*c*}
-<<<<<<< HEAD
-MACHINE_CPU = cheri
-=======
 MACHINE_CPU = cheri morello
->>>>>>> 362d4886
 .  endif
 MACHINE_CPU += arm64
 . elif ${MACHINE_CPUARCH} == "amd64"
@@ -161,15 +157,8 @@
 . endif
 . elif ${MACHINE_CPUARCH} == "aarch64"
 .  if ${CPUTYPE:Marmv*} != ""
-<<<<<<< HEAD
-.   if !defined(NO_CHERI)
 # Use -march when the CPU type is an architecture value, e.g. armv8.1-a
 _CPUCFLAGS = -march=${CPUTYPE}
-.   endif
-=======
-# Use -march when the CPU type is an architecture value, e.g. armv8.1-a
-_CPUCFLAGS = -march=${CPUTYPE}
->>>>>>> 362d4886
 .  elif ${CPUTYPE} == "morello"
 # Don't use -march; we will add -march=morello or -march=morello+c64 later but
 # adding -march=morello here would override that as _CPUCFLAGS is added late.
@@ -306,11 +295,7 @@
 ########## arm64
 . elif ${MACHINE_CPUARCH} == "aarch64"
 .  if ${CPUTYPE} == "morello"
-<<<<<<< HEAD
-MACHINE_CPU = cheri
-=======
 MACHINE_CPU = cheri morello
->>>>>>> 362d4886
 .  endif
 MACHINE_CPU += arm64
 ########## Mips
@@ -334,16 +319,6 @@
 .endif
 
 .if ${MACHINE_CPUARCH} == "aarch64"
-<<<<<<< HEAD
-# Morello purecap
-. if ${MACHINE_ARCH:Maarch64*c*}
-CFLAGS += -march=morello+c64 -mabi=purecap -femulated-tls
-LDFLAGS += -march=morello+c64 -mabi=purecap -femulated-tls
-# Morello hybrid
-. elif defined(CPUTYPE) && ${CPUTYPE} == "morello"
-CFLAGS += -march=morello
-LDFLAGS += -march=morello
-=======
 . if ${MACHINE_ARCH:Maarch64*c*}
 # XXX: Stop using emulated TLS once purecap TLSDESC is properly specified (and
 # CheriBSD implements the resolvers) or the Morello toolchain implements a
@@ -353,7 +328,6 @@
 . elif defined(CPUTYPE) && ${CPUTYPE} == "morello"
 CFLAGS+=	-march=morello -mabi=aapcs
 LDFLAGS+=	-march=morello -mabi=aapcs
->>>>>>> 362d4886
 . endif
 .endif
 
@@ -502,11 +476,7 @@
 .else
 MACHINE_ABI+=	hard-float
 .endif
-<<<<<<< HEAD
-.if (${MACHINE_ARCH:Mmips*c*} || ${MACHINE_ARCH:Mriscv*c*} || ${MACHINE_ARCH:Maarch64*c*})
-=======
 .if (${MACHINE_ARCH:Maarch64*c*} || ${MACHINE_ARCH:Mmips*c*} || ${MACHINE_ARCH:Mriscv*c*})
->>>>>>> 362d4886
 MACHINE_ABI+=	purecap
 .endif
 # Currently all 64-bit architectures include 64 in their name (see arch(7)).
