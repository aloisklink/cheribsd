--- conflicted
+++ resolved
@@ -94,9 +94,8 @@
 LDFLAGS+= -static
 .endif
 
-<<<<<<< HEAD
-# clang currently defaults to dynamic TLS for binaries
-.if ${MACHINE:Mmips} && ${COMPILER_TYPE} == "clang"
+# clang currently defaults to dynamic TLS for mips64 binaries
+.if ${MACHINE_ARCH:Mmips64*} && ${COMPILER_TYPE} == "clang"
 CFLAGS+= -ftls-model=initial-exec
 .endif
 
@@ -119,13 +118,6 @@
 .endif # !defined(NOPIE)
 .endif # defined(MK_PIE)
 
-=======
-# clang currently defaults to dynamic TLS for mips64 binaries
-.if ${MACHINE_ARCH:Mmips64*} && ${COMPILER_TYPE} == "clang"
-CFLAGS+= -ftls-model=initial-exec
-.endif
-
->>>>>>> 7c284f14
 .if ${MK_DEBUG_FILES} != "no"
 PROG_FULL=${PROG}.full
 # Use ${DEBUGDIR} for base system debug files, else .debug subdirectory
