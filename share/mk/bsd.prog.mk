--- conflicted
+++ resolved
@@ -236,13 +236,8 @@
 .ORDER: beforeinstall _proginstall
 _proginstall:
 .if defined(PROG)
-<<<<<<< HEAD
-	${INSTALL} -o ${BINOWN} -g ${BINGRP} -m ${BINMODE} \
-	    ${_INSTALLFLAGS} ${PROG_INSTALL} ${DESTDIR}${BINDIR}/${PROGNAME}
-=======
-	${INSTALL} ${TAG_ARGS} ${STRIP} -o ${BINOWN} -g ${BINGRP} -m ${BINMODE} \
+	${INSTALL} ${TAG_ARGS} -o ${BINOWN} -g ${BINGRP} -m ${BINMODE} \
 	    ${_INSTALLFLAGS} ${PROG} ${DESTDIR}${BINDIR}/${PROGNAME}
->>>>>>> aee34abe
 .if ${MK_DEBUG_FILES} != "no"
 .if defined(DEBUGMKDIR)
 	${INSTALL} ${TAG_ARGS:D${TAG_ARGS},debug} -d ${DESTDIR}${DEBUGFILEDIR}/
