#	from: @(#)bsd.prog.mk	5.26 (Berkeley) 6/25/91
# $FreeBSD$

__BSD_PROG_MK=yes

.include <bsd.init.mk>
.include <bsd.cheri.mk>
.include <bsd.compiler.mk>

.SUFFIXES: .out .o .c .cc .cpp .cxx .C .m .y .l .ln .s .S .asm

# XXX The use of COPTS in modern makefiles is discouraged.
.if defined(COPTS)
.warning ${.CURDIR}: COPTS should be CFLAGS.
CFLAGS+=${COPTS}
.endif

.if ${MK_ASSERT_DEBUG} == "no"
CFLAGS+= -DNDEBUG
NO_WERROR=
.endif

.if defined(DEBUG_FLAGS)
CFLAGS+=${DEBUG_FLAGS}
CXXFLAGS+=${DEBUG_FLAGS}

.if ${MK_CTF} != "no" && ${DEBUG_FLAGS:M-g} != ""
CTFFLAGS+= -g
.endif
.endif

.if defined(PROG_CXX)
PROG=	${PROG_CXX}
.endif

.if !empty(LDFLAGS:M-Wl,*--oformat,*) || !empty(LDFLAGS:M-static)
MK_DEBUG_FILES=	no
.endif

.if defined(CRUNCH_CFLAGS)
CFLAGS+=${CRUNCH_CFLAGS}
.else
.if ${MK_DEBUG_FILES} != "no" && empty(DEBUG_FLAGS:M-g) && \
    empty(DEBUG_FLAGS:M-gdwarf-*)
CFLAGS+= -g
CTFFLAGS+= -g
.endif
.endif

.if !defined(DEBUG_FLAGS)
STRIP?=	-s
.endif

.if defined(NO_ROOT)
.if !defined(TAGS) || ! ${TAGS:Mpackage=*}
TAGS+=		package=${PACKAGE:Uruntime}
.endif
TAG_ARGS=	-T ${TAGS:[*]:S/ /,/g}
.endif

.if defined(NO_SHARED) && (${NO_SHARED} != "no" && ${NO_SHARED} != "NO")
LDFLAGS+= -static
.endif

.if ${MK_DEBUG_FILES} != "no"
PROG_FULL=${PROG}.full
# Use ${DEBUGDIR} for base system debug files, else .debug subdirectory
.if defined(BINDIR) && (\
    ${BINDIR} == "/bin" ||\
    ${BINDIR:C%/libexec(/.*)?%/libexec%} == "/libexec" ||\
    ${BINDIR} == "/sbin" ||\
<<<<<<< HEAD
    ${BINDIR:C%/usr/(bin|bsdinstall|libcheri|libexec|lpr|sendmail|sm.bin|sbin|tests)(/.*)?%/usr/bin%} == "/usr/bin"\
=======
    ${BINDIR:C%/usr/(bin|bsdinstall|libexec|lpr|sendmail|sm.bin|sbin|tests)(/.*)?%/usr/bin%} == "/usr/bin" ||\
    ${BINDIR} == "/usr/lib" \
>>>>>>> dbe14047
     )
DEBUGFILEDIR=	${DEBUGDIR}${BINDIR}
.else
DEBUGFILEDIR?=	${BINDIR}/.debug
.endif
.if !exists(${DESTDIR}${DEBUGFILEDIR})
DEBUGMKDIR=
.endif
.else
PROG_FULL=	${PROG}
.endif

.if defined(STRIP) && !empty(STRIP) && defined(PROG) && !defined(INTERNALPROG)
PROG_INSTALL=	${PROG}.stripped
.else
PROG_INSTALL=	${PROG}
.endif

.if defined(PROG)
PROGNAME?=	${PROG}

.if defined(SRCS)

OBJS+=  ${SRCS:N*.h:R:S/$/.o/g}

.if target(beforelinking)
beforelinking: ${OBJS}
${PROG_FULL}: beforelinking
.endif
${PROG_FULL}: ${OBJS}
.if defined(PROG_CXX)
	${CXX:N${CCACHE_BIN}} ${CXXFLAGS:N-M*} ${LDFLAGS} -o ${.TARGET} \
	    ${OBJS} ${LDADD}
.else
	${CC:N${CCACHE_BIN}} ${CFLAGS:N-M*} ${LDFLAGS} -o ${.TARGET} ${OBJS} \
	    ${LDADD}
.endif
.if ${MK_CTF} != "no"
	${CTFMERGE} ${CTFFLAGS} -o ${.TARGET} ${OBJS}
.endif

.else	# !defined(SRCS)

.if !target(${PROG})
.if defined(PROG_CXX)
SRCS=	${PROG}.cc
.else
SRCS=	${PROG}.c
.endif

# Always make an intermediate object file because:
# - it saves time rebuilding when only the library has changed
# - the name of the object gets put into the executable symbol table instead of
#   the name of a variable temporary object.
# - it's useful to keep objects around for crunching.
OBJS+=	${PROG}.o

.if target(beforelinking)
beforelinking: ${OBJS}
${PROG_FULL}: beforelinking
.endif
${PROG_FULL}: ${OBJS}
.if defined(PROG_CXX)
	${CXX:N${CCACHE_BIN}} ${CXXFLAGS:N-M*} ${LDFLAGS} -o ${.TARGET} \
	    ${OBJS} ${LDADD}
.else
	${CC:N${CCACHE_BIN}} ${CFLAGS:N-M*} ${LDFLAGS} -o ${.TARGET} ${OBJS} \
	    ${LDADD}
.endif
.if ${MK_CTF} != "no"
	${CTFMERGE} ${CTFFLAGS} -o ${.TARGET} ${OBJS}
.endif
.endif # !target(${PROG})

.endif # !defined(SRCS)

.if ${MK_DEBUG_FILES} != "no"
${PROG}: ${PROG_FULL} ${PROGNAME}.debug
	${OBJCOPY} --strip-debug --add-gnu-debuglink=${PROGNAME}.debug \
	    ${PROG_FULL} ${.TARGET}

${PROGNAME}.debug: ${PROG_FULL}
	${OBJCOPY} --only-keep-debug ${PROG_FULL} ${.TARGET}
.endif

.if ${PROG_INSTALL} != ${PROG}
${PROG_INSTALL}: ${PROG}
	strip -o ${.TARGET} ${STRIP_FLAGS} ${PROG}
.endif

.if defined(WANT_DUMP)
${PROGNAME}.dump: ${PROG_FULL}
	${OBJDUMP} -xrsSD ${PROG_FULL} > ${.TARGET}
.endif

.if	${MK_MAN} != "no" && !defined(MAN) && \
	!defined(MAN1) && !defined(MAN2) && !defined(MAN3) && \
	!defined(MAN4) && !defined(MAN5) && !defined(MAN6) && \
	!defined(MAN7) && !defined(MAN8) && !defined(MAN9)
MAN=	${PROG}.1
MAN1=	${MAN}
.endif
.endif # defined(PROG)

.if defined(_SKIP_BUILD)
all:
.else
all: ${PROG_INSTALL} ${SCRIPTS}
.if ${MK_MAN} != "no"
all: all-man
.endif
.endif

.if defined(PROG)
CLEANFILES+= ${PROG} ${PROG}.stripped
.if ${MK_DEBUG_FILES} != "no"
CLEANFILES+=	${PROG_FULL} ${PROGNAME}.debug
.endif
.if defined(WANT_DUMP)
CLEANFILES+=	${PROGNAME}.dump
.endif
.endif

.if defined(OBJS)
CLEANFILES+= ${OBJS}
.endif

.include <bsd.libnames.mk>

.if defined(PROG)
.if !defined(NO_EXTRADEPEND)
_EXTRADEPEND:
.if defined(LDFLAGS) && !empty(LDFLAGS:M-nostdlib)
.if defined(DPADD) && !empty(DPADD)
	echo ${PROG_FULL}: ${DPADD} >> ${DEPENDFILE}
.endif
.else
	echo ${PROG_FULL}: ${LIBC} ${DPADD} >> ${DEPENDFILE}
.if defined(PROG_CXX)
.if ${COMPILER_TYPE} == "clang" && empty(CXXFLAGS:M-stdlib=libstdc++)
	echo ${PROG_FULL}: ${LIBCPLUSPLUS} >> ${DEPENDFILE}
.else
	echo ${PROG_FULL}: ${LIBSTDCPLUSPLUS} >> ${DEPENDFILE}
.endif
.endif
.endif
.endif	# !defined(NO_EXTRADEPEND)
.endif

.if !target(install)

.if defined(PRECIOUSPROG)
.if !defined(NO_FSCHG)
INSTALLFLAGS+= -fschg
.endif
INSTALLFLAGS+= -S
.endif

_INSTALLFLAGS:=	${INSTALLFLAGS}
.for ie in ${INSTALLFLAGS_EDIT}
_INSTALLFLAGS:=	${_INSTALLFLAGS${ie}}
.endfor

.if !target(realinstall) && !defined(INTERNALPROG)
realinstall: _proginstall
.ORDER: beforeinstall _proginstall
_proginstall:
.if defined(PROG)
	${INSTALL} ${TAG_ARGS} -o ${BINOWN} -g ${BINGRP} -m ${BINMODE} \
	    ${_INSTALLFLAGS} ${PROG} ${DESTDIR}${BINDIR}/${PROGNAME}
.if ${MK_DEBUG_FILES} != "no"
.if defined(DEBUGMKDIR)
	${INSTALL} ${TAG_ARGS:D${TAG_ARGS},debug} -d ${DESTDIR}${DEBUGFILEDIR}/
.endif
	${INSTALL} ${TAG_ARGS:D${TAG_ARGS},debug} -o ${BINOWN} -g ${BINGRP} -m ${DEBUGMODE} \
	    ${PROGNAME}.debug ${DESTDIR}${DEBUGFILEDIR}/${PROGNAME}.debug
.endif
.endif
.endif	# !target(realinstall)

.if defined(WANT_DUMP)
FILES+=	${PROGNAME}.dump
.endif

.if defined(SCRIPTS) && !empty(SCRIPTS)
realinstall: _scriptsinstall
.ORDER: beforeinstall _scriptsinstall

SCRIPTSDIR?=	${BINDIR}
SCRIPTSOWN?=	${BINOWN}
SCRIPTSGRP?=	${BINGRP}
SCRIPTSMODE?=	${BINMODE}

STAGE_AS_SETS+= scripts
stage_as.scripts: ${SCRIPTS}
FLAGS.stage_as.scripts= -m ${SCRIPTSMODE}
STAGE_FILES_DIR.scripts= ${STAGE_OBJTOP}
.for script in ${SCRIPTS}
.if defined(SCRIPTSNAME)
SCRIPTSNAME_${script:T}?=	${SCRIPTSNAME}
.else
SCRIPTSNAME_${script:T}?=	${script:T:R}
.endif
SCRIPTSDIR_${script:T}?=	${SCRIPTSDIR}
SCRIPTSOWN_${script:T}?=	${SCRIPTSOWN}
SCRIPTSGRP_${script:T}?=	${SCRIPTSGRP}
SCRIPTSMODE_${script:T}?=	${SCRIPTSMODE}
STAGE_AS_${script:T}=		${SCRIPTSDIR_${script:T}}/${SCRIPTSNAME_${script:T}}
_scriptsinstall: _SCRIPTSINS_${script:T}
_SCRIPTSINS_${script:T}: ${script}
	${INSTALL} ${TAG_ARGS} -o ${SCRIPTSOWN_${.ALLSRC:T}} \
	    -g ${SCRIPTSGRP_${.ALLSRC:T}} -m ${SCRIPTSMODE_${.ALLSRC:T}} \
	    ${.ALLSRC} \
	    ${DESTDIR}${SCRIPTSDIR_${.ALLSRC:T}}/${SCRIPTSNAME_${.ALLSRC:T}}
.endfor
.endif

NLSNAME?=	${PROG}
.include <bsd.nls.mk>

.include <bsd.confs.mk>
.include <bsd.files.mk>
.include <bsd.incs.mk>
.include <bsd.links.mk>

.if ${MK_MAN} != "no"
realinstall: maninstall
.ORDER: beforeinstall maninstall
.endif

.endif	# !target(install)

.if !target(lint)
lint: ${SRCS:M*.c}
.if defined(PROG)
	${LINT} ${LINTFLAGS} ${CFLAGS:M-[DIU]*} ${.ALLSRC}
.endif
.endif

.if ${MK_MAN} != "no"
.include <bsd.man.mk>
.endif

.if defined(PROG)
OBJS_DEPEND_GUESS+= ${SRCS:M*.h}
.endif

.include <bsd.dep.mk>
.include <bsd.clang-analyze.mk>
.include <bsd.obj.mk>
.include <bsd.sys.mk><|MERGE_RESOLUTION|>--- conflicted
+++ resolved
@@ -69,12 +69,8 @@
     ${BINDIR} == "/bin" ||\
     ${BINDIR:C%/libexec(/.*)?%/libexec%} == "/libexec" ||\
     ${BINDIR} == "/sbin" ||\
-<<<<<<< HEAD
-    ${BINDIR:C%/usr/(bin|bsdinstall|libcheri|libexec|lpr|sendmail|sm.bin|sbin|tests)(/.*)?%/usr/bin%} == "/usr/bin"\
-=======
-    ${BINDIR:C%/usr/(bin|bsdinstall|libexec|lpr|sendmail|sm.bin|sbin|tests)(/.*)?%/usr/bin%} == "/usr/bin" ||\
+    ${BINDIR:C%/usr/(bin|bsdinstall|libcheri|libexec|lpr|sendmail|sm.bin|sbin|tests)(/.*)?%/usr/bin%} == "/usr/bin" ||\
     ${BINDIR} == "/usr/lib" \
->>>>>>> dbe14047
      )
 DEBUGFILEDIR=	${DEBUGDIR}${BINDIR}
 .else
