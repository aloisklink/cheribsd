--- conflicted
+++ resolved
@@ -260,16 +260,12 @@
 .if defined(_SKIP_BUILD)
 all:
 .else
-<<<<<<< HEAD
+.if target(afterbuild)
+.ORDER: ${PROG_INSTALL} afterbuild
+all: ${PROG_INSTALL} ${SCRIPTS} afterbuild
+.else
 all: ${PROG_INSTALL} ${SCRIPTS}
-=======
-.if target(afterbuild)
-.ORDER: ${PROG} afterbuild
-all: ${PROG} ${SCRIPTS} afterbuild
-.else
-all: ${PROG} ${SCRIPTS}
-.endif
->>>>>>> 7c8d3811
+.endif
 .if ${MK_MAN} != "no"
 all: all-man
 .endif
