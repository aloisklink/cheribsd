#	from: @(#)bsd.prog.mk	5.26 (Berkeley) 6/25/91
# $FreeBSD$

__BSD_PROG_MK=yes

.include <bsd.init.mk>
.include <bsd.compiler.mk>
.include <bsd.linker.mk>
.if defined(_CRUNCHGEN)
.include <bsd.compat.mk>
.endif

.SUFFIXES: .out .o .bc .c .cc .cpp .cxx .C .m .y .l .ll .ln .s .S .asm

# XXX The use of COPTS in modern makefiles is discouraged.
.if defined(COPTS)
.warning ${.CURDIR}: COPTS should be CFLAGS.
CFLAGS+=${COPTS}
.endif

.if ${MK_ASSERT_DEBUG} == "no"
CFLAGS+= -DNDEBUG
# XXX: shouldn't we ensure that !asserts marks potentially unused variables as
# __unused instead of disabling -Werror globally?
MK_WERROR=	no
.endif

.if defined(DEBUG_FLAGS)
CFLAGS+=${DEBUG_FLAGS}
CXXFLAGS+=${DEBUG_FLAGS}
.if ${LINKER_FEATURES:Mgdb-index}
LDFLAGS+=	-Wl,--gdb-index
.endif

.if ${MK_CTF} != "no" && ${DEBUG_FLAGS:M-g} != ""
CTFFLAGS+= -g
.endif
.endif

.if defined(PROG_CXX)
PROG=	${PROG_CXX}
.endif

.if !empty(LDFLAGS:M-Wl,*--oformat,*) || !empty(LDFLAGS:M-static)
MK_DEBUG_FILES=	no
.endif

# ELF hardening knobs
.if ${MK_BIND_NOW} != "no"
LDFLAGS+= -Wl,-znow
.endif
.if ${MK_PIE} != "no"
# Static PIE is not yet supported/tested.
.if !defined(NO_SHARED) || ${NO_SHARED:tl} == "no"
CFLAGS+= -fPIE
CXXFLAGS+= -fPIE
LDFLAGS+= -pie
.endif
.endif
.if ${MK_RETPOLINE} != "no"
.if ${COMPILER_FEATURES:Mretpoline} && ${LINKER_FEATURES:Mretpoline}
CFLAGS+= -mretpoline
CXXFLAGS+= -mretpoline
# retpolineplt is broken with static linking (PR 233336)
.if !defined(NO_SHARED) || ${NO_SHARED:tl} == "no"
LDFLAGS+= -Wl,-zretpolineplt
.endif
.else
.warning Retpoline requested but not supported by compiler or linker
.endif
.endif

# Initialize stack variables on function entry
.if ${MK_INIT_ALL_ZERO} == "yes"
.if ${COMPILER_FEATURES:Minit-all}
CFLAGS+= -ftrivial-auto-var-init=zero \
    -enable-trivial-auto-var-init-zero-knowing-it-will-be-removed-from-clang
CXXFLAGS+= -ftrivial-auto-var-init=zero \
    -enable-trivial-auto-var-init-zero-knowing-it-will-be-removed-from-clang
.else
.warning InitAll (zeros) requested but not support by compiler
.endif
.elif ${MK_INIT_ALL_PATTERN} == "yes"
.if ${COMPILER_FEATURES:Minit-all}
CFLAGS+= -ftrivial-auto-var-init=pattern
CXXFLAGS+= -ftrivial-auto-var-init=pattern
.else
.warning InitAll (pattern) requested but not support by compiler
.endif
.endif

<<<<<<< HEAD
# macOS linker doesn't understand the --fatal-warnings flag
.if ${LINKER_TYPE} != "mac"
.if defined(LD_FATAL_WARNINGS) && ${LD_FATAL_WARNINGS} == "no"
LDFLAGS+=	-Wl,--no-fatal-warnings
.else
LDFLAGS+=	-Wl,--fatal-warnings
.endif
.endif

.include "bsd.sanitizer.mk"
=======
# bsd.sanitizer.mk is not installed, so don't require it (e.g. for ports).
.sinclude "bsd.sanitizer.mk"
>>>>>>> 428a32ed

.if ${MACHINE_CPUARCH} == "riscv" && ${LINKER_FEATURES:Mriscv-relaxations} == ""
CFLAGS += -mno-relax
.endif

.if defined(CRUNCH_CFLAGS)
CFLAGS+=${CRUNCH_CFLAGS}
.else
.if ${MK_DEBUG_FILES} != "no" && empty(DEBUG_FLAGS:M-g) && \
    empty(DEBUG_FLAGS:M-gdwarf-*)
CFLAGS+= ${DEBUG_FILES_CFLAGS}
CTFFLAGS+= -g
.endif
.endif

.if !defined(DEBUG_FLAGS)
STRIP?=	-s
.endif

.if defined(NO_ROOT)
.if !defined(TAGS) || ! ${TAGS:Mpackage=*}
TAGS+=		package=${PACKAGE:Uutilities}
.endif
TAG_ARGS=	-T ${TAGS:[*]:S/ /,/g}
.endif

.if defined(NO_SHARED) && ${NO_SHARED:tl} != "no"
LDFLAGS+= -static
.endif

# clang currently defaults to dynamic TLS for mips64 binaries
.if ${MACHINE_ARCH:Mmips64*} && ${COMPILER_TYPE} == "clang"
CFLAGS+= -ftls-model=initial-exec
.endif

.if ${MK_DEBUG_FILES} != "no"
PROG_FULL=${PROG}.full
# Use ${DEBUGDIR} for base system debug files, else .debug subdirectory
.if defined(BINDIR) && (\
    ${BINDIR} == "/bin" ||\
    ${BINDIR:C%/libexec(/.*)?%/libexec%} == "/libexec" ||\
    ${BINDIR} == "/sbin" ||\
    ${BINDIR:C%/usr/(bin|bsdinstall|libexec|lpr|sendmail|sm.bin|sbin|tests)(/.*)?%/usr/bin%} == "/usr/bin" ||\
    ${BINDIR} == "/usr/lib" \
     )
DEBUGFILEDIR=	${DEBUGDIR}${BINDIR}
.else
DEBUGFILEDIR?=	${BINDIR}/.debug
.endif
.if !exists(${DESTDIR}${DEBUGFILEDIR})
DEBUGMKDIR=
.endif
.else
PROG_FULL=	${PROG}
.endif

.if defined(STRIP) && !empty(STRIP) && defined(PROG) && !defined(INTERNALPROG)
PROG_INSTALL=	${PROG}.stripped
.else
PROG_INSTALL=	${PROG}
.endif

.if defined(PROG)
PROGNAME?=	${PROG}

.if defined(SRCS)

OBJS+=  ${SRCS:N*.h:${OBJS_SRCS_FILTER:ts:}:S/$/.o/g}

# LLVM bitcode / textual IR representations of the program
BCOBJS+=${SRCS:N*.[hsS]:N*.asm:${OBJS_SRCS_FILTER:ts:}:S/$/.bco/g}
LLOBJS+=${SRCS:N*.[hsS]:N*.asm:${OBJS_SRCS_FILTER:ts:}:S/$/.llo/g}

.if target(beforelinking)
beforelinking: ${OBJS}
${PROG_FULL}: beforelinking
.endif
${PROG_FULL}: ${OBJS}
.if defined(PROG_CXX)
	${CXX:N${CCACHE_BIN}} ${CXXFLAGS:N-M*} ${LDFLAGS} -o ${.TARGET} \
	    ${OBJS} ${LDADD}
.else
	${CC:N${CCACHE_BIN}} ${CFLAGS:N-M*} ${LDFLAGS} -o ${.TARGET} ${OBJS} \
	    ${LDADD}
.endif
.if ${MK_CTF} != "no"
	${CTFMERGE} ${CTFFLAGS} -o ${.TARGET} ${OBJS}
.endif

.else	# !defined(SRCS)

.if !target(${PROG})
.if defined(PROG_CXX)
SRCS=	${PROG}.cc
.else
SRCS=	${PROG}.c
.endif

# Always make an intermediate object file because:
# - it saves time rebuilding when only the library has changed
# - the name of the object gets put into the executable symbol table instead of
#   the name of a variable temporary object.
# - it's useful to keep objects around for crunching.
OBJS+=		${PROG}.o
BCOBJS+=	${PROG}.bc
LLOBJS+=	${PROG}.ll
CLEANFILES+=	${PROG}.o ${PROG}.bc ${PROG}.ll

.if target(beforelinking)
beforelinking: ${OBJS}
${PROG_FULL}: beforelinking
.endif
${PROG_FULL}: ${OBJS}
.if defined(PROG_CXX)
	${CXX:N${CCACHE_BIN}} ${CXXFLAGS:N-M*} ${LDFLAGS} -o ${.TARGET} \
	    ${OBJS} ${LDADD}
.else
	${CC:N${CCACHE_BIN}} ${CFLAGS:N-M*} ${LDFLAGS} -o ${.TARGET} ${OBJS} \
	    ${LDADD}
.endif
.if ${MK_CTF} != "no"
	${CTFMERGE} ${CTFFLAGS} -o ${.TARGET} ${OBJS}
.endif
.endif # !target(${PROG})

.endif # !defined(SRCS)

.if ${MK_DEBUG_FILES} != "no"
${PROG}: ${PROG_FULL} ${PROGNAME}.debug
	${OBJCOPY} --strip-debug --add-gnu-debuglink=${PROGNAME}.debug \
	    ${PROG_FULL} ${.TARGET}

${PROGNAME}.debug: ${PROG_FULL}
	${OBJCOPY} --only-keep-debug ${PROG_FULL} ${.TARGET}
.endif

.if ${PROG_INSTALL} != ${PROG}
${PROG_INSTALL}: ${PROG}
	${STRIPBIN} -o ${.TARGET} ${STRIP_FLAGS} ${PROG}
.endif

.if defined(LLVM_LINK)
${PROG_FULL}.bc: ${BCOBJS}
	${LLVM_LINK} -o ${.TARGET} ${BCOBJS}

${PROG_FULL}.ll: ${LLOBJS}
	${LLVM_LINK} -S -o ${.TARGET} ${LLOBJS}

CLEANFILES+=	${PROG_FULL}.bc ${PROG_FULL}.ll
.endif # defined(LLVM_LINK)

.if	${MK_MAN} != "no" && !defined(MAN) && \
	!defined(MAN1) && !defined(MAN2) && !defined(MAN3) && \
	!defined(MAN4) && !defined(MAN5) && !defined(MAN6) && \
	!defined(MAN7) && !defined(MAN8) && !defined(MAN9)
MAN=	${PROG}.1
MAN1=	${MAN}
.endif
.endif # defined(PROG)

.if defined(_SKIP_BUILD)
all:
.else
.if target(afterbuild)
.ORDER: ${PROG_INSTALL} afterbuild
all: ${PROG_INSTALL} ${SCRIPTS} afterbuild
.else
all: ${PROG_INSTALL} ${SCRIPTS}
.endif
.if ${MK_MAN} != "no"
all: all-man
.endif
.endif

.if defined(PROG)
CLEANFILES+= ${PROG} ${PROG}.bc ${PROG}.ll
CLEANFILES+= ${PROG}.stripped
.if ${MK_DEBUG_FILES} != "no"
CLEANFILES+= ${PROG_FULL} ${PROGNAME}.debug
.endif
.endif

.if defined(OBJS)
CLEANFILES+= ${OBJS} ${BCOBJS} ${LLOBJS}
.endif

.include <bsd.libnames.mk>

.if defined(PROG)
.if !defined(NO_EXTRADEPEND)
_EXTRADEPEND:
.if defined(LDFLAGS) && !empty(LDFLAGS:M-nostdlib)
.if defined(DPADD) && !empty(DPADD)
	echo ${PROG_FULL}: ${DPADD} >> ${DEPENDFILE}
.endif
.else
	echo ${PROG_FULL}: ${LIBC} ${DPADD} >> ${DEPENDFILE}
.if defined(PROG_CXX)
	echo ${PROG_FULL}: ${LIBCPLUSPLUS} >> ${DEPENDFILE}
.endif
.endif
.endif	# !defined(NO_EXTRADEPEND)
.endif

.if !target(install)

.if defined(PRECIOUSPROG)
.if !defined(NO_FSCHG)
INSTALLFLAGS+= -fschg
.endif
INSTALLFLAGS+= -S
.endif

_INSTALLFLAGS:=	${INSTALLFLAGS}
.for ie in ${INSTALLFLAGS_EDIT}
_INSTALLFLAGS:=	${_INSTALLFLAGS${ie}}
.endfor

.if !target(realinstall) && !defined(INTERNALPROG)
realinstall: _proginstall
.ORDER: beforeinstall _proginstall
_proginstall:
.if defined(PROG)
	${INSTALL} ${TAG_ARGS} -o ${BINOWN} -g ${BINGRP} -m ${BINMODE} \
	    ${_INSTALLFLAGS} ${PROG} ${DESTDIR}${BINDIR}/${PROGNAME}
.if ${MK_DEBUG_FILES} != "no"
.if defined(DEBUGMKDIR)
	${INSTALL} ${TAG_ARGS:D${TAG_ARGS},dbg} -d ${DESTDIR}${DEBUGFILEDIR}/
.endif
	${INSTALL} ${TAG_ARGS:D${TAG_ARGS},dbg} -o ${BINOWN} -g ${BINGRP} -m ${DEBUGMODE} \
	    ${PROGNAME}.debug ${DESTDIR}${DEBUGFILEDIR}/${PROGNAME}.debug
.endif
.endif
.endif	# !target(realinstall)

.if defined(SCRIPTS) && !empty(SCRIPTS)
realinstall: _scriptsinstall
.ORDER: beforeinstall _scriptsinstall

SCRIPTSDIR?=	${BINDIR}
SCRIPTSOWN?=	${BINOWN}
SCRIPTSGRP?=	${BINGRP}
SCRIPTSMODE?=	${BINMODE}

STAGE_AS_SETS+= scripts
stage_as.scripts: ${SCRIPTS}
FLAGS.stage_as.scripts= -m ${SCRIPTSMODE}
STAGE_FILES_DIR.scripts= ${STAGE_OBJTOP}
.for script in ${SCRIPTS}
.if defined(SCRIPTSNAME)
SCRIPTSNAME_${script:T}?=	${SCRIPTSNAME}
.else
SCRIPTSNAME_${script:T}?=	${script:T:R}
.endif
SCRIPTSDIR_${script:T}?=	${SCRIPTSDIR}
SCRIPTSOWN_${script:T}?=	${SCRIPTSOWN}
SCRIPTSGRP_${script:T}?=	${SCRIPTSGRP}
SCRIPTSMODE_${script:T}?=	${SCRIPTSMODE}
STAGE_AS_${script:T}=		${SCRIPTSDIR_${script:T}}/${SCRIPTSNAME_${script:T}}
_scriptsinstall: _SCRIPTSINS_${script:T}
_SCRIPTSINS_${script:T}: ${script}
	${INSTALL} ${TAG_ARGS} -o ${SCRIPTSOWN_${.ALLSRC:T}} \
	    -g ${SCRIPTSGRP_${.ALLSRC:T}} -m ${SCRIPTSMODE_${.ALLSRC:T}} \
	    ${.ALLSRC} \
	    ${DESTDIR}${SCRIPTSDIR_${.ALLSRC:T}}/${SCRIPTSNAME_${.ALLSRC:T}}
.endfor
.endif

NLSNAME?=	${PROG}
.include <bsd.nls.mk>

.include <bsd.confs.mk>
.include <bsd.files.mk>
.include <bsd.incs.mk>

LINKOWN?=	${BINOWN}
LINKGRP?=	${BINGRP}
LINKMODE?=	${BINMODE}
.include <bsd.links.mk>

.if ${MK_MAN} != "no"
realinstall: maninstall
.ORDER: beforeinstall maninstall
.endif

.endif	# !target(install)

.if ${MK_MAN} != "no"
.include <bsd.man.mk>
.endif

.if defined(HAS_TESTS)
MAKE+=			MK_MAKE_CHECK_USE_SANDBOX=yes
SUBDIR_TARGETS+=	check
TESTS_LD_LIBRARY_PATH+=	${.OBJDIR}
TESTS_PATH+=		${.OBJDIR}
.endif

.if defined(PROG)
OBJS_DEPEND_GUESS+= ${SRCS:M*.h}
.endif

.include <bsd.dep.mk>
.include <bsd.clang-analyze.mk>
.include <bsd.obj.mk>
.include <bsd.sys.mk><|MERGE_RESOLUTION|>--- conflicted
+++ resolved
@@ -89,7 +89,6 @@
 .endif
 .endif
 
-<<<<<<< HEAD
 # macOS linker doesn't understand the --fatal-warnings flag
 .if ${LINKER_TYPE} != "mac"
 .if defined(LD_FATAL_WARNINGS) && ${LD_FATAL_WARNINGS} == "no"
@@ -99,11 +98,8 @@
 .endif
 .endif
 
-.include "bsd.sanitizer.mk"
-=======
 # bsd.sanitizer.mk is not installed, so don't require it (e.g. for ports).
 .sinclude "bsd.sanitizer.mk"
->>>>>>> 428a32ed
 
 .if ${MACHINE_CPUARCH} == "riscv" && ${LINKER_FEATURES:Mriscv-relaxations} == ""
 CFLAGS += -mno-relax
