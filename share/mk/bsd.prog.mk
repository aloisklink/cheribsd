#	from: @(#)bsd.prog.mk	5.26 (Berkeley) 6/25/91
# $FreeBSD$

__BSD_PROG_MK=yes

.include <bsd.init.mk>
.include <bsd.cheri.mk>
.include <bsd.compiler.mk>
.include <bsd.linker.mk>

.SUFFIXES: .out .o .bc .c .cc .cpp .cxx .C .m .y .l .ll .ln .s .S .asm

# XXX The use of COPTS in modern makefiles is discouraged.
.if defined(COPTS)
.warning ${.CURDIR}: COPTS should be CFLAGS.
CFLAGS+=${COPTS}
.endif

.if ${MK_ASSERT_DEBUG} == "no"
CFLAGS+= -DNDEBUG
NO_WERROR=
.endif

.if defined(DEBUG_FLAGS)
CFLAGS+=${DEBUG_FLAGS}
CXXFLAGS+=${DEBUG_FLAGS}

.if ${MK_CTF} != "no" && ${DEBUG_FLAGS:M-g} != ""
CTFFLAGS+= -g
.endif
.endif

.if defined(PROG_CXX)
PROG=	${PROG_CXX}
.endif

.if !empty(LDFLAGS:M-Wl,*--oformat,*) || !empty(LDFLAGS:M-static)
MK_DEBUG_FILES=	no
.endif

# ELF hardening knobs
.if ${MK_BIND_NOW} != "no"
LDFLAGS+= -Wl,-znow
.endif
.if ${MK_PIE} != "no" && (!defined(NO_SHARED) || ${NO_SHARED:tl} == "no")
CFLAGS+= -fPIE
CXXFLAGS+= -fPIE
LDFLAGS+= -pie
.endif
.if ${MK_RETPOLINE} != "no"
.if ${COMPILER_FEATURES:Mretpoline} && ${LINKER_FEATURES:Mretpoline}
CFLAGS+= -mretpoline
CXXFLAGS+= -mretpoline
# retpolineplt is broken with static linking (PR 233336)
.if !defined(NO_SHARED) || ${NO_SHARED:tl} == "no"
LDFLAGS+= -Wl,-zretpolineplt
.endif
.else
.warning Retpoline requested but not supported by compiler or linker
.endif
.endif

<<<<<<< HEAD
# macOS linker doesn't understand the --fatal-warnings flag
.if ${LINKER_TYPE} != "mac"
.if defined(LD_FATAL_WARNINGS) && ${LD_FATAL_WARNINGS} == "no"
LDFLAGS+=	-Wl,--no-fatal-warnings
.else
LDFLAGS+=	-Wl,--fatal-warnings
.endif
=======
.if ${MACHINE_CPUARCH} == "riscv" && ${LINKER_FEATURES:Mriscv-relaxations} == ""
CFLAGS += -mno-relax
>>>>>>> 25ff968a
.endif

.if defined(CRUNCH_CFLAGS)
CFLAGS+=${CRUNCH_CFLAGS}
.else
.if ${MK_DEBUG_FILES} != "no" && empty(DEBUG_FLAGS:M-g) && \
    empty(DEBUG_FLAGS:M-gdwarf-*)
CFLAGS+= ${DEBUG_FILES_CFLAGS}
CTFFLAGS+= -g
.endif
.endif

.if !defined(DEBUG_FLAGS)
STRIP?=	-s
.endif

.if defined(NO_ROOT)
.if !defined(TAGS) || ! ${TAGS:Mpackage=*}
TAGS+=		package=${PACKAGE:Uutilities}
.endif
TAG_ARGS=	-T ${TAGS:[*]:S/ /,/g}
.endif

.if defined(NO_SHARED) && ${NO_SHARED:tl} != "no"
LDFLAGS+= -static
.endif

# clang currently defaults to dynamic TLS for mips64 binaries
.if ${MACHINE_ARCH:Mmips64*} && ${COMPILER_TYPE} == "clang"
CFLAGS+= -ftls-model=initial-exec
.endif

.if defined(MK_PIE)
# Ports will not have MK_PIE defined and the following logic requires
# it be defined.

.if ${LDFLAGS:M-static} || (defined(WANT_CHERI) && ${WANT_CHERI} == "sandbox") || (defined(LIBADD) && !empty(LIBADD:Mcheri))
NOPIE=yes
.endif

.if !defined(NOPIE)
.if ${MK_PIE} != "no"

CFLAGS+= -fPIC -fPIE
CXXFLAGS+= -fPIC -fPIE
LDFLAGS+= -pie

.endif # ${MK_PIE} != no
.endif # !defined(NOPIE)
.endif # defined(MK_PIE)

.if ${MK_DEBUG_FILES} != "no"
PROG_FULL=${PROG}.full
# Use ${DEBUGDIR} for base system debug files, else .debug subdirectory
.if defined(BINDIR) && (\
    ${BINDIR} == "/bin" ||\
    ${BINDIR:C%/libexec(/.*)?%/libexec%} == "/libexec" ||\
    ${BINDIR} == "/sbin" ||\
    ${BINDIR:C%/usr/(bin|bsdinstall|libcheri|libexec|lpr|sendmail|sm.bin|sbin|tests)(/.*)?%/usr/bin%} == "/usr/bin" ||\
    ${BINDIR} == "/usr/lib" \
     )
DEBUGFILEDIR=	${DEBUGDIR}${BINDIR}
.else
DEBUGFILEDIR?=	${BINDIR}/.debug
.endif
.if !exists(${DESTDIR}${DEBUGFILEDIR})
DEBUGMKDIR=
.endif
.else
PROG_FULL=	${PROG}
.endif

.if defined(STRIP) && !empty(STRIP) && defined(PROG) && !defined(INTERNALPROG)
PROG_INSTALL=	${PROG}.stripped
.else
PROG_INSTALL=	${PROG}
.endif

.if defined(PROG)
PROGNAME?=	${PROG}

.if defined(SRCS)

OBJS+=  ${SRCS:N*.h:${OBJS_SRCS_FILTER:ts:}:S/$/.o/g}

# LLVM bitcode / textual IR representations of the program
BCOBJS+=${SRCS:N*.[hsS]:N*.asm:${OBJS_SRCS_FILTER:ts:}:S/$/.bco/g}
LLOBJS+=${SRCS:N*.[hsS]:N*.asm:${OBJS_SRCS_FILTER:ts:}:S/$/.llo/g}

.if target(beforelinking)
beforelinking: ${OBJS}
${PROG_FULL}: beforelinking
.endif
${PROG_FULL}: ${OBJS}
.if defined(PROG_CXX)
	${CXX:N${CCACHE_BIN}} ${CXXFLAGS:N-M*} ${LDFLAGS} -o ${.TARGET} \
	    ${OBJS} ${LDADD}
.else
	${CC:N${CCACHE_BIN}} ${CFLAGS:N-M*} ${LDFLAGS} -o ${.TARGET} ${OBJS} \
	    ${LDADD}
.endif
.if ${MK_CTF} != "no"
	${CTFMERGE} ${CTFFLAGS} -o ${.TARGET} ${OBJS}
.endif

.else	# !defined(SRCS)

.if !target(${PROG})
.if defined(PROG_CXX)
SRCS=	${PROG}.cc
.else
SRCS=	${PROG}.c
.endif

# Always make an intermediate object file because:
# - it saves time rebuilding when only the library has changed
# - the name of the object gets put into the executable symbol table instead of
#   the name of a variable temporary object.
# - it's useful to keep objects around for crunching.
OBJS+=		${PROG}.o
BCOBJS+=	${PROG}.bc
LLOBJS+=	${PROG}.ll
CLEANFILES+=	${PROG}.o ${PROG}.bc ${PROG}.ll

.if target(beforelinking)
beforelinking: ${OBJS}
${PROG_FULL}: beforelinking
.endif
${PROG_FULL}: ${OBJS}
.if defined(PROG_CXX)
	${CXX:N${CCACHE_BIN}} ${CXXFLAGS:N-M*} ${LDFLAGS} -o ${.TARGET} \
	    ${OBJS} ${LDADD}
.else
	${CC:N${CCACHE_BIN}} ${CFLAGS:N-M*} ${LDFLAGS} -o ${.TARGET} ${OBJS} \
	    ${LDADD}
.endif
.if ${MK_CTF} != "no"
	${CTFMERGE} ${CTFFLAGS} -o ${.TARGET} ${OBJS}
.endif
.endif # !target(${PROG})

.endif # !defined(SRCS)

.if ${MK_DEBUG_FILES} != "no"
${PROG}: ${PROG_FULL} ${PROGNAME}.debug
	${OBJCOPY} --strip-debug --add-gnu-debuglink=${PROGNAME}.debug \
	    ${PROG_FULL} ${.TARGET}

${PROGNAME}.debug: ${PROG_FULL}
	${OBJCOPY} --only-keep-debug ${PROG_FULL} ${.TARGET}
.endif

.if ${PROG_INSTALL} != ${PROG}
${PROG_INSTALL}: ${PROG}
	${STRIPBIN:Ustrip} -o ${.TARGET} ${STRIP_FLAGS} ${PROG}
.endif

.if defined(LLVM_LINK)
${PROG_FULL}.bc: ${BCOBJS}
	${LLVM_LINK} -o ${.TARGET} ${BCOBJS}

${PROG_FULL}.ll: ${LLOBJS}
	${LLVM_LINK} -S -o ${.TARGET} ${LLOBJS}

CLEANFILES+=	${PROG_FULL}.bc ${PROG_FULL}.ll
.endif # defined(LLVM_LINK)

.if	${MK_MAN} != "no" && !defined(MAN) && \
	!defined(MAN1) && !defined(MAN2) && !defined(MAN3) && \
	!defined(MAN4) && !defined(MAN5) && !defined(MAN6) && \
	!defined(MAN7) && !defined(MAN8) && !defined(MAN9)
MAN=	${PROG}.1
MAN1=	${MAN}
.endif
.endif # defined(PROG)

.if defined(_SKIP_BUILD)
all:
.else
all: ${PROG_INSTALL} ${SCRIPTS}
.if ${MK_MAN} != "no"
all: all-man
.endif
.endif

.if defined(PROG)
CLEANFILES+= ${PROG} ${PROG}.bc ${PROG}.ll
CLEANFILES+= ${PROG}.stripped
.if ${MK_DEBUG_FILES} != "no"
CLEANFILES+= ${PROG_FULL} ${PROGNAME}.debug
.endif
.endif

.if defined(OBJS)
CLEANFILES+= ${OBJS} ${BCOBJS} ${LLOBJS}
.endif

.include <bsd.libnames.mk>

.if defined(PROG)
.if !defined(NO_EXTRADEPEND)
_EXTRADEPEND:
.if defined(LDFLAGS) && !empty(LDFLAGS:M-nostdlib)
.if defined(DPADD) && !empty(DPADD)
	echo ${PROG_FULL}: ${DPADD} >> ${DEPENDFILE}
.endif
.else
	echo ${PROG_FULL}: ${LIBC} ${DPADD} >> ${DEPENDFILE}
.if defined(PROG_CXX)
.if (${COMPILER_TYPE} == "clang" && empty(CXXFLAGS:M-stdlib=libstdc++)) || \
    !empty(CXXFLAGS:M-stdlib=libc++) || ${MK_CHERI} != "no"
	echo ${PROG_FULL}: ${LIBCPLUSPLUS} >> ${DEPENDFILE}
.else
	echo ${PROG_FULL}: ${LIBSTDCPLUSPLUS} >> ${DEPENDFILE}
.endif
.endif
.endif
.endif	# !defined(NO_EXTRADEPEND)
.endif

.if !target(install)

.if defined(PRECIOUSPROG)
.if !defined(NO_FSCHG)
INSTALLFLAGS+= -fschg
.endif
INSTALLFLAGS+= -S
.endif

_INSTALLFLAGS:=	${INSTALLFLAGS}
.for ie in ${INSTALLFLAGS_EDIT}
_INSTALLFLAGS:=	${_INSTALLFLAGS${ie}}
.endfor

.if !target(realinstall) && !defined(INTERNALPROG)
realinstall: _proginstall
.ORDER: beforeinstall _proginstall
_proginstall:
.if defined(PROG)
	${INSTALL} ${TAG_ARGS} -o ${BINOWN} -g ${BINGRP} -m ${BINMODE} \
	    ${_INSTALLFLAGS} ${PROG} ${DESTDIR}${BINDIR}/${PROGNAME}
.if ${MK_DEBUG_FILES} != "no"
.if defined(DEBUGMKDIR)
	${INSTALL} ${TAG_ARGS:D${TAG_ARGS},debug} -d ${DESTDIR}${DEBUGFILEDIR}/
.endif
	${INSTALL} ${TAG_ARGS:D${TAG_ARGS},debug} -o ${BINOWN} -g ${BINGRP} -m ${DEBUGMODE} \
	    ${PROGNAME}.debug ${DESTDIR}${DEBUGFILEDIR}/${PROGNAME}.debug
.endif
.endif
.endif	# !target(realinstall)

.if defined(SCRIPTS) && !empty(SCRIPTS)
realinstall: _scriptsinstall
.ORDER: beforeinstall _scriptsinstall

SCRIPTSDIR?=	${BINDIR}
SCRIPTSOWN?=	${BINOWN}
SCRIPTSGRP?=	${BINGRP}
SCRIPTSMODE?=	${BINMODE}

STAGE_AS_SETS+= scripts
stage_as.scripts: ${SCRIPTS}
FLAGS.stage_as.scripts= -m ${SCRIPTSMODE}
STAGE_FILES_DIR.scripts= ${STAGE_OBJTOP}
.for script in ${SCRIPTS}
.if defined(SCRIPTSNAME)
SCRIPTSNAME_${script:T}?=	${SCRIPTSNAME}
.else
SCRIPTSNAME_${script:T}?=	${script:T:R}
.endif
SCRIPTSDIR_${script:T}?=	${SCRIPTSDIR}
SCRIPTSOWN_${script:T}?=	${SCRIPTSOWN}
SCRIPTSGRP_${script:T}?=	${SCRIPTSGRP}
SCRIPTSMODE_${script:T}?=	${SCRIPTSMODE}
STAGE_AS_${script:T}=		${SCRIPTSDIR_${script:T}}/${SCRIPTSNAME_${script:T}}
_scriptsinstall: _SCRIPTSINS_${script:T}
_SCRIPTSINS_${script:T}: ${script}
	${INSTALL} ${TAG_ARGS} -o ${SCRIPTSOWN_${.ALLSRC:T}} \
	    -g ${SCRIPTSGRP_${.ALLSRC:T}} -m ${SCRIPTSMODE_${.ALLSRC:T}} \
	    ${.ALLSRC} \
	    ${DESTDIR}${SCRIPTSDIR_${.ALLSRC:T}}/${SCRIPTSNAME_${.ALLSRC:T}}
.endfor
.endif

NLSNAME?=	${PROG}
.include <bsd.nls.mk>

.include <bsd.confs.mk>
.include <bsd.files.mk>
.include <bsd.incs.mk>

LINKOWN?=	${BINOWN}
LINKGRP?=	${BINGRP}
LINKMODE?=	${BINMODE}
.include <bsd.links.mk>

.if ${MK_MAN} != "no"
realinstall: maninstall
.ORDER: beforeinstall maninstall
.endif

.endif	# !target(install)

.if ${MK_MAN} != "no"
.include <bsd.man.mk>
.endif

.if defined(HAS_TESTS)
MAKE+=			MK_MAKE_CHECK_USE_SANDBOX=yes
SUBDIR_TARGETS+=	check
TESTS_LD_LIBRARY_PATH+=	${.OBJDIR}
TESTS_PATH+=		${.OBJDIR}
.endif

.if defined(PROG)
OBJS_DEPEND_GUESS+= ${SRCS:M*.h}
.endif

.include <bsd.dep.mk>
.include <bsd.clang-analyze.mk>
.include <bsd.obj.mk>
.include <bsd.sys.mk><|MERGE_RESOLUTION|>--- conflicted
+++ resolved
@@ -60,7 +60,6 @@
 .endif
 .endif
 
-<<<<<<< HEAD
 # macOS linker doesn't understand the --fatal-warnings flag
 .if ${LINKER_TYPE} != "mac"
 .if defined(LD_FATAL_WARNINGS) && ${LD_FATAL_WARNINGS} == "no"
@@ -68,10 +67,10 @@
 .else
 LDFLAGS+=	-Wl,--fatal-warnings
 .endif
-=======
+.endif
+
 .if ${MACHINE_CPUARCH} == "riscv" && ${LINKER_FEATURES:Mriscv-relaxations} == ""
 CFLAGS += -mno-relax
->>>>>>> 25ff968a
 .endif
 
 .if defined(CRUNCH_CFLAGS)
