--- conflicted
+++ resolved
@@ -104,18 +104,6 @@
 # Turn off deprecated warnings
 _CHERI_COMMON_FLAGS+= -Wno-deprecated-declarations
 
-<<<<<<< HEAD
-.if ${WANT_CHERI} == "sandbox"
-MK_DEBUG_FILES:=no
-STRIP:=
-# The libcheri sandbox loader assumes that there is exactly one code and one
-# data segment. If we don't pass this flag only parts of each segment will
-# be mapped and any sandbox will crash on startup
-LDFLAGS+=-Wl,--no-rosegment -Wl,-z,norelro
-.endif
-
-=======
->>>>>>> 645b31b7
 .if ${WANT_CHERI} == "pure" || ${WANT_CHERI} == "sandbox"
 OBJCOPY:=	objcopy
 MIPS_ABI=	purecap
