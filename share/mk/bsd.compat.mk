# $FreeBSD$

# cleandir is run with the wrong context for libcompat so don't do
# anything in that case.
.if !make(cleandir)
.if !targets(__<${_this:T}>__)
__<${_this:T}>__:

.include <src.opts.mk>

.if defined(_LIBCOMPAT)
COMPAT_ARCH?=	${TARGET_ARCH}
COMPAT_CPUTYPE?= ${CPUTYPE_${_LIBCOMPAT}}
.if (defined(WANT_COMPILER_TYPE) && ${WANT_COMPILER_TYPE} == gcc) || \
    (defined(X_COMPILER_TYPE) && ${X_COMPILER_TYPE} == gcc)
COMPAT_COMPILER_TYPE=	gcc
.else
COMPAT_COMPILER_TYPE=	clang
.endif
.else
COMPAT_ARCH=	${MACHINE_ARCH}
COMPAT_CPUTYPE=	${CPUTYPE}
.include <bsd.compiler.mk>
COMPAT_COMPILER_TYPE=${COMPILER_TYPE}
.endif

# -------------------------------------------------------------------
# 32 bit world
.if ${MK_LIB32} != "no"
.if ${COMPAT_ARCH} == "amd64"
HAS_COMPAT=32
.if empty(COMPAT_CPUTYPE)
LIB32CPUFLAGS=	-march=i686 -mmmx -msse -msse2
.else
LIB32CPUFLAGS=	-march=${COMPAT_CPUTYPE}
.endif
.if ${COMPAT_COMPILER_TYPE} == gcc
.else
LIB32CPUFLAGS+=	-target x86_64-unknown-freebsd14.0
.endif
LIB32CPUFLAGS+=	-m32
LIB32_MACHINE=	i386
LIB32_MACHINE_ARCH=	i386
LIB32WMAKEENV=	MACHINE_CPU="i686 mmx sse sse2"
LIB32WMAKEFLAGS=	\
		AS="${XAS} --32" \
		LD="${XLD} -m elf_i386_fbsd"

.elif ${COMPAT_ARCH} == "powerpc64"
HAS_COMPAT=32
.if empty(COMPAT_CPUTYPE)
LIB32CPUFLAGS=	-mcpu=powerpc
.else
LIB32CPUFLAGS=	-mcpu=${COMPAT_CPUTYPE}
.endif

.if ${COMPAT_COMPILER_TYPE} == "gcc"
LIB32CPUFLAGS+=	-m32
.else
LIB32CPUFLAGS+=	-target powerpc-unknown-freebsd14.0
.endif

LIB32_MACHINE=	powerpc
LIB32_MACHINE_ARCH=	powerpc
LIB32WMAKEFLAGS=	\
		LD="${XLD} -m elf32ppc_fbsd"
.endif

LIB32WMAKEFLAGS+= NM="${XNM}"
LIB32WMAKEFLAGS+= OBJCOPY="${XOBJCOPY}"

LIB32CFLAGS=	-DCOMPAT_32BIT
LIB32DTRACE=	${DTRACE} -32
LIB32WMAKEFLAGS+=	-DCOMPAT_32BIT
LIB32_MACHINE_ABI=	${MACHINE_ABI}
.endif # ${MK_LIB32} != "no"

# -------------------------------------------------------------------
# 64 bit world
.if ${MK_LIB64} != "no"
.if ${COMPAT_ARCH:Maarch64*c*}
HAS_COMPAT=64
LIB64_MACHINE=	arm64
LIB64_MACHINE_ARCH=aarch64
LIB64WMAKEENV=	MACHINE_CPU="arm64 cheri"
LIB64WMAKEFLAGS= LD="${XLD}" CPUTYPE=morello
# XXX: clang specific
LIB64CPUFLAGS=	-target aarch64-unknown-freebsd13.0
# XXX: Drop -fno-emulated-tls once bsd.cpu.mk no longer enables it
LIB64CPUFLAGS+=	-march=morello -mabi=aapcs -fno-emulated-tls
.endif

.if ${COMPAT_ARCH:Mriscv*c*}
HAS_COMPAT=64
COMPAT_RISCV_ABI=	lp64
.if !${COMPAT_ARCH:Mriscv*sf}
COMPAT_RISCV_ABI:=	${COMPAT_RISCV_ABI}d
.endif
LIB64_MACHINE=	riscv
LIB64_MACHINE_ARCH=riscv64
LIB64WMAKEENV=	MACHINE_CPU="riscv cheri"
LIB64WMAKEFLAGS= LD="${XLD}" CPUTYPE=cheri
# XXX: clang specific
LIB64CPUFLAGS=	-target riscv64-unknown-freebsd13.0
LIB64CPUFLAGS+=	-march=${COMPAT_RISCV_MARCH} -mabi=${COMPAT_RISCV_ABI}
.endif

LIB64WMAKEFLAGS+= NM="${XNM}" OBJCOPY="${XOBJCOPY}"

LIB64CFLAGS=	-DCOMPAT_64BIT
LIB64DTRACE=	${DTRACE} -64
LIB64WMAKEFLAGS+=	-DCOMPAT_64BIT
LIB64_MACHINE_ABI=	${MACHINE_ABI:Npurecap}
.endif # ${MK_LIB64} != "no"

# -------------------------------------------------------------------
# CHERI world
.if ${MK_COMPAT_CHERIABI} != "no"
.if ${COMPAT_ARCH} == "aarch64"
HAS_COMPAT+=CHERI
LIB64C_MACHINE=	arm64
LIB64C_MACHINE_ARCH=	aarch64c
LIB64CCPUFLAGS=	-target aarch64-unknown-freebsd13.0
# XXX: Drop -femulated-tls once bsd.cpu.mk no longer passes it
LIB64CCPUFLAGS+=	-march=morello+c64 -mabi=purecap -femulated-tls
.elif ${COMPAT_ARCH:Mriscv64*} && !${COMPAT_ARCH:Mriscv64*c*}
HAS_COMPAT+=CHERI
LIB64C_MACHINE=	riscv
LIB64C_MACHINE_ARCH=	${COMPAT_ARCH}c
LIB64CWMAKEFLAGS=	CPUTYPE=cheri
LIB64CCPUFLAGS=	-target riscv64-unknown-freebsd13.0
COMPAT_RISCV_ABI=	l64pc128
.if !${MACHINE_ARCH:Mriscv*sf}
COMPAT_RISCV_ABI:=	${COMPAT_RISCV_ABI}d
.endif
LIB64CCPUFLAGS+=	-march=${COMPAT_RISCV_MARCH} -mabi=${COMPAT_RISCV_ABI}
.endif	# ${COMPAT_ARCH:Mriscv64*}
.endif # ${MK_COMPAT_CHERIABI} != "no"

.if ${COMPAT_ARCH:Mriscv*}
# See bsd.cpu.mk
COMPAT_RISCV_MARCH=	rv64ima
.if !${COMPAT_ARCH:Mriscv*sf*}
COMPAT_RISCV_MARCH:=	${COMPAT_RISCV_MARCH}fd
.endif
COMPAT_RISCV_MARCH:=	${COMPAT_RISCV_MARCH}c
.if ${COMPAT_ARCH:Mriscv*c*} || (defined(HAS_COMPAT) && ${HAS_COMPAT:MCHERI})
COMPAT_RISCV_MARCH:=	${COMPAT_RISCV_MARCH}xcheri
.endif
.endif

# Common CHERI flags
.if defined(HAS_COMPAT) && ${HAS_COMPAT:MCHERI}
LIB64CCFLAGS+=	-DCOMPAT_CHERI
LIB64CWMAKEFLAGS+=	COMPAT_CHERI=yes
LIB64C_MACHINE_ABI=	${MACHINE_ABI} purecap

# This duplicates some logic in bsd.cpu.mk that is needed for the
# WANT_COMPAT/NEED_COMPAT case.
LIB64CCFLAGS+=	-D__LP64__=1

LIB64CCFLAGS+=	-Werror=implicit-function-declaration

.ifdef CHERI_USE_CAP_TABLE
LIB64CCFLAGS+=	-cheri-cap-table-abi=${CHERI_USE_CAP_TABLE}
.endif

.if defined(CHERI_SUBOBJECT_BOUNDS)
# Allow per-subdirectory overrides if we know that there is maximum that works
.if defined(CHERI_SUBOBJECT_BOUNDS_MAX)
LIB64CCFLAGS+=	-Xclang -cheri-bounds=${CHERI_SUBOBJECT_BOUNDS_MAX}
.else
LIB64CCFLAGS+=	-Xclang -cheri-bounds=${CHERI_SUBOBJECT_BOUNDS}
.endif # CHERI_SUBOBJECT_BOUNDS_MAX
CHERI_SUBOBJECT_BOUNDS_DEBUG?=yes
.if ${CHERI_SUBOBJECT_BOUNDS_DEBUG} == "yes"
# If debugging is enabled, clear SW permission bit 2 when the bounds are reduced
LIB64CCFLAGS+=	-mllvm -cheri-subobject-bounds-clear-swperm=2
.endif # CHERI_SUBOBJECT_BOUNDS_DEBUG
.endif # CHERI_SUBOBJECT_BOUNDS
.endif

# -------------------------------------------------------------------
<<<<<<< HEAD
# soft-fp world
.if ${COMPAT_ARCH:Marmv[67]*}
HAS_COMPAT=SOFT
LIBSOFTCFLAGS=        -DCOMPAT_SOFTFP
LIBSOFTCPUFLAGS= -mfloat-abi=softfp
LIBSOFT_MACHINE=	arm
LIBSOFT_MACHINE_ARCH=	${COMPAT_ARCH}
LIBSOFTWMAKEENV= CPUTYPE=soft
LIBSOFTWMAKEFLAGS=        -DCOMPAT_SOFTFP
LIBSOFT_MACHINE_ABI=	${MACHINE_ABI:Nhard-float} soft-float
.endif

# -------------------------------------------------------------------
=======
>>>>>>> b68d6892
# In the program linking case, select LIBCOMPAT
.if defined(NEED_COMPAT)
.if !defined(HAS_COMPAT)
.warning NEED_COMPAT defined, but no LIBCOMPAT is available (COMPAT_ARCH == ${COMPAT_ARCH})
.elif !${HAS_COMPAT:M${NEED_COMPAT}} && ${NEED_COMPAT} != "any"
.error NEED_COMPAT (${NEED_COMPAT}) defined, but not in HAS_COMPAT (${HAS_COMPAT})
.elif ${NEED_COMPAT} == "any"
.endif
.ifdef WANT_COMPAT
.error Both WANT_COMPAT and NEED_COMPAT defined
.endif
WANT_COMPAT:=	${NEED_COMPAT}
.endif

.if defined(HAS_COMPAT) && defined(WANT_COMPAT)
.if ${WANT_COMPAT} == "any"
_LIBCOMPAT:=	${HAS_COMPAT:[1]:S/CHERI/64C/}
.elif !${HAS_COMPAT:M${WANT_COMPAT}}
.warning WANT_COMPAT (${WANT_COMPAT}) defined, but not in HAS_COMPAT (${HAS_COMPAT})
.undef WANT_COMPAT
.else
_LIBCOMPAT:=	${WANT_COMPAT:S/CHERI/64C/}
.endif
.else # defined(HAS_COMPAT) && defined(WANT_COMPAT)
.undef WANT_COMPAT
.endif

# -------------------------------------------------------------------
# Generic code for each type.
# Set defaults based on type.
libcompat=	${_LIBCOMPAT:tl}
_LIBCOMPAT_MAKEVARS=	_OBJTOP TMP CPUFLAGS CFLAGS CXXFLAGS LDFLAGS \
			_MACHINE _MACHINE_ARCH _MACHINE_ABI \
			WMAKEENV WMAKEFLAGS WMAKE WORLDTMP
.for _var in ${_LIBCOMPAT_MAKEVARS}
.if !empty(LIB${_LIBCOMPAT}${_var})
LIBCOMPAT${_var}?=	${LIB${_LIBCOMPAT}${_var}}
.endif
.endfor

# Shared flags
LIBCOMPAT_OBJTOP?=	${OBJTOP}/obj-lib${libcompat}

LIBCOMPATCFLAGS+=	${LIBCOMPATCPUFLAGS} \
			--sysroot=${WORLDTMP} \
			${BFLAGS}

LIBCOMPATLDFLAGS+=	-L${WORLDTMP}/usr/lib${libcompat}

LIBCOMPATWMAKEENV+=	MACHINE=${LIBCOMPAT_MACHINE}
LIBCOMPATWMAKEENV+=	MACHINE_ARCH=${LIBCOMPAT_MACHINE_ARCH}
<<<<<<< HEAD
# Note: TARGET and TARGET_ARCH must be set on the command line to override
# previous assignments
LIBCOMPATWMAKEFLAGS+=	TARGET=${LIBCOMPAT_MACHINE}
LIBCOMPATWMAKEFLAGS+=	TARGET_ARCH=${LIBCOMPAT_MACHINE_ARCH}
# Forward the cross linker and binutils
.for BINUTIL in ${XBINUTILS}
LIBCOMPATWMAKEENV+=	${BINUTIL}="${X${BINUTIL}}"
.endfor
# -B is needed to find /usr/lib32/crti.o for GCC and /usr/libsoft/crti.o for
# Clang/GCC.
LIBCOMPATCFLAGS+=	-B${WORLDTMP}/usr/lib${libcompat}
=======

# -B is needed to find /usr/lib32/crti.o for gcc.
LIBCOMPATCFLAGS+=	-B${LIBCOMPATTMP}/usr/lib${libcompat}
>>>>>>> b68d6892

.if defined(WANT_COMPAT)
LIBDIR_BASE:=	/usr/lib${libcompat}
_LIB_OBJTOP=	${LIBCOMPAT_OBJTOP}
CFLAGS+=	${LIBCOMPATCFLAGS}
LDFLAGS+=	${CFLAGS} ${LIBCOMPATLDFLAGS}
MACHINE:=	${LIBCOMPAT_MACHINE}
MACHINE_ARCH:=	${LIBCOMPAT_MACHINE_ARCH}
MACHINE_ABI:=	${LIBCOMPAT_MACHINE_ABI}
.endif

.endif
.endif # !make(cleandir)<|MERGE_RESOLUTION|>--- conflicted
+++ resolved
@@ -181,22 +181,6 @@
 .endif
 
 # -------------------------------------------------------------------
-<<<<<<< HEAD
-# soft-fp world
-.if ${COMPAT_ARCH:Marmv[67]*}
-HAS_COMPAT=SOFT
-LIBSOFTCFLAGS=        -DCOMPAT_SOFTFP
-LIBSOFTCPUFLAGS= -mfloat-abi=softfp
-LIBSOFT_MACHINE=	arm
-LIBSOFT_MACHINE_ARCH=	${COMPAT_ARCH}
-LIBSOFTWMAKEENV= CPUTYPE=soft
-LIBSOFTWMAKEFLAGS=        -DCOMPAT_SOFTFP
-LIBSOFT_MACHINE_ABI=	${MACHINE_ABI:Nhard-float} soft-float
-.endif
-
-# -------------------------------------------------------------------
-=======
->>>>>>> b68d6892
 # In the program linking case, select LIBCOMPAT
 .if defined(NEED_COMPAT)
 .if !defined(HAS_COMPAT)
@@ -248,7 +232,6 @@
 
 LIBCOMPATWMAKEENV+=	MACHINE=${LIBCOMPAT_MACHINE}
 LIBCOMPATWMAKEENV+=	MACHINE_ARCH=${LIBCOMPAT_MACHINE_ARCH}
-<<<<<<< HEAD
 # Note: TARGET and TARGET_ARCH must be set on the command line to override
 # previous assignments
 LIBCOMPATWMAKEFLAGS+=	TARGET=${LIBCOMPAT_MACHINE}
@@ -257,14 +240,9 @@
 .for BINUTIL in ${XBINUTILS}
 LIBCOMPATWMAKEENV+=	${BINUTIL}="${X${BINUTIL}}"
 .endfor
-# -B is needed to find /usr/lib32/crti.o for GCC and /usr/libsoft/crti.o for
-# Clang/GCC.
+
+# -B is needed to find /usr/lib32/crti.o for gcc.
 LIBCOMPATCFLAGS+=	-B${WORLDTMP}/usr/lib${libcompat}
-=======
-
-# -B is needed to find /usr/lib32/crti.o for gcc.
-LIBCOMPATCFLAGS+=	-B${LIBCOMPATTMP}/usr/lib${libcompat}
->>>>>>> b68d6892
 
 .if defined(WANT_COMPAT)
 LIBDIR_BASE:=	/usr/lib${libcompat}
