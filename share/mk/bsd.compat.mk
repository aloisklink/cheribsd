--- conflicted
+++ resolved
@@ -44,11 +44,7 @@
 LIB32WMAKEENV=	MACHINE_CPU="i686 mmx sse sse2"
 LIB32WMAKEFLAGS=	\
 		AS="${XAS} --32" \
-<<<<<<< HEAD
-		LD="${XLD} -m elf_i386_fbsd -L${WORLDTMP}/usr/lib32"
-=======
 		LD="${XLD} -m elf_i386_fbsd"
->>>>>>> 00e1db73
 
 .elif ${COMPAT_ARCH} == "powerpc64"
 HAS_COMPAT=32
@@ -281,17 +277,10 @@
 LIBCOMPAT_OBJTOP?=	${OBJTOP}/obj-lib${libcompat}
 
 LIBCOMPATCFLAGS+=	${LIBCOMPATCPUFLAGS} \
-<<<<<<< HEAD
 			--sysroot=${WORLDTMP} \
 			${BFLAGS}
 
 LIBCOMPATLDFLAGS+=	-L${WORLDTMP}/usr/lib${libcompat}
-=======
-			--sysroot=${LIBCOMPATTMP} \
-			${BFLAGS}
-
-LIBCOMPATLDFLAGS+=	-L${LIBCOMPATTMP}/usr/lib${libcompat}
->>>>>>> 00e1db73
 
 LIBCOMPATWMAKEENV+=	MACHINE=${LIBCOMPAT_MACHINE}
 LIBCOMPATWMAKEENV+=	MACHINE_ARCH=${LIBCOMPAT_MACHINE_ARCH}
