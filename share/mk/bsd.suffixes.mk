--- conflicted
+++ resolved
@@ -5,12 +5,8 @@
 	chmod a+x ${.TARGET}
 
 .c:
-<<<<<<< HEAD
-	${CC.${.IMPSRC:T}:U${CC}} ${CFLAGS} ${LDFLAGS} ${.IMPSRC} ${LDLIBS} \
-	    -o ${.TARGET}
-=======
-	${CC:N${CCACHE_BIN}} ${CFLAGS} ${LDFLAGS} ${.IMPSRC} ${LDLIBS} -o ${.TARGET}
->>>>>>> d86fc2ed
+	${CC.${.IMPSRC:T}:U${CC}:N${CCACHE_BIN}} ${CFLAGS} ${LDFLAGS} \
+	    ${.IMPSRC} ${LDLIBS} -o ${.TARGET}
 	${CTFCONVERT_CMD}
 
 .c.o:
