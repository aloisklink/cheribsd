.\" Copyright (c) 1995
.\"	Jordan K. Hubbard
.\"
.\" Redistribution and use in source and binary forms, with or without
.\" modification, are permitted provided that the following conditions
.\" are met:
.\" 1. Redistributions of source code must retain the above copyright
.\"    notice, this list of conditions and the following disclaimer.
.\" 2. Redistributions in binary form must reproduce the above copyright
.\"    notice, this list of conditions and the following disclaimer in the
.\"    documentation and/or other materials provided with the distribution.
.\"
.\" THIS SOFTWARE IS PROVIDED BY THE AUTHOR ``AS IS'' AND
.\" ANY EXPRESS OR IMPLIED WARRANTIES, INCLUDING, BUT NOT LIMITED TO, THE
.\" IMPLIED WARRANTIES OF MERCHANTABILITY AND FITNESS FOR A PARTICULAR PURPOSE
.\" ARE DISCLAIMED.  IN NO EVENT SHALL THE AUTHOR BE LIABLE
.\" FOR ANY DIRECT, INDIRECT, INCIDENTAL, SPECIAL, EXEMPLARY, OR CONSEQUENTIAL
.\" DAMAGES (INCLUDING, BUT NOT LIMITED TO, PROCUREMENT OF SUBSTITUTE GOODS
.\" OR SERVICES; LOSS OF USE, DATA, OR PROFITS; OR BUSINESS INTERRUPTION)
.\" HOWEVER CAUSED AND ON ANY THEORY OF LIABILITY, WHETHER IN CONTRACT, STRICT
.\" LIABILITY, OR TORT (INCLUDING NEGLIGENCE OR OTHERWISE) ARISING IN ANY WAY
.\" OUT OF THE USE OF THIS SOFTWARE, EVEN IF ADVISED OF THE POSSIBILITY OF
.\" SUCH DAMAGE.
.\"
.\" $FreeBSD$
.\"
<<<<<<< HEAD
.Dd May 13, 2022
=======
.Dd May 26, 2022
>>>>>>> 227caacc
.Dt RC.CONF 5
.Os
.Sh NAME
.Nm rc.conf
.Nd system configuration information
.Sh DESCRIPTION
The file
.Nm
contains descriptive information about the local host name, configuration
details for any potential network interfaces and which services should be
started up at system initial boot time.
In new installations, the
.Nm
file is generally initialized by the system installation utility.
.Pp
The purpose of
.Nm
is not to run commands or perform system startup actions
directly.
Instead, it is included by the
various generic startup scripts in
.Pa /etc
which conditionalize their
internal actions according to the settings found there.
.Pp
The
.Pa /etc/rc.conf
file is included from the file
.Pa /etc/defaults/rc.conf ,
which specifies the default settings for all the available options.
Options need only be specified in
.Pa /etc/rc.conf
when the system administrator wishes to override these defaults.
The file
.Pa /etc/defaults/vendor.conf
allows vendors to override
.Fx
defaults.
The file
.Pa /etc/rc.conf.local
is used to override settings in
.Pa /etc/rc.conf
for historical reasons.
.Pp
The sysrc(8) command provides a scripting interface to modify system
config files.
.Pp
In addition to
.Pa /etc/rc.conf.local
you can also place smaller configuration files for each
.Xr rc 8
script in the
.Pa /etc/rc.conf.d
directory or
.Ao Ar dir Ac Ns Pa /rc.conf.d
directories specified in
.Va local_startup ,
which will be included by the
.Va load_rc_config
function.
For jail configurations you could use the file
.Pa /etc/rc.conf.d/jail
to store jail specific configuration options.
If
.Va local_startup
contains
.Pa /usr/local/etc/rc.d
and
.Pa /opt/conf ,
.Pa /usr/local/rc.conf.d/jail
and
.Pa /opt/conf/rc.conf.d/jail
will be loaded.
If
.Ao Ar dir Ac Ns Pa /rc.conf.d/ Ns Ao Ar name Ac
is a directory,
all of files in the directory will be loaded.
Also see the
.Va rc_conf_files
variable below.
.Pp
Options are set with
.Dq Ar name Ns Li = Ns Ar value
assignments that use
.Xr sh 1
syntax.
The following list provides a name and short description for each
variable that can be set in the
.Nm
file:
.Bl -tag -width indent-two
.It Va rc_debug
.Pq Vt bool
If set to
.Dq Li YES ,
enable output of debug messages from rc scripts.
This variable can be helpful in diagnosing mistakes when
editing or integrating new scripts.
Beware that this produces copious output to the terminal and
.Xr syslog 3 .
.It Va rc_info
.Pq Vt bool
If set to
.Dq Li NO ,
disable informational messages from the rc scripts.
Informational messages are displayed when
a condition that is not serious enough to warrant a warning or
an error occurs.
.It Va rc_startmsgs
.Pq Vt bool
If set to
.Dq Li YES ,
show
.Dq Starting foo:
when faststart is used (e.g., at boot time).
.It Va early_late_divider
.Pq Vt str
The name of the script that should be used as the
delimiter between the
.Dq early
and
.Dq late
stages of the boot process.
The early stage should contain all the services needed to
get the disks (local or remote) mounted so that the late
stage can include scripts contained in the directories
listed in the
.Va local_startup
variable (see below).
Thus, the two likely candidates for this value are
.Pa mountcritlocal
for the typical system, and
.Pa mountcritremote
if the system needs remote file
systems mounted to get access to the
.Va local_startup
directories; for example when
.Pa /usr/local
is NFS mounted.
For
.Pa rc.conf
within a
.Xr jail 8
.Pa NETWORKING
is likely to be an appropriate value.
Extreme care should be taken when changing this value,
and before changing it one should ensure that there are
adequate provisions to recover from a failed boot
(such as physical contact with the machine,
or reliable remote console access).
.It Va always_force_depends
.Pq Vt bool
Various
.Pa rc.d
scripts use the force_depend function to check whether required
services are already running, and to start them if necessary.
By default during boot time this check is bypassed if the
required service is enabled in
.Pa /etc/rc.conf[.local] .
Setting this option will bypass that check at boot time and
always test whether or not the service is actually running.
Enabling this option is likely to increase your boot time if
services are enabled that utilize the force_depend check.
.It Ao Ar name Ac Ns Va _chroot
.Pq Vt str
.Xr chroot 8
to this directory before running the service.
.It Ao Ar name Ac Ns Va _fib
.Pq Vt int
The
.Xr setfib 1
value to run the service under.
.It Ao Ar name Ac Ns Va _group
.Pq Vt str
Run the chrooted service under this system group.
Unlike the
.Ao Ar name Ac Ns Va _user
setting, this setting has no effect if the service is not chrooted.
.It Ao Ar name Ac Ns Va _limits
.Pq Vt str
Resource limits to apply to the service using
.Xr limits 1 .
By default, resource limits are based on the login class defined in
.Ao Ar name Ac Ns Va _login_class .
.It Ao Ar name Ac Ns Va _login_class
.Pq Vt str
Login class to be used with
.Ao Ar name Ac Ns Va _limits .
Defaults to
.Dq Li daemon .
.It Ao Ar name Ac Ns Va _nice
.Pq Vt int
The
.Xr nice 1
value to run the service under.
.It Ao Ar name Ac Ns Va _oomprotect
Use
.Xr protect 1
to prevent the service from being killed when swap space
is exhausted.
Use
.Dq Li YES
to protect only the service itself, and
.Dq Li ALL
to protect the service and all child processes.
.Pp
Please note rc scripts that redefine
.Bd -literal
${name}_cmd
.Ed
such as PostgreSQL will not inherit the OOM killer protection.
.It Ao Ar name Ac Ns Va _user
.Pq Vt str
Run the service under this user account.
.It Va apm_enable
.Pq Vt bool
If set to
.Dq Li YES ,
enable support for Automatic Power Management with
the
.Xr apm 8
command.
.It Va apmd_enable
.Pq Vt bool
Run
.Xr apmd 8
to handle APM event from userland.
This also enables support for APM.
.It Va apmd_flags
.Pq Vt str
If
.Va apmd_enable
is set to
.Dq Li YES ,
these are the flags to pass to the
.Xr apmd 8
daemon.
.It Va devd_enable
.Pq Vt bool
Run
.Xr devd 8
to handle device added, removed or unknown events from the kernel.
.It Va ddb_enable
.Pq Vt bool
Run
.Xr ddb 8
to install
.Xr ddb 4
scripts at boot time.
.It Va ddb_config
.Pq Vt str
Configuration file for
.Xr ddb 8 .
Default
.Pa /etc/ddb.conf .
.It Va devmatch_enable
.Pq Vt bool
If set to
.Dq Li NO ,
disable auto-loading of kernel modules with
.Xr devmatch 8 .
.It Va devmatch_blocklist
.Pq Vt str
A whitespace-separated list of kernel modules to be ignored by
.Xr devmatch 8 .
In addition, the
.Xr kenv 1
.Va devmatch_blocklist
is appended to this variable to allow disabling of
.Xr devmatch 8
loaded modules from the boot loader.
.It Va devmatch_blacklist
.Pq Vt str
This variable is deprecated.
Use
.Va devmatch_blocklist
instead.
A whitespace-separated list of kernel modules to be ignored by
.Xr devmatch 8 .
.It Va kld_list
.Pq Vt str
A whitespace-separated list of kernel modules to load right after
the local disks are mounted, without any
.Pa .ko
extension or path.
Loading modules at this point in the boot process is
much faster than doing it via
.Pa /boot/loader.conf
for those modules not necessary for mounting local disks.
.It Va kldxref_enable
.Pq Vt bool
Set to
.Dq Li NO
by default.
Set to
.Dq Li YES
to automatically rebuild
.Pa linker.hints
files with
.Xr kldxref 8
at boot time.
.It Va kldxref_clobber
.Pq Vt bool
Set to
.Dq Li NO
by default.
If
.Va kldxref_enable
is true,
setting to
.Dq Li YES
will overwrite existing
.Pa linker.hints
files at boot time.
Otherwise,
only missing
.Pa linker.hints
files are generated.
.It Va kldxref_module_path
.Pq Vt str
Empty by default.
A semi-colon
.Pq Ql \&;
delimited list of paths containing
.Xr kld 4
modules.
If empty,
the contents of the
.Va kern.module_path
.Xr sysctl 8
are used.
.It Va powerd_enable
.Pq Vt bool
If set to
.Dq Li YES ,
enable the system power control facility with the
.Xr powerd 8
daemon.
.It Va powerd_flags
.Pq Vt str
If
.Va powerd_enable
is set to
.Dq Li YES ,
these are the flags to pass to the
.Xr powerd 8
daemon.
.It Va tmpmfs
Controls the creation of a
.Pa /tmp
memory file system.
Always happens if set to
.Dq Li YES
and never happens if set to
.Dq Li NO .
If set to anything else, a memory file system is created if
.Pa /tmp
is not writable.
.It Va tmpsize
Controls the size of a created
.Pa /tmp
memory file system.
.It Va tmpmfs_flags
Extra options passed to the
.Xr mdmfs 8
utility when the memory file system for
.Pa /tmp
is created.
The default is
.Dq Li "-S" ,
which inhibits the use of softupdates on
.Pa /tmp
so that file system space is freed without delay
after file truncation or deletion.
See
.Xr mdmfs 8
for other options you can use in
.Va tmpmfs_flags .
.It Va varmfs
Controls the creation of a
.Pa /var
memory file system.
Always happens if set to
.Dq Li YES
and never happens if set to
.Dq Li NO .
If set to anything else, a memory file system is created if
.Pa /var
is not writable.
.It Va varsize
Controls the size of a created
.Pa /var
memory file system.
.It Va varmfs_flags
Extra options passed to the
.Xr mdmfs 8
utility when the memory file system for
.Pa /var
is created.
The default is
.Dq Li "-S" ,
which inhibits the use of softupdates on
.Pa /var
so that file system space is freed without delay
after file truncation or deletion.
See
.Xr mdmfs 8
for other options you can use in
.Va varmfs_flags .
.It Va populate_var
Controls the automatic population of the
.Pa /var
file system.
Always happens if set to
.Dq Li YES
and never happens if set to
.Dq Li NO .
If set to anything else, a memory file system is created if
.Pa /var
is not writable.
Note that this process requires access to certain commands in
.Pa /usr
before
.Pa /usr
is mounted on normal systems.
.It Va cleanvar_enable
.Pq Vt bool
Clean the
.Pa /var
directory.
.It Va local_startup
.Pq Vt str
List of directories to search for startup script files.
.It Va script_name_sep
.Pq Vt str
The field separator to use for breaking down the list of startup script files
into individual filenames.
The default is a space.
It is not necessary to change this unless there are startup scripts with names
containing spaces.
.It Va hostapd_enable
.Pq Vt bool
Set to
.Dq Li YES
to start
.Xr hostapd 8
at system boot time.
.It Va hostname
.Pq Vt str
The fully qualified domain name (FQDN) of this host on the network.
This should almost certainly be set to something meaningful, even if
there is no network connection.
If
.Xr dhclient 8
is used to set the hostname via DHCP,
this variable should be set to an empty string.
Within a
.Xr jail 8
the hostname is generally already set and this variable may be absent.
If this value remains unset when the system is done booting
your console login will display the default hostname of
.Dq Amnesiac .
.It Va nisdomainname
.Pq Vt str
The NIS domain name of this host, or
.Dq Li NO
if NIS is not used.
.It Va dhclient_program
.Pq Vt str
Path to the DHCP client program
.Pa ( /sbin/dhclient ,
the
.Ox
DHCP client,
is the default).
.It Va dhclient_flags
.Pq Vt str
Additional flags to pass to the DHCP client program.
For the
.Ox
DHCP client, see the
.Xr dhclient 8
manpage for a description of the command line options available.
.It Va dhclient_flags_ Ns Aq Ar iface
Additional flags to pass to the DHCP client program running on
.Ar iface
only.
When specified, this variable overrides
.Va dhclient_flags .
.It Va background_dhclient
.Pq Vt bool
Set to
.Dq Li YES
to start the DHCP client in background.
This can cause trouble with applications depending on
a working network, but it will provide a faster startup
in many cases.
.It Va background_dhclient_ Ns Aq Ar iface
When specified, this variable overrides the
.Va background_dhclient
variable for interface
.Ar iface
only.
.It Va synchronous_dhclient
.Pq Vt bool
Set to
.Dq Li YES
to start
.Xr dhclient 8
synchronously at startup.
This behavior can be overridden on a per-interface basis by replacing
the
.Dq Li DHCP
keyword in the
.Va ifconfig_ Ns Aq Ar interface
variable with
.Dq Li SYNCDHCP
or
.Dq Li NOSYNCDHCP .
.It Va defaultroute_delay
.Pq Vt int
When set to a positive value, wait up to this long after configuring
DHCP interfaces at startup to give the interfaces time to receive a lease.
.It Va firewall_enable
.Pq Vt bool
Set to
.Dq Li YES
to load firewall rules at startup.
If the kernel was not built with
.Cd "options IPFIREWALL" ,
the
.Pa ipfw.ko
kernel module will be loaded.
See also
.Va ipfilter_enable .
.It Va firewall_script
.Pq Vt str
This variable specifies the full path to the firewall script to run.
The default is
.Pa /etc/rc.firewall .
.It Va firewall_type
.Pq Vt str
Names the firewall type from the selection in
.Pa /etc/rc.firewall ,
or the file which contains the local firewall ruleset.
Valid selections from
.Pa /etc/rc.firewall
are:
.Pp
.Bl -tag -width ".Li workstation" -compact
.It Li open
unrestricted IP access
.It Li closed
all IP services disabled, except via
.Dq Li lo0
.It Li client
basic protection for a workstation
.It Li workstation
basic protection for a workstation using stateful firewalling
.It Li simple
basic protection for a LAN.
.El
.Pp
If a filename is specified, the full path
must be given.
.Pp
Most of the predefined rulesets define additional configuration variables.
These are documented in
.Pa /etc/rc.firewall .
.It Va firewall_quiet
.Pq Vt bool
Set to
.Dq Li YES
to disable the display of firewall rules on the console during boot.
.It Va firewall_logging
.Pq Vt bool
Set to
.Dq Li YES
to enable firewall event logging.
This is equivalent to the
.Dv IPFIREWALL_VERBOSE
kernel option.
.It Va firewall_logif
.Pq Vt bool
Set to
.Dq Li YES
to create pseudo interface
.Li ipfw0
for logging.
For more details, see
.Xr ipfw 8
manual page.
.It Va firewall_flags
.Pq Vt str
Flags passed to
.Xr ipfw 8
if
.Va firewall_type
specifies a filename.
.It Va firewall_coscripts
.Pq Vt str
List of executables and/or rc scripts to run after firewall starts/stops.
Default is empty.
.\" ----- firewall_nat_enable setting --------------------------------
.It Va firewall_nat_enable
.Pq Vt bool
The
.Xr ipfw 8
equivalent of
.Va natd_enable .
Setting this to
.Dq Li YES
will automatically load the
.Xr ipfw 8
NAT kernel module if
.Va firewall_enable
is also set to
.Dq Li YES .
.It Va firewall_nat_interface
.Pq Vt str
The
.Xr ipfw 8
equivalent of
.Va natd_interface .
This is the name of the public interface or IP address on which
kernel NAT should run.
.It Va firewall_nat_flags
.Pq Vt str
Additional configuration parameters for kernel NAT should be placed here.
.It Va firewall_nat64_enable
.Pq Vt bool
Setting this to
.Dq Li YES
will automatically load the
.Xr ipfw 8
NAT64 kernel module if
.Va firewall_enable
is also set to
.Dq Li YES .
.It Va firewall_nptv6_enable
.Pq Vt bool
Setting this to
.Dq Li YES
will automatically load the
.Xr ipfw 8
NPTv6 kernel module if
.Va firewall_enable
is also set to
.Dq Li YES .
.It Va firewall_pmod_enable
.Pq Vt bool
Setting this to
.Dq Li YES
will automatically load the
.Xr ipfw 8
pmod kernel module if
.Va firewall_enable
is also set to
.Dq Li YES .
.It Va dummynet_enable
.Pq Vt bool
Setting this to
.Dq Li YES
will automatically load the
.Xr dummynet 4
module if
.Va firewall_enable
is also set to
.Dq Li YES .
.\" -------------------------------------------------------------------
.It Va ipfw_netflow_enable
.Pq Vt bool
Setting this to
.Dq Li YES
will enable netflow logging via
.Xr ng_netflow 4
.Pp
By default a ipfw rule is inserted and all packets are duplicated with
the ngtee command and netflow packets are sent to 127.0.0.1 on the netflow
port using protocol version 5.
.It Va ipfw_netflow_hook
.Pq Vt int
netflow hook name, must be numerical
(default
.Pa 9995 ) .
.It Va ipfw_netflow_rule
.Pq Vt int
ipfw rule number
(default
.Pa 1000 ) .
.It Va ipfw_netflow_ip
.Pq Vt str
Destination server ip for receiving netflow data
(default
.Pa 127.0.0.1 ) .
.It Va ipfw_netflow_port
.Pq Vt int
Destination server port for receiving netflow data
(default
.Pa 9995 ) .
.It Va ipfw_netflow_version
.Pq Vt int
Do not set for using version 5 of the netflow protocol, set it to 9 for using version 9.
.It Va ipfw_netflow_fib
.Pq Vt int
Only match packet in FIB
.Pa ipfw_netflow_fib
(default is undefined meaning all FIBs).
.It Va natd_program
.Pq Vt str
Path to
.Xr natd 8 .
.It Va natd_enable
.Pq Vt bool
Set to
.Dq Li YES
to enable
.Xr natd 8 .
.Va firewall_enable
must also be set to
.Dq Li YES ,
and
.Xr divert 4
sockets must be enabled in the kernel.
If the kernel was not built with
.Cd "options IPDIVERT" ,
the
.Pa ipdivert.ko
kernel module will be loaded.
.It Va natd_interface
.Pq Vt str
This is the name of the public interface on which
.Xr natd 8
should run.
The interface may be given as an interface name or as an IP address.
.It Va natd_flags
.Pq Vt str
Additional
.Xr natd 8
flags should be placed here.
The
.Fl n
or
.Fl a
flag is automatically added with the above
.Va natd_interface
as an argument.
.\" ----- ipfilter_enable setting --------------------------------
.It Va ipfilter_enable
.Pq Vt bool
Set to
.Dq Li NO
by default.
Setting this to
.Dq Li YES
enables
.Xr ipf 8
packet filtering.
.Pp
Typical usage will require putting
.Bd -literal
ipfilter_enable="YES"
ipnat_enable="YES"
ipmon_enable="YES"
ipfs_enable="YES"
.Ed
.Pp
into
.Pa /etc/rc.conf
and editing
.Pa /etc/ipf.rules
and
.Pa /etc/ipnat.rules
appropriately.
.Pp
Note that
.Va ipfilter_enable
and
.Va ipnat_enable
can be enabled independently.
.Va ipmon_enable
and
.Va ipfs_enable
both require at least one of
.Va ipfilter_enable
and
.Va ipnat_enable
to be enabled.
.Pp
Having
.Bd -literal
options IPFILTER
options IPFILTER_LOG
options IPFILTER_DEFAULT_BLOCK
.Ed
.Pp
in the kernel configuration file is a good idea, too.
.\" ----- ipfilter_program setting ------------------------------
.It Va ipfilter_program
.Pq Vt str
Path to
.Xr ipf 8
(default
.Pa /sbin/ipf ) .
.\" ----- ipfilter_rules setting --------------------------------
.It Va ipfilter_rules
.Pq Vt str
Set to
.Pa /etc/ipf.rules
by default.
This variable contains the name of the filter rule definition file.
The file is expected to be readable for the
.Xr ipf 8
command to execute.
.\" ----- ipfilter_flags setting --------------------------------
.It Va ipfilter_flags
.Pq Vt str
Empty by default.
This variable contains flags passed to the
.Xr ipf 8
program.
.\" ----- ipnat_enable setting ----------------------------------
.It Va ipnat_enable
.Pq Vt bool
Set to
.Dq Li NO
by default.
Set it to
.Dq Li YES
to enable
.Xr ipnat 8
network address translation.
See
.Va ipfilter_enable
for a detailed discussion.
.\" ----- ipnat_program setting ---------------------------------
.It Va ipnat_program
.Pq Vt str
Path to
.Xr ipnat 8
(default
.Pa /sbin/ipnat ) .
.\" ----- ipnat_rules setting -----------------------------------
.It Va ipnat_rules
.Pq Vt str
Set to
.Pa /etc/ipnat.rules
by default.
This variable contains the name of the file
holding the network address translation definition.
This file is expected to be readable for the
.Xr ipnat 8
command to execute.
.\" ----- ipnat_flags setting -----------------------------------
.It Va ipnat_flags
.Pq Vt str
Empty by default.
This variable contains flags passed to the
.Xr ipnat 8
program.
.\" ----- ipmon_enable setting ----------------------------------
.It Va ipmon_enable
.Pq Vt bool
Set to
.Dq Li NO
by default.
Set it to
.Dq Li YES
to enable
.Xr ipmon 8
monitoring (logging
.Xr ipf 8
and
.Xr ipnat 8
events).
Setting this variable needs setting
.Va ipfilter_enable
or
.Va ipnat_enable
too.
See
.Va ipfilter_enable
for a detailed discussion.
.\" ----- ipmon_program setting ---------------------------------
.It Va ipmon_program
.Pq Vt str
Path to
.Xr ipmon 8
(default
.Pa /sbin/ipmon ) .
.\" ----- ipmon_flags setting -----------------------------------
.It Va ipmon_flags
.Pq Vt str
Set to
.Dq Li -Ds
by default.
This variable contains flags passed to the
.Xr ipmon 8
program.
Another typical example would be
.Dq Fl D Pa /var/log/ipflog
to have
.Xr ipmon 8
log directly to a file bypassing
.Xr syslogd 8 .
Make sure to adjust
.Pa /etc/newsyslog.conf
in such case like this:
.Bd -literal
/var/log/ipflog  640  10  100  *  Z  /var/run/ipmon.pid
.Ed
.\" ----- ipfs_enable setting -----------------------------------
.It Va ipfs_enable
.Pq Vt bool
Set to
.Dq Li NO
by default.
Set it to
.Dq Li YES
to enable
.Xr ipfs 8
saving the filter and NAT state tables during shutdown
and reloading them during startup again.
Setting this variable needs setting
.Va ipfilter_enable
or
.Va ipnat_enable
to
.Dq Li YES
too.
See
.Va ipfilter_enable
for a detailed discussion.
Note that if
.Va kern_securelevel
is set to 3,
.Va ipfs_enable
cannot be used
because the raised securelevel will prevent
.Xr ipfs 8
from saving the state tables at shutdown time.
.\" ----- ipfs_program setting ----------------------------------
.It Va ipfs_program
.Pq Vt str
Path to
.Xr ipfs 8
(default
.Pa /sbin/ipfs ) .
.\" ----- ipfs_flags setting ------------------------------------
.It Va ipfs_flags
.Pq Vt str
Empty by default.
This variable contains flags passed to the
.Xr ipfs 8
program.
.\" ----- end of added ipf hook ---------------------------------
.It Va pf_enable
.Pq Vt bool
Set to
.Dq Li NO
by default.
Setting this to
.Dq Li YES
enables
.Xr pf 4
packet filtering.
.Pp
Typical usage will require putting
.Pp
.Dl pf_enable="YES"
.Pp
into
.Pa /etc/rc.conf
and editing
.Pa /etc/pf.conf
appropriately.
Adding
.Pp
.Dl "device pf"
.Pp
builds support for
.Xr pf 4
into the kernel, otherwise the
kernel module will be loaded.
.It Va pf_rules
.Pq Vt str
Path to
.Xr pf 4
ruleset configuration file
(default
.Pa /etc/pf.conf ) .
.It Va pf_program
.Pq Vt str
Path to
.Xr pfctl 8
(default
.Pa /sbin/pfctl ) .
.It Va pf_flags
.Pq Vt str
If
.Va pf_enable
is set to
.Dq Li YES ,
these flags are passed to the
.Xr pfctl 8
program when loading the ruleset.
.It Va pf_fallback_rules_enable
.Pq Vt bool
Set to
.Dq Li NO
by default.
Setting this to
.Dq Li YES
enables loading
.Va pf_fallback_rules_file
or
.Va pf_fallback_rules
in case of a problem when loading the ruleset in
.Va pf_rules .
.It Va pf_fallback_rules_file
.Pq Vt str
Path to a pf ruleset to load in case of failure when loading the
ruleset in
.Va pf_rules
(default
.Pa /etc/pf-fallback.conf ) .
.It Va pf_fallback_rules
.Pq Vt str
A pf ruleset to load in case of failure when loading the ruleset in
.Va pf_rules
and
.Va pf_fallback_rules_file
is not found.
Multiple rules can be set as follows:
.Bd -literal
pf_fallback_rules="\\
	block drop log all\\
	pass in quick on em0"
.Pp
.Ed
The default fallback rule is
.Dq block drop log all
.It Va pflog_enable
.Pq Vt bool
Set to
.Dq Li NO
by default.
Setting this to
.Dq Li YES
enables
.Xr pflogd 8
which logs packets from the
.Xr pf 4
packet filter.
.It Va pflog_logfile
.Pq Vt str
If
.Va pflog_enable
is set to
.Dq Li YES
this controls where
.Xr pflogd 8
stores the logfile
(default
.Pa /var/log/pflog ) .
Check
.Pa /etc/newsyslog.conf
to adjust logfile rotation for this.
.It Va pflog_program
.Pq Vt str
Path to
.Xr pflogd 8
(default
.Pa /sbin/pflogd ) .
.It Va pflog_flags
.Pq Vt str
Empty by default.
This variable contains additional flags passed to the
.Xr pflogd 8
program.
.It Va pflog_instances
.Pq Vt str
If logging to more than one
.Xr pflog 4
interface is desired,
.Va pflog_instances
is set to the list of
.Xr pflogd 8
instances that should be started at system boot time.
If
.Va pflog_instances
is set, for each whitespace-separated
.Ar element
in the list,
.Ao Ar element Ac Ns Va _dev
and
.Ao Ar element Ac Ns Va _logfile
elements are assumed to exist.
.Ao Ar element Ac Ns Va _dev
must contain the
.Xr pflog 4
interface to be watched by the named
.Xr pflogd 8
instance.
.Ao Ar element Ac Ns Va _logfile
must contain the name of the logfile that will be used by the
.Xr pflogd 8
instance.
.It Va ftpproxy_enable
.Pq Vt bool
Set to
.Dq Li NO
by default.
Setting this to
.Dq Li YES
enables
.Xr ftp-proxy 8
which supports the
.Xr pf 4
packet filter in translating ftp connections.
.It Va ftpproxy_flags
.Pq Vt str
Empty by default.
This variable contains additional flags passed to the
.Xr ftp-proxy 8
program.
.It Va ftpproxy_instances
.Pq Vt str
Empty by default.
If multiple instances of
.Xr ftp-proxy 8
are desired at boot time,
.Va ftpproxy_instances
should contain a whitespace-separated list of instance names.
For each
.Ar element
in the list, a variable named
.Ao Ar element Ac Ns Va _flags
should be defined, containing the command-line flags to be passed to the
.Xr ftp-proxy 8
instance.
.It Va pfsync_enable
.Pq Vt bool
Set to
.Dq Li NO
by default.
Setting this to
.Dq Li YES
enables exposing
.Xr pf 4
state changes to other hosts over the network by means of
.Xr pfsync 4 .
The
.Va pfsync_syncdev
variable
must also be set then.
.It Va pfsync_syncdev
.Pq Vt str
Empty by default.
This variable specifies the name of the network interface
.Xr pfsync 4
should operate through.
It must be set accordingly if
.Va pfsync_enable
is set to
.Dq Li YES .
.It Va pfsync_syncpeer
.Pq Vt str
Empty by default.
This variable is optional.
By default, state change messages are sent out on the synchronisation
interface using IP multicast packets.
The protocol is IP protocol 240, PFSYNC, and the multicast group used is
224.0.0.240.
When a peer address is specified using the
.Va pfsync_syncpeer
option, the peer address is used as a destination for the pfsync
traffic, and the traffic can then be protected using
.Xr ipsec 4 .
See the
.Xr pfsync 4
manpage for more details about using
.Xr ipsec 4
with
.Xr pfsync 4
interfaces.
.It Va pfsync_ifconfig
.Pq Vt str
Empty by default.
This variable can contain additional options to be passed to the
.Xr ifconfig 8
command used to set up
.Xr pfsync 4 .
.It Va tcp_extensions
.Pq Vt bool
Set to
.Dq Li YES
by default.
Setting this to
.Dq Li NO
disables certain TCP options as described by
.Rs
.%T "RFC 1323"
.Re
Setting this to
.Dq Li NO
might help remedy such problems with connections as randomly hanging
or other weird behavior.
Some network devices are known
to be broken with respect to these options.
.It Va log_in_vain
.Pq Vt int
Set to 0 by default.
The
.Xr sysctl 8
variables,
.Va net.inet.tcp.log_in_vain
and
.Va net.inet.udp.log_in_vain ,
as described in
.Xr tcp 4
and
.Xr udp 4 ,
are set to the given value.
.It Va tcp_keepalive
.Pq Vt bool
Set to
.Dq Li YES
by default.
Setting to
.Dq Li NO
will disable probing idle TCP connections to verify that the
peer is still up and reachable.
.It Va tcp_drop_synfin
.Pq Vt bool
Set to
.Dq Li NO
by default.
Setting to
.Dq Li YES
will cause the kernel to ignore TCP frames that have both
the SYN and FIN flags set.
This prevents OS fingerprinting, but may
break some legitimate applications.
.It Va icmp_drop_redirect
.Pq Vt bool
Set to
.Dq Li AUTO
by default.
This setting will be identical to
.Dq Li YES ,
if a dynamicrouting daemon is enabled, because redirect processing may
cause performance issues for large routing tables.
If no such service is enabled, this setting behaves like a
.Dq Li NO .
Setting to
.Dq Li YES
will cause the kernel to ignore ICMP REDIRECT packets.
Setting to
.Dq Li NO
will cause the kernel to process ICMP REDIRECT packets.
Refer to
.Xr icmp 4
for more information.
.It Va icmp_log_redirect
.Pq Vt bool
Set to
.Dq Li NO
by default.
Setting to
.Dq Li YES
will cause the kernel to log ICMP REDIRECT packets.
Note that
the log messages are not rate-limited, so this option should only be used
for troubleshooting networks.
Refer to
.Xr icmp 4
for more information.
.It Va icmp_bmcastecho
.Pq Vt bool
Set to
.Dq Li YES
to respond to broadcast or multicast ICMP ping packets.
Refer to
.Xr icmp 4
for more information.
.It Va ip_portrange_first
.Pq Vt int
If not set to
.Dq Li NO ,
this is the first port in the default portrange.
Refer to
.Xr ip 4
for more information.
.It Va ip_portrange_last
.Pq Vt int
If not set to
.Dq Li NO ,
this is the last port in the default portrange.
Refer to
.Xr ip 4
for more information.
.It Va network_interfaces
.Pq Vt str
Set to the list of network interfaces to configure on this host or
.Dq Li AUTO
(the default) for all current interfaces.
Setting the
.Va network_interfaces
variable to anything other than the default is deprecated.
Interfaces that the administrator wishes to store configuration for,
but not start at boot should be configured with the
.Dq Li NOAUTO
keyword in their
.Va ifconfig_ Ns Aq Ar interface
variables as described below.
.Pp
An
.Va ifconfig_ Ns Aq Ar interface
variable is also assumed to exist for each value of
.Ar interface .
When an interface name contains any of the characters
.Dq Li .-/+
they are translated to
.Dq Li _
before lookup.
The variable can contain arguments to
.Xr ifconfig 8 ,
as well as special case-insensitive keywords described below.
Such keywords are removed before passing the value to
.Xr ifconfig 8
while the order of the other arguments is preserved.
.Pp
It is possible to add IP alias entries using
.Xr ifconfig 8
syntax with the address family keyword such as
.Li inet .
Assuming that the interface in question was
.Li em0 ,
it might look something like this:
.Bd -literal
ifconfig_em0_alias0="inet 127.0.0.253 netmask 0xffffffff"
ifconfig_em0_alias1="inet 127.0.0.254 netmask 0xffffffff"
.Ed
.Pp
It also possible to configure multiple IP addresses in Classless
Inter-Domain Routing
.Pq CIDR
address notation,
whose each address component can be a range like
.Li inet 192.0.2.5-23/24
or
.Li inet6 2001:db8:1-f::1/64 .
This notation allows address and prefix length part only,
not the other address modifiers.
Note that the maximum number of the generated addresses from a range
specification is limited to an integer value specified in
.Va netif_ipexpand_max
in
.Nm
because a small typo can unexpectedly generate a large number of addresses.
The default value is
.Li 2048 .
It can be increased by adding the following line into
.Nm :
.Bd -literal
netif_ipexpand_max="4096"
.Ed
.Pp
In the case of
.Li 192.0.2.5-23/24 ,
the address 192.0.2.5 will be configured with the
netmask /24 and the addresses 192.0.2.6 to 192.0.2.23 with
the non-conflicting netmask /32 as explained in the
.Xr ifconfig 8
alias section.
Note that this special netmask handling is only for
.Li inet ,
not for the other address families such as
.Li inet6 .
.Pp
With the interface in question being
.Li em0 ,
an example could look like:
.Bd -literal
ifconfig_em0_alias2="inet 192.0.2.129/27"
ifconfig_em0_alias3="inet 192.0.2.1-5/28"
.Ed
.Pp
and so on.
.Pp
Note that deprecated
.Va ipv4_addrs_ Ns Aq Ar interface
variable was supported for IPv4 CIDR address notation.
The
.Va ifconfig_ Ns Ao Ar interface Ac Ns Va _alias Ns Aq Ar n
variable replaces it, though
.Va ipv4_addrs_ Ns Aq Ar interface
is still supported for backward compatibility.
.Pp
For each
.Va ifconfig_ Ns Ao Ar interface Ac Ns Va _alias Ns Aq Ar n
entry with an address family keyword,
its contents are passed to
.Xr ifconfig 8 .
Execution stops at the first unsuccessful access, so if
something like this is present:
.Bd -literal
ifconfig_em0_alias0="inet 127.0.0.251 netmask 0xffffffff"
ifconfig_em0_alias1="inet 127.0.0.252 netmask 0xffffffff"
ifconfig_em0_alias2="inet 127.0.0.253 netmask 0xffffffff"
ifconfig_em0_alias4="inet 127.0.0.254 netmask 0xffffffff"
.Ed
.Pp
Then note that alias4 would
.Em not
be added since the search would
stop with the missing
.Dq Li alias3
entry.
Because of this difficult to manage behavior,
there is
.Va ifconfig_ Ns Ao Ar interface Ac Ns Va _aliases
variable, which has the same functionality as
.Va ifconfig_ Ns Ao Ar interface Ac Ns Va _alias Ns Aq Ar n
and can have all of entries in a variable like the following:
.Bd -literal
ifconfig_em0_aliases="\\
	inet 127.0.0.251 netmask 0xffffffff \\
	inet 127.0.0.252 netmask 0xffffffff \\
	inet 127.0.0.253 netmask 0xffffffff \\
	inet 127.0.0.254 netmask 0xffffffff"
.Ed
.Pp
It also supports CIDR notation.
.Pp
If the
.Pa /etc/start_if . Ns Aq Ar interface
file is present, it is read and executed by the
.Xr sh 1
interpreter
before configuring the interface as specified in the
.Va ifconfig_ Ns Aq Ar interface
and
.Va ifconfig_ Ns Ao Ar interface Ac Ns Va _alias Ns Aq Ar n
variables.
.Pp
If a
.Va vlans_ Ns Aq Ar interface
variable is set,
a
.Xr vlan 4
interface will be created for each item in the list with the
.Ar vlandev
argument set to
.Ar interface .
If a vlan interface's name is a number,
then that number is used as the vlan tag and the new vlan interface is
named
.Ar interface . Ns Ar tag .
Otherwise,
the vlan tag must be specified via a
.Va vlan
parameter in the
.Va create_args_ Ns Aq Ar interface
variable.
.Pp
To create a vlan device named
.Li em0.101
on
.Li em0
with the vlan tag 101 and the optional the IPv4 address 192.0.2.1/24:
.Bd -literal
vlans_em0="101"
ifconfig_em0_101="inet 192.0.2.1/24"
.Ed
.Pp
To create a vlan device named
.Li myvlan
on
.Li em0
with the vlan tag 102:
.Bd -literal
vlans_em0="myvlan"
create_args_myvlan="vlan 102"
.Ed
.Pp
If a
.Va wlans_ Ns Aq Ar interface
variable is set,
an
.Xr wlan 4
interface will be created for each item in the list with the
.Ar wlandev
argument set to
.Ar interface .
Further wlan cloning arguments may be passed to the
.Xr ifconfig 8
.Cm create
command by setting the
.Va create_args_ Ns Aq Ar interface
variable.
One or more
.Xr wlan 4
devices must be created for each wireless devices as of
.Fx 8.0 .
Debugging flags for
.Xr wlan 4
devices as set by
.Xr wlandebug 8
may be specified with an
.Va wlandebug_ Ns Aq Ar interface
variable.
The contents of this variable will be passed directly to
.Xr wlandebug 8 .
.Pp
If the
.Va ifconfig_ Ns Aq Ar interface
contains the keyword
.Dq Li NOAUTO
then the interface will not be configured
at boot or by
.Pa /etc/pccard_ether
when
.Va network_interfaces
is set to
.Dq Li AUTO .
.Pp
It is possible to bring up an interface with DHCP by adding
.Dq Li DHCP
to the
.Va ifconfig_ Ns Aq Ar interface
variable.
For instance, to initialize the
.Li em0
device via DHCP,
it is possible to use something like:
.Bd -literal
ifconfig_em0="DHCP"
.Ed
.Pp
If you want to configure your wireless interface with
.Xr wpa_supplicant 8
for use with WPA, EAP/LEAP or WEP, you need to add
.Dq Li WPA
to the
.Va ifconfig_ Ns Aq Ar interface
variable.
.Pp
On the other hand, if you want to configure your wireless interface with
.Xr hostapd 8 ,
you need to add
.Dq Li HOSTAP
to the
.Va ifconfig_ Ns Aq Ar interface
variable.
.Xr hostapd 8
will use the settings from
.Pa /etc/hostapd- Ns Ao Ar interface Ac Ns .conf
.Pp
Finally, you can add
.Xr ifconfig 8
options in this variable, in addition to the
.Pa /etc/start_if . Ns Aq Ar interface
file.
For instance, to configure an
.Xr ath 4
wireless device in station mode with an address obtained
via DHCP, using WPA authentication and 802.11b mode, it is
possible to use something like:
.Bd -literal
wlans_ath0="wlan0"
ifconfig_wlan0="DHCP WPA mode 11b"
.Ed
.Pp
In addition to the
.Va ifconfig_ Ns Aq Ar interface
form, a fallback variable
.Va ifconfig_DEFAULT
may be configured.
It will be used for all interfaces with no
.Va ifconfig_ Ns Aq Ar interface
variable.
This is intended to replace the no longer supported
.Va pccard_ifconfig
variable.
.Pp
It is also possible to rename an interface by doing:
.Bd -literal
ifconfig_em0_name="net0"
ifconfig_net0="inet 192.0.2.1 netmask 0xffffff00"
.Ed
.It Va ipv6_enable
.Pq Vt bool
This variable is deprecated.
Use
.Va ifconfig_ Ns Ao Ar interface Ac Ns _ipv6
and
.Va ipv6_activate_all_interfaces
if necessary.
.Pp
If the variable is
.Dq Li YES ,
.Dq Li inet6 accept_rtadv
is added to all of
.Va ifconfig_ Ns Ao Ar interface Ac Ns _ipv6
and the
.Va ipv6_activate_all_interfaces
is defined as
.Dq Li YES .
.It Va ipv6_prefer
.Pq Vt bool
This variable is deprecated.
Use
.Va ip6addrctl_policy
instead.
.Pp
If the variable is
.Dq Li YES ,
the default address selection policy table set by
.Xr ip6addrctl 8
will be IPv6-preferred.
.Pp
If the variable is
.Dq Li NO ,
the default address selection policy table set by
.Xr ip6addrctl 8
will be IPv4-preferred.
.It Va ipv6_activate_all_interfaces
.Pq Vt bool
This controls initial configuration on IPv6-capable
interfaces with no corresponding
.Va ifconfig_ Ns Ao Ar interface Ac Ns _ipv6
variable.
Note that it is not always necessary to set this variable to
.Dq YES
to use IPv6 functionality on
.Fx .
In most cases, just configuring
.Va ifconfig_ Ns Ao Ar interface Ac Ns _ipv6
variables works.
.Pp
If the variable is
.Dq Li NO ,
all interfaces which do not have a corresponding
.Va ifconfig_ Ns Ao Ar interface Ac Ns _ipv6
variable will be marked as
.Dq Li IFDISABLED
at creation.
This means that all of IPv6 functionality on that interface
is completely disabled to enforce a security policy.
If the variable is set to
.Dq YES ,
the flag will be cleared on all of the interfaces.
.Pp
In most cases, just defining an
.Va ifconfig_ Ns Ao Ar interface Ac Ns _ipv6
for an IPv6-capable interface should be sufficient.
However, if an interface is added dynamically
.Pq by some tunneling protocols such as PPP, for example ,
it is often difficult to define the variable in advance.
In such a case, configuring the
.Dq Li IFDISABLED
flag can be disabled by setting this variable to
.Dq YES .
.Pp
For more details of the
.Dq Li IFDISABLED
flag and keywords
.Dq Li inet6 ifdisabled ,
see
.Xr ifconfig 8 .
.Pp
Default is
.Dq Li NO .
.It Va ipv6_privacy
.Pq Vt bool
If the variable is
.Dq Li YES
privacy addresses will be generated for each IPv6
interface as described in RFC 4941.
.It Va ipv6_network_interfaces
.Pq Vt str
This is the IPv6 equivalent of
.Va network_interfaces .
Normally manual configuration of this variable is not needed.
.It Va ipv6_cpe_wanif
.Pq Vt str
If the variable is set to an interface name,
the
.Xr ifconfig 8
options
.Dq inet6 -no_radr accept_rtadv
will be added to the specified interface automatically before evaluating
.Va ifconfig_ Ns Ao Ar interface Ac Ns _ipv6 ,
and two
.Xr sysctl 8
variables
.Va net.inet6.ip6.rfc6204w3
and
.Va net.inet6.ip6.no_radr
will be set to 1.
.Pp
This means the specified interface will accept ICMPv6 Router
Advertisement messages on that link and add the discovered
routers into the Default Router List.
While the other interfaces can still accept RA messages if the
.Dq inet6 accept_rtadv
option is specified, adding
routes into the Default Router List will be disabled by
.Dq inet6 no_radr
option by default.
See
.Xr ifconfig 8
for more details.
.Pp
Note that ICMPv6 Router Advertisement messages will be
accepted even when
.Va net.inet6.ip6.forwarding
is 1
.Pq packet forwarding is enabled
when
.Va net.inet6.ip6.rfc6204w3
is set to 1.
.Pp
Default is
.Dq Li NO .
.It Va ifconfig_ Ns Ao Ar interface Ac Ns _descr
.Pq Vt str
This assigns arbitrary description to an interface.
The
.Xr sysctl 8
variable
.Va net.ifdescr_maxlen
limits its length.
This static setting may be overridden by commands
started with dynamic interface configuration utilities
like
.Xr dhclient 8
hooks.
The description can be seen with
.Xr ifconfig 8
command and it may be exported with
.Xr bsnmpd 1
daemon using its MIB-2 module.
.It Va ifconfig_ Ns Ao Ar interface Ac Ns _ipv6
.Pq Vt str
IPv6 functionality on an interface should be configured by
.Va ifconfig_ Ns Ao Ar interface Ac Ns _ipv6 ,
instead of setting ifconfig parameters in
.Va ifconfig_ Ns Aq Ar interface .
If this variable is empty, all of IPv6 configurations on the
specified interface by other variables such as
.Va ipv6_prefix_ Ns Ao Ar interface Ac
will be ignored.
.Pp
Aliases should be set by
.Va ifconfig_ Ns Ao Ar interface Ac Ns Va _alias Ns Aq Ar n
with
.Dq Li inet6
keyword.
For example:
.Bd -literal
ifconfig_em0_ipv6="inet6 2001:db8:1::1 prefixlen 64"
ifconfig_em0_alias0="inet6 2001:db8:2::1 prefixlen 64"
.Ed
.Pp
Interfaces that have an
.Dq Li inet6 accept_rtadv
keyword in
.Va ifconfig_ Ns Ao Ar interface Ac Ns _ipv6
setting will be automatically configured by SLAAC
.Pq StateLess Address AutoConfiguration
described in
.Rs
.%T "RFC 4862"
.Re
.Pp
Note that a link-local address will be automatically configured in
addition to the configured global-scope addresses because the IPv6
specifications require it on each link.
The address is calculated from the MAC address by using an algorithm
defined in
.Rs
.%T "RFC 4862"
.%O "Section 5.3"
.Re
.Pp
If only a link-local address is needed on the interface,
the following configuration can be used:
.Bd -literal
ifconfig_em0_ipv6="inet6 auto_linklocal"
.Ed
.Pp
A link-local address can also be configured manually.
This is useful for the default router address of an IPv6 router
so that it does not change when the network interface
card is replaced.
For example:
.Bd -literal
ifconfig_em0_ipv6="inet6 fe80::1 prefixlen 64"
.Ed
.It Va ipv6_prefix_ Ns Aq Ar interface
.Pq Vt str
If one or more prefixes are defined in
.Va ipv6_prefix_ Ns Aq Ar interface
addresses based on each prefix and the EUI-64 interface index will be
configured on that interface.
Note that this variable will be ignored when
.Va ifconfig_ Ns Ao Ar interface Ac Ns _ipv6
is empty.
.Pp
For example, the following configuration
.Bd -literal
ipv6_prefix_em0="2001:db8:1:0 2001:db8:2:0"
.Ed
.Pp
is equivalent to the following:
.Bd -literal
ifconfig_em0_alias0="inet6 2001:db8:1:: eui64 prefixlen 64"
ifconfig_em0_alias1="inet6 2001:db8:1:: prefixlen 64 anycast"
ifconfig_em0_alias2="inet6 2001:db8:2:: eui64 prefixlen 64"
ifconfig_em0_alias3="inet6 2001:db8:2:: prefixlen 64 anycast"
.Ed
.Pp
These Subnet-Router anycast addresses will be added only when
.Va ipv6_gateway_enable
is YES.
.It Va ipv6_default_interface
.Pq Vt str
If not set to
.Dq Li NO ,
this is the default output interface for scoped addresses.
This works only with ipv6_gateway_enable="NO".
.It Va ip6addrctl_enable
.Pq Vt bool
This variable is to enable configuring default address selection policy table
.Pq RFC 3484 .
The table can be specified in another variable
.Va ip6addrctl_policy .
For
.Va ip6addrctl_policy
the following keywords can be specified:
.Dq Li ipv4_prefer ,
.Dq Li ipv6_prefer ,
or
.Dq Li AUTO .
.Pp
If
.Dq Li ipv4_prefer
or
.Dq Li ipv6_prefer
is specified,
.Xr ip6addrctl 8
installs a pre-defined policy table described in Section 10.3
.Pq IPv4-preferred
or 2.1
.Pq IPv6-preferred
of RFC 3484.
.Pp
If
.Dq Li AUTO
is specified, it attempts to read a file
.Pa /etc/ip6addrctl.conf
first.
If this file is found,
.Xr ip6addrctl 8
reads and installs it.
If not found, a policy is automatically set
according to
.Va ipv6_activate_all_interfaces
variable; if the variable is set to
.Dq Li YES
the IPv6-preferred one is used.
Otherwise IPv4-preferred.
.Pp
The default value of
.Va ip6addrctl_enable
and
.Va ip6addrctl_policy
are
.Dq Li YES
and
.Dq Li AUTO ,
respectively.
.It Va cloned_interfaces
.Pq Vt str
Set to the list of clonable network interfaces to create on this host.
Further cloning arguments may be passed to the
.Xr ifconfig 8
.Cm create
command for each interface by setting the
.Va create_args_ Ns Aq Ar interface
variable.
If an interface name is specified with
.Dq :sticky
keyword,
the interface will not be destroyed even when
.Pa rc.d/netif
script is invoked with
.Dq stop
argument.
This is useful when reconfiguring the interface without destroying it.
Entries in
.Va cloned_interfaces
are automatically appended to
.Va network_interfaces
for configuration.
.It Va cloned_interfaces_sticky
.Pq Vt bool
This variable is to globally enable functionality of
.Dq :sticky
keyword in
.Va cloned_interfaces
for all interfaces.
The default value is
.Dq NO .
Even if this variable is specified to
.Dq YES ,
.Dq :nosticky
keyword can be used to override it on per interface basis.
.It Va gif_interfaces
Set to the list of
.Xr gif 4
tunnel interfaces to configure on this host.
A
.Va gifconfig_ Ns Aq Ar interface
variable is assumed to exist for each value of
.Ar interface .
The value of this variable is used to configure the link layer of the
tunnel using the
.Cm tunnel
option to
.Xr ifconfig 8 .
Additionally, this option ensures that each listed interface is created
via the
.Cm create
option to
.Xr ifconfig 8
before attempting to configure it.
.Pp
For example, configure two
.Xr gif 4
interfaces with:
.Bd -literal
gif_interfaces="gif0 gif1"
gifconfig_gif0="100.64.0.1 100.64.0.2"
ifconfig_gif0="inet 10.0.0.1 10.0.0.2 netmask 255.255.255.252"
gifconfig_gif1="inet6 2a00::1 2a01::1"
ifconfig_gif1="inet 10.1.0.1 10.1.0.2 netmask 255.255.255.252"
.Ed
.It Va ppp_enable
.Pq Vt bool
If set to
.Dq Li YES ,
run the
.Xr ppp 8
daemon.
.It Va ppp_profile
.Pq Vt str
The name of the profile to use from
.Pa /etc/ppp/ppp.conf .
Also used for per-profile overrides of
.Va ppp_mode
and
.Va ppp_nat ,
and
.Va ppp_ Ns Ao Ar profile Ac Ns _unit .
When the profile name contains any of the characters
.Dq Li .-/+
they are translated to
.Dq Li _
for the proposes of the override variable names.
.It Va ppp_mode
.Pq Vt str
Mode in which to run the
.Xr ppp 8
daemon.
.It Va ppp_ Ns Ao Ar profile Ac Ns _mode
.Pq Vt str
Overrides the global
.Va ppp_mode
for
.Ar profile .
Accepted modes are
.Dq Li auto ,
.Dq Li ddial ,
.Dq Li direct
and
.Dq Li dedicated .
See the manual for a full description.
.It Va ppp_nat
.Pq Vt bool
If set to
.Dq Li YES ,
enables network address translation.
Used in conjunction with
.Va gateway_enable
allows hosts on private network addresses access to the Internet using
this host as a network address translating router.
Default is
.Dq Li YES .
.It Va ppp_ Ns Ao Ar profile Ac Ns _nat
.Pq Vt str
Overrides the global
.Va ppp_nat
for
.Ar profile .
.It Va ppp_ Ns Ao Ar profile Ac Ns _unit
.Pq Vt int
Set the unit number to be used for this profile.
See the manual description of
.Fl unit Ns Ar N
for details.
.It Va ppp_user
.Pq Vt str
The name of the user under which
.Xr ppp 8
should be started.
By
default,
.Xr ppp 8
is started as
.Dq Li root .
.It Va rc_conf_files
.Pq Vt str
This option is used to specify a list of files that will override
the settings in
.Pa /etc/defaults/rc.conf .
The files will be read in the order in which they are specified and should
include the full path to the file.
By default, the files specified are
.Pa /etc/rc.conf
and
.Pa /etc/rc.conf.local
.It Va zfs_enable
.Pq Vt bool
If set to
.Dq Li YES ,
.Pa /etc/rc.d/zfs
will attempt to automatically mount ZFS file systems and initialize ZFS volumes
(ZVOLs).
.It Va zpool_reguid
.Pq Vt str
A space-separated list of ZFS pool names for which new pool GUIDs should be
assigned upon first boot.
This is useful when using a ZFS pool copied from a template, such as a virtual
machine image.
.It Va gptboot_enable
.Pq Vt bool
If set to
.Dq Li YES ,
.Pa /etc/rc.d/gptboot
will log if the system successfully (or not) booted from a GPT partition,
which had the
.Ar bootonce
attribute set using
.Xr gpart 8
utility.
.It Va gbde_autoattach_all
.Pq Vt bool
If set to
.Dq Li YES ,
.Pa /etc/rc.d/gbde
will attempt to automatically initialize your .bde devices in
.Pa /etc/fstab .
.It Va gbde_devices
.Pq Vt str
List the devices that the script should try to attach,
or
.Dq Li AUTO .
.It Va gbde_lockdir
.Pq Vt str
The directory where the
.Xr gbde 4
lockfiles are located.
The default lockfile directory is
.Pa /etc .
.Pp
The lockfile for each individual
.Xr gbde 4
device can be overridden by setting the variable
.Va gbde_lock_ Ns Aq Ar device ,
where
.Ar device
is the encrypted device without the
.Dq Pa /dev/
and
.Dq Pa .bde
parts.
.It Va gbde_attach_attempts
.Pq Vt int
Number of times to attempt attaching to a
.Xr gbde 4
device, i.e., how many times the user is asked for the pass-phrase.
Default is 3.
.It Va geli_devices
.Pq Vt str
List of devices to automatically attach on boot.
Note that .eli devices from
.Pa /etc/fstab
are automatically appended to this list.
.It Va geli_groups
.Pq Vt str
List of groups containing devices to automatically attach on boot with the same
keyfiles and passphrase.
This must be accompanied with a corresponding
.Va geli_ Ns Ao Ar group Ac Ns Va _devices
variable.
.It Va geli_tries
.Pq Vt int
Number of times user is asked for the pass-phrase.
If empty, it will be taken from
.Va kern.geom.eli.tries
sysctl variable.
.It Va geli_default_flags
.Pq Vt str
Default flags to use by
.Xr geli 8
when configuring disk encryption.
Flags can be configured for every device separately by defining the
.Va geli_ Ns Ao Ar device Ac Ns Va _flags
variable, and for every group separately by defining the
.Va geli_ Ns Ao Ar group Ac Ns Va _flags
variable.
.It Va geli_autodetach
.Pq Vt str
Specifies if GELI devices should be marked for detach on last close after
file systems are mounted.
Default is
.Dq Li YES .
This can be changed for every device separately by defining the
.Va geli_ Ns Ao Ar device Ac Ns Va _autodetach
variable.
.It Va root_rw_mount
.Pq Vt bool
Set to
.Dq Li YES
by default.
After the file systems are checked at boot time, the root file system
is remounted as read-write if this is set to
.Dq Li YES .
Diskless systems that mount their root file system from a read-only remote
NFS share should set this to
.Dq Li NO
in their
.Pa rc.conf .
.It Va fsck_y_enable
.Pq Vt bool
If set to
.Dq Li YES ,
.Xr fsck 8
will be run with the
.Fl y
flag if the initial preen
of the file systems fails.
.It Va background_fsck
.Pq Vt bool
If set to
.Dq Li NO ,
the system will not attempt to run
.Xr fsck 8
in the background where possible.
.It Va background_fsck_delay
.Pq Vt int
The amount of time in seconds to sleep before starting a background
.Xr fsck 8 .
It defaults to sixty seconds to allow large applications such as
the X server to start before disk I/O bandwidth is monopolized by
.Xr fsck 8 .
If set to a negative number, the background file system check will be
delayed indefinitely to allow the administrator to run it at a more
convenient time.
For example it may be run from
.Xr cron 8
by adding a line like
.Pp
.Dl "0 4 * * * root /etc/rc.d/bgfsck forcestart"
.Pp
to
.Pa /etc/crontab .
.It Va netfs_types
.Pq Vt str
List of file system types that are network-based.
This list should generally not be modified by end users.
Use
.Va extra_netfs_types
instead.
.It Va extra_netfs_types
.Pq Vt str
If set to something other than
.Dq Li NO
(the default),
this variable extends the list of file system types
for which automatic mounting at startup by
.Xr rc 8
should be delayed until the network is initialized.
It should contain
a whitespace-separated list of network file system descriptor pairs,
each consisting of a file system type as passed to
.Xr mount 8
and a human-readable, one-word description,
joined with a colon
.Pq Ql \&: .
Extending the default list in this way is only necessary
when third party file system types are used.
.It Va syslogd_enable
.Pq Vt bool
If set to
.Dq Li YES ,
run the
.Xr syslogd 8
daemon.
.It Va syslogd_program
.Pq Vt str
Path to
.Xr syslogd 8
(default
.Pa /usr/sbin/syslogd ) .
.It Va syslogd_flags
.Pq Vt str
If
.Va syslogd_enable
is set to
.Dq Li YES ,
these are the flags to pass to
.Xr syslogd 8 .
.It Va inetd_enable
.Pq Vt bool
If set to
.Dq Li YES ,
run the
.Xr inetd 8
daemon.
.It Va inetd_program
.Pq Vt str
Path to
.Xr inetd 8
(default
.Pa /usr/sbin/inetd ) .
.It Va inetd_flags
.Pq Vt str
If
.Va inetd_enable
is set to
.Dq Li YES ,
these are the flags to pass to
.Xr inetd 8 .
.It Va hastd_enable
.Pq Vt bool
If set to
.Dq Li YES ,
run the
.Xr hastd 8
daemon.
.It Va hastd_program
.Pq Vt str
Path to
.Xr hastd 8
(default
.Pa /sbin/hastd ) .
.It Va hastd_flags
.Pq Vt str
If
.Va hastd_enable
is set to
.Dq Li YES ,
these are the flags to pass to
.Xr hastd 8 .
.It Va local_unbound_enable
.Pq Vt bool
If set to
.Dq Li YES ,
run the
.Xr unbound 8
daemon as a local caching resolver.
.It Va kdc_enable
.Pq Vt bool
Set to
.Dq Li YES
to start a Kerberos 5 authentication server
at boot time.
.It Va kdc_program
.Pq Vt str
If
.Va kdc_enable
is set to
.Dq Li YES
this is the path to Kerberos 5 Authentication Server.
.It Va kdc_flags
.Pq Vt str
Empty by default.
This variable contains additional flags to be passed to the Kerberos 5
authentication server.
.It Va kadmind_enable
.Pq Vt bool
Set to
.Dq Li YES
to start
.Xr kadmind 8 ,
the Kerberos 5 Administration Daemon; set to
.Dq Li NO
on a slave server.
.It Va kadmind_program
.Pq Vt str
If
.Va kadmind_enable
is set to
.Dq Li YES
this is the path to Kerberos 5 Administration Daemon.
.It Va kpasswdd_enable
.Pq Vt bool
Set to
.Dq Li YES
to start
.Xr kpasswdd 8 ,
the Kerberos 5 Password-Changing Daemon; set to
.Dq Li NO
on a slave server.
.It Va kpasswdd_program
.Pq Vt str
If
.Va kpasswdd_enable
is set to
.Dq Li YES
this is the path to Kerberos 5 Password-Changing Daemon.
.It Va kfd_enable
.Pq Vt bool
Set to
.Dq Li YES
to start
.Xr kfd 8 ,
the Kerberos 5 ticket forwarding daemon, at the boot time.
.It Va kfd_program
.Pq Vt str
Path to
.Xr kfd 8
(default
.Pa /usr/libexec/kfd ) .
.It Va rwhod_enable
.Pq Vt bool
If set to
.Dq Li YES ,
run the
.Xr rwhod 8
daemon at boot time.
.It Va rwhod_flags
.Pq Vt str
If
.Va rwhod_enable
is set to
.Dq Li YES ,
these are the flags to pass to it.
.It Va update_motd
.Pq Vt bool
If set to
.Dq Li YES ,
.Pa /etc/motd
will be updated at boot time to reflect the kernel release
being run.
If set to
.Dq Li NO ,
.Pa /etc/motd
will not be updated.
.It Va motd_perf_warnings
If set to
.Dq Li YES
along with
.Va update_motd
add warnings about performance impacting kernel and world options
to the bottom of
.Pa /etc/motd .
.It Va nfs_client_enable
.Pq Vt bool
If set to
.Dq Li YES ,
run the NFS client daemons at boot time.
.It Va nfs_access_cache
.Pq Vt int
If
.Va nfs_client_enable
is set to
.Dq Li YES ,
this can be set to
.Dq Li 0
to disable NFS ACCESS RPC caching, or to the number of seconds for which
NFS ACCESS
results should be cached.
A value of 2-10 seconds will substantially reduce network
traffic for many NFS operations.
.It Va nfs_server_enable
.Pq Vt bool
If set to
.Dq Li YES ,
run the NFS server daemons at boot time.
.It Va nfs_server_flags
.Pq Vt str
If
.Va nfs_server_enable
is set to
.Dq Li YES ,
these are the flags to pass to the
.Xr nfsd 8
daemon.
.It Va nfsv4_server_enable
.Pq Vt bool
If
.Va nfs_server_enable
is set to
.Dq Li YES
and
.Va nfsv4_server_enable
is set to
.Dq Li YES ,
enable the server for NFSv4 as well as NFSv2 and NFSv3.
.It Va nfsv4_server_only
.Pq Vt bool
If
.Va nfs_server_enable
is set to
.Dq Li YES
and
.Va nfsv4_server_only
is set to
.Dq Li YES ,
enable the NFS server for NFSv4 only.
.It Va nfs_server_maxio
.Pq Vt int
value to set vfs.nfsd.srvmaxio to, which is the
maximum I/O size for the NFS server.
.It Va tlsclntd_enable
.Pq Vt bool
If set to
.Dq Li YES ,
run the
.Xr rpc.tlsclntd 8
daemon, which is needed for NFS-over-TLS NFS mounts.
.It Va tlsservd_enable
.Pq Vt bool
If set to
.Dq Li YES ,
run the
.Xr rpc.tlsservd 8
daemon, which is needed for the
.Xr nfsd 8
to support NFS-over-TLS NFS mounts.
.It Va nfsuserd_enable
.Pq Vt bool
If
.Va nfsuserd_enable
is set to
.Dq Li YES ,
run the nfsuserd daemon, which is needed for NFSv4 in order
to map between user/group names vs uid/gid numbers.
If
.Va nfsv4_server_enable
is set to
.Dq Li YES ,
this will be forced enabled.
.It Va nfsuserd_flags
.Pq Vt str
If
.Va nfsuserd_enable
is set to
.Dq Li YES ,
these are the flags to pass to the
.Xr nfsuserd 8
daemon.
.It Va nfscbd_enable
.Pq Vt bool
If
.Va nfscbd_enable
is set to
.Dq Li YES ,
run the nfscbd daemon, which enables callbacks/delegations for the NFSv4 client.
.It Va nfscbd_flags
.Pq Vt str
If
.Va nfscbd_enable
is set to
.Dq Li YES ,
these are the flags to pass to the
.Xr nfscbd 8
daemon.
.It Va mountd_enable
.Pq Vt bool
If set to
.Dq Li YES ,
and no
.Va nfs_server_enable
is set, start
.Xr mountd 8 ,
but not
.Xr nfsd 8
daemon.
It is commonly needed to run CFS without real NFS used.
.It Va mountd_flags
.Pq Vt str
If
.Va mountd_enable
is set to
.Dq Li YES ,
these are the flags to pass to the
.Xr mountd 8
daemon.
.It Va weak_mountd_authentication
.Pq Vt bool
If set to
.Dq Li YES ,
allow services like PCNFSD to make non-privileged mount
requests.
.It Va nfs_reserved_port_only
.Pq Vt bool
If set to
.Dq Li YES ,
provide NFS services only on a secure port.
.It Va nfs_bufpackets
.Pq Vt int
If set to a number, indicates the number of packets worth of
socket buffer space to reserve on an NFS client.
The kernel default is typically 4.
Using a higher number may be
useful on gigabit networks to improve performance.
The minimum value is
2 and the maximum is 64.
.It Va rpc_lockd_enable
.Pq Vt bool
If set to
.Dq Li YES
and also an NFS server or client, run
.Xr rpc.lockd 8
at boot time.
.It Va rpc_lockd_flags
.Pq Vt str
If
.Va rpc_lockd_enable
is set to
.Dq Li YES ,
these are the flags to pass to the
.Xr rpc.lockd 8
daemon.
.It Va rpc_statd_enable
.Pq Vt bool
If set to
.Dq Li YES
and also an NFS server or client, run
.Xr rpc.statd 8
at boot time.
.It Va rpc_statd_flags
.Pq Vt str
If
.Va rpc_statd_enable
is set to
.Dq Li YES ,
these are the flags to pass to the
.Xr rpc.statd 8
daemon.
.It Va rpcbind_program
.Pq Vt str
Path to
.Xr rpcbind 8
(default
.Pa /usr/sbin/rpcbind ) .
.It Va rpcbind_enable
.Pq Vt bool
If set to
.Dq Li YES ,
run the
.Xr rpcbind 8
service at boot time.
.It Va rpcbind_flags
.Pq Vt str
If
.Va rpcbind_enable
is set to
.Dq Li YES ,
these are the flags to pass to the
.Xr rpcbind 8
daemon.
.It Va keyserv_enable
.Pq Vt bool
If set to
.Dq Li YES ,
run the
.Xr keyserv 8
daemon on boot for running Secure RPC.
.It Va keyserv_flags
.Pq Vt str
If
.Va keyserv_enable
is set to
.Dq Li YES ,
these are the flags to pass to
.Xr keyserv 8
daemon.
.It Va pppoed_enable
.Pq Vt bool
If set to
.Dq Li YES ,
run the
.Xr pppoed 8
daemon at boot time to provide PPP over Ethernet services.
.It Va pppoed_ Ns Aq Ar provider
.Pq Vt str
.Xr pppoed 8
listens to requests to this
.Ar provider
and ultimately runs
.Xr ppp 8
with a
.Ar system
argument of the same name.
.It Va pppoed_flags
.Pq Vt str
Additional flags to pass to
.Xr pppoed 8 .
.It Va pppoed_interface
.Pq Vt str
The network interface to run
.Xr pppoed 8
on.
This is mandatory when
.Va pppoed_enable
is set to
.Dq Li YES .
.It Va ntpdate_enable
.Pq Vt bool
If set to
.Dq Li YES ,
run
.Xr ntpdate 8
at system startup.
This command is intended to
synchronize the system clock only
.Em once
from some standard reference.
.Pp
Note that the use of the
.Va ntpd_sync_on_start
variable is a preferred alternative to the
.Xr ntpdate 8
utility as
.Xr ntpdate 8
is to be retired from the NTP distribution.
.It Va ntpdate_config
.Pq Vt str
Configuration file for
.Xr ntpdate 8 .
Default
.Pa /etc/ntp.conf .
.It Va ntpdate_hosts
.Pq Vt str
A whitespace-separated list of NTP servers to synchronize with at startup.
The default is to use the servers listed in
.Va ntpdate_config ,
if that file exists.
.It Va ntpdate_program
.Pq Vt str
Path to
.Xr ntpdate 8
(default
.Pa /usr/sbin/ntpdate ) .
.It Va ntpdate_flags
.Pq Vt str
If
.Va ntpdate_enable
is set to
.Dq Li YES ,
these are the flags to pass to the
.Xr ntpdate 8
command (typically a hostname).
.It Va ntpd_enable
.Pq Vt bool
If set to
.Dq Li YES ,
run the
.Xr ntpd 8
command at boot time.
.It Va ntpd_program
.Pq Vt str
Path to
.Xr ntpd 8
(default
.Pa /usr/sbin/ntpd ) .
.It Va ntpd_config
.Pq Vt str
Path to
.Xr ntpd 8
configuration file.
Default
.Pa /etc/ntp.conf .
.It Va ntpd_flags
.Pq Vt str
If
.Va ntpd_enable
is set to
.Dq Li YES ,
these are the flags to pass to the
.Xr ntpd 8
daemon.
.It Va ntpd_sync_on_start
.Pq Vt bool
If set to
.Dq Li YES ,
.Xr ntpd 8
is run with the
.Fl g
flag, which syncs the system's clock on startup.
See
.Xr ntpd 8
for more information regarding the
.Fl g
option.
This is a preferred alternative to using
.Xr ntpdate 8
or specifying the
.Va ntpdate_enable
variable.
.It Va nis_client_enable
.Pq Vt bool
If set to
.Dq Li YES ,
run the
.Xr ypbind 8
service at system boot time.
.It Va nis_client_flags
.Pq Vt str
If
.Va nis_client_enable
is set to
.Dq Li YES ,
these are the flags to pass to the
.Xr ypbind 8
service.
.It Va nis_ypldap_enable
.Pq Vt bool
If set to
.Dq Li YES ,
run the
.Xr ypldap 8
daemon at system boot time.
.It Va nis_ypldap_flags
.Pq Vt str
If
.Va nis.ypldap_enable
is set to
.Dq Li YES ,
these are the flags to pass to the
.Xr ypldap 8
daemon.
.It Va nis_ypset_enable
.Pq Vt bool
If set to
.Dq Li YES ,
run the
.Xr ypset 8
daemon at system boot time.
.It Va nis_ypset_flags
.Pq Vt str
If
.Va nis_ypset_enable
is set to
.Dq Li YES ,
these are the flags to pass to the
.Xr ypset 8
daemon.
.It Va nis_server_enable
.Pq Vt bool
If set to
.Dq Li YES ,
run the
.Xr ypserv 8
daemon at system boot time.
.It Va nis_server_flags
.Pq Vt str
If
.Va nis_server_enable
is set to
.Dq Li YES ,
these are the flags to pass to the
.Xr ypserv 8
daemon.
.It Va nis_ypxfrd_enable
.Pq Vt bool
If set to
.Dq Li YES ,
run the
.Xr rpc.ypxfrd 8
daemon at system boot time.
.It Va nis_ypxfrd_flags
.Pq Vt str
If
.Va nis_ypxfrd_enable
is set to
.Dq Li YES ,
these are the flags to pass to the
.Xr rpc.ypxfrd 8
daemon.
.It Va nis_yppasswdd_enable
.Pq Vt bool
If set to
.Dq Li YES ,
run the
.Xr rpc.yppasswdd 8
daemon at system boot time.
.It Va nis_yppasswdd_flags
.Pq Vt str
If
.Va nis_yppasswdd_enable
is set to
.Dq Li YES ,
these are the flags to pass to the
.Xr rpc.yppasswdd 8
daemon.
.It Va rpc_ypupdated_enable
.Pq Vt bool
If set to
.Dq Li YES ,
run the
.Nm rpc.ypupdated
daemon at system boot time.
.It Va bsnmpd_enable
.Pq Vt bool
If set to
.Dq Li YES ,
run the
.Xr bsnmpd 1
daemon at system boot time.
Be sure to understand the security implications of running SNMP daemon
on your host.
.It Va bsnmpd_flags
.Pq Vt str
If
.Va bsnmpd_enable
is set to
.Dq Li YES ,
these are the flags to pass to the
.Xr bsnmpd 1
daemon.
.It Va defaultrouter
.Pq Vt str
If not set to
.Dq Li NO ,
create a default route to this host name or IP address
(use an IP address if this router is also required to get to the
name server!).
.It Va defaultrouter_fibN
.Pq Vt str
If not set to
.Dq Li NO ,
create a default route in FIB N to this host name or IP address.
.It Va ipv6_defaultrouter
.Pq Vt str
The IPv6 equivalent of
.Va defaultrouter .
.It Va ipv6_defaultrouter_fibN
.Pq Vt str
The IPv6 equivalent of
.Va defaultrouter_fibN .
.It Va static_arp_pairs
.Pq Vt str
Set to the list of static ARP pairs that are to be added at system
boot time.
For each whitespace separated
.Ar element
in the value, a
.Va static_arp_ Ns Aq Ar element
variable is assumed to exist whose contents will later be passed to a
.Dq Nm arp Cm -S
operation.
For example
.Bd -literal
static_arp_pairs="gw"
static_arp_gw="192.168.1.1 00:01:02:03:04:05"
.Ed
.It Va static_ndp_pairs
.Pq Vt str
Set to the list of static NDP pairs that are to be added at system
boot time.
For each whitespace separated
.Ar element
in the value, a
.Va static_ndp_ Ns Aq Ar element
variable is assumed to exist whose contents will later be passed to a
.Dq Nm ndp Cm -s
operation.
For example
.Bd -literal
static_ndp_pairs="gw"
static_ndp_gw="2001:db8:3::1 00:01:02:03:04:05"
.Ed
.It Va static_routes
.Pq Vt str
Set to the list of static routes that are to be added at system
boot time.
If not set to
.Dq Li NO
then for each whitespace separated
.Ar element
in the value, a
.Va route_ Ns Aq Ar element
variable is assumed to exist
whose contents will later be passed to a
.Dq Nm route Cm add
operation.
For example:
.Bd -literal
static_routes="ext mcast:gif0 gif0local:gif0"
route_ext="-net 10.0.0.0/24 -gateway 192.168.0.1"
route_mcast="-net 224.0.0.0/4 -iface gif0"
route_gif0local="-host 169.254.1.1 -iface lo0"
.Ed
.Pp
When an
.Ar element
is in the form of
.Li name:ifname ,
the route is specific to the interface
.Li ifname .
.It Va ipv6_static_routes
.Pq Vt str
The IPv6 equivalent of
.Va static_routes .
If not set to
.Dq Li NO
then for each whitespace separated
.Ar element
in the value, a
.Va ipv6_route_ Ns Aq Ar element
variable is assumed to exist
whose contents will later be passed to a
.Dq Nm route Cm add Fl inet6
operation.
.It Va gateway_enable
.Pq Vt bool
If set to
.Dq Li YES ,
configure host to act as an IP router, e.g.\& to forward packets
between interfaces.
.It Va ipv6_gateway_enable
.Pq Vt bool
The IPv6 equivalent of
.Va gateway_enable .
.It Va routed_enable
.Pq Vt bool
If set to
.Dq Li YES ,
run a routing daemon of some sort, based on the
settings of
.Va routed_program
and
.Va routed_flags .
.It Va route6d_enable
.Pq Vt bool
The IPv6 equivalent of
.Va routed_enable .
If set to
.Dq Li YES ,
run a routing daemon of some sort, based on the
settings of
.Va route6d_program
and
.Va route6d_flags .
.It Va routed_program
.Pq Vt str
If
.Va routed_enable
is set to
.Dq Li YES ,
this is the name of the routing daemon to use.
.It Va route6d_program
.Pq Vt str
The IPv6 equivalent of
.Va routed_program .
.It Va routed_flags
.Pq Vt str
If
.Va routed_enable
is set to
.Dq Li YES ,
these are the flags to pass to the routing daemon.
.It Va route6d_flags
.Pq Vt str
The IPv6 equivalent of
.Va routed_flags .
.It Va rtadvd_enable
.Pq Vt bool
If set to
.Dq Li YES ,
run the
.Xr rtadvd 8
daemon at boot time.
The
.Xr rtadvd 8
utility sends ICMPv6 Router Advertisement messages to
the interfaces specified in
.Va rtadvd_interfaces .
This should only be enabled with great care.
You may want to fine-tune
.Xr rtadvd.conf 5 .
.It Va rtadvd_interfaces
.Pq Vt str
If
.Va rtadvd_enable
is set to
.Dq Li YES
this is the list of interfaces to use.
.It Va arpproxy_all
.Pq Vt bool
If set to
.Dq Li YES ,
enable global proxy ARP.
.It Va forward_sourceroute
.Pq Vt bool
If set to
.Dq Li YES
and
.Va gateway_enable
is also set to
.Dq Li YES ,
source-routed packets are forwarded.
.It Va accept_sourceroute
.Pq Vt bool
If set to
.Dq Li YES ,
the system will accept source-routed packets directed at it.
.It Va rarpd_enable
.Pq Vt bool
If set to
.Dq Li YES ,
run the
.Xr rarpd 8
daemon at system boot time.
.It Va rarpd_flags
.Pq Vt str
If
.Va rarpd_enable
is set to
.Dq Li YES ,
these are the flags to pass to the
.Xr rarpd 8
daemon.
.It Va bootparamd_enable
.Pq Vt bool
If set to
.Dq Li YES ,
run the
.Xr bootparamd 8
daemon at system boot time.
.It Va bootparamd_flags
.Pq Vt str
If
.Va bootparamd_enable
is set to
.Dq Li YES ,
these are the flags to pass to the
.Xr bootparamd 8
daemon.
.It Va stf_interface_ipv4addr
.Pq Vt str
If not set to
.Dq Li NO ,
this is the local IPv4 address for 6to4 (IPv6 over IPv4 tunneling
interface).
Specify this entry to enable the 6to4 interface.
.It Va stf_interface_ipv4plen
.Pq Vt int
Prefix length for 6to4 IPv4 addresses, to limit peer address range.
An effective value is 0-31.
.It Va stf_interface_ipv6_ifid
.Pq Vt str
IPv6 interface ID for
.Xr stf 4 .
This can be set to
.Dq Li AUTO .
.It Va stf_interface_ipv6_slaid
.Pq Vt str
IPv6 Site Level Aggregator for
.Xr stf 4 .
.It Va ipv6_ipv4mapping
.Pq Vt bool
If set to
.Dq Li YES
this enables IPv4 mapped IPv6 address communication (like
.Li ::ffff:a.b.c.d ) .
.It Va rtsold_enable
.Pq Vt bool
Set to
.Dq Li YES
to enable the
.Xr rtsold 8
daemon to send ICMPv6 Router Solicitation messages.
.It Va rtsold_flags
.Pq Vt str
If
.Va rtsold_enable
is set to
.Dq Li YES ,
these are the flags to pass to
.Xr rtsold 8 .
.It Va rtsol_flags
.Pq Vt str
For interfaces configured with the
.Dq Li inet6 accept_rtadv
keyword, these are the flags to pass to
.Xr rtsol 8 .
.Pp
Note that
.Va rtsold_enable
is mutually exclusive to
.Va rtsol_flags ;
.Va rtsold_enable
takes precedence.
.It Va keybell
.Pq Vt str
The keyboard bell sound.
Set to
.Dq Li normal ,
.Dq Li visual ,
.Dq Li off ,
or
.Dq Li NO
if the default behavior is desired.
For details, refer to the
.Xr kbdcontrol 1
manpage.
.It Va keyboard
.Pq Vt str
If set to a non-null string, the virtual console's keyboard input is
set to this device.
.It Va keymap
.Pq Vt str
If set to
.Dq Li NO ,
no keymap is installed, otherwise the value is used to install
the keymap file found in
.Pa /usr/share/syscons/keymaps/ Ns Ao Ar value Ac Ns Pa .kbd
(if using
.Xr syscons 4 ) or
.Pa /usr/share/vt/keymaps/ Ns Ao Ar value Ac Ns Pa .kbd
(if using
.Xr vt 4 ) .
.It Va keyrate
.Pq Vt str
The keyboard repeat speed.
Set to
.Dq Li slow ,
.Dq Li normal ,
.Dq Li fast ,
or
.Dq Li NO
if the default behavior is desired.
.It Va keychange
.Pq Vt str
If not set to
.Dq Li NO ,
attempt to program the function keys with the value.
The value should
be a single string of the form:
.Dq Ar funkey_number new_value Op Ar funkey_number new_value ... .
.It Va cursor
.Pq Vt str
Can be set to the value of
.Dq Li normal ,
.Dq Li blink ,
.Dq Li destructive ,
or
.Dq Li NO
to set the cursor behavior explicitly or choose the default behavior.
.It Va scrnmap
.Pq Vt str
If set to
.Dq Li NO ,
no screen map is installed, otherwise the value is used to install
the screen map file in
.Pa /usr/share/syscons/scrnmaps/ Ns Aq Ar value .
This parameter is ignored when using
.Xr vt 4
as the console driver.
.It Va font8x16
.Pq Vt str
If set to
.Dq Li NO ,
the default 8x16 font value is used for screen size requests, otherwise
the value in
.Pa /usr/share/syscons/fonts/ Ns Aq Ar value
or
.Pa /usr/share/vt/fonts/ Ns Aq Ar value
is used (depending on the console driver being used).
.It Va font8x14
.Pq Vt str
If set to
.Dq Li NO ,
the default 8x14 font value is used for screen size requests, otherwise
the value in
.Pa /usr/share/syscons/fonts/ Ns Aq Ar value
or
.Pa /usr/share/vt/fonts/ Ns Aq Ar value
is used (depending on the console driver being used).
.It Va font8x8
.Pq Vt str
If set to
.Dq Li NO ,
the default 8x8 font value is used for screen size requests, otherwise
the value in
.Pa /usr/share/syscons/fonts/ Ns Aq Ar value
or
.Pa /usr/share/vt/fonts/ Ns Aq Ar value
is used (depending on the console driver being used).
.It Va blanktime
.Pq Vt int
If set to
.Dq Li NO ,
the default screen blanking interval is used, otherwise it is set
to
.Ar value
seconds.
.It Va saver
.Pq Vt str
If not set to
.Dq Li NO ,
this is the actual screen saver to use
.Li ( blank , snake , daemon ,
etc).
.It Va moused_nondefault_enable
.Pq Vt str
If set to
.Dq Li NO ,
the mouse device specified on
the command line is not automatically treated as enabled by the
.Pa /etc/rc.d/moused
script.
Having this variable set to
.Dq Li YES
allows a
.Xr usb 4
mouse,
for example,
to be enabled as soon as it is plugged in.
.It Va moused_enable
.Pq Vt str
If set to
.Dq Li YES ,
the
.Xr moused 8
daemon is started for doing cut/paste selection on the console.
.It Va moused_type
.Pq Vt str
This is the protocol type of the mouse connected to this host.
This variable must be set if
.Va moused_enable
is set to
.Dq Li YES .
The
.Xr moused 8
daemon
is able to detect the appropriate mouse type automatically in many cases.
Set this variable to
.Dq Li auto
to let the daemon detect it, or
select one from the following list if the automatic detection fails.
.Pp
If the mouse is attached to the PS/2 mouse port, choose
.Dq Li auto
or
.Dq Li ps/2 ,
regardless of the brand and model of the mouse.
Likewise, if the
mouse is attached to the bus mouse port, choose
.Dq Li auto
or
.Dq Li busmouse .
All other protocols are for serial mice and will not work with
the PS/2 and bus mice.
If this is a USB mouse,
.Dq Li auto
is the only protocol type which will work.
.Pp
.Bl -tag -width ".Li x10mouseremote" -compact
.It Li microsoft
Microsoft mouse (serial)
.It Li intellimouse
Microsoft IntelliMouse (serial)
.It Li mousesystems
Mouse systems Corp.\& mouse (serial)
.It Li mmseries
MM Series mouse (serial)
.It Li logitech
Logitech mouse (serial)
.It Li busmouse
A bus mouse
.It Li mouseman
Logitech MouseMan and TrackMan (serial)
.It Li glidepoint
ALPS GlidePoint (serial)
.It Li thinkingmouse
Kensington ThinkingMouse (serial)
.It Li ps/2
PS/2 mouse
.It Li mmhittab
MM HitTablet (serial)
.It Li x10mouseremote
X10 MouseRemote (serial)
.It Li versapad
Interlink VersaPad (serial)
.El
.Pp
Even if the mouse is not in the above list, it may be compatible
with one in the list.
Refer to the manual page for
.Xr moused 8
for compatibility information.
.Pp
It should also be noted that while this is enabled, any
other client of the mouse (such as an X server) should access
the mouse through the virtual mouse device,
.Pa /dev/sysmouse ,
and configure it as a
.Dq Li sysmouse
type mouse, since all
mouse data is converted to this single canonical format when
using
.Xr moused 8 .
If the client program does not support the
.Dq Li sysmouse
type,
specify the
.Dq Li mousesystems
type.
It is the second preferred type.
.It Va moused_port
.Pq Vt str
If
.Va moused_enable
is set to
.Dq Li YES ,
this is the actual port the mouse is on.
It might be
.Pa /dev/cuau0
for a COM1 serial mouse, or
.Pa /dev/psm0
for a PS/2 mouse, for example.
.It Va moused_flags
.Pq Vt str
If
.Va moused_flags
is set, its value is used as an additional set of flags to pass to the
.Xr moused 8
daemon.
.It Va "moused_" Ns Ar XXX Ns Va "_flags"
When
.Va moused_nondefault_enable
is enabled, and a
.Xr moused 8
daemon is started for a non-default port, the
.Va "moused_" Ns Ar XXX Ns Va "_flags"
set of options has precedence over and replaces the default
.Va moused_flags
(where
.Ar XXX
is the name of the non-default port, i.e.,\&
.Ar ums0 ) .
By setting
.Va "moused_" Ns Ar XXX Ns Va "_flags"
it is possible to set up a different set of default flags for each
.Xr moused 8
instance.
For example, you can use
.Dq Li "-3"
for the default
.Va moused_flags
to make your laptop's touchpad more comfortable to use,
but an empty set of options for
.Va moused_ums0_flags
when your
.Xr usb 4
mouse has three or more buttons.
.It Va mousechar_start
.Pq Vt int
If set to
.Dq Li NO ,
the default mouse cursor character range
.Li 0xd0 Ns - Ns Li 0xd3
is used,
otherwise the range start is set
to
.Ar value
character, see
.Xr vidcontrol 1 .
Use if the default range is occupied in the language code table.
.It Va allscreens_flags
.Pq Vt str
If set,
.Xr vidcontrol 1
is run with these options for each of the virtual terminals
.Pq Pa /dev/ttyv* .
For example,
.Dq Fl m Cm on
will enable the mouse pointer on all virtual terminals
if
.Va moused_enable
is set to
.Dq Li YES .
.It Va allscreens_kbdflags
.Pq Vt str
If set,
.Xr kbdcontrol 1
is run with these options for each of the virtual terminals
.Pq Pa /dev/ttyv* .
For example,
.Dq Fl h Li 200
will set the
.Xr syscons 4
or
.Xr vt 4
scrollback (history) buffer to 200 lines.
.It Va cron_enable
.Pq Vt bool
If set to
.Dq Li YES ,
run the
.Xr cron 8
daemon at system boot time.
.It Va cron_program
.Pq Vt str
Path to
.Xr cron 8
(default
.Pa /usr/sbin/cron ) .
.It Va cron_flags
.Pq Vt str
If
.Va cron_enable
is set to
.Dq Li YES ,
these are the flags to pass to
.Xr cron 8 .
.It Va cron_dst
.Pq Vt bool
If set to
.Dq Li YES ,
enable the special handling of transitions to and from the
Daylight Saving Time in
.Xr cron 8
(equivalent to using the flag
.Fl s ) .
.It Va lpd_program
.Pq Vt str
Path to
.Xr lpd 8
(default
.Pa /usr/sbin/lpd ) .
.It Va lpd_enable
.Pq Vt bool
If set to
.Dq Li YES ,
run the
.Xr lpd 8
daemon at system boot time.
.It Va lpd_flags
.Pq Vt str
If
.Va lpd_enable
is set to
.Dq Li YES ,
these are the flags to pass to the
.Xr lpd 8
daemon.
.It Va chkprintcap_enable
.Pq Vt bool
If set to
.Dq Li YES ,
run the
.Xr chkprintcap 8
command before starting the
.Xr lpd 8
daemon.
.It Va chkprintcap_flags
.Pq Vt str
If
.Va lpd_enable
and
.Va chkprintcap_enable
are set to
.Dq Li YES ,
these are the flags to pass to the
.Xr chkprintcap 8
program.
The default is
.Dq Li -d ,
which causes missing directories to be created.
.It Va mta_start_script
.Pq Vt str
This variable specifies the full path to the script to run to start
a mail transfer agent.
The default is
.Pa /etc/rc.sendmail .
The
.Va sendmail_*
variables which
.Pa /etc/rc.sendmail
uses are documented in the
.Xr rc.sendmail 8
manual page.
.It Va dumpdev
.Pq Vt str
Indicates the device (usually a swap partition) to which a crash dump
should be written in the event of a system crash.
If the value of this variable is
.Dq Li AUTO ,
the first suitable swap device listed in
.Pa /etc/fstab
will be used as dump device.
Otherwise, the value of this variable is passed as the argument to
.Xr dumpon 8
and
.Xr savecore 8 .
To disable crash dumps, set this variable to
.Dq Li NO .
.It Va dumpon_flags
.Pq Vt str
Flags to pass to
.Xr dumpon 8
when configuring
.Va dumpdev
as the system dump device.
.It Va dumpdir
.Pq Vt str
When the system reboots after a crash and a crash dump is found on the
device specified by the
.Va dumpdev
variable,
.Xr savecore 8
will save that crash dump and a copy of the kernel to the directory
specified by the
.Va dumpdir
variable.
The default value is
.Pa /var/crash .
Set to
.Dq Li NO
to not run
.Xr savecore 8
at boot time when
.Va dumpdir
is set.
.It Va savecore_enable
.Pq Vt bool
If set to
.Dq Li NO ,
disable automatic extraction of the crash dump from the
.Va dumpdev .
.It Va savecore_flags
.Pq Vt str
If crash dumps are enabled, these are the flags to pass to the
.Xr savecore 8
utility.
.It Va quota_enable
.Pq Vt bool
Set to
.Dq Li YES
to turn on user and group disk quotas on system startup via the
.Xr quotaon 8
command for all file systems marked as having quotas enabled in
.Pa /etc/fstab .
The kernel must be built with
.Cd "options QUOTA"
for disk quotas to function.
.It Va check_quotas
.Pq Vt bool
Set to
.Dq Li YES
to enable user and group disk quota checking via the
.Xr quotacheck 8
command.
.It Va quotacheck_flags
.Pq Vt str
If
.Va quota_enable
is set to
.Dq Li YES ,
and
.Va check_quotas
is set to
.Dq Li YES ,
these are the flags to pass to the
.Xr quotacheck 8
utility.
The default is
.Dq Li "-a" ,
which checks quotas for all file systems with quotas enabled in
.Pa /etc/fstab .
.It Va quotaon_flags
.Pq Vt str
If
.Va quota_enable
is set to
.Dq Li YES ,
these are the flags to pass to the
.Xr quotaon 8
utility.
The default is
.Dq Li "-a" ,
which enables quotas for all file systems with quotas enabled in
.Pa /etc/fstab .
.It Va quotaoff_flags
.Pq Vt str
If
.Va quota_enable
is set to
.Dq Li YES ,
these are the flags to pass to the
.Xr quotaoff 8
utility when shutting down the quota system.
The default is
.Dq Li "-a" ,
which disables quotas for all file systems with quotas enabled in
.Pa /etc/fstab .
.It Va accounting_enable
.Pq Vt bool
Set to
.Dq Li YES
to enable system accounting through the
.Xr accton 8
facility.
.It Va firstboot_sentinel
.Pq Vt str
This variable specifies the full path to a
.Dq first boot
sentinel file.
If a file exists with this path,
.Pa rc.d
scripts with the
.Dq firstboot
keyword will be run on startup and the sentinel file will be deleted
after the boot process completes.
The sentinel file must be located on a writable file system which is
mounted no later than
.Va early_late_divider
to function properly.
The default is
.Pa /firstboot .
.It Va linux_enable
.Pq Vt bool
Set to
.Dq Li YES
to enable Linux/ELF binary emulation at system initial
boot time.
.It Va sysvipc_enable
.Pq Vt bool
If set to
.Dq Li YES ,
load System V IPC primitives at boot time.
.It Va clear_tmp_enable
.Pq Vt bool
Set to
.Dq Li YES
to have
.Pa /tmp
cleaned at startup.
.It Va clear_tmp_X
.Pq Vt bool
Set to
.Dq Li NO
to disable removing of X11 lock files,
and the removal and (secure) recreation
of the various socket directories for X11
related programs.
.It Va ldconfig_paths
.Pq Vt str
Set to the list of shared library paths to use with
.Xr ldconfig 8 .
NOTE:
.Pa /lib
and
.Pa /usr/lib
will always be added first, so they need not appear in this list.
.It Va ldconfig32_paths
.Pq Vt str
Set to the list of 32-bit compatibility shared library paths to
use with
.Xr ldconfig 8 .
.It Va ldconfig_insecure
.Pq Vt bool
The
.Xr ldconfig 8
utility normally refuses to use directories
which are writable by anyone except root.
Set this variable to
.Dq Li YES
to disable that security check during system startup.
.It Va ldconfig_local_dirs
.Pq Vt str
Set to the list of local
.Xr ldconfig 8
directories.
The names of all files in the directories listed will be
passed as arguments to
.Xr ldconfig 8 .
.It Va ldconfig_local32_dirs
.Pq Vt str
Set to the list of local 32-bit compatibility
.Xr ldconfig 8
directories.
The names of all files in the directories listed will be
passed as arguments to
.Dq Nm ldconfig Fl 32 .
.It Va kern_securelevel_enable
.Pq Vt bool
Set to
.Dq Li YES
to set the kernel security level at system startup.
.It Va kern_securelevel
.Pq Vt int
The kernel security level to set at startup.
The allowed range of
.Ar value
ranges from \-1 (the compile time default) to 3 (the
most secure).
See
.Xr security 7
for the list of possible security levels and their effect
on system operation.
.It Va sshd_program
.Pq Vt str
Path to the SSH server program
.Pa ( /usr/sbin/sshd
is the default).
.It Va sshd_enable
.Pq Vt bool
Set to
.Dq Li YES
to start
.Xr sshd 8
at system boot time.
.It Va sshd_flags
.Pq Vt str
If
.Va sshd_enable
is set to
.Dq Li YES ,
these are the flags to pass to the
.Xr sshd 8
daemon.
.It Va ftpd_program
.Pq Vt str
Path to the FTP server program
.Pa ( /usr/libexec/ftpd
is the default).
.It Va ftpd_enable
.Pq Vt bool
Set to
.Dq Li YES
to start
.Xr ftpd 8
as a stand-alone daemon at system boot time.
.It Va ftpd_flags
.Pq Vt str
If
.Va ftpd_enable
is set to
.Dq Li YES ,
these are the additional flags to pass to the
.Xr ftpd 8
daemon.
.It Va watchdogd_enable
.Pq Vt bool
If set to
.Dq Li YES ,
start the
.Xr watchdogd 8
daemon at boot time.
This requires that the kernel have been compiled with a
.Xr watchdog 4
compatible device.
.It Va watchdogd_flags
.Pq Vt str
If
.Va watchdogd_enable
is set to
.Dq Li YES ,
these are the flags passed to the
.Xr watchdogd 8
daemon.
.It Va watchdogd_timeout
.Pq Vt int
If
.Va watchdogd_enable
is set to
.Dq Li YES ,
this is a timeout that will be used by the
.Xr watchdogd 8
daemon.
If this option is set, it overrides
.Fl t
in
.Va watchdogd_flags .
.It Va watchdogd_shutdown_timeout
.Pq Vt int
If
.Va watchdogd_enable
is set to
.Dq Li YES ,
this is a timeout that will be set by the
.Xr watchdogd 8
daemon when it exits during the system shutdown.
This timeout will not be set when returning to the single-user mode
or when the watchdogd service is stopped individually using the
.Xr service 8
command or the rc.d script.
Note that the timeout will be applied if
.Xr watchdogd 8
is stopped outside of
.Xr rc 8
framework.
If this option is set, it overrides
.Fl x
in
.Va watchdogd_flags .
.It Va devfs_rulesets
.Pq Vt str
List of files containing sets of rules for
.Xr devfs 8 .
.It Va devfs_system_ruleset
.Pq Vt str
Rule name(s) to apply to the system
.Pa /dev
itself.
.It Va devfs_set_rulesets
.Pq Vt str
Pairs of already-mounted
.Pa dev
directories and rulesets that should be applied to them.
For example: /mount/dev=ruleset_name
.It Va devfs_load_rulesets
.Pq Vt bool
If set, always load the default rulesets listed in
.Va devfs_rulesets .
.It Va performance_cx_lowest
.Pq Vt str
CPU idle state to use while on AC power.
The string
.Dq Li LOW
indicates that
.Xr acpi 4
should use the lowest power state available while
.Dq Li HIGH
indicates that the lowest latency state (less power savings) should be used.
.It Va performance_cpu_freq
.Pq Vt str
CPU clock frequency to use while on AC power.
The string
.Dq Li LOW
indicates that
.Xr cpufreq 4
should use the lowest frequency available while
.Dq Li HIGH
indicates that the highest frequency (less power savings) should be used.
.It Va economy_cx_lowest
.Pq Vt str
CPU idle state to use when off AC power.
The string
.Dq Li LOW
indicates that
.Xr acpi 4
should use the lowest power state available while
.Dq Li HIGH
indicates that the lowest latency state (less power savings) should be used.
.It Va economy_cpu_freq
.Pq Vt str
CPU clock frequency to use when off AC power.
The string
.Dq Li LOW
indicates that
.Xr cpufreq 4
should use the lowest frequency available while
.Dq Li HIGH
indicates that the highest frequency (less power savings) should be used.
.It Va jail_enable
.Pq Vt bool
If set to
.Dq Li NO ,
any configured jails will not be started.
.It Va jail_conf
.Pq Vt str
The configuration filename used by
.Xr jail 8
utility.
The default value is
.Pa /etc/jail.conf .
.Pa /etc/jail.  Ns Ao Ar jname Ac Ns Va .conf
and
.Pa /etc/jail.conf.d/ Ns Ao Ar jname Ac Ns Va .conf
will also be used if
.Va Ao Ar jname Ac Va
is set in
.Va jail_list .
.It Va jail_parallel_start
.Pq Vt bool
If set to
.Dq Li YES ,
all configured jails will be started in the background (in parallel).
.It Va jail_flags
.Pq Vt str
Unset by default.
When set, use as default value for
.Va jail_ Ns Ao Ar jname Ac Ns Va _flags
for every jail in
.Va jail_list .
.It Va jail_list
.Pq Vt str
A space-delimited list of jail names.
When left empty, all of the
.Xr jail 8
instances defined in the configuration file are started.
The names specified in this list control the jail startup order.
.Xr jail 8
instances missing from
.Va jail_list
must be started manually.
Note that a jail's
.Va depend
parameter in the configuration file may override this list.
.It Va jail_reverse_stop
.Pq Vt bool
When set to
.Dq Li YES ,
all configured jails in
.Va jail_list
are stopped in reverse order.
.It Va jail_ Ns * variables
Note that older releases supported per-jail configuration via
.Nm
variables.
For example,
hostname of a jail named
.Li vjail
was able to be set by
.Li jail_vjail_hostname .
These per-jail configuration variables are now obsolete in favor of
.Xr jail 8
configuration file.
For backward compatibility,
when per-jail configuration variables are defined,
.Xr jail 8
configuration files are created as
.Pa /var/run/jail . Ns Ao Ar jname Ac Ns Pa .conf
and used.
.Pp
The following per-jail parameters are handled by
.Pa rc.d/jail
script out of their corresponding
.Nm
variables.
In addition to them, parameters in
.Va jail_ Ns Ao Ar jname Ac Ns Va _parameters
will be added to the configuration file.
They must be a semi-colon
.Pq Ql \&;
delimited list of
.Dq key=value .
For more details,
see
.Xr jail 8
manual page.
.Bl  -tag -width "host.hostname" -offset indent
.It Li path
set from
.Va jail_ Ns Ao Ar jname Ac Ns Va _rootdir
.It Li host.hostname
set from
.Va jail_ Ns Ao Ar jname Ac Ns Va _hostname
.It Li exec.consolelog
set from
.Va jail_ Ns Ao Ar jname Ac Ns Va _consolelog .
The default value is
.Pa /var/log/jail_ Ao Ar jname Ac Pa _console.log .
.It Li interface
set from
.Va jail_ Ns Ao Ar jname Ac Ns Va _interface .
.It Li vnet.interface
set from
.Va jail_ Ns Ao Ar jname Ac Ns Va _vnet_interface .
This implies
.Li vnet
parameter will be enabled and cannot be specified with
.Va jail_ Ns Ao Ar jname Ac Ns Va _interface ,
.Va jail_ Ns Ao Ar jname Ac Ns Va _ip
and/or
.Va jail_ Ns Ao Ar jname Ac Ns Va _ip_multi Ns Aq Ar n
at the same time.
.It Li fstab
set from
.Va jail_ Ns Ao Ar jname Ac Ns Va _fstab
.It Li mount
set from
.Va jail_ Ns Ao Ar jname Ac Ns Va _procfs_enable .
.It Li exec.fib
set from
.Va jail_ Ns Ao Ar jname Ac Ns Va _fib
.It Li exec.start
set from
.Va jail_ Ns Ao Ar jname Ac Ns Va _exec_start .
The parameter name was
.Li command
in some older releases.
.It Li exec.prestart
set from
.Va jail_ Ns Ao Ar jname Ac Ns Va _exec_prestart
.It Li exec.poststart
set from
.Va jail_ Ns Ao Ar jname Ac Ns Va _exec_poststart
.It Li exec.stop
set from
.Va jail_ Ns Ao Ar jname Ac Ns Va _exec_stop
.It Li exec.prestop
set from
.Va jail_ Ns Ao Ar jname Ac Ns Va _exec_prestop
.It Li exec.poststop
set from
.Va jail_ Ns Ao Ar jname Ac Ns Va _exec_poststop
.It Li ip4.addr
set if
.Va jail_ Ns Ao Ar jname Ac Ns Va _ip
or
.Va jail_ Ns Ao Ar jname Ac Ns Va _ip_multi Ns Aq Ar n
contain IPv4 addresses
.It Li ip6.addr
set if
.Va jail_ Ns Ao Ar jname Ac Ns Va _ip
or
.Va jail_ Ns Ao Ar jname Ac Ns Va _ip_multi Ns Aq Ar n
contain IPv6 addresses
.It Li allow.mount
set from
.Va jail_ Ns Ao Ar jname Ac Ns Va _mount_enable
.It Li mount.devfs
set from
.Va jail_ Ns Ao Ar jname Ac Ns Va _devfs_enable
.It Li devfs_ruleset
set from
.Va jail_ Ns Ao Ar jname Ac Ns Va _devfs_ruleset .
This must be an integer,
not a string.
.It Li mount.fdescfs
set from
.Va jail_ Ns Ao Ar jname Ac Ns Va _fdescfs_enable
.It Li allow.set_hostname
set from
.Va jail_ Ns Ao Ar jname Ac Ns Va _set_hostname_allow
.It Li allow.rawsocket
set from
.Va jail_ Ns Ao Ar jname Ac Ns Va _socket_unixiproute_only
.It Li allow.sysvipc
set from
.Va jail_ Ns Ao Ar jname Ac Ns Va _sysvipc_allow
.El
.\" -----------------------------------------------------
.It Va harvest_mask
.Pq Vt int
Set to a bit-mask
representing the entropy sources
you wish to harvest.
Refer to
.Xr random 4
for more information.
.It Va entropy_dir
.Pq Vt str
Set to
.Dq Li NO
to disable caching entropy via
.Xr cron 8 .
Otherwise set to the directory
in which the entropy files are stored.
To be useful,
there must be
a system cron job
that regularly writes and rotates
files here.
All files found
will be used at boot time.
The default is
.Pa /var/db/entropy .
.It Va entropy_file
.Pq Vt str
Set to
.Dq Li NO
to disable caching entropy through reboots.
Otherwise set to the name
of a file used to store cached entropy.
This file should be located
on a file system that is readable
before all the volumes specified in
.Xr fstab 5
are mounted.
By default,
.Pa /entropy
is used,
but if
.Pa /var/db/entropy-file
is found it will also be used.
This will be of some use to
.Xr bsdinstall 8 .
.It Va entropy_boot_file
.Pq Vt str
Set to
.Dq Li NO
to disable
very early caching entropy
through reboots.
Otherwise set to the filename
used to read
very early reboot cached entropy.
This file should be located where
.Xr loader 8
can read it.
See also
.Xr loader.conf 5 .
The default location is
.Pa /boot/entropy .
.It Va entropy_save_sz
.Pq Vt int
Size of the entropy cache files saved by
.Nm save-entropy
periodically.
.It Va entropy_save_num
.Pq Vt int
Number of entropy cache files to save by
.Nm save-entropy
periodically.
.It Va ipsec_enable
.Pq Vt bool
Set to
.Dq Li YES
to run
.Xr setkey 8
on
.Va ipsec_file
at boot time.
.It Va ipsec_file
.Pq Vt str
Configuration file for
.Xr setkey 8 .
.It Va dmesg_enable
.Pq Vt bool
Set to
.Dq Li YES
to save
.Xr dmesg 8
to
.Pa /var/run/dmesg.boot
on boot.
.It Va rcshutdown_timeout
.Pq Vt int
If set, start a watchdog timer in the background which will terminate
.Pa rc.shutdown
if
.Xr shutdown 8
has not completed within the specified time (in seconds).
Notice that in addition to this soft timeout,
.Xr init 8
also applies a hard timeout for the execution of
.Pa rc.shutdown .
This is configured via
.Xr sysctl 8
variable
.Va kern.init_shutdown_timeout
and defaults to 120 seconds.
Setting the value of
.Va rcshutdown_timeout
to more than 120 seconds will have no effect until the
.Xr sysctl 8
variable
.Va kern.init_shutdown_timeout
is also increased.
.It Va virecover_enable
.Pq Vt bool
Set to
.Dq Li NO
to prevent the system from trying to
recover pre-maturely terminated
.Xr vi 1
sessions.
.It Va ugidfw_enable
.Pq Vt bool
Set to
.Dq Li YES
to load the
.Xr mac_bsdextended 4
module upon system initialization and load a default
ruleset file.
.It Va bsdextended_script
.Pq Vt str
The default
.Xr mac_bsdextended 4
ruleset file to load.
The default value of this variable is
.Pa /etc/rc.bsdextended .
.It Va newsyslog_enable
.Pq Vt bool
If set to
.Dq Li YES ,
run
.Xr newsyslog 8
command at startup.
.It Va newsyslog_flags
.Pq Vt str
If
.Va newsyslog_enable
is set to
.Dq Li YES ,
these are the flags to pass to the
.Xr newsyslog 8
program.
The default is
.Dq Li -CN ,
which causes log files flagged with a
.Cm C
to be created.
.It Va mdconfig_md Ns Aq Ar X
.Pq Vt str
Arguments to
.Xr mdconfig 8
for
.Xr md 4
device
.Ar X .
At minimum a
.Fl t Ar type
must be specified and either a
.Fl s Ar size
for malloc or swap backed
.Xr md 4
devices or a
.Fl f Ar file
for vnode backed
.Xr md 4
devices.
Note that
.Va mdconfig_md Ns Aq Ar X
variables are evaluated until one variable is unset or null.
.It Va mdconfig_md Ns Ao Ar X Ac Ns Va _newfs
.Pq Vt str
Optional arguments passed to
.Xr newfs 8
to initialize
.Xr md 4
device
.Ar X .
.It Va mdconfig_md Ns Ao Ar X Ac Ns Va _owner
.Pq Vt str
An ownership specification passed to
.Xr chown 8
after the specified
.Xr md 4
device
.Ar X
has been mounted.
Both the
.Xr md 4
device and the mount point will be changed.
.It Va mdconfig_md Ns Ao Ar X Ac Ns Va _perms
.Pq Vt str
A mode string passed to
.Xr chmod 1
after the specified
.Xr md 4
device
.Ar X
has been mounted.
Both the
.Xr md 4
device and the mount point will be changed.
.It Va mdconfig_md Ns Ao Ar X Ac Ns Va _files
.Pq Vt str
Files to be copied to the mount point of the
.Xr md 4
device
.Ar X
after it has been mounted.
.It Va mdconfig_md Ns Ao Ar X Ac Ns Va _cmd
.Pq Vt str
Command to execute after the specified
.Xr md 4
device
.Ar X
has been mounted.
Note that the command is passed to
.Ic eval
and that both
.Va _dev
and
.Va _mp
variables can be used to reference respectively the
.Xr md 4
device and the mount point.
Assuming that the
.Xr md 4
device is
.Li md0 ,
one could set the following:
.Bd -literal
mdconfig_md0_cmd="tar xfzC /var/file.tgz \e${_mp}"
.Ed
.It Va autobridge_interfaces
.Pq Vt str
Set to the list of bridge interfaces that will have newly arriving interfaces
checked against to be automatically added.
If not set to
.Dq Li NO
then for each whitespace separated
.Ar element
in the value, a
.Va autobridge_ Ns Aq Ar element
variable is assumed to exist which has a whitespace separated list of interface
names to match, these names can use wildcards.
For example:
.Bd -literal
autobridge_interfaces="bridge0"
autobridge_bridge0="tap* dc0 vlan[345]"
.Ed
.It Va mixer_enable
.Pq Vt bool
If set to
.Dq Li YES ,
enable support for sound mixer.
.It Va hcsecd_enable
.Pq Vt bool
If set to
.Dq Li YES ,
enable Bluetooth security daemon.
.It Va hcsecd_config
.Pq Vt str
Configuration file for
.Xr hcsecd 8 .
Default
.Pa /etc/bluetooth/hcsecd.conf .
.It Va sdpd_enable
.Pq Vt bool
If set to
.Dq Li YES ,
enable Bluetooth Service Discovery Protocol daemon.
.It Va sdpd_control
.Pq Vt str
Path to
.Xr sdpd 8
control socket.
Default
.Pa /var/run/sdp .
.It Va sdpd_groupname
.Pq Vt str
Sets
.Xr sdpd 8
group to run as after it initializes.
Default
.Dq Li nobody .
.It Va sdpd_username
.Pq Vt str
Sets
.Xr sdpd 8
user to run as after it initializes.
Default
.Dq Li nobody .
.It Va bthidd_enable
.Pq Vt bool
If set to
.Dq Li YES ,
enable Bluetooth Human Interface Device daemon.
.It Va bthidd_config
.Pq Vt str
Configuration file for
.Xr bthidd 8 .
Default
.Pa /etc/bluetooth/bthidd.conf .
.It Va bthidd_hids
.Pq Vt str
Path to a file, where
.Xr bthidd 8
will store information about known HID devices.
Default
.Pa /var/db/bthidd.hids .
.It Va rfcomm_pppd_server_enable
.Pq Vt bool
If set to
.Dq Li YES ,
enable Bluetooth RFCOMM PPP wrapper daemon.
.It Va rfcomm_pppd_server_profile
.Pq Vt str
The name of the profile to use from
.Pa /etc/ppp/ppp.conf .
Multiple profiles can be specified here.
Also used to specify per-profile overrides.
When the profile name contains any of the characters
.Dq Li .-/+
they are translated to
.Dq Li _
for the proposes of the override variable names.
.It Va rfcomm_pppd_server_ Ns Ao Ar profile Ac Ns _bdaddr
.Pq Vt str
Overrides local address to listen on.
By default
.Xr rfcomm_pppd 8
will listen on
.Dq Li ANY
address.
The address can be specified as BD_ADDR or name.
.It Va rfcomm_pppd_server_ Ns Ao Ar profile Ac Ns _channel
.Pq Vt str
Overrides local RFCOMM channel to listen on.
By default
.Xr rfcomm_pppd 8
will listen on RFCOMM channel 1.
Must set properly if multiple profiles used in the same time.
.It Va rfcomm_pppd_server_ Ns Ao Ar profile Ac Ns _register_sp
.Pq Vt bool
Tells
.Xr rfcomm_pppd 8
if it should register Serial Port service on the specified RFCOMM channel.
Default
.Dq Li NO .
.It Va rfcomm_pppd_server_ Ns Ao Ar profile Ac Ns _register_dun
.Pq Vt bool
Tells
.Xr rfcomm_pppd 8
if it should register Dial-Up Networking service on the specified
RFCOMM channel.
Default
.Dq Li NO .
.It Va ubthidhci_enable
.Pq Vt bool
If set to
.Dq Li YES ,
change the USB Bluetooth controller from HID mode to HCI mode.
You also need to specify the location of USB Bluetooth controller with the
.Va ubthidhci_busnum
and
.Va ubthidhci_addr
variables.
.It Va ubthidhci_busnum
Bus number where the USB Bluetooth controller is located.
Check the output of
.Xr usbconfig 8
on your system to find this information.
.It Va ubthidhci_addr
Bus address of the USB Bluetooth controller.
Check the output of
.Xr usbconfig 8
on your system to find this information.
.It Va netwait_enable
.Pq Vt bool
If set to
.Dq Li YES ,
delays the start of network-reliant services until
.Va netwait_if
is up and ICMP packets to a destination defined in
.Va netwait_ip
are flowing.
Link state is examined first, followed by
.Dq Li pinging
an IP address to verify network usability.
If no destination can be reached or timeouts are exceeded,
network services are started anyway with no guarantee that
the network is usable.
Use of this variable requires both
.Va netwait_ip
and
.Va netwait_if
to be set.
.It Va netwait_ip
.Pq Vt str
Empty by default.
This variable contains a space-delimited list of IP addresses to
.Xr ping 8 .
DNS hostnames should not be used as resolution is not guaranteed
to be functional at this point.
If multiple IP addresses are specified,
each will be tried until one is successful or the list is exhausted.
.It Va netwait_timeout
.Pq Vt int
Indicates the total number of seconds to perform a
.Dq Li ping
against each IP address in
.Va netwait_ip ,
at a rate of one ping per second.
If any of the pings are successful,
full network connectivity is considered reliable.
The default is 60.
.It Va netwait_if
.Pq Vt str
Empty by default.
Defines the name of the network interface on which watch for link.
.Xr ifconfig 8
is used to monitor the interface, looking for
.Dq Li status: no carrier .
Once gone, the link is considered up.
This can be a
.Xr vlan 4
interface if desired.
.It Va netwait_if_timeout
.Pq Vt int
Defines the total number of seconds to wait for link to become usable,
polled at a 1-second interval.
The default is 30.
.It Va rctl_enable
.Pq Vt bool
If set to
.Dq Li YES ,
load
.Xr rctl 8
rules from the defined ruleset.
The kernel must be built with
.Cd "options RACCT"
and
.Cd "options RCTL" .
.It Va rctl_rules
.Pq Vt str
Set to
.Pa /etc/rctl.conf
by default.
This variables contains the
.Xr rctl.conf 5
ruleset to load for
.Xr rctl 8 .
.It Va iovctl_files
.Pq Vt str
A space-separated list of configuration files used by
.Xr iovctl 8 .
The default value is an empty string.
.It Va autofs_enable
.Pq Vt bool
If set to
.Dq Li YES ,
start the
.Xr automount 8
utility and the
.Xr automountd 8
and
.Xr autounmountd 8
daemons at boot time.
.It Va automount_flags
.Pq Vt str
If
.Va autofs_enable
is set to
.Dq Li YES ,
these are the flags to pass to the
.Xr automount 8
program.
By default no flags are passed.
.It Va automountd_flags
.Pq Vt str
If
.Va autofs_enable
is set to
.Dq Li YES ,
these are the flags to pass to the
.Xr automountd 8
daemon.
By default no flags are passed.
.It Va autounmountd_flags
.Pq Vt str
If
.Va autofs_enable
is set to
.Dq Li YES ,
these are the flags to pass to the
.Xr autounmountd 8
daemon.
By default no flags are passed.
.It Va ctld_enable
.Pq Vt bool
If set to
.Dq Li YES ,
start the
.Xr ctld 8
daemon at boot time.
.It Va iscsid_enable
.Pq Vt bool
If set to
.Dq Li YES ,
start the
.Xr iscsid 8
daemon at boot time.
.It Va iscsictl_enable
.Pq Vt bool
If set to
.Dq Li YES ,
start the
.Xr iscsictl 8
utility at boot time.
.It Va iscsictl_flags
.Pq Vt str
If
.Va iscsictl_enable
is set to
.Dq Li YES ,
these are the flags to pass to the
.Xr iscsictl 8
program.
The default is
.Dq Li -Aa ,
which configures sessions based on the
.Pa /etc/iscsi.conf
configuration file.
.It Va cfumass_enable
.Pq Vt bool
If set to
.Dq Li YES ,
create and export an USB LUN using
.Xr cfumass 4
at boot time.
.It Va cfumass_dir
.Pq Vt str
The directory where the files exported by USB LUN are located.
The default directory is
.Pa /var/cfumass .
.It Va service_delete_empty
.Pq Vt bool
If set to
.Dq Li YES ,
.Ql Li service delete
removes empty
.Dq Li rc.conf.d
files.
.It Va zfs_bootonce_activate
.Pq Vt bool
If set to
.Dq Li YES ,
and a boot environment marked bootonce is successfully booted,
it will be made permanently active.
.It Va zfskeys_enable
.Pq Vt bool
If set to
.Dq Li YES ,
enable auto-loading of encryption keys for encrypted ZFS datasets.
For every dataset the script will first load the appropriate encryption key
and then attempt to unlock the dataset.
.Pp
The script operates only on datasets which are encrypted with
ZFS native encryption
and have a ZFS
.Dq Li keylocation
dataset property beginning with
.Dq Li file:// .
.It Va zfskeys_datasets
.Pq Vt str
A whitespace-separated list of ZFS datasets to unlock.
The list is empty by default,
which means that the script will attempt to unlock all datasets.
.It Va zfskeys_timeout
.Pq Vt int
Define the total number of seconds to wait for the zfskeys script
to unlock an encrypted dataset.
The default is 10.
.El
.Sh FILES
.Bl -tag -width ".Pa /etc/defaults/rc.conf" -compact
.It Pa /etc/defaults/rc.conf
.It Pa /etc/defaults/vendor.conf
.It Pa /etc/rc.conf
.It Pa /etc/rc.conf.local
.El
.Sh SEE ALSO
.Xr chmod 1 ,
.Xr gdb 1 ,
.Xr info 1 ,
.Xr kbdcontrol 1 ,
.Xr limits 1 ,
.Xr protect 1 ,
.Xr sh 1 ,
.Xr vi 1 ,
.Xr vidcontrol 1 ,
.Xr bridge 4 ,
.Xr dummynet 4 ,
.Xr ip 4 ,
.Xr ipf 4 ,
.Xr ipfw 4 ,
.Xr ipnat 4 ,
.Xr kld 4 ,
.Xr pf 4 ,
.Xr pflog 4 ,
.Xr pfsync 4 ,
.Xr tcp 4 ,
.Xr udp 4 ,
.Xr exports 5 ,
.Xr fstab 5 ,
.Xr ipf 5 ,
.Xr ipnat 5 ,
.Xr jail.conf 5 ,
.Xr loader.conf 5 ,
.Xr login.conf 5 ,
.Xr motd 5 ,
.Xr newsyslog.conf 5 ,
.Xr pf.conf 5 ,
.Xr firewall 7 ,
.Xr growfs 7 ,
.Xr security 7 ,
.Xr tuning 7 ,
.Xr accton 8 ,
.Xr apm 8 ,
.Xr bsdinstall 8 ,
.Xr bthidd 8 ,
.Xr chkprintcap 8 ,
.Xr chown 8 ,
.Xr cron 8 ,
.Xr devfs 8 ,
.Xr dhclient 8 ,
.Xr ftpd 8 ,
.Xr geli 8 ,
.Xr hcsecd 8 ,
.Xr ifconfig 8 ,
.Xr inetd 8 ,
.Xr iovctl 8 ,
.Xr ipf 8 ,
.Xr ipfw 8 ,
.Xr ipnat 8 ,
.Xr jail 8 ,
.Xr kldxref 8 ,
.Xr loader 8 ,
.Xr lpd 8 ,
.Xr makewhatis 8 ,
.Xr mdconfig 8 ,
.Xr mdmfs 8 ,
.Xr mixer 8 ,
.Xr mountd 8 ,
.Xr moused 8 ,
.Xr newfs 8 ,
.Xr newsyslog 8 ,
.Xr nfsd 8 ,
.Xr ntpd 8 ,
.Xr ntpdate 8 ,
.Xr pfctl 8 ,
.Xr pflogd 8 ,
.Xr ping 8 ,
.Xr powerd 8 ,
.Xr quotacheck 8 ,
.Xr quotaon 8 ,
.Xr rc 8 ,
.Xr rc.sendmail 8 ,
.Xr rc.subr 8 ,
.Xr rcorder 8 ,
.Xr rfcomm_pppd 8 ,
.Xr route 8 ,
.Xr routed 8 ,
.Xr rpc.lockd 8 ,
.Xr rpc.statd 8 ,
.Xr rpc.tlsclntd 8 ,
.Xr rpc.tlsservd 8 ,
.Xr rpcbind 8 ,
.Xr rwhod 8 ,
.Xr savecore 8 ,
.Xr sdpd 8 ,
.Xr service 8 ,
.Xr sshd 8 ,
.Xr swapon 8 ,
.Xr sysctl 8 ,
.Xr syslogd 8 ,
.Xr sysrc 8 ,
.Xr unbound 8 ,
.Xr usbconfig 8 ,
.Xr wlandebug 8 ,
.Xr yp 8 ,
.Xr ypbind 8 ,
.Xr ypserv 8 ,
.Xr ypset 8
.Sh HISTORY
The
.Nm
file appeared in
.Fx 2.2.2 .
.Sh AUTHORS
.An Jordan K. Hubbard .<|MERGE_RESOLUTION|>--- conflicted
+++ resolved
@@ -24,11 +24,7 @@
 .\"
 .\" $FreeBSD$
 .\"
-<<<<<<< HEAD
-.Dd May 13, 2022
-=======
 .Dd May 26, 2022
->>>>>>> 227caacc
 .Dt RC.CONF 5
 .Os
 .Sh NAME
