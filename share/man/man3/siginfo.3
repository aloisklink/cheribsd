--- conflicted
+++ resolved
@@ -262,31 +262,12 @@
 In addition, the following signal-specific information is available:
 .Bl -column ".Dv SIGPOLL" ".Dv CLD_CONTINUED"
 .It Sy Signal Ta Sy Member Ta Sy Value
-<<<<<<< HEAD
-.It Dv SIGILL Ta Va si_addr Ta
-address of faulting instruction
-.It Ta Va si_trapno Ta
-machine dependent of trap code
-.It Dv SIGFPE Ta Va si_addr Ta
-address of faulting instruction
-.It Ta Va si_trapno Ta
-machine dependent of trap code
-.It Dv SIGSEGV Ta Va si_addr Ta
-address of faulting memory reference
-.It Ta Va si_trapno Ta
-machine dependent of trap code
-.It Dv SIGBUS Ta Va si_addr Ta
-address of faulting instruction
-.It Ta Va si_trapno Ta
-machine dependent of trap code
 .It Dv SIGPROT Ta Va si_addr Ta
 address of faulting instruction
 .It Ta Va si_trapno Ta
 machine dependent of trap code
 .It Ta Va si_capreg Ta
 capability register number
-=======
->>>>>>> 52ad572e
 .It Dv SIGCHLD Ta Va si_pid Ta
 child process ID
 .It Ta Va si_status Ta
