--- conflicted
+++ resolved
@@ -48,21 +48,8 @@
 .Sh SYNOPSIS
 .In sys/param.h
 .In sys/conf.h
-<<<<<<< HEAD
-.Ft struct cdev *
-.Fn make_dev "struct cdevsw *cdevsw" "int unit" "uid_t uid" "gid_t gid" "int perms" "const char *fmt" ...
-.Ft struct cdev *
-.Fn make_dev_cred "struct cdevsw *cdevsw" "int unit" "struct ucred *cr" "uid_t uid" "gid_t gid" "int perms" "const char *fmt" ...
-.Ft struct cdev *
-.Fn make_dev_credf "int flags" "struct cdevsw *cdevsw" "int unit" "struct ucred *cr" "uid_t uid" "gid_t gid" "int perms" "const char *fmt" ...
-.Ft struct cdev *
-.Fn make_dev_credf_drv "int flags" "struct cdevsw *cdevsw" "int unit" "struct ucred *cr" "uid_t uid" "gid_t gid" "int perms" "void *drv1" "void *drv2" "const char *fmt" ...
-.Ft struct cdev *
-.Fn make_dev_drv "struct cdevsw *cdevsw" "int unit" "uid_t uid" "gid_t gid" "int perms" "void *drv1" "void *drv2" "const char *fmt" ...
-=======
 .Ft void
 .Fn make_dev_args_init "struct make_dev_args *args"
->>>>>>> 3277da17
 .Ft int
 .Fn make_dev_s "struct make_dev_args *args" "struct cdev **cdev" "const char *fmt" ...
 .Ft int
@@ -85,6 +72,10 @@
 .Fn make_dev_cred "struct cdevsw *cdevsw" "int unit" "struct ucred *cr" "uid_t uid" "gid_t gid" "int perms" "const char *fmt" ...
 .Ft struct cdev *
 .Fn make_dev_credf "int flags" "struct cdevsw *cdevsw" "int unit" "struct ucred *cr" "uid_t uid" "gid_t gid" "int perms" "const char *fmt" ...
+.Ft struct cdev *
+.Fn make_dev_credf_drv "int flags" "struct cdevsw *cdevsw" "int unit" "struct ucred *cr" "uid_t uid" "gid_t gid" "int perms" "void *drv1" "void *drv2" "const char *fmt" ...
+.Ft struct cdev *
+.Fn make_dev_drv "struct cdevsw *cdevsw" "int unit" "uid_t uid" "gid_t gid" "int perms" "void *drv1" "void *drv2" "const char *fmt" ...
 .Ft int
 .Fn make_dev_p "int flags" "struct cdev **cdev" "struct cdevsw *devsw" "struct ucred *cr" "uid_t uid" "gid_t gid" "int mode" "const char *fmt" ...
 .Ft struct cdev *
@@ -324,27 +315,6 @@
 .Fa si_drv2 ,
 that are available to store state.
 Both fields are of type
-<<<<<<< HEAD
-.Ft void * .
-They can be initalized using the
-.Fn make_dev_drv
-and
-.Fn make_dev_credf_drv
-functions which are equivalent to
-.Fn make_dev
-and
-.Fn make_dev_credf
-respectively except for initalizing these fields before the device node
-is created in
-.Pa /dev
-which closes a race between the creation of the device and the point
-when it can safely be used.
-The
-.Fa si_drv1
-and
-.Fa si_drv2
-fields are designed to replace the
-=======
 .Ft void * ,
 and can be initialized simultaneously with the
 .Va cdev
@@ -364,7 +334,6 @@
 .Va si_drv2
 itself.
 These are designed to replace the
->>>>>>> 3277da17
 .Fa unit
 argument to
 .Fn make_dev ,
