--- conflicted
+++ resolved
@@ -7,11 +7,7 @@
 .\"
 .\" $FreeBSD$
 .\"
-<<<<<<< HEAD
 .Dd December 7, 2017
-=======
-.Dd November 5, 2017
->>>>>>> 45f4d98e
 .Dt MD 4
 .Os
 .Sh NAME
