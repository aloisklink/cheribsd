--- conflicted
+++ resolved
@@ -547,11 +547,6 @@
 	tcp.4 \
 	tcp_bbr.4 \
 	tdfx.4 \
-<<<<<<< HEAD
-	terasic_de4led.4 \
-	terasic_mtl.4 \
-=======
->>>>>>> ac4643ef
 	termios.4 \
 	textdump.4 \
 	ti.4 \
@@ -755,7 +750,6 @@
 MLINKS+=tap.4 if_tap.4 \
 	tap.4 vmnet.4 \
 	tap.4 if_vmnet.4
-MLINKS+=terasic_de4led.4 de4led.4
 MLINKS+=tdfx.4 tdfx_linux.4
 MLINKS+=ti.4 if_ti.4
 MLINKS+=tun.4 if_tun.4
