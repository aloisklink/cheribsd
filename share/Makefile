--- conflicted
+++ resolved
@@ -38,15 +38,14 @@
 _snmp=		snmp
 .endif
 
-<<<<<<< HEAD
+.if ${MK_CDDL} != "no"
+_dtrace=	dtrace
+.endif
+
 .if ${MK_CHERI} != "no"
 .if ${MK_NETSURF} != "no"
 _netsurf=	netsurf
 .endif
-=======
-.if ${MK_CDDL} != "no"
-_dtrace=	dtrace
->>>>>>> d14b227a
 .endif
 
 .if ${MK_DICT} != "no"
