--- conflicted
+++ resolved
@@ -34,165 +34,6 @@
 	sunrpc \
 	ypldap
 
-<<<<<<< HEAD
-XFILES=	BSD_daemon/FreeBSD.pfa \
-	BSD_daemon/README \
-	BSD_daemon/beastie.eps \
-	BSD_daemon/beastie.fig \
-	BSD_daemon/eps.patch \
-	BSD_daemon/poster.sh \
-	FreeBSD_version/FreeBSD_version.c \
-	FreeBSD_version/Makefile \
-	FreeBSD_version/README \
-	IPv6/USAGE \
-	bootforth/README \
-	bootforth/boot.4th \
-	bootforth/frames.4th \
-	bootforth/loader.rc \
-	bootforth/menu.4th \
-	bootforth/menuconf.4th \
-	bootforth/screen.4th \
-	csh/dot.cshrc \
-	coexec/coexec.sh \
-	diskless/ME \
-	diskless/README.BOOTP \
-	diskless/README.TEMPLATING \
-	diskless/clone_root \
-	drivers/README \
-	drivers/make_device_driver.sh \
-	drivers/make_pseudo_driver.sh \
-	etc/README.examples \
-	etc/bsd-style-copyright \
-	etc/make.conf \
-	find_interface/Makefile \
-	find_interface/README \
-	find_interface/find_interface.c \
-	ibcs2/README \
-	ibcs2/hello.uu \
-	indent/indent.pro \
-	ipfw/change_rules.sh \
-	jails/README \
-	kld/Makefile \
-	kld/cdev/Makefile \
-	kld/cdev/README \
-	kld/cdev/module/Makefile \
-	kld/cdev/module/cdev.c \
-	kld/cdev/module/cdev.h \
-	kld/cdev/module/cdevmod.c \
-	kld/cdev/test/Makefile \
-	kld/cdev/test/testcdev.c \
-	kld/dyn_sysctl/Makefile \
-	kld/dyn_sysctl/README \
-	kld/dyn_sysctl/dyn_sysctl.c \
-	kld/firmware/Makefile \
-	kld/firmware/README \
-	kld/firmware/fwconsumer/Makefile \
-	kld/firmware/fwconsumer/fw_consumer.c \
-	kld/firmware/fwimage/Makefile \
-	kld/firmware/fwimage/firmware.img.uu \
-	kld/khelp/Makefile \
-	kld/khelp/README \
-	kld/khelp/h_example.c \
-	kld/syscall/Makefile \
-	kld/syscall/module/Makefile \
-	kld/syscall/module/syscall.c \
-	kld/syscall/test/Makefile \
-	kld/syscall/test/call.c \
-	libvgl/Makefile \
-	libvgl/demo.c \
-	mdoc/POSIX-copyright \
-	mdoc/deshallify.sh \
-	mdoc/example.1 \
-	mdoc/example.3 \
-	mdoc/example.4 \
-	mdoc/example.9 \
-	netgraph/ether.bridge \
-	netgraph/frame_relay \
-	netgraph/ngctl \
-	netgraph/raw \
-	netgraph/udp.tunnel \
-	netgraph/virtual.chain \
-	netgraph/virtual.lan \
-	perfmon/Makefile \
-	perfmon/README \
-	perfmon/perfmon.c \
-	ppi/Makefile \
-	ppi/ppilcd.c \
-	ppp/chap-auth \
-	ppp/login-auth \
-	ppp/ppp.conf.sample \
-	ppp/ppp.conf.span-isp \
-	ppp/ppp.conf.span-isp.working \
-	ppp/ppp.linkdown.sample \
-	ppp/ppp.linkdown.span-isp \
-	ppp/ppp.linkdown.span-isp.working \
-	ppp/ppp.linkup.sample \
-	ppp/ppp.linkup.span-isp \
-	ppp/ppp.linkup.span-isp.working \
-	ppp/ppp.secret.sample \
-	ppp/ppp.secret.span-isp \
-	ppp/ppp.secret.span-isp.working \
-	printing/diablo-if-net \
-	printing/hpdf \
-	printing/hpif \
-	printing/hpof \
-	printing/hprf \
-	printing/hpvf \
-	printing/if-simple \
-	printing/if-simpleX \
-	printing/ifhp \
-	printing/make-ps-header \
-	printing/netprint \
-	printing/psdf \
-	printing/psdfX \
-	printing/psif \
-	printing/pstf \
-	printing/pstfX \
-	ses/Makefile \
-	ses/Makefile.inc \
-	ses/getencstat/Makefile \
-	ses/getencstat/getencstat.0 \
-	ses/sesd/Makefile \
-	ses/sesd/sesd.0 \
-	ses/setencstat/Makefile \
-	ses/setencstat/setencstat.0 \
-	ses/setobjstat/Makefile \
-	ses/setobjstat/setobjstat.0 \
-	ses/srcs/chpmon.c \
-	ses/srcs/eltsub.c \
-	ses/srcs/eltsub.h \
-	ses/srcs/getencstat.c \
-	ses/srcs/getnobj.c \
-	ses/srcs/getobjmap.c \
-	ses/srcs/getobjstat.c \
-	ses/srcs/inienc.c \
-	ses/srcs/sesd.c \
-	ses/srcs/setencstat.c \
-	ses/srcs/setobjstat.c \
-	scsi_target/Makefile \
-	scsi_target/scsi_target.c \
-	scsi_target/scsi_target.h \
-	scsi_target/scsi_target.8 \
-	scsi_target/scsi_cmds.c \
-	sunrpc/Makefile \
-	sunrpc/dir/Makefile \
-	sunrpc/dir/dir.x \
-	sunrpc/dir/dir_proc.c \
-	sunrpc/dir/rls.c \
-	sunrpc/msg/Makefile \
-	sunrpc/msg/msg.x \
-	sunrpc/msg/msg_proc.c \
-	sunrpc/msg/printmsg.c \
-	sunrpc/msg/rprintmsg.c \
-	sunrpc/sort/Makefile \
-	sunrpc/sort/rsort.c \
-	sunrpc/sort/sort.x \
-	sunrpc/sort/sort_proc.c \
-	uefisign/uefikeys \
-	ypldap/ypldap.conf
-=======
->>>>>>> 6ce960d0
-
 SE_DIRS+=	BSD_daemon
 SE_BSD_DAEMON= \
 	FreeBSD.pfa \
